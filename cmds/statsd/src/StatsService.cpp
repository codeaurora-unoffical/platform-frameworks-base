/*
 * Copyright (C) 2017 The Android Open Source Project
 *
 * Licensed under the Apache License, Version 2.0 (the "License");
 * you may not use this file except in compliance with the License.
 * You may obtain a copy of the License at
 *
 *      http://www.apache.org/licenses/LICENSE-2.0
 *
 * Unless required by applicable law or agreed to in writing, software
 * distributed under the License is distributed on an "AS IS" BASIS,
 * WITHOUT WARRANTIES OR CONDITIONS OF ANY KIND, either express or implied.
 * See the License for the specific language governing permissions and
 * limitations under the License.
 */

#define DEBUG false  // STOPSHIP if true
#include "Log.h"

#include "StatsService.h"
#include "stats_log_util.h"
#include "android-base/stringprintf.h"
#include "config/ConfigKey.h"
#include "config/ConfigManager.h"
#include "guardrail/StatsdStats.h"
#include "storage/StorageManager.h"
#include "subscriber/SubscriberReporter.h"

#include <android-base/file.h>
#include <android-base/stringprintf.h>
#include <binder/IPCThreadState.h>
#include <binder/IServiceManager.h>
#include <binder/PermissionController.h>
#include <dirent.h>
#include <frameworks/base/cmds/statsd/src/statsd_config.pb.h>
#include <private/android_filesystem_config.h>
#include <statslog.h>
#include <stdio.h>
#include <stdlib.h>
#include <sys/system_properties.h>
#include <unistd.h>
#include <utils/Looper.h>
#include <utils/String16.h>
#include <chrono>

using namespace android;

using android::base::StringPrintf;
using android::util::FIELD_COUNT_REPEATED;
using android::util::FIELD_TYPE_MESSAGE;

namespace android {
namespace os {
namespace statsd {

constexpr const char* kPermissionDump = "android.permission.DUMP";
constexpr const char* kPermissionUsage = "android.permission.PACKAGE_USAGE_STATS";

constexpr const char* kOpUsage = "android:get_usage_stats";

#define STATS_SERVICE_DIR "/data/misc/stats-service"

// for StatsDataDumpProto
const int FIELD_ID_REPORTS_LIST = 1;

static binder::Status ok() {
    return binder::Status::ok();
}

static binder::Status exception(uint32_t code, const std::string& msg) {
    ALOGE("%s (%d)", msg.c_str(), code);
    return binder::Status::fromExceptionCode(code, String8(msg.c_str()));
}

binder::Status checkUid(uid_t expectedUid) {
    uid_t uid = IPCThreadState::self()->getCallingUid();
    if (uid == expectedUid || uid == AID_ROOT) {
        return ok();
    } else {
        return exception(binder::Status::EX_SECURITY,
                StringPrintf("UID %d is not expected UID %d", uid, expectedUid));
    }
}

binder::Status checkDumpAndUsageStats(const String16& packageName) {
    pid_t pid = IPCThreadState::self()->getCallingPid();
    uid_t uid = IPCThreadState::self()->getCallingUid();

    // Root, system, and shell always have access
    if (uid == AID_ROOT || uid == AID_SYSTEM || uid == AID_SHELL) {
        return ok();
    }

    // Caller must be granted these permissions
    if (!checkCallingPermission(String16(kPermissionDump))) {
        return exception(binder::Status::EX_SECURITY,
                StringPrintf("UID %d / PID %d lacks permission %s", uid, pid, kPermissionDump));
    }
    if (!checkCallingPermission(String16(kPermissionUsage))) {
        return exception(binder::Status::EX_SECURITY,
                StringPrintf("UID %d / PID %d lacks permission %s", uid, pid, kPermissionUsage));
    }

    // Caller must also have usage stats op granted
    PermissionController pc;
    switch (pc.noteOp(String16(kOpUsage), uid, packageName)) {
        case PermissionController::MODE_ALLOWED:
        case PermissionController::MODE_DEFAULT:
            return ok();
        default:
            return exception(binder::Status::EX_SECURITY,
                    StringPrintf("UID %d / PID %d lacks app-op %s", uid, pid, kOpUsage));
    }
}

#define ENFORCE_UID(uid) {                                        \
    binder::Status status = checkUid((uid));                      \
    if (!status.isOk()) {                                         \
        return status;                                            \
    }                                                             \
}

#define ENFORCE_DUMP_AND_USAGE_STATS(packageName) {               \
    binder::Status status = checkDumpAndUsageStats(packageName);  \
    if (!status.isOk()) {                                         \
        return status;                                            \
    }                                                             \
}

StatsService::StatsService(const sp<Looper>& handlerLooper)
    : mAnomalyAlarmMonitor(new AlarmMonitor(MIN_DIFF_TO_UPDATE_REGISTERED_ALARM_SECS,
       [](const sp<IStatsCompanionService>& sc, int64_t timeMillis) {
           if (sc != nullptr) {
               sc->setAnomalyAlarm(timeMillis);
               StatsdStats::getInstance().noteRegisteredAnomalyAlarmChanged();
           }
       },
       [](const sp<IStatsCompanionService>& sc) {
           if (sc != nullptr) {
               sc->cancelAnomalyAlarm();
               StatsdStats::getInstance().noteRegisteredAnomalyAlarmChanged();
           }
       })),
   mPeriodicAlarmMonitor(new AlarmMonitor(MIN_DIFF_TO_UPDATE_REGISTERED_ALARM_SECS,
      [](const sp<IStatsCompanionService>& sc, int64_t timeMillis) {
           if (sc != nullptr) {
               sc->setAlarmForSubscriberTriggering(timeMillis);
               StatsdStats::getInstance().noteRegisteredPeriodicAlarmChanged();
           }
      },
      [](const sp<IStatsCompanionService>& sc) {
           if (sc != nullptr) {
               sc->cancelAlarmForSubscriberTriggering();
               StatsdStats::getInstance().noteRegisteredPeriodicAlarmChanged();
           }

      }))  {
    mUidMap = new UidMap();
    mPullerManager = new StatsPullerManager();
    StatsPuller::SetUidMap(mUidMap);
    mConfigManager = new ConfigManager();
    mProcessor = new StatsLogProcessor(
            mUidMap, mPullerManager, mAnomalyAlarmMonitor, mPeriodicAlarmMonitor,
            getElapsedRealtimeNs(), [this](const ConfigKey& key) {
                sp<IStatsCompanionService> sc = getStatsCompanionService();
                auto receiver = mConfigManager->GetConfigReceiver(key);
                if (sc == nullptr) {
                    VLOG("Could not find StatsCompanionService");
                    return false;
                } else if (receiver == nullptr) {
                    VLOG("Statscompanion could not find a broadcast receiver for %s",
                         key.ToString().c_str());
                    return false;
                } else {
                    sc->sendDataBroadcast(receiver, mProcessor->getLastReportTimeNs(key));
                    return true;
                }
            });

    mConfigManager->AddListener(mProcessor);

    init_system_properties();
}

StatsService::~StatsService() {
}

void StatsService::init_system_properties() {
    mEngBuild = false;
    const prop_info* buildType = __system_property_find("ro.build.type");
    if (buildType != NULL) {
        __system_property_read_callback(buildType, init_build_type_callback, this);
    }
}

void StatsService::init_build_type_callback(void* cookie, const char* /*name*/, const char* value,
                                            uint32_t serial) {
    if (0 == strcmp("eng", value) || 0 == strcmp("userdebug", value)) {
        reinterpret_cast<StatsService*>(cookie)->mEngBuild = true;
    }
}

/**
 * Implement our own because the default binder implementation isn't
 * properly handling SHELL_COMMAND_TRANSACTION.
 */
status_t StatsService::onTransact(uint32_t code, const Parcel& data, Parcel* reply,
                                  uint32_t flags) {
    switch (code) {
        case SHELL_COMMAND_TRANSACTION: {
            int in = data.readFileDescriptor();
            int out = data.readFileDescriptor();
            int err = data.readFileDescriptor();
            int argc = data.readInt32();
            Vector<String8> args;
            for (int i = 0; i < argc && data.dataAvail() > 0; i++) {
                args.add(String8(data.readString16()));
            }
            sp<IShellCallback> shellCallback = IShellCallback::asInterface(data.readStrongBinder());
            sp<IResultReceiver> resultReceiver =
                    IResultReceiver::asInterface(data.readStrongBinder());

            err = command(in, out, err, args, resultReceiver);
            resultReceiver->send(err);
            return NO_ERROR;
        }
        default: { return BnStatsManager::onTransact(code, data, reply, flags); }
    }
}

/**
 * Write data from statsd.
 * Format for statsdStats:  adb shell dumpsys stats --metadata [-v] [--proto]
 * Format for data report:  adb shell dumpsys stats [anything other than --metadata] [--proto]
 * Anything ending in --proto will be in proto format.
 * Anything without --metadata as the first argument will be report information.
 *     (bugreports call "adb shell dumpsys stats --dump-priority NORMAL -a --proto")
 * TODO: Come up with a more robust method of enacting <serviceutils/PriorityDumper.h>.
 */
status_t StatsService::dump(int fd, const Vector<String16>& args) {
    if (!checkCallingPermission(String16(kPermissionDump))) {
        return PERMISSION_DENIED;
    }
    int lastArg = args.size() - 1;
    bool asProto = false;
    if (lastArg >= 0 && !args[lastArg].compare(String16("--proto"))) { // last argument
        asProto = true;
        lastArg--;
    }
    if (args.size() > 0 && !args[0].compare(String16("--metadata"))) { // first argument
        // Request is to dump statsd stats.
        bool verbose = false;
        if (lastArg >= 0 && !args[lastArg].compare(String16("-v"))) {
            verbose = true;
            lastArg--;
        }
        dumpStatsdStats(fd, verbose, asProto);
    } else {
        // Request is to dump statsd report data.
        if (asProto) {
            dumpIncidentSection(fd);
        } else {
            dprintf(fd, "Non-proto format of stats data dump not available; see proto version.\n");
        }
    }

    return NO_ERROR;
}

/**
 * Write debugging data about statsd in text or proto format.
 */
void StatsService::dumpStatsdStats(int out, bool verbose, bool proto) {
    if (proto) {
        vector<uint8_t> data;
        StatsdStats::getInstance().dumpStats(&data, false); // does not reset statsdStats.
        for (size_t i = 0; i < data.size(); i ++) {
            dprintf(out, "%c", data[i]);
        }
    } else {
        StatsdStats::getInstance().dumpStats(out);
        mProcessor->dumpStates(out, verbose);
    }
}

/**
 * Write stats report data in StatsDataDumpProto incident section format.
 */
void StatsService::dumpIncidentSection(int out) {
    ProtoOutputStream proto;
    for (const ConfigKey& configKey : mConfigManager->GetAllConfigKeys()) {
        uint64_t reportsListToken =
                proto.start(FIELD_TYPE_MESSAGE | FIELD_COUNT_REPEATED | FIELD_ID_REPORTS_LIST);
        mProcessor->onDumpReport(configKey, getElapsedRealtimeNs(),
                                 true /* includeCurrentBucket */, false /* erase_data */,
                                 ADB_DUMP, &proto);
        proto.end(reportsListToken);
        proto.flush(out);
<<<<<<< HEAD
=======
        proto.clear();
>>>>>>> de843449
    }
}

/**
 * Implementation of the adb shell cmd stats command.
 */
status_t StatsService::command(int in, int out, int err, Vector<String8>& args,
                               sp<IResultReceiver> resultReceiver) {
    uid_t uid = IPCThreadState::self()->getCallingUid();
    if (uid != AID_ROOT && uid != AID_SHELL) {
        return PERMISSION_DENIED;
    }

    const int argCount = args.size();
    if (argCount >= 1) {
        // adb shell cmd stats config ...
        if (!args[0].compare(String8("config"))) {
            return cmd_config(in, out, err, args);
        }

        if (!args[0].compare(String8("print-uid-map"))) {
            return cmd_print_uid_map(out, args);
        }

        if (!args[0].compare(String8("dump-report"))) {
            return cmd_dump_report(out, args);
        }

        if (!args[0].compare(String8("pull-source")) && args.size() > 1) {
            return cmd_print_pulled_metrics(out, args);
        }

        if (!args[0].compare(String8("send-broadcast"))) {
            return cmd_trigger_broadcast(out, args);
        }

        if (!args[0].compare(String8("print-stats"))) {
            return cmd_print_stats(out, args);
        }

        if (!args[0].compare(String8("meminfo"))) {
            return cmd_dump_memory_info(out);
        }

        if (!args[0].compare(String8("write-to-disk"))) {
            return cmd_write_data_to_disk(out);
        }

        if (!args[0].compare(String8("log-app-breadcrumb"))) {
            return cmd_log_app_breadcrumb(out, args);
        }

        if (!args[0].compare(String8("clear-puller-cache"))) {
            return cmd_clear_puller_cache(out);
        }

        if (!args[0].compare(String8("print-logs"))) {
            return cmd_print_logs(out, args);
        }
        if (!args[0].compare(String8("data-subscribe"))) {
            if (mShellSubscriber == nullptr) {
                mShellSubscriber = new ShellSubscriber(mUidMap, mPullerManager);
            }
<<<<<<< HEAD
            mShellSubscriber->startNewSubscription(in, out, resultReceiver);
=======
            int timeoutSec = -1;
            if (argCount >= 2) {
                timeoutSec = atoi(args[1].c_str());
            }
            mShellSubscriber->startNewSubscription(in, out, resultReceiver, timeoutSec);
>>>>>>> de843449
            return NO_ERROR;
        }
    }

    print_cmd_help(out);
    return NO_ERROR;
}

void StatsService::print_cmd_help(int out) {
    dprintf(out,
            "usage: adb shell cmd stats print-stats-log [tag_required] "
            "[timestamp_nsec_optional]\n");
    dprintf(out, "\n");
    dprintf(out, "\n");
    dprintf(out, "usage: adb shell cmd stats meminfo\n");
    dprintf(out, "\n");
    dprintf(out, "  Prints the malloc debug information. You need to run the following first: \n");
    dprintf(out, "   # adb shell stop\n");
    dprintf(out, "   # adb shell setprop libc.debug.malloc.program statsd \n");
    dprintf(out, "   # adb shell setprop libc.debug.malloc.options backtrace \n");
    dprintf(out, "   # adb shell start\n");
    dprintf(out, "\n");
    dprintf(out, "\n");
    dprintf(out, "usage: adb shell cmd stats print-uid-map [PKG]\n");
    dprintf(out, "\n");
    dprintf(out, "  Prints the UID, app name, version mapping.\n");
    dprintf(out, "  PKG           Optional package name to print the uids of the package\n");
    dprintf(out, "\n");
    dprintf(out, "\n");
    dprintf(out, "usage: adb shell cmd stats pull-source [int] \n");
    dprintf(out, "\n");
    dprintf(out, "  Prints the output of a pulled metrics source (int indicates source)\n");
    dprintf(out, "\n");
    dprintf(out, "\n");
    dprintf(out, "usage: adb shell cmd stats write-to-disk \n");
    dprintf(out, "\n");
    dprintf(out, "  Flushes all data on memory to disk.\n");
    dprintf(out, "\n");
    dprintf(out, "\n");
    dprintf(out, "usage: adb shell cmd stats log-app-breadcrumb [UID] LABEL STATE\n");
    dprintf(out, "  Writes an AppBreadcrumbReported event to the statslog buffer.\n");
    dprintf(out, "  UID           The uid to use. It is only possible to pass a UID\n");
    dprintf(out, "                parameter on eng builds. If UID is omitted the calling\n");
    dprintf(out, "                uid is used.\n");
    dprintf(out, "  LABEL         Integer in [0, 15], as per atoms.proto.\n");
    dprintf(out, "  STATE         Integer in [0, 3], as per atoms.proto.\n");
    dprintf(out, "\n");
    dprintf(out, "\n");
    dprintf(out, "usage: adb shell cmd stats config remove [UID] [NAME]\n");
    dprintf(out, "usage: adb shell cmd stats config update [UID] NAME\n");
    dprintf(out, "\n");
    dprintf(out, "  Adds, updates or removes a configuration. The proto should be in\n");
    dprintf(out, "  wire-encoded protobuf format and passed via stdin. If no UID and name is\n");
    dprintf(out, "  provided, then all configs will be removed from memory and disk.\n");
    dprintf(out, "\n");
    dprintf(out, "  UID           The uid to use. It is only possible to pass the UID\n");
    dprintf(out, "                parameter on eng builds. If UID is omitted the calling\n");
    dprintf(out, "                uid is used.\n");
    dprintf(out, "  NAME          The per-uid name to use\n");
    dprintf(out, "\n");
    dprintf(out, "\n              *Note: If both UID and NAME are omitted then all configs will\n");
    dprintf(out, "\n                     be removed from memory and disk!\n");
    dprintf(out, "\n");
    dprintf(out,
<<<<<<< HEAD
            "usage: adb shell cmd stats dump-report [UID] NAME [--include_current_bucket] "
            "[--proto]\n");
=======
            "usage: adb shell cmd stats dump-report [UID] NAME [--keep_data] "
            "[--include_current_bucket] [--proto]\n");
>>>>>>> de843449
    dprintf(out, "  Dump all metric data for a configuration.\n");
    dprintf(out, "  UID           The uid of the configuration. It is only possible to pass\n");
    dprintf(out, "                the UID parameter on eng builds. If UID is omitted the\n");
    dprintf(out, "                calling uid is used.\n");
    dprintf(out, "  NAME          The name of the configuration\n");
<<<<<<< HEAD
=======
    dprintf(out, "  --keep_data   Do NOT erase the data upon dumping it.\n");
>>>>>>> de843449
    dprintf(out, "  --proto       Print proto binary.\n");
    dprintf(out, "\n");
    dprintf(out, "\n");
    dprintf(out, "usage: adb shell cmd stats send-broadcast [UID] NAME\n");
    dprintf(out, "  Send a broadcast that triggers the subscriber to fetch metrics.\n");
    dprintf(out, "  UID           The uid of the configuration. It is only possible to pass\n");
    dprintf(out, "                the UID parameter on eng builds. If UID is omitted the\n");
    dprintf(out, "                calling uid is used.\n");
    dprintf(out, "  NAME          The name of the configuration\n");
    dprintf(out, "\n");
    dprintf(out, "\n");
    dprintf(out, "usage: adb shell cmd stats print-stats\n");
    dprintf(out, "  Prints some basic stats.\n");
    dprintf(out, "  --proto       Print proto binary instead of string format.\n");
    dprintf(out, "\n");
    dprintf(out, "\n");
    dprintf(out, "usage: adb shell cmd stats clear-puller-cache\n");
    dprintf(out, "  Clear cached puller data.\n");
    dprintf(out, "\n");
    dprintf(out, "usage: adb shell cmd stats print-logs\n");
    dprintf(out, "      Only works on eng build\n");
}

status_t StatsService::cmd_trigger_broadcast(int out, Vector<String8>& args) {
    string name;
    bool good = false;
    int uid;
    const int argCount = args.size();
    if (argCount == 2) {
        // Automatically pick the UID
        uid = IPCThreadState::self()->getCallingUid();
        name.assign(args[1].c_str(), args[1].size());
        good = true;
    } else if (argCount == 3) {
<<<<<<< HEAD
        // If it's a userdebug or eng build, then the shell user can
        // impersonate other uids.
        if (mEngBuild) {
            const char* s = args[1].c_str();
            if (*s != '\0') {
                char* end = NULL;
                uid = strtol(s, &end, 0);
                if (*end == '\0') {
                    name.assign(args[2].c_str(), args[2].size());
                    good = true;
                }
            }
        } else {
            dprintf(out,
                    "The metrics can only be dumped for other UIDs on eng or userdebug "
                    "builds.\n");
=======
        good = getUidFromArgs(args, 1, uid);
        if (!good) {
            dprintf(out, "Invalid UID. Note that the metrics can only be dumped for "
                         "other UIDs on eng or userdebug builds.\n");
>>>>>>> de843449
        }
        name.assign(args[2].c_str(), args[2].size());
    }
    if (!good) {
        print_cmd_help(out);
        return UNKNOWN_ERROR;
    }
    ConfigKey key(uid, StrToInt64(name));
    auto receiver = mConfigManager->GetConfigReceiver(key);
    sp<IStatsCompanionService> sc = getStatsCompanionService();
    if (sc == nullptr) {
        VLOG("Could not access statsCompanion");
    } else if (receiver == nullptr) {
        VLOG("Could not find receiver for %s, %s", args[1].c_str(), args[2].c_str())
    } else {
        sc->sendDataBroadcast(receiver, mProcessor->getLastReportTimeNs(key));
        VLOG("StatsService::trigger broadcast succeeded to %s, %s", args[1].c_str(),
             args[2].c_str());
    }

    return NO_ERROR;
}

status_t StatsService::cmd_config(int in, int out, int err, Vector<String8>& args) {
    const int argCount = args.size();
    if (argCount >= 2) {
        if (args[1] == "update" || args[1] == "remove") {
            bool good = false;
            int uid = -1;
            string name;

            if (argCount == 3) {
                // Automatically pick the UID
                uid = IPCThreadState::self()->getCallingUid();
                name.assign(args[2].c_str(), args[2].size());
                good = true;
            } else if (argCount == 4) {
<<<<<<< HEAD
                // If it's a userdebug or eng build, then the shell user can
                // impersonate other uids.
                if (mEngBuild) {
                    const char* s = args[2].c_str();
                    if (*s != '\0') {
                        char* end = NULL;
                        uid = strtol(s, &end, 0);
                        if (*end == '\0') {
                            name.assign(args[3].c_str(), args[3].size());
                            good = true;
                        }
                    }
                } else {
                    dprintf(err,
                            "The config can only be set for other UIDs on eng or userdebug "
                            "builds.\n");
=======
                good = getUidFromArgs(args, 2, uid);
                if (!good) {
                    dprintf(err, "Invalid UID. Note that the config can only be set for "
                                 "other UIDs on eng or userdebug builds.\n");
>>>>>>> de843449
                }
                name.assign(args[3].c_str(), args[3].size());
            } else if (argCount == 2 && args[1] == "remove") {
                good = true;
            }

            if (!good) {
                // If arg parsing failed, print the help text and return an error.
                print_cmd_help(out);
                return UNKNOWN_ERROR;
            }

            if (args[1] == "update") {
                char* endp;
                int64_t configID = strtoll(name.c_str(), &endp, 10);
                if (endp == name.c_str() || *endp != '\0') {
                    dprintf(err, "Error parsing config ID.\n");
                    return UNKNOWN_ERROR;
                }

                // Read stream into buffer.
                string buffer;
                if (!android::base::ReadFdToString(in, &buffer)) {
                    dprintf(err, "Error reading stream for StatsConfig.\n");
                    return UNKNOWN_ERROR;
                }

                // Parse buffer.
                StatsdConfig config;
                if (!config.ParseFromString(buffer)) {
                    dprintf(err, "Error parsing proto stream for StatsConfig.\n");
                    return UNKNOWN_ERROR;
                }

                // Add / update the config.
                mConfigManager->UpdateConfig(ConfigKey(uid, configID), config);
            } else {
                if (argCount == 2) {
                    cmd_remove_all_configs(out);
                } else {
                    // Remove the config.
                    mConfigManager->RemoveConfig(ConfigKey(uid, StrToInt64(name)));
                }
            }

            return NO_ERROR;
        }
    }
    print_cmd_help(out);
    return UNKNOWN_ERROR;
}

status_t StatsService::cmd_dump_report(int out, const Vector<String8>& args) {
    if (mProcessor != nullptr) {
        int argCount = args.size();
        bool good = false;
        bool proto = false;
        bool includeCurrentBucket = false;
<<<<<<< HEAD
=======
        bool eraseData = true;
>>>>>>> de843449
        int uid;
        string name;
        if (!std::strcmp("--proto", args[argCount-1].c_str())) {
            proto = true;
            argCount -= 1;
        }
        if (!std::strcmp("--include_current_bucket", args[argCount-1].c_str())) {
            includeCurrentBucket = true;
            argCount -= 1;
        }
<<<<<<< HEAD
=======
        if (!std::strcmp("--keep_data", args[argCount-1].c_str())) {
            eraseData = false;
            argCount -= 1;
        }
>>>>>>> de843449
        if (argCount == 2) {
            // Automatically pick the UID
            uid = IPCThreadState::self()->getCallingUid();
            name.assign(args[1].c_str(), args[1].size());
            good = true;
        } else if (argCount == 3) {
<<<<<<< HEAD
            // If it's a userdebug or eng build, then the shell user can
            // impersonate other uids.
            if (mEngBuild) {
                const char* s = args[1].c_str();
                if (*s != '\0') {
                    char* end = NULL;
                    uid = strtol(s, &end, 0);
                    if (*end == '\0') {
                        name.assign(args[2].c_str(), args[2].size());
                        good = true;
                    }
                }
            } else {
                dprintf(out,
                        "The metrics can only be dumped for other UIDs on eng or userdebug "
                        "builds.\n");
=======
            good = getUidFromArgs(args, 1, uid);
            if (!good) {
                dprintf(out, "Invalid UID. Note that the metrics can only be dumped for "
                             "other UIDs on eng or userdebug builds.\n");
>>>>>>> de843449
            }
            name.assign(args[2].c_str(), args[2].size());
        }
        if (good) {
            vector<uint8_t> data;
            mProcessor->onDumpReport(ConfigKey(uid, StrToInt64(name)), getElapsedRealtimeNs(),
<<<<<<< HEAD
                                     includeCurrentBucket, true /* erase_data */, ADB_DUMP, &data);
=======
                                     includeCurrentBucket, eraseData, ADB_DUMP, &data);
>>>>>>> de843449
            if (proto) {
                for (size_t i = 0; i < data.size(); i ++) {
                    dprintf(out, "%c", data[i]);
                }
            } else {
                dprintf(out, "Non-proto stats data dump not currently supported.\n");
            }
            return android::OK;
        } else {
            // If arg parsing failed, print the help text and return an error.
            print_cmd_help(out);
            return UNKNOWN_ERROR;
        }
    } else {
        dprintf(out, "Log processor does not exist...\n");
        return UNKNOWN_ERROR;
    }
}

status_t StatsService::cmd_print_stats(int out, const Vector<String8>& args) {
    int argCount = args.size();
    bool proto = false;
    if (!std::strcmp("--proto", args[argCount-1].c_str())) {
        proto = true;
        argCount -= 1;
    }
    StatsdStats& statsdStats = StatsdStats::getInstance();
    if (proto) {
        vector<uint8_t> data;
        statsdStats.dumpStats(&data, false); // does not reset statsdStats.
        for (size_t i = 0; i < data.size(); i ++) {
            dprintf(out, "%c", data[i]);
        }

    } else {
        vector<ConfigKey> configs = mConfigManager->GetAllConfigKeys();
        for (const ConfigKey& key : configs) {
            dprintf(out, "Config %s uses %zu bytes\n", key.ToString().c_str(),
                    mProcessor->GetMetricsSize(key));
        }
        statsdStats.dumpStats(out);
    }
    return NO_ERROR;
}

status_t StatsService::cmd_print_uid_map(int out, const Vector<String8>& args) {
    if (args.size() > 1) {
        string pkg;
        pkg.assign(args[1].c_str(), args[1].size());
        auto uids = mUidMap->getAppUid(pkg);
        dprintf(out, "%s -> [ ", pkg.c_str());
        for (const auto& uid : uids) {
            dprintf(out, "%d ", uid);
        }
        dprintf(out, "]\n");
    } else {
        mUidMap->printUidMap(out);
    }
    return NO_ERROR;
}

status_t StatsService::cmd_write_data_to_disk(int out) {
    dprintf(out, "Writing data to disk\n");
    mProcessor->WriteDataToDisk(ADB_DUMP);
    return NO_ERROR;
}

status_t StatsService::cmd_log_app_breadcrumb(int out, const Vector<String8>& args) {
    bool good = false;
    int32_t uid;
    int32_t label;
    int32_t state;
    const int argCount = args.size();
    if (argCount == 3) {
        // Automatically pick the UID
        uid = IPCThreadState::self()->getCallingUid();
        label = atoi(args[1].c_str());
        state = atoi(args[2].c_str());
        good = true;
    } else if (argCount == 4) {
<<<<<<< HEAD
        uid = atoi(args[1].c_str());
        // If it's a userdebug or eng build, then the shell user can impersonate other uids.
        // Otherwise, the uid must match the actual caller's uid.
        if (mEngBuild || (uid >= 0 && (uid_t)uid == IPCThreadState::self()->getCallingUid())) {
            label = atoi(args[2].c_str());
            state = atoi(args[3].c_str());
            good = true;
        } else {
            dprintf(out,
                    "Selecting a UID for writing AppBreadcrumb can only be done for other UIDs "
                    "on eng or userdebug builds.\n");
=======
        good = getUidFromArgs(args, 1, uid);
        if (!good) {
            dprintf(out,
                    "Invalid UID. Note that selecting a UID for writing AppBreadcrumb can only be "
                    "done for other UIDs on eng or userdebug builds.\n");
>>>>>>> de843449
        }
        label = atoi(args[2].c_str());
        state = atoi(args[3].c_str());
    }
    if (good) {
        dprintf(out, "Logging AppBreadcrumbReported(%d, %d, %d) to statslog.\n", uid, label, state);
        android::util::stats_write(android::util::APP_BREADCRUMB_REPORTED, uid, label, state);
    } else {
        print_cmd_help(out);
        return UNKNOWN_ERROR;
    }
    return NO_ERROR;
}

status_t StatsService::cmd_print_pulled_metrics(int out, const Vector<String8>& args) {
    int s = atoi(args[1].c_str());
    vector<shared_ptr<LogEvent> > stats;
<<<<<<< HEAD
    if (mPullerManager->Pull(s, getElapsedRealtimeNs(), &stats)) {
=======
    if (mPullerManager->Pull(s, &stats)) {
>>>>>>> de843449
        for (const auto& it : stats) {
            dprintf(out, "Pull from %d: %s\n", s, it->ToString().c_str());
        }
        dprintf(out, "Pull from %d: Received %zu elements\n", s, stats.size());
        return NO_ERROR;
    }
    return UNKNOWN_ERROR;
}

status_t StatsService::cmd_remove_all_configs(int out) {
    dprintf(out, "Removing all configs...\n");
    VLOG("StatsService::cmd_remove_all_configs was called");
    mConfigManager->RemoveAllConfigs();
    StorageManager::deleteAllFiles(STATS_SERVICE_DIR);
    return NO_ERROR;
}

status_t StatsService::cmd_dump_memory_info(int out) {
    dprintf(out, "meminfo not available.\n");
    return NO_ERROR;
}

status_t StatsService::cmd_clear_puller_cache(int out) {
    IPCThreadState* ipc = IPCThreadState::self();
    VLOG("StatsService::cmd_clear_puller_cache with Pid %i, Uid %i",
            ipc->getCallingPid(), ipc->getCallingUid());
    if (checkCallingPermission(String16(kPermissionDump))) {
        int cleared = mPullerManager->ForceClearPullerCache();
        dprintf(out, "Puller removed %d cached data!\n", cleared);
        return NO_ERROR;
    } else {
        return PERMISSION_DENIED;
    }
}

status_t StatsService::cmd_print_logs(int out, const Vector<String8>& args) {
    IPCThreadState* ipc = IPCThreadState::self();
    VLOG("StatsService::cmd_print_logs with Pid %i, Uid %i", ipc->getCallingPid(),
         ipc->getCallingUid());
    if (checkCallingPermission(String16(kPermissionDump))) {
        bool enabled = true;
        if (args.size() >= 2) {
            enabled = atoi(args[1].c_str()) != 0;
        }
        mProcessor->setPrintLogs(enabled);
        return NO_ERROR;
    } else {
        return PERMISSION_DENIED;
    }
}

bool StatsService::getUidFromArgs(const Vector<String8>& args, size_t uidArgIndex, int32_t& uid) {
    const char* s = args[uidArgIndex].c_str();
    if (*s == '\0') {
        return false;
    }
    char* endc = NULL;
    int64_t longUid = strtol(s, &endc, 0);
    if (*endc != '\0') {
        return false;
    }
    int32_t goodUid = static_cast<int32_t>(longUid);
    if (longUid < 0 || static_cast<uint64_t>(longUid) != static_cast<uid_t>(goodUid)) {
        return false;  // It was not of uid_t type.
    }
    uid = goodUid;

    int32_t callingUid = IPCThreadState::self()->getCallingUid();
    return mEngBuild // UserDebug/EngBuild are allowed to impersonate uids.
            || (callingUid == goodUid) // Anyone can 'impersonate' themselves.
            || (callingUid == AID_ROOT && goodUid == AID_SHELL); // ROOT can impersonate SHELL.
}

Status StatsService::informAllUidData(const vector<int32_t>& uid, const vector<int64_t>& version,
                                      const vector<String16>& version_string,
                                      const vector<String16>& app,
                                      const vector<String16>& installer) {
    ENFORCE_UID(AID_SYSTEM);

    VLOG("StatsService::informAllUidData was called");
    mUidMap->updateMap(getElapsedRealtimeNs(), uid, version, version_string, app, installer);
    VLOG("StatsService::informAllUidData succeeded");

    return Status::ok();
}

Status StatsService::informOnePackage(const String16& app, int32_t uid, int64_t version,
                                      const String16& version_string, const String16& installer) {
    ENFORCE_UID(AID_SYSTEM);

    VLOG("StatsService::informOnePackage was called");
    mUidMap->updateApp(getElapsedRealtimeNs(), app, uid, version, version_string, installer);
    return Status::ok();
}

Status StatsService::informOnePackageRemoved(const String16& app, int32_t uid) {
    ENFORCE_UID(AID_SYSTEM);

    VLOG("StatsService::informOnePackageRemoved was called");
    mUidMap->removeApp(getElapsedRealtimeNs(), app, uid);
    mConfigManager->RemoveConfigs(uid);
    return Status::ok();
}

Status StatsService::informAnomalyAlarmFired() {
    ENFORCE_UID(AID_SYSTEM);

    VLOG("StatsService::informAnomalyAlarmFired was called");
    int64_t currentTimeSec = getElapsedRealtimeSec();
    std::unordered_set<sp<const InternalAlarm>, SpHash<InternalAlarm>> alarmSet =
            mAnomalyAlarmMonitor->popSoonerThan(static_cast<uint32_t>(currentTimeSec));
    if (alarmSet.size() > 0) {
        VLOG("Found an anomaly alarm that fired.");
        mProcessor->onAnomalyAlarmFired(currentTimeSec * NS_PER_SEC, alarmSet);
    } else {
        VLOG("Cannot find an anomaly alarm that fired. Perhaps it was recently cancelled.");
    }
    return Status::ok();
}

Status StatsService::informAlarmForSubscriberTriggeringFired() {
    ENFORCE_UID(AID_SYSTEM);

    VLOG("StatsService::informAlarmForSubscriberTriggeringFired was called");
    int64_t currentTimeSec = getElapsedRealtimeSec();
    std::unordered_set<sp<const InternalAlarm>, SpHash<InternalAlarm>> alarmSet =
            mPeriodicAlarmMonitor->popSoonerThan(static_cast<uint32_t>(currentTimeSec));
    if (alarmSet.size() > 0) {
        VLOG("Found periodic alarm fired.");
        mProcessor->onPeriodicAlarmFired(currentTimeSec * NS_PER_SEC, alarmSet);
    } else {
        ALOGW("Cannot find an periodic alarm that fired. Perhaps it was recently cancelled.");
    }
    return Status::ok();
}

Status StatsService::informPollAlarmFired() {
    ENFORCE_UID(AID_SYSTEM);

    VLOG("StatsService::informPollAlarmFired was called");
    mProcessor->informPullAlarmFired(getElapsedRealtimeNs());
    VLOG("StatsService::informPollAlarmFired succeeded");
    return Status::ok();
}

Status StatsService::systemRunning() {
    ENFORCE_UID(AID_SYSTEM);

    // When system_server is up and running, schedule the dropbox task to run.
    VLOG("StatsService::systemRunning");
    sayHiToStatsCompanion();
    return Status::ok();
}

Status StatsService::informDeviceShutdown() {
    ENFORCE_UID(AID_SYSTEM);
    VLOG("StatsService::informDeviceShutdown");
    mProcessor->WriteDataToDisk(DEVICE_SHUTDOWN);
    return Status::ok();
}

void StatsService::sayHiToStatsCompanion() {
    sp<IStatsCompanionService> statsCompanion = getStatsCompanionService();
    if (statsCompanion != nullptr) {
        VLOG("Telling statsCompanion that statsd is ready");
        statsCompanion->statsdReady();
    } else {
        VLOG("Could not access statsCompanion");
    }
}

Status StatsService::statsCompanionReady() {
    ENFORCE_UID(AID_SYSTEM);

    VLOG("StatsService::statsCompanionReady was called");
    sp<IStatsCompanionService> statsCompanion = getStatsCompanionService();
    if (statsCompanion == nullptr) {
        return Status::fromExceptionCode(
                Status::EX_NULL_POINTER,
                "statscompanion unavailable despite it contacting statsd!");
    }
    VLOG("StatsService::statsCompanionReady linking to statsCompanion.");
    IInterface::asBinder(statsCompanion)->linkToDeath(this);
    mPullerManager->SetStatsCompanionService(statsCompanion);
    mAnomalyAlarmMonitor->setStatsCompanionService(statsCompanion);
    mPeriodicAlarmMonitor->setStatsCompanionService(statsCompanion);
    SubscriberReporter::getInstance().setStatsCompanionService(statsCompanion);
    return Status::ok();
}

void StatsService::Startup() {
    mConfigManager->Startup();
}

void StatsService::Terminate() {
    ALOGI("StatsService::Terminating");
    if (mProcessor != nullptr) {
        mProcessor->WriteDataToDisk(TERMINATION_SIGNAL_RECEIVED);
    }
}

void StatsService::OnLogEvent(LogEvent* event) {
    mProcessor->OnLogEvent(event);
    if (mShellSubscriber != nullptr) {
        mShellSubscriber->onLogEvent(*event);
    }
}

Status StatsService::getData(int64_t key, const String16& packageName, vector<uint8_t>* output) {
    ENFORCE_DUMP_AND_USAGE_STATS(packageName);

    IPCThreadState* ipc = IPCThreadState::self();
    VLOG("StatsService::getData with Pid %i, Uid %i", ipc->getCallingPid(), ipc->getCallingUid());
    ConfigKey configKey(ipc->getCallingUid(), key);
    mProcessor->onDumpReport(configKey, getElapsedRealtimeNs(), false /* include_current_bucket*/,
                             true /* erase_data */, GET_DATA_CALLED, output);
    return Status::ok();
}

Status StatsService::getMetadata(const String16& packageName, vector<uint8_t>* output) {
    ENFORCE_DUMP_AND_USAGE_STATS(packageName);

    IPCThreadState* ipc = IPCThreadState::self();
    VLOG("StatsService::getMetadata with Pid %i, Uid %i", ipc->getCallingPid(),
         ipc->getCallingUid());
    StatsdStats::getInstance().dumpStats(output, false); // Don't reset the counters.
    return Status::ok();
}

Status StatsService::addConfiguration(int64_t key, const vector <uint8_t>& config,
                                      const String16& packageName) {
    ENFORCE_DUMP_AND_USAGE_STATS(packageName);

    IPCThreadState* ipc = IPCThreadState::self();
    if (addConfigurationChecked(ipc->getCallingUid(), key, config)) {
        return Status::ok();
    } else {
        ALOGE("Could not parse malformatted StatsdConfig");
        return Status::fromExceptionCode(binder::Status::EX_ILLEGAL_ARGUMENT,
                                         "config does not correspond to a StatsdConfig proto");
    }
}

bool StatsService::addConfigurationChecked(int uid, int64_t key, const vector<uint8_t>& config) {
    ConfigKey configKey(uid, key);
    StatsdConfig cfg;
    if (config.size() > 0) {  // If the config is empty, skip parsing.
        if (!cfg.ParseFromArray(&config[0], config.size())) {
            return false;
        }
    }
    mConfigManager->UpdateConfig(configKey, cfg);
    return true;
}

Status StatsService::removeDataFetchOperation(int64_t key, const String16& packageName) {
    ENFORCE_DUMP_AND_USAGE_STATS(packageName);

    IPCThreadState* ipc = IPCThreadState::self();
    ConfigKey configKey(ipc->getCallingUid(), key);
    mConfigManager->RemoveConfigReceiver(configKey);
    return Status::ok();
}

Status StatsService::setDataFetchOperation(int64_t key,
                                           const sp<android::IBinder>& intentSender,
                                           const String16& packageName) {
    ENFORCE_DUMP_AND_USAGE_STATS(packageName);

    IPCThreadState* ipc = IPCThreadState::self();
    ConfigKey configKey(ipc->getCallingUid(), key);
    mConfigManager->SetConfigReceiver(configKey, intentSender);
    if (StorageManager::hasConfigMetricsReport(configKey)) {
        VLOG("StatsService::setDataFetchOperation marking configKey %s to dump reports on disk",
             configKey.ToString().c_str());
        mProcessor->noteOnDiskData(configKey);
    }
    return Status::ok();
}

Status StatsService::removeConfiguration(int64_t key, const String16& packageName) {
    ENFORCE_DUMP_AND_USAGE_STATS(packageName);

    IPCThreadState* ipc = IPCThreadState::self();
    ConfigKey configKey(ipc->getCallingUid(), key);
    mConfigManager->RemoveConfig(configKey);
    SubscriberReporter::getInstance().removeConfig(configKey);
    return Status::ok();
}

Status StatsService::setBroadcastSubscriber(int64_t configId,
                                            int64_t subscriberId,
                                            const sp<android::IBinder>& intentSender,
                                            const String16& packageName) {
    ENFORCE_DUMP_AND_USAGE_STATS(packageName);

    VLOG("StatsService::setBroadcastSubscriber called.");
    IPCThreadState* ipc = IPCThreadState::self();
    ConfigKey configKey(ipc->getCallingUid(), configId);
    SubscriberReporter::getInstance()
            .setBroadcastSubscriber(configKey, subscriberId, intentSender);
    return Status::ok();
}

Status StatsService::unsetBroadcastSubscriber(int64_t configId,
                                              int64_t subscriberId,
                                              const String16& packageName) {
    ENFORCE_DUMP_AND_USAGE_STATS(packageName);

    VLOG("StatsService::unsetBroadcastSubscriber called.");
    IPCThreadState* ipc = IPCThreadState::self();
    ConfigKey configKey(ipc->getCallingUid(), configId);
    SubscriberReporter::getInstance()
            .unsetBroadcastSubscriber(configKey, subscriberId);
    return Status::ok();
}

Status StatsService::sendAppBreadcrumbAtom(int32_t label, int32_t state) {
    // Permission check not necessary as it's meant for applications to write to
    // statsd.
    android::util::stats_write(util::APP_BREADCRUMB_REPORTED,
                               IPCThreadState::self()->getCallingUid(), label,
                               state);
    return Status::ok();
}

hardware::Return<void> StatsService::reportSpeakerImpedance(
        const SpeakerImpedance& speakerImpedance) {
    LogEvent event(getWallClockSec() * NS_PER_SEC, getElapsedRealtimeNs(), speakerImpedance);
    mProcessor->OnLogEvent(&event);

    return hardware::Void();
}

hardware::Return<void> StatsService::reportHardwareFailed(const HardwareFailed& hardwareFailed) {
    LogEvent event(getWallClockSec() * NS_PER_SEC, getElapsedRealtimeNs(), hardwareFailed);
    mProcessor->OnLogEvent(&event);

    return hardware::Void();
}

hardware::Return<void> StatsService::reportPhysicalDropDetected(
        const PhysicalDropDetected& physicalDropDetected) {
    LogEvent event(getWallClockSec() * NS_PER_SEC, getElapsedRealtimeNs(), physicalDropDetected);
    mProcessor->OnLogEvent(&event);

    return hardware::Void();
}

hardware::Return<void> StatsService::reportChargeCycles(const ChargeCycles& chargeCycles) {
    LogEvent event(getWallClockSec() * NS_PER_SEC, getElapsedRealtimeNs(), chargeCycles);
    mProcessor->OnLogEvent(&event);

    return hardware::Void();
}

hardware::Return<void> StatsService::reportBatteryHealthSnapshot(
        const BatteryHealthSnapshotArgs& batteryHealthSnapshotArgs) {
    LogEvent event(getWallClockSec() * NS_PER_SEC, getElapsedRealtimeNs(),
                   batteryHealthSnapshotArgs);
    mProcessor->OnLogEvent(&event);

    return hardware::Void();
}

hardware::Return<void> StatsService::reportSlowIo(const SlowIo& slowIo) {
    LogEvent event(getWallClockSec() * NS_PER_SEC, getElapsedRealtimeNs(), slowIo);
    mProcessor->OnLogEvent(&event);

    return hardware::Void();
}

hardware::Return<void> StatsService::reportBatteryCausedShutdown(
        const BatteryCausedShutdown& batteryCausedShutdown) {
    LogEvent event(getWallClockSec() * NS_PER_SEC, getElapsedRealtimeNs(), batteryCausedShutdown);
    mProcessor->OnLogEvent(&event);

    return hardware::Void();
}

void StatsService::binderDied(const wp <IBinder>& who) {
    ALOGW("statscompanion service died");
    StatsdStats::getInstance().noteSystemServerRestart(getWallClockSec());
    if (mProcessor != nullptr) {
        ALOGW("Reset statsd upon system server restarts.");
        mProcessor->WriteDataToDisk(STATSCOMPANION_DIED);
        mProcessor->resetConfigs();
    }
    mAnomalyAlarmMonitor->setStatsCompanionService(nullptr);
    mPeriodicAlarmMonitor->setStatsCompanionService(nullptr);
    SubscriberReporter::getInstance().setStatsCompanionService(nullptr);
    mPullerManager->SetStatsCompanionService(nullptr);
}

}  // namespace statsd
}  // namespace os
}  // namespace android<|MERGE_RESOLUTION|>--- conflicted
+++ resolved
@@ -296,10 +296,7 @@
                                  ADB_DUMP, &proto);
         proto.end(reportsListToken);
         proto.flush(out);
-<<<<<<< HEAD
-=======
         proto.clear();
->>>>>>> de843449
     }
 }
 
@@ -363,15 +360,11 @@
             if (mShellSubscriber == nullptr) {
                 mShellSubscriber = new ShellSubscriber(mUidMap, mPullerManager);
             }
-<<<<<<< HEAD
-            mShellSubscriber->startNewSubscription(in, out, resultReceiver);
-=======
             int timeoutSec = -1;
             if (argCount >= 2) {
                 timeoutSec = atoi(args[1].c_str());
             }
             mShellSubscriber->startNewSubscription(in, out, resultReceiver, timeoutSec);
->>>>>>> de843449
             return NO_ERROR;
         }
     }
@@ -436,22 +429,14 @@
     dprintf(out, "\n                     be removed from memory and disk!\n");
     dprintf(out, "\n");
     dprintf(out,
-<<<<<<< HEAD
-            "usage: adb shell cmd stats dump-report [UID] NAME [--include_current_bucket] "
-            "[--proto]\n");
-=======
             "usage: adb shell cmd stats dump-report [UID] NAME [--keep_data] "
             "[--include_current_bucket] [--proto]\n");
->>>>>>> de843449
     dprintf(out, "  Dump all metric data for a configuration.\n");
     dprintf(out, "  UID           The uid of the configuration. It is only possible to pass\n");
     dprintf(out, "                the UID parameter on eng builds. If UID is omitted the\n");
     dprintf(out, "                calling uid is used.\n");
     dprintf(out, "  NAME          The name of the configuration\n");
-<<<<<<< HEAD
-=======
     dprintf(out, "  --keep_data   Do NOT erase the data upon dumping it.\n");
->>>>>>> de843449
     dprintf(out, "  --proto       Print proto binary.\n");
     dprintf(out, "\n");
     dprintf(out, "\n");
@@ -486,29 +471,10 @@
         name.assign(args[1].c_str(), args[1].size());
         good = true;
     } else if (argCount == 3) {
-<<<<<<< HEAD
-        // If it's a userdebug or eng build, then the shell user can
-        // impersonate other uids.
-        if (mEngBuild) {
-            const char* s = args[1].c_str();
-            if (*s != '\0') {
-                char* end = NULL;
-                uid = strtol(s, &end, 0);
-                if (*end == '\0') {
-                    name.assign(args[2].c_str(), args[2].size());
-                    good = true;
-                }
-            }
-        } else {
-            dprintf(out,
-                    "The metrics can only be dumped for other UIDs on eng or userdebug "
-                    "builds.\n");
-=======
         good = getUidFromArgs(args, 1, uid);
         if (!good) {
             dprintf(out, "Invalid UID. Note that the metrics can only be dumped for "
                          "other UIDs on eng or userdebug builds.\n");
->>>>>>> de843449
         }
         name.assign(args[2].c_str(), args[2].size());
     }
@@ -546,29 +512,10 @@
                 name.assign(args[2].c_str(), args[2].size());
                 good = true;
             } else if (argCount == 4) {
-<<<<<<< HEAD
-                // If it's a userdebug or eng build, then the shell user can
-                // impersonate other uids.
-                if (mEngBuild) {
-                    const char* s = args[2].c_str();
-                    if (*s != '\0') {
-                        char* end = NULL;
-                        uid = strtol(s, &end, 0);
-                        if (*end == '\0') {
-                            name.assign(args[3].c_str(), args[3].size());
-                            good = true;
-                        }
-                    }
-                } else {
-                    dprintf(err,
-                            "The config can only be set for other UIDs on eng or userdebug "
-                            "builds.\n");
-=======
                 good = getUidFromArgs(args, 2, uid);
                 if (!good) {
                     dprintf(err, "Invalid UID. Note that the config can only be set for "
                                  "other UIDs on eng or userdebug builds.\n");
->>>>>>> de843449
                 }
                 name.assign(args[3].c_str(), args[3].size());
             } else if (argCount == 2 && args[1] == "remove") {
@@ -627,10 +574,7 @@
         bool good = false;
         bool proto = false;
         bool includeCurrentBucket = false;
-<<<<<<< HEAD
-=======
         bool eraseData = true;
->>>>>>> de843449
         int uid;
         string name;
         if (!std::strcmp("--proto", args[argCount-1].c_str())) {
@@ -641,53 +585,27 @@
             includeCurrentBucket = true;
             argCount -= 1;
         }
-<<<<<<< HEAD
-=======
         if (!std::strcmp("--keep_data", args[argCount-1].c_str())) {
             eraseData = false;
             argCount -= 1;
         }
->>>>>>> de843449
         if (argCount == 2) {
             // Automatically pick the UID
             uid = IPCThreadState::self()->getCallingUid();
             name.assign(args[1].c_str(), args[1].size());
             good = true;
         } else if (argCount == 3) {
-<<<<<<< HEAD
-            // If it's a userdebug or eng build, then the shell user can
-            // impersonate other uids.
-            if (mEngBuild) {
-                const char* s = args[1].c_str();
-                if (*s != '\0') {
-                    char* end = NULL;
-                    uid = strtol(s, &end, 0);
-                    if (*end == '\0') {
-                        name.assign(args[2].c_str(), args[2].size());
-                        good = true;
-                    }
-                }
-            } else {
-                dprintf(out,
-                        "The metrics can only be dumped for other UIDs on eng or userdebug "
-                        "builds.\n");
-=======
             good = getUidFromArgs(args, 1, uid);
             if (!good) {
                 dprintf(out, "Invalid UID. Note that the metrics can only be dumped for "
                              "other UIDs on eng or userdebug builds.\n");
->>>>>>> de843449
             }
             name.assign(args[2].c_str(), args[2].size());
         }
         if (good) {
             vector<uint8_t> data;
             mProcessor->onDumpReport(ConfigKey(uid, StrToInt64(name)), getElapsedRealtimeNs(),
-<<<<<<< HEAD
-                                     includeCurrentBucket, true /* erase_data */, ADB_DUMP, &data);
-=======
                                      includeCurrentBucket, eraseData, ADB_DUMP, &data);
->>>>>>> de843449
             if (proto) {
                 for (size_t i = 0; i < data.size(); i ++) {
                     dprintf(out, "%c", data[i]);
@@ -768,25 +686,11 @@
         state = atoi(args[2].c_str());
         good = true;
     } else if (argCount == 4) {
-<<<<<<< HEAD
-        uid = atoi(args[1].c_str());
-        // If it's a userdebug or eng build, then the shell user can impersonate other uids.
-        // Otherwise, the uid must match the actual caller's uid.
-        if (mEngBuild || (uid >= 0 && (uid_t)uid == IPCThreadState::self()->getCallingUid())) {
-            label = atoi(args[2].c_str());
-            state = atoi(args[3].c_str());
-            good = true;
-        } else {
-            dprintf(out,
-                    "Selecting a UID for writing AppBreadcrumb can only be done for other UIDs "
-                    "on eng or userdebug builds.\n");
-=======
         good = getUidFromArgs(args, 1, uid);
         if (!good) {
             dprintf(out,
                     "Invalid UID. Note that selecting a UID for writing AppBreadcrumb can only be "
                     "done for other UIDs on eng or userdebug builds.\n");
->>>>>>> de843449
         }
         label = atoi(args[2].c_str());
         state = atoi(args[3].c_str());
@@ -804,11 +708,7 @@
 status_t StatsService::cmd_print_pulled_metrics(int out, const Vector<String8>& args) {
     int s = atoi(args[1].c_str());
     vector<shared_ptr<LogEvent> > stats;
-<<<<<<< HEAD
-    if (mPullerManager->Pull(s, getElapsedRealtimeNs(), &stats)) {
-=======
     if (mPullerManager->Pull(s, &stats)) {
->>>>>>> de843449
         for (const auto& it : stats) {
             dprintf(out, "Pull from %d: %s\n", s, it->ToString().c_str());
         }
