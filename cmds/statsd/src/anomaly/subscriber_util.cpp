/*
 * Copyright (C) 2018 The Android Open Source Project
 *
 * Licensed under the Apache License, Version 2.0 (the "License");
 * you may not use this file except in compliance with the License.
 * You may obtain a copy of the License at
 *
 *      http://www.apache.org/licenses/LICENSE-2.0
 *
 * Unless required by applicable law or agreed to in writing, software
 * distributed under the License is distributed on an "AS IS" BASIS,
 * WITHOUT WARRANTIES OR CONDITIONS OF ANY KIND, either express or implied.
 * See the License for the specific language governing permissions and
 * limitations under the License.
 */

#define DEBUG false  // STOPSHIP if true
#include "Log.h"

#include <android/os/IIncidentManager.h>
#include <android/os/IncidentReportArgs.h>
#include <binder/IServiceManager.h>

#include "external/Perfetto.h"
<<<<<<< HEAD
#include "external/Perfprofd.h"
=======
>>>>>>> dbf9e87c
#include "subscriber/IncidentdReporter.h"
#include "subscriber/SubscriberReporter.h"

namespace android {
namespace os {
namespace statsd {

void triggerSubscribers(int64_t ruleId, int64_t metricId, const MetricDimensionKey& dimensionKey,
                        int64_t metricValue, const ConfigKey& configKey,
                        const std::vector<Subscription>& subscriptions) {
    VLOG("informSubscribers called.");
    if (subscriptions.empty()) {
        VLOG("No Subscriptions were associated.");
        return;
    }

    for (const Subscription& subscription : subscriptions) {
        if (subscription.probability_of_informing() < 1
                && ((float)rand() / RAND_MAX) >= subscription.probability_of_informing()) {
            // Note that due to float imprecision, 0.0 and 1.0 might not truly mean never/always.
            // The config writer was advised to use -0.1 and 1.1 for never/always.
            ALOGI("Fate decided that a subscriber would not be informed.");
            continue;
        }
        switch (subscription.subscriber_information_case()) {
            case Subscription::SubscriberInformationCase::kIncidentdDetails:
                if (!GenerateIncidentReport(subscription.incidentd_details(), ruleId, metricId,
                                            dimensionKey, metricValue, configKey)) {
                    ALOGW("Failed to generate incident report.");
                }
                break;
            case Subscription::SubscriberInformationCase::kPerfettoDetails:
                if (!CollectPerfettoTraceAndUploadToDropbox(subscription.perfetto_details(),
                                                            subscription.id(), ruleId, configKey)) {
                    ALOGW("Failed to generate perfetto traces.");
                }
                break;
            case Subscription::SubscriberInformationCase::kBroadcastSubscriberDetails:
                SubscriberReporter::getInstance().alertBroadcastSubscriber(configKey, subscription,
                                                                           dimensionKey);
                break;
            case Subscription::SubscriberInformationCase::kPerfprofdDetails:
                if (!CollectPerfprofdTraceAndUploadToDropbox(subscription.perfprofd_details(),
                                                             ruleId, configKey)) {
                    ALOGW("Failed to generate perfprofd traces.");
                }
                break;
            default:
                break;
        }
    }
}

}  // namespace statsd
}  // namespace os
}  // namespace android<|MERGE_RESOLUTION|>--- conflicted
+++ resolved
@@ -22,10 +22,6 @@
 #include <binder/IServiceManager.h>
 
 #include "external/Perfetto.h"
-<<<<<<< HEAD
-#include "external/Perfprofd.h"
-=======
->>>>>>> dbf9e87c
 #include "subscriber/IncidentdReporter.h"
 #include "subscriber/SubscriberReporter.h"
 
@@ -67,12 +63,6 @@
                 SubscriberReporter::getInstance().alertBroadcastSubscriber(configKey, subscription,
                                                                            dimensionKey);
                 break;
-            case Subscription::SubscriberInformationCase::kPerfprofdDetails:
-                if (!CollectPerfprofdTraceAndUploadToDropbox(subscription.perfprofd_details(),
-                                                             ruleId, configKey)) {
-                    ALOGW("Failed to generate perfprofd traces.");
-                }
-                break;
             default:
                 break;
         }
