/*
 * Copyright (C) 2017 The Android Open Source Project
 *
 * Licensed under the Apache License, Version 2.0 (the "License");
 * you may not use this file except in compliance with the License.
 * You may obtain a copy of the License at
 *
 *      http://www.apache.org/licenses/LICENSE-2.0
 *
 * Unless required by applicable law or agreed to in writing, software
 * distributed under the License is distributed on an "AS IS" BASIS,
 * WITHOUT WARRANTIES OR CONDITIONS OF ANY KIND, either express or implied.
 * See the License for the specific language governing permissions and
 * limitations under the License.
 */

#pragma once

#include <gtest/gtest_prod.h>
#include <utils/threads.h>
#include <list>
#include "../anomaly/AnomalyTracker.h"
#include "../condition/ConditionTracker.h"
#include "../external/PullDataReceiver.h"
#include "../external/StatsPullerManager.h"
#include "../matchers/EventMatcherWizard.h"
#include "../stats_log_util.h"
#include "MetricProducer.h"
#include "frameworks/base/cmds/statsd/src/statsd_config.pb.h"

namespace android {
namespace os {
namespace statsd {

struct ValueBucket {
    int64_t mBucketStartNs;
    int64_t mBucketEndNs;
    std::vector<int> valueIndex;
    std::vector<Value> values;
};

class ValueMetricProducer : public virtual MetricProducer, public virtual PullDataReceiver {
public:
    ValueMetricProducer(const ConfigKey& key, const ValueMetric& valueMetric,
                        const int conditionIndex, const sp<ConditionWizard>& conditionWizard,
                        const int whatMatcherIndex,
                        const sp<EventMatcherWizard>& matcherWizard,
                        const int pullTagId, const int64_t timeBaseNs, const int64_t startTimeNs,
                        const sp<StatsPullerManager>& pullerManager);

    virtual ~ValueMetricProducer();

    // Process data pulled on bucket boundary.
    void onDataPulled(const std::vector<std::shared_ptr<LogEvent>>& data) override;

    // ValueMetric needs special logic if it's a pulled atom.
    void notifyAppUpgrade(const int64_t& eventTimeNs, const string& apk, const int uid,
                          const int64_t version) override {
        std::lock_guard<std::mutex> lock(mMutex);
        if (mIsPulled && mCondition) {
            pullAndMatchEventsLocked(eventTimeNs - 1);
        }
        flushCurrentBucketLocked(eventTimeNs);
        mCurrentBucketStartTimeNs = eventTimeNs;
    };

protected:
    void onMatchedLogEventInternalLocked(
            const size_t matcherIndex, const MetricDimensionKey& eventKey,
            const ConditionKey& conditionKey, bool condition,
            const LogEvent& event) override;

private:
    void onDumpReportLocked(const int64_t dumpTimeNs,
                            const bool include_current_partial_bucket,
                            const bool erase_data,
                            std::set<string> *str_set,
                            android::util::ProtoOutputStream* protoOutput) override;
    void clearPastBucketsLocked(const int64_t dumpTimeNs) override;

    // Internal interface to handle condition change.
    void onConditionChangedLocked(const bool conditionMet, const int64_t eventTime) override;

    // Internal interface to handle sliced condition change.
    void onSlicedConditionMayChangeLocked(bool overallCondition, const int64_t eventTime) override;

    // Internal function to calculate the current used bytes.
    size_t byteSizeLocked() const override;

    void dumpStatesLocked(FILE* out, bool verbose) const override;

    // Util function to flush the old packet.
    void flushIfNeededLocked(const int64_t& eventTime) override;

    void flushCurrentBucketLocked(const int64_t& eventTimeNs) override;

    void dropDataLocked(const int64_t dropTimeNs) override;

    // Calculate previous bucket end time based on current time.
    int64_t calcPreviousBucketEndTime(const int64_t currentTimeNs);

    const int mWhatMatcherIndex;

    sp<EventMatcherWizard> mEventMatcherWizard;

    sp<StatsPullerManager> mPullerManager;

    // Value fields for matching.
    std::vector<Matcher> mFieldMatchers;

    // tagId for pulled data. -1 if this is not pulled
    const int mPullTagId;

    // if this is pulled metric
    const bool mIsPulled;

    // internal state of an ongoing aggregation bucket.
    typedef struct {
        // Index in multi value aggregation.
        int valueIndex;
        // Holds current base value of the dimension. Take diff and update if necessary.
        Value base;
        // Whether there is a base to diff to.
        bool hasBase;
        // Current value, depending on the aggregation type.
        Value value;
        // Number of samples collected.
        int sampleSize;
        // If this dimension has any non-tainted value. If not, don't report the
        // dimension.
        bool hasValue = false;
        // Whether new data is seen in the bucket.
        bool seenNewData = false;
    } Interval;

    std::unordered_map<MetricDimensionKey, std::vector<Interval>> mCurrentSlicedBucket;

    std::unordered_map<MetricDimensionKey, int64_t> mCurrentFullBucket;

    // Save the past buckets and we can clear when the StatsLogReport is dumped.
    std::unordered_map<MetricDimensionKey, std::vector<ValueBucket>> mPastBuckets;

    // Pairs of (elapsed start, elapsed end) denoting buckets that were skipped.
    std::list<std::pair<int64_t, int64_t>> mSkippedBuckets;

    const int64_t mMinBucketSizeNs;

    // Util function to check whether the specified dimension hits the guardrail.
    bool hitGuardRailLocked(const MetricDimensionKey& newKey);

<<<<<<< HEAD
    void pullAndMatchEventsLocked(const int64_t timestampNs);

=======
    bool hitFullBucketGuardRailLocked(const MetricDimensionKey& newKey);

    void pullAndMatchEventsLocked(const int64_t timestampNs);

    // Reset diff base and mHasGlobalBase
    void resetBase();

>>>>>>> de843449
    static const size_t kBucketSize = sizeof(ValueBucket{});

    const size_t mDimensionSoftLimit;

    const size_t mDimensionHardLimit;

    const bool mUseAbsoluteValueOnReset;

    const ValueMetric::AggregationType mAggregationType;

    const bool mUseDiff;

    const ValueMetric::ValueDirection mValueDirection;

    const bool mSkipZeroDiffOutput;

<<<<<<< HEAD
=======
    // If true, use a zero value as base to compute the diff.
    // This is used for new keys which are present in the new data but was not
    // present in the base data.
    // The default base will only be used if we have a global base.
    const bool mUseZeroDefaultBase;

    // For pulled metrics, this is always set to true whenever a pull succeeds.
    // It is set to false when a pull fails, or upon condition change to false.
    // This is used to decide if we have the right base data to compute the
    // diff against.
    bool mHasGlobalBase;

    const int64_t mMaxPullDelayNs;

>>>>>>> de843449
    FRIEND_TEST(ValueMetricProducerTest, TestPulledEventsNoCondition);
    FRIEND_TEST(ValueMetricProducerTest, TestPulledEventsWithFiltering);
    FRIEND_TEST(ValueMetricProducerTest, TestPulledEventsTakeAbsoluteValueOnReset);
    FRIEND_TEST(ValueMetricProducerTest, TestPulledEventsTakeZeroOnReset);
    FRIEND_TEST(ValueMetricProducerTest, TestEventsWithNonSlicedCondition);
    FRIEND_TEST(ValueMetricProducerTest, TestPushedEventsWithUpgrade);
    FRIEND_TEST(ValueMetricProducerTest, TestPulledValueWithUpgrade);
    FRIEND_TEST(ValueMetricProducerTest, TestPulledValueWithUpgradeWhileConditionFalse);
    FRIEND_TEST(ValueMetricProducerTest, TestPushedEventsWithoutCondition);
    FRIEND_TEST(ValueMetricProducerTest, TestPushedEventsWithCondition);
    FRIEND_TEST(ValueMetricProducerTest, TestAnomalyDetection);
    FRIEND_TEST(ValueMetricProducerTest, TestBucketBoundaryNoCondition);
    FRIEND_TEST(ValueMetricProducerTest, TestBucketBoundaryWithCondition);
    FRIEND_TEST(ValueMetricProducerTest, TestBucketBoundaryWithCondition2);
    FRIEND_TEST(ValueMetricProducerTest, TestPushedAggregateMin);
    FRIEND_TEST(ValueMetricProducerTest, TestPushedAggregateMax);
    FRIEND_TEST(ValueMetricProducerTest, TestPushedAggregateAvg);
    FRIEND_TEST(ValueMetricProducerTest, TestPushedAggregateSum);
    FRIEND_TEST(ValueMetricProducerTest, TestFirstBucket);
    FRIEND_TEST(ValueMetricProducerTest, TestCalcPreviousBucketEndTime);
    FRIEND_TEST(ValueMetricProducerTest, TestSkipZeroDiffOutput);
<<<<<<< HEAD
=======
    FRIEND_TEST(ValueMetricProducerTest, TestUseZeroDefaultBase);
    FRIEND_TEST(ValueMetricProducerTest, TestUseZeroDefaultBaseWithPullFailures);
    FRIEND_TEST(ValueMetricProducerTest, TestTrimUnusedDimensionKey);
    FRIEND_TEST(ValueMetricProducerTest, TestResetBaseOnPullFail);
    FRIEND_TEST(ValueMetricProducerTest, TestResetBaseOnPullTooLate);
>>>>>>> de843449
};

}  // namespace statsd
}  // namespace os
}  // namespace android<|MERGE_RESOLUTION|>--- conflicted
+++ resolved
@@ -148,10 +148,6 @@
     // Util function to check whether the specified dimension hits the guardrail.
     bool hitGuardRailLocked(const MetricDimensionKey& newKey);
 
-<<<<<<< HEAD
-    void pullAndMatchEventsLocked(const int64_t timestampNs);
-
-=======
     bool hitFullBucketGuardRailLocked(const MetricDimensionKey& newKey);
 
     void pullAndMatchEventsLocked(const int64_t timestampNs);
@@ -159,7 +155,6 @@
     // Reset diff base and mHasGlobalBase
     void resetBase();
 
->>>>>>> de843449
     static const size_t kBucketSize = sizeof(ValueBucket{});
 
     const size_t mDimensionSoftLimit;
@@ -176,8 +171,6 @@
 
     const bool mSkipZeroDiffOutput;
 
-<<<<<<< HEAD
-=======
     // If true, use a zero value as base to compute the diff.
     // This is used for new keys which are present in the new data but was not
     // present in the base data.
@@ -192,7 +185,6 @@
 
     const int64_t mMaxPullDelayNs;
 
->>>>>>> de843449
     FRIEND_TEST(ValueMetricProducerTest, TestPulledEventsNoCondition);
     FRIEND_TEST(ValueMetricProducerTest, TestPulledEventsWithFiltering);
     FRIEND_TEST(ValueMetricProducerTest, TestPulledEventsTakeAbsoluteValueOnReset);
@@ -214,14 +206,11 @@
     FRIEND_TEST(ValueMetricProducerTest, TestFirstBucket);
     FRIEND_TEST(ValueMetricProducerTest, TestCalcPreviousBucketEndTime);
     FRIEND_TEST(ValueMetricProducerTest, TestSkipZeroDiffOutput);
-<<<<<<< HEAD
-=======
     FRIEND_TEST(ValueMetricProducerTest, TestUseZeroDefaultBase);
     FRIEND_TEST(ValueMetricProducerTest, TestUseZeroDefaultBaseWithPullFailures);
     FRIEND_TEST(ValueMetricProducerTest, TestTrimUnusedDimensionKey);
     FRIEND_TEST(ValueMetricProducerTest, TestResetBaseOnPullFail);
     FRIEND_TEST(ValueMetricProducerTest, TestResetBaseOnPullTooLate);
->>>>>>> de843449
 };
 
 }  // namespace statsd
