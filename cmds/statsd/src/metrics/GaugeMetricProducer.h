/*
 * Copyright (C) 2017 The Android Open Source Project
 *
 * Licensed under the Apache License, Version 2.0 (the "License");
 * you may not use this file except in compliance with the License.
 * You may obtain a copy of the License at
 *
 *      http://www.apache.org/licenses/LICENSE-2.0
 *
 * Unless required by applicable law or agreed to in writing, software
 * distributed under the License is distributed on an "AS IS" BASIS,
 * WITHOUT WARRANTIES OR CONDITIONS OF ANY KIND, either express or implied.
 * See the License for the specific language governing permissions and
 * limitations under the License.
 */

#pragma once

#include <unordered_map>

#include <android/util/ProtoOutputStream.h>
#include <gtest/gtest_prod.h>
#include "../condition/ConditionTracker.h"
#include "../external/PullDataReceiver.h"
#include "../external/StatsPullerManager.h"
#include "../matchers/matcher_util.h"
#include "../matchers/EventMatcherWizard.h"
#include "MetricProducer.h"
#include "frameworks/base/cmds/statsd/src/statsd_config.pb.h"
#include "../stats_util.h"

namespace android {
namespace os {
namespace statsd {

struct GaugeAtom {
    GaugeAtom(std::shared_ptr<vector<FieldValue>> fields, int64_t elapsedTimeNs)
        : mFields(fields), mElapsedTimestamps(elapsedTimeNs) {
    }
    std::shared_ptr<vector<FieldValue>> mFields;
    int64_t mElapsedTimestamps;
};

struct GaugeBucket {
    int64_t mBucketStartNs;
    int64_t mBucketEndNs;
    std::vector<GaugeAtom> mGaugeAtoms;
};

typedef std::unordered_map<MetricDimensionKey, std::vector<GaugeAtom>>
    DimToGaugeAtomsMap;

// This gauge metric producer first register the puller to automatically pull the gauge at the
// beginning of each bucket. If the condition is met, insert it to the bucket info. Otherwise
// proactively pull the gauge when the condition is changed to be true. Therefore, the gauge metric
// producer always reports the guage at the earliest time of the bucket when the condition is met.
class GaugeMetricProducer : public virtual MetricProducer, public virtual PullDataReceiver {
public:
    GaugeMetricProducer(const ConfigKey& key, const GaugeMetric& gaugeMetric,
                        const int conditionIndex, const sp<ConditionWizard>& conditionWizard,
                        const int whatMatcherIndex,
                        const sp<EventMatcherWizard>& matcherWizard,
                        const int pullTagId, const int triggerAtomId, const int atomId,
                        const int64_t timeBaseNs, const int64_t startTimeNs,
                        const sp<StatsPullerManager>& pullerManager);

    virtual ~GaugeMetricProducer();

    // Handles when the pulled data arrives.
    void onDataPulled(const std::vector<std::shared_ptr<LogEvent>>& data) override;

    // GaugeMetric needs to immediately trigger another pull when we create the partial bucket.
    void notifyAppUpgrade(const int64_t& eventTimeNs, const string& apk, const int uid,
                          const int64_t version) override {
        std::lock_guard<std::mutex> lock(mMutex);

        if (eventTimeNs > getCurrentBucketEndTimeNs()) {
            // Flush full buckets on the normal path up to the latest bucket boundary.
            flushIfNeededLocked(eventTimeNs);
        }
        flushCurrentBucketLocked(eventTimeNs);
        mCurrentBucketStartTimeNs = eventTimeNs;
        if (mIsPulled && mSamplingType == GaugeMetric::RANDOM_ONE_SAMPLE) {
            pullAndMatchEventsLocked(eventTimeNs);
        }
    };

protected:
    void onMatchedLogEventInternalLocked(
            const size_t matcherIndex, const MetricDimensionKey& eventKey,
            const ConditionKey& conditionKey, bool condition,
            const LogEvent& event) override;

private:
    void onDumpReportLocked(const int64_t dumpTimeNs,
                            const bool include_current_partial_bucket,
                            const bool erase_data,
                            std::set<string> *str_set,
                            android::util::ProtoOutputStream* protoOutput) override;
    void clearPastBucketsLocked(const int64_t dumpTimeNs) override;

    // Internal interface to handle condition change.
    void onConditionChangedLocked(const bool conditionMet, const int64_t eventTime) override;

    // Internal interface to handle sliced condition change.
    void onSlicedConditionMayChangeLocked(bool overallCondition, const int64_t eventTime) override;

    // Internal function to calculate the current used bytes.
    size_t byteSizeLocked() const override;

    void dumpStatesLocked(FILE* out, bool verbose) const override;

    void dropDataLocked(const int64_t dropTimeNs) override;

    // Util function to flush the old packet.
    void flushIfNeededLocked(const int64_t& eventTime) override;

    void flushCurrentBucketLocked(const int64_t& eventTimeNs) override;

    void pullAndMatchEventsLocked(const int64_t timestampNs);
<<<<<<< HEAD

    const int mWhatMatcherIndex;

    sp<EventMatcherWizard> mEventMatcherWizard;

=======

    const int mWhatMatcherIndex;

    sp<EventMatcherWizard> mEventMatcherWizard;

>>>>>>> de843449
    sp<StatsPullerManager> mPullerManager;
    // tagId for pulled data. -1 if this is not pulled
    const int mPullTagId;

    // tagId for atoms that trigger the pulling, if any
    const int mTriggerAtomId;

    // tagId for output atom
    const int mAtomId;

    // if this is pulled metric
    const bool mIsPulled;

    // Save the past buckets and we can clear when the StatsLogReport is dumped.
    std::unordered_map<MetricDimensionKey, std::vector<GaugeBucket>> mPastBuckets;

    // The current partial bucket.
    std::shared_ptr<DimToGaugeAtomsMap> mCurrentSlicedBucket;

    // The current full bucket for anomaly detection. This is updated to the latest value seen for
    // this slice (ie, for partial buckets, we use the last partial bucket in this full bucket).
    std::shared_ptr<DimToValMap> mCurrentSlicedBucketForAnomaly;

    // Pairs of (elapsed start, elapsed end) denoting buckets that were skipped.
    std::list<std::pair<int64_t, int64_t>> mSkippedBuckets;

    const int64_t mMinBucketSizeNs;

    // Translate Atom based bucket to single numeric value bucket for anomaly and updates the map
    // for each slice with the latest value.
    void updateCurrentSlicedBucketForAnomaly();

    // Whitelist of fields to report. Empty means all are reported.
    std::vector<Matcher> mFieldMatchers;

    GaugeMetric::SamplingType mSamplingType;

    const int64_t mMaxPullDelayNs;

    // apply a whitelist on the original input
    std::shared_ptr<vector<FieldValue>> getGaugeFields(const LogEvent& event);

    // Util function to check whether the specified dimension hits the guardrail.
    bool hitGuardRailLocked(const MetricDimensionKey& newKey);

    static const size_t kBucketSize = sizeof(GaugeBucket{});

    const size_t mDimensionSoftLimit;

    const size_t mDimensionHardLimit;

    const size_t mGaugeAtomsPerDimensionLimit;

    FRIEND_TEST(GaugeMetricProducerTest, TestPulledEventsWithCondition);
    FRIEND_TEST(GaugeMetricProducerTest, TestPulledEventsWithSlicedCondition);
    FRIEND_TEST(GaugeMetricProducerTest, TestPulledEventsNoCondition);
    FRIEND_TEST(GaugeMetricProducerTest, TestPushedEventsWithUpgrade);
    FRIEND_TEST(GaugeMetricProducerTest, TestPulledWithUpgrade);
    FRIEND_TEST(GaugeMetricProducerTest, TestPulledEventsAnomalyDetection);
    FRIEND_TEST(GaugeMetricProducerTest, TestFirstBucket);
    FRIEND_TEST(GaugeMetricProducerTest, TestPullOnTrigger);
    FRIEND_TEST(GaugeMetricProducerTest, TestRemoveDimensionInOutput);
};

}  // namespace statsd
}  // namespace os
}  // namespace android<|MERGE_RESOLUTION|>--- conflicted
+++ resolved
@@ -118,19 +118,11 @@
     void flushCurrentBucketLocked(const int64_t& eventTimeNs) override;
 
     void pullAndMatchEventsLocked(const int64_t timestampNs);
-<<<<<<< HEAD
 
     const int mWhatMatcherIndex;
 
     sp<EventMatcherWizard> mEventMatcherWizard;
 
-=======
-
-    const int mWhatMatcherIndex;
-
-    sp<EventMatcherWizard> mEventMatcherWizard;
-
->>>>>>> de843449
     sp<StatsPullerManager> mPullerManager;
     // tagId for pulled data. -1 if this is not pulled
     const int mPullTagId;
