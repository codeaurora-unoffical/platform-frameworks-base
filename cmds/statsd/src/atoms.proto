/*
 * Copyright (C) 2017 The Android Open Source Project
 *
 * Licensed under the Apache License, Version 2.0 (the "License");
 * you may not use this file except in compliance with the License.
 * You may obtain a copy of the License at
 *
 *      http://www.apache.org/licenses/LICENSE-2.0
 *
 * Unless required by applicable law or agreed to in writing, software
 * distributed under the License is distributed on an "AS IS" BASIS,
 * WITHOUT WARRANTIES OR CONDITIONS OF ANY KIND, either express or implied.
 * See the License for the specific language governing permissions and
 * limitations under the License.
 */

syntax = "proto2";

package android.os.statsd;
option java_package = "com.android.os";
option java_outer_classname = "AtomsProto";

import "frameworks/base/cmds/statsd/src/atom_field_options.proto";
import "frameworks/base/core/proto/android/app/enums.proto";
import "frameworks/base/core/proto/android/app/job/enums.proto";
import "frameworks/base/core/proto/android/app/settings_enums.proto";
import "frameworks/base/core/proto/android/bluetooth/a2dp/enums.proto";
import "frameworks/base/core/proto/android/bluetooth/enums.proto";
import "frameworks/base/core/proto/android/bluetooth/hci/enums.proto";
import "frameworks/base/core/proto/android/bluetooth/hfp/enums.proto";
import "frameworks/base/core/proto/android/bluetooth/smp/enums.proto";
import "frameworks/base/core/proto/android/debug/enums.proto";
import "frameworks/base/core/proto/android/hardware/biometrics/enums.proto";
import "frameworks/base/core/proto/android/hardware/sensor/assist/enums.proto";
import "frameworks/base/core/proto/android/net/networkcapabilities.proto";
import "frameworks/base/core/proto/android/os/enums.proto";
import "frameworks/base/core/proto/android/server/connectivity/data_stall_event.proto";
import "frameworks/base/core/proto/android/server/enums.proto";
import "frameworks/base/core/proto/android/server/job/enums.proto";
import "frameworks/base/core/proto/android/server/location/enums.proto";
import "frameworks/base/core/proto/android/service/procstats_enum.proto";
import "frameworks/base/core/proto/android/service/usb.proto";
import "frameworks/base/core/proto/android/stats/connectivity/network_stack.proto";
import "frameworks/base/core/proto/android/stats/dnsresolver/dns_resolver.proto";
import "frameworks/base/core/proto/android/stats/devicepolicy/device_policy.proto";
import "frameworks/base/core/proto/android/stats/devicepolicy/device_policy_enums.proto";
import "frameworks/base/core/proto/android/stats/docsui/docsui_enums.proto";
import "frameworks/base/core/proto/android/stats/enums.proto";
import "frameworks/base/core/proto/android/stats/intelligence/enums.proto";
import "frameworks/base/core/proto/android/stats/launcher/launcher.proto";
import "frameworks/base/core/proto/android/stats/location/location_enums.proto";
import "frameworks/base/core/proto/android/stats/mediametrics/mediametrics.proto";
import "frameworks/base/core/proto/android/stats/storage/storage_enums.proto";
import "frameworks/base/core/proto/android/stats/style/style_enums.proto";
import "frameworks/base/core/proto/android/telecomm/enums.proto";
import "frameworks/base/core/proto/android/telephony/enums.proto";
import "frameworks/base/core/proto/android/view/enums.proto";
import "frameworks/base/core/proto/android/wifi/enums.proto";
<<<<<<< HEAD
=======
import "frameworks/base/core/proto/android/stats/textclassifier/textclassifier_enums.proto";
import "frameworks/base/core/proto/android/stats/otaupdate/updateengine_enums.proto";
>>>>>>> dbf9e87c

/**
 * The master atom class. This message defines all of the available
 * raw stats log events from the Android system, also known as "atoms."
 *
 * This field contains a single oneof with all of the available messages.
 * The stats-log-api-gen tool runs as part of the Android build and
 * generates the android.util.StatsLog class, which contains the constants
 * and methods that Android uses to log.
 *
 * This Atom class is not actually built into the Android system.
 * Instead, statsd on Android constructs these messages synthetically,
 * in the format defined here and in stats_log.proto.
 */
message Atom {
    // Pushed atoms start at 2.
    oneof pushed {
        // For StatsLog reasons, 1 is illegal and will not work. Must start at 2.
        BleScanStateChanged ble_scan_state_changed = 2;
        ProcessStateChanged process_state_changed = 3;
        BleScanResultReceived ble_scan_result_received = 4;
        SensorStateChanged sensor_state_changed = 5;
        GpsScanStateChanged gps_scan_state_changed = 6;
        SyncStateChanged sync_state_changed = 7;
        ScheduledJobStateChanged scheduled_job_state_changed = 8;
        ScreenBrightnessChanged screen_brightness_changed = 9;
        WakelockStateChanged wakelock_state_changed = 10;
        LongPartialWakelockStateChanged long_partial_wakelock_state_changed = 11;
        MobileRadioPowerStateChanged mobile_radio_power_state_changed = 12;
        WifiRadioPowerStateChanged wifi_radio_power_state_changed = 13;
        ActivityManagerSleepStateChanged activity_manager_sleep_state_changed = 14;
        MemoryFactorStateChanged memory_factor_state_changed = 15;
        ExcessiveCpuUsageReported excessive_cpu_usage_reported = 16;
        CachedKillReported cached_kill_reported = 17;
        ProcessMemoryStatReported process_memory_stat_reported = 18;
        LauncherUIChanged launcher_event = 19;
        BatterySaverModeStateChanged battery_saver_mode_state_changed = 20;
        DeviceIdleModeStateChanged device_idle_mode_state_changed = 21;
        DeviceIdlingModeStateChanged device_idling_mode_state_changed = 22;
        AudioStateChanged audio_state_changed = 23;
        MediaCodecStateChanged media_codec_state_changed = 24;
        CameraStateChanged camera_state_changed = 25;
        FlashlightStateChanged flashlight_state_changed = 26;
        UidProcessStateChanged uid_process_state_changed = 27;
        ProcessLifeCycleStateChanged process_life_cycle_state_changed = 28;
        ScreenStateChanged screen_state_changed = 29;
        BatteryLevelChanged battery_level_changed = 30;
        ChargingStateChanged charging_state_changed = 31;
        PluggedStateChanged plugged_state_changed = 32;
        InteractiveStateChanged interactive_state_changed = 33;
        TouchEventReported touch_event_reported = 34;
        WakeupAlarmOccurred wakeup_alarm_occurred = 35;
        KernelWakeupReported kernel_wakeup_reported = 36;
        WifiLockStateChanged wifi_lock_state_changed = 37;
        WifiSignalStrengthChanged wifi_signal_strength_changed = 38;
        WifiScanStateChanged wifi_scan_state_changed = 39;
        PhoneSignalStrengthChanged phone_signal_strength_changed = 40;
        SettingChanged setting_changed = 41;
        ActivityForegroundStateChanged activity_foreground_state_changed = 42;
        IsolatedUidChanged isolated_uid_changed = 43;
        PacketWakeupOccurred packet_wakeup_occurred = 44;
        WallClockTimeShifted wall_clock_time_shifted = 45;
        AnomalyDetected anomaly_detected = 46;
        AppBreadcrumbReported app_breadcrumb_reported = 47 [(allow_from_any_uid) = true];
        AppStartOccurred app_start_occurred = 48;
        AppStartCanceled app_start_canceled = 49;
        AppStartFullyDrawn app_start_fully_drawn = 50;
        LmkKillOccurred lmk_kill_occurred = 51;
        PictureInPictureStateChanged picture_in_picture_state_changed = 52;
        WifiMulticastLockStateChanged wifi_multicast_lock_state_changed = 53;
        LmkStateChanged lmk_state_changed = 54;
        AppStartMemoryStateCaptured app_start_memory_state_captured = 55;
        ShutdownSequenceReported shutdown_sequence_reported = 56;
        BootSequenceReported boot_sequence_reported = 57;
        DaveyOccurred davey_occurred = 58 [(allow_from_any_uid) = true];
        OverlayStateChanged overlay_state_changed = 59;
        ForegroundServiceStateChanged foreground_service_state_changed = 60;
        CallStateChanged call_state_changed = 61;
        KeyguardStateChanged keyguard_state_changed = 62;
        KeyguardBouncerStateChanged keyguard_bouncer_state_changed = 63;
        KeyguardBouncerPasswordEntered keyguard_bouncer_password_entered = 64;
        AppDied app_died = 65;
        ResourceConfigurationChanged resource_configuration_changed = 66;
        BluetoothEnabledStateChanged bluetooth_enabled_state_changed = 67;
        BluetoothConnectionStateChanged bluetooth_connection_state_changed = 68;
        GpsSignalQualityChanged gps_signal_quality_changed = 69;
        UsbConnectorStateChanged usb_connector_state_changed = 70;
        SpeakerImpedanceReported speaker_impedance_reported = 71;
        HardwareFailed hardware_failed = 72;
        PhysicalDropDetected physical_drop_detected = 73;
        ChargeCyclesReported charge_cycles_reported = 74;
        MobileConnectionStateChanged mobile_connection_state_changed = 75;
        MobileRadioTechnologyChanged mobile_radio_technology_changed = 76;
        UsbDeviceAttached usb_device_attached = 77;
        AppCrashOccurred app_crash_occurred = 78;
        ANROccurred anr_occurred = 79;
        WTFOccurred wtf_occurred = 80;
        LowMemReported low_mem_reported = 81;
        GenericAtom generic_atom = 82;
        KeyValuePairsAtom key_value_pairs_atom = 83 [(allow_from_any_uid) = true];
        VibratorStateChanged vibrator_state_changed = 84;
        DeferredJobStatsReported deferred_job_stats_reported = 85;
        ThermalThrottlingStateChanged thermal_throttling = 86 [deprecated=true];
        BiometricAcquired biometric_acquired = 87;
        BiometricAuthenticated biometric_authenticated = 88;
        BiometricErrorOccurred biometric_error_occurred = 89;
        // Atom number 90 is available for use.
        BatteryHealthSnapshot battery_health_snapshot = 91;
        SlowIo slow_io = 92;
        BatteryCausedShutdown battery_caused_shutdown = 93;
        PhoneServiceStateChanged phone_service_state_changed = 94;
        PhoneStateChanged phone_state_changed = 95;
        UserRestrictionChanged user_restriction_changed = 96;
        SettingsUIChanged settings_ui_changed = 97;
        ConnectivityStateChanged connectivity_state_changed = 98;
        // TODO: service state change is very noisy shortly after boot, as well
        // as at other transitions - coming out of doze, device plugged in, etc.
        // Consider removing this if it becomes a problem
        ServiceStateChanged service_state_changed = 99;
        ServiceLaunchReported service_launch_reported = 100;
        FlagFlipUpdateOccurred flag_flip_update_occurred = 101;
        BinaryPushStateChanged binary_push_state_changed = 102;
        DevicePolicyEvent device_policy_event = 103;
        DocsUIFileOperationCanceledReported docs_ui_file_op_canceled =
            104 [(log_from_module) = "docsui"];
        DocsUIFileOperationCopyMoveModeReported
            docs_ui_file_op_copy_move_mode_reported =
            105 [(log_from_module) = "docsui"];
        DocsUIFileOperationFailureReported docs_ui_file_op_failure =
            106 [(log_from_module) = "docsui"];
        DocsUIFileOperationReported docs_ui_provider_file_op =
            107 [(log_from_module) = "docsui"];
        DocsUIInvalidScopedAccessRequestReported
            docs_ui_invalid_scoped_access_request =
            108 [(log_from_module) = "docsui"];
        DocsUILaunchReported docs_ui_launch_reported =
            109 [(log_from_module) = "docsui"];
        DocsUIRootVisitedReported docs_ui_root_visited =
            110 [(log_from_module) = "docsui"];
        DocsUIStartupMsReported docs_ui_startup_ms =
            111 [(log_from_module) = "docsui"];
        DocsUIUserActionReported docs_ui_user_action_reported =
            112 [(log_from_module) = "docsui"];
        WifiEnabledStateChanged wifi_enabled_state_changed = 113;
        WifiRunningStateChanged wifi_running_state_changed = 114;
        AppCompacted app_compacted = 115;
        NetworkDnsEventReported network_dns_event_reported = 116 [(log_from_module) = "resolv"];
        DocsUIPickerLaunchedFromReported docs_ui_picker_launched_from_reported =
            117 [(log_from_module) = "docsui"];
        DocsUIPickResultReported docs_ui_pick_result_reported =
            118 [(log_from_module) = "docsui"];
        DocsUISearchModeReported docs_ui_search_mode_reported =
            119 [(log_from_module) = "docsui"];
        DocsUISearchTypeReported docs_ui_search_type_reported =
            120 [(log_from_module) = "docsui"];
        DataStallEvent data_stall_event = 121 [(log_from_module) = "network_stack"];
        RescuePartyResetReported rescue_party_reset_reported = 122;
        SignedConfigReported signed_config_reported = 123;
        GnssNiEventReported gnss_ni_event_reported = 124;
        BluetoothLinkLayerConnectionEvent bluetooth_link_layer_connection_event = 125;
        BluetoothAclConnectionStateChanged bluetooth_acl_connection_state_changed = 126;
        BluetoothScoConnectionStateChanged bluetooth_sco_connection_state_changed = 127;
        AppDowngraded app_downgraded = 128;
        AppOptimizedAfterDowngraded app_optimized_after_downgraded = 129;
        LowStorageStateChanged low_storage_state_changed = 130;
        GnssNfwNotificationReported gnss_nfw_notification_reported = 131;
        GnssConfigurationReported gnss_configuration_reported = 132;
        UsbPortOverheatEvent usb_port_overheat_event_reported = 133;
        NfcErrorOccurred nfc_error_occurred = 134;
        NfcStateChanged nfc_state_changed = 135;
        NfcBeamOccurred nfc_beam_occurred = 136;
        NfcCardemulationOccurred nfc_cardemulation_occurred = 137;
        NfcTagOccurred nfc_tag_occurred = 138;
        NfcHceTransactionOccurred nfc_hce_transaction_occurred = 139;
        SeStateChanged se_state_changed = 140;
        SeOmapiReported se_omapi_reported = 141;
        BroadcastDispatchLatencyReported broadcast_dispatch_latency_reported = 142;
        AttentionManagerServiceResultReported attention_manager_service_result_reported = 143;
        AdbConnectionChanged adb_connection_changed = 144;
        SpeechDspStatReported speech_dsp_stat_reported = 145;
        UsbContaminantReported usb_contaminant_reported = 146;
        WatchdogRollbackOccurred watchdog_rollback_occurred = 147;
        BiometricSystemHealthIssueDetected biometric_system_health_issue_detected = 148;
        BubbleUIChanged bubble_ui_changed = 149;
        ScheduledJobConstraintChanged scheduled_job_constraint_changed = 150;
        BluetoothActiveDeviceChanged bluetooth_active_device_changed = 151;
        BluetoothA2dpPlaybackStateChanged bluetooth_a2dp_playback_state_changed = 152;
        BluetoothA2dpCodecConfigChanged bluetooth_a2dp_codec_config_changed = 153;
        BluetoothA2dpCodecCapabilityChanged bluetooth_a2dp_codec_capability_changed = 154;
        BluetoothA2dpAudioUnderrunReported bluetooth_a2dp_audio_underrun_reported = 155;
        BluetoothA2dpAudioOverrunReported bluetooth_a2dp_audio_overrun_reported = 156;
        BluetoothDeviceRssiReported bluetooth_device_rssi_reported = 157;
        BluetoothDeviceFailedContactCounterReported bluetooth_device_failed_contact_counter_reported = 158;
        BluetoothDeviceTxPowerLevelReported bluetooth_device_tx_power_level_reported = 159;
        BluetoothHciTimeoutReported bluetooth_hci_timeout_reported = 160;
        BluetoothQualityReportReported bluetooth_quality_report_reported = 161;
        BluetoothDeviceInfoReported bluetooth_device_info_reported = 162;
        BluetoothRemoteVersionInfoReported bluetooth_remote_version_info_reported = 163;
        BluetoothSdpAttributeReported bluetooth_sdp_attribute_reported = 164;
        BluetoothBondStateChanged bluetooth_bond_state_changed = 165;
        BluetoothClassicPairingEventReported bluetooth_classic_pairing_event_reported = 166;
        BluetoothSmpPairingEventReported bluetooth_smp_pairing_event_reported = 167;
        ScreenTimeoutExtensionReported screen_timeout_extension_reported = 168;
        ProcessStartTime process_start_time = 169;
        PermissionGrantRequestResultReported permission_grant_request_result_reported =
            170 [(log_from_module) = "permissioncontroller"];
        BluetoothSocketConnectionStateChanged bluetooth_socket_connection_state_changed = 171;
        DeviceIdentifierAccessDenied device_identifier_access_denied = 172;
        BubbleDeveloperErrorReported bubble_developer_error_reported = 173;
        AssistGestureStageReported assist_gesture_stage_reported = 174;
        AssistGestureFeedbackReported assist_gesture_feedback_reported = 175;
        AssistGestureProgressReported assist_gesture_progress_reported = 176;
        TouchGestureClassified touch_gesture_classified = 177;
        HiddenApiUsed hidden_api_used = 178 [(allow_from_any_uid) = true];
        StyleUIChanged style_ui_changed = 179 [(log_from_module) = "style"];
        PrivacyIndicatorsInteracted privacy_indicators_interacted =
            180 [(log_from_module) = "permissioncontroller"];
        AppInstallOnExternalStorageReported app_install_on_external_storage_reported = 181;
        NetworkStackReported network_stack_reported = 182 [(log_from_module) = "network_stack"];
        AppMovedStorageReported app_moved_storage_reported = 183;
        BiometricEnrolled biometric_enrolled = 184;
        SystemServerWatchdogOccurred system_server_watchdog_occurred = 185;
        TombStoneOccurred tomb_stone_occurred = 186;
        BluetoothClassOfDeviceReported bluetooth_class_of_device_reported = 187;
        IntelligenceEventReported intelligence_event_reported =
            188 [(log_from_module) = "intelligence"];
        ThermalThrottlingSeverityStateChanged thermal_throttling_severity_state_changed = 189;
        RoleRequestResultReported role_request_result_reported =
            190 [(log_from_module) = "permissioncontroller"];
        MediametricsAudiopolicyReported mediametrics_audiopolicy_reported = 191;
        MediametricsAudiorecordReported mediametrics_audiorecord_reported = 192;
        MediametricsAudiothreadReported mediametrics_audiothread_reported = 193;
        MediametricsAudiotrackReported mediametrics_audiotrack_reported = 194;
        MediametricsCodecReported mediametrics_codec_reported = 195;
        MediametricsDrmWidevineReported mediametrics_drm_widevine_reported = 196;
        MediametricsExtractorReported mediametrics_extractor_reported = 197;
        MediametricsMediadrmReported mediametrics_mediadrm_reported = 198;
        MediametricsNuPlayerReported mediametrics_nuplayer_reported = 199;
        MediametricsRecorderReported mediametrics_recorder_reported = 200;
        CarPowerStateChanged car_power_state_changed = 203;
        GarageModeInfo garage_mode_info = 204;
        TestAtomReported test_atom_reported = 205 [(log_from_module) = "cts"];
        ContentCaptureCallerMismatchReported content_capture_caller_mismatch_reported = 206;
        ContentCaptureServiceEvents content_capture_service_events = 207;
        ContentCaptureSessionEvents content_capture_session_events = 208;
        ContentCaptureFlushed content_capture_flushed = 209;
        LocationManagerApiUsageReported location_manager_api_usage_reported = 210;
        ReviewPermissionsFragmentResultReported review_permissions_fragment_result_reported =
            211 [(log_from_module) = "permissioncontroller"];
        RuntimePermissionsUpgradeResult runtime_permissions_upgrade_result =
            212 [(log_from_module) = "permissioncontroller"];
        GrantPermissionsActivityButtonActions grant_permissions_activity_button_actions =
            213 [(log_from_module) = "permissioncontroller"];
        LocationAccessCheckNotificationAction location_access_check_notification_action =
            214 [(log_from_module) = "permissioncontroller"];
        AppPermissionFragmentActionReported app_permission_fragment_action_reported =
            215 [(log_from_module) = "permissioncontroller"];
        AppPermissionFragmentViewed app_permission_fragment_viewed =
            216 [(log_from_module) = "permissioncontroller"];
        AppPermissionsFragmentViewed app_permissions_fragment_viewed =
            217 [(log_from_module) = "permissioncontroller"];
        PermissionAppsFragmentViewed permission_apps_fragment_viewed =
            218  [(log_from_module) = "permissioncontroller"];
<<<<<<< HEAD
=======
        TextSelectionEvent text_selection_event =
            219  [(log_from_module) = "textclassifier"];
        TextLinkifyEvent text_linkify_event =
            220  [(log_from_module) = "textclassifier"];
        ConversationActionsEvent conversation_actions_event =
            221  [(log_from_module) = "textclassifier"];
        LanguageDetectionEvent language_detection_event =
            222  [(log_from_module) = "textclassifier"];
        ExclusionRectStateChanged exclusion_rect_state_changed = 223;
        BackGesture back_gesture_reported_reported = 224;
        UpdateEngineUpdateAttemptReported update_engine_update_attempt_reported = 225;
        UpdateEngineSuccessfulUpdateReported update_engine_successful_update_reported = 226;
>>>>>>> dbf9e87c
    }

    // Pulled events will start at field 10000.
    // Next: 10062
    oneof pulled {
        WifiBytesTransfer wifi_bytes_transfer = 10000;
        WifiBytesTransferByFgBg wifi_bytes_transfer_by_fg_bg = 10001;
        MobileBytesTransfer mobile_bytes_transfer = 10002;
        MobileBytesTransferByFgBg mobile_bytes_transfer_by_fg_bg = 10003;
        BluetoothBytesTransfer bluetooth_bytes_transfer = 10006;
        KernelWakelock kernel_wakelock = 10004;
        SubsystemSleepState subsystem_sleep_state = 10005;
        CpuTimePerFreq cpu_time_per_freq = 10008;
        CpuTimePerUid cpu_time_per_uid = 10009;
        CpuTimePerUidFreq cpu_time_per_uid_freq = 10010;
        WifiActivityInfo wifi_activity_info = 10011;
        ModemActivityInfo modem_activity_info = 10012;
        BluetoothActivityInfo bluetooth_activity_info = 10007;
        ProcessMemoryState process_memory_state = 10013;
        SystemElapsedRealtime system_elapsed_realtime = 10014;
        SystemUptime system_uptime = 10015;
        CpuActiveTime cpu_active_time = 10016;
        CpuClusterTime cpu_cluster_time = 10017;
        DiskSpace disk_space = 10018 [deprecated=true];
        RemainingBatteryCapacity remaining_battery_capacity = 10019;
        FullBatteryCapacity full_battery_capacity = 10020;
        Temperature temperature = 10021;
        BinderCalls binder_calls = 10022;
        BinderCallsExceptions binder_calls_exceptions = 10023;
        LooperStats looper_stats = 10024;
        DiskStats disk_stats = 10025;
        DirectoryUsage directory_usage = 10026;
        AppSize app_size = 10027;
        CategorySize category_size = 10028;
        ProcStats proc_stats = 10029;
        BatteryVoltage battery_voltage = 10030;
        NumFingerprintsEnrolled num_fingerprints_enrolled = 10031;
        DiskIo disk_io = 10032;
        PowerProfile power_profile = 10033;
        ProcStatsPkgProc proc_stats_pkg_proc = 10034;
        ProcessCpuTime process_cpu_time = 10035;
        NativeProcessMemoryState native_process_memory_state = 10036;
        CpuTimePerThreadFreq cpu_time_per_thread_freq = 10037;
        OnDevicePowerMeasurement on_device_power_measurement = 10038;
        DeviceCalculatedPowerUse device_calculated_power_use = 10039;
        DeviceCalculatedPowerBlameUid device_calculated_power_blame_uid = 10040;
        DeviceCalculatedPowerBlameOther device_calculated_power_blame_other = 10041;
        ProcessMemoryHighWaterMark process_memory_high_water_mark = 10042;
        BatteryLevel battery_level = 10043;
        BuildInformation build_information = 10044;
        BatteryCycleCount battery_cycle_count = 10045;
        DebugElapsedClock debug_elapsed_clock = 10046;
        DebugFailingElapsedClock debug_failing_elapsed_clock = 10047;
        NumFacesEnrolled num_faces_enrolled = 10048;
        RoleHolder role_holder = 10049;
        DangerousPermissionState dangerous_permission_state = 10050;
        TrainInfo train_info = 10051;
        TimeZoneDataInfo time_zone_data_info = 10052;
        ExternalStorageInfo external_storage_info = 10053;
        GpuStatsGlobalInfo gpu_stats_global_info = 10054;
        GpuStatsAppInfo gpu_stats_app_info = 10055;
        SystemIonHeapSize system_ion_heap_size = 10056;
        AppsOnExternalStorageInfo apps_on_external_storage_info = 10057;
        FaceSettings face_settings = 10058;
        CoolingDevice cooling_device = 10059;
        AppOps app_ops = 10060;
        ProcessSystemIonHeapSize process_system_ion_heap_size = 10061;
    }

    // DO NOT USE field numbers above 100,000 in AOSP.
    // Field numbers 100,000 - 199,999 are reserved for non-AOSP (e.g. OEMs) to use.
    // Field numbers 200,000 and above are reserved for future use; do not use them at all.
}

/**
 * This proto represents a node of an attribution chain.
 * Note: All attribution chains are represented as a repeated field of type
 * AttributionNode. It is understood that in such arrays, the order is that
 * of calls, that is [A, B, C] if A calls B that calls C.
 */
message AttributionNode {
    // The uid for a given element in the attribution chain.
    optional int32 uid = 1;

    // The (optional) string tag for an element in the attribution chain. If the
    // element has no tag, it is encoded as an empty string.
    optional string tag = 2;
}

message KeyValuePair {
    optional int32 key = 1;
    oneof value {
        int32 value_int = 2;
        int64 value_long = 3;
        string value_str = 4;
        float value_float = 5;
    }
}

message KeyValuePairsAtom {
    optional int32 uid = 1;
    repeated KeyValuePair pairs = 2;
}

/*
 * *****************************************************************************
 * Below are all of the individual atoms that are logged by Android via statsd.
 *
 * RULES:
 *   - The field ids for each atom must start at 1, and count upwards by 1.
 *     Skipping field ids is not allowed.
 *   - These form an API, so renaming, renumbering or removing fields is
 *     not allowed between android releases.  (This is not currently enforced,
 *     but there will be a tool to enforce this restriction).
 *   - The types must be built-in protocol buffer types, namely, no sub-messages
 *     are allowed (yet).  The bytes type is also not allowed.
 *   - The CamelCase name of the message type should match the
 *     underscore_separated name as defined in Atom.
 *   - If an atom represents work that can be attributed to an app, there can
 *     be exactly one AttributionChain field. It must be field number 1.
 *   - A field that is a uid should be a string field, tagged with the [xxx]
 *     annotation. The generated code on android will be represented by UIDs,
 *     and those UIDs will be translated in xxx to those strings.
 *
 * CONVENTIONS:
 *   - Events are past tense. e.g. ScreenStateChanged, not ScreenStateChange.
 *   - If there is a UID, it goes first. Think in an object-oriented fashion.
 * *****************************************************************************
 */

/**
 * This atom is deprecated starting in Q. Please use ThermalThrottlingSeverityStateChanged.
 * Logs when the Thermal service HAL notifies the throttling start/stop events.
 *
 * Logged from:
 *   frameworks/base/services/core/java/com/android/server/stats/StatsCompanionService.java
 */
message ThermalThrottlingStateChanged {
    // The type of temperature being reported (CPU, GPU, SKIN, etc)
    optional android.os.TemperatureTypeEnum sensor_type = 1;

    // Throttling state, this field is DEPRECATED
    enum State {
        UNKNOWN = 0;
        START = 1; // START indicated that throttling was triggered.
        STOP = 2; // STOP indicates that throttling was cleared.
    }
    optional State state = 2;

    optional float temperature = 3;
}

/**
 * Logs when the screen state changes.
 *
 * Logged from:
 *   frameworks/base/services/core/java/com/android/server/am/BatteryStatsService.java
 */
message ScreenStateChanged {
    // New screen state, from frameworks/base/core/proto/android/view/enums.proto.
    optional android.view.DisplayStateEnum state = 1 [(state_field_option).option = EXCLUSIVE];
}

/**
 * Logs that the process state of the uid, as determined by ActivityManager
 * (i.e. the highest process state of that uid's processes) has changed.
 *
 * Logged from:
 *   frameworks/base/services/core/java/com/android/server/am/BatteryStatsService.java
 */
message UidProcessStateChanged {
    optional int32 uid = 1 [(state_field_option).option = PRIMARY, (is_uid) = true];

    // The state, from frameworks/base/core/proto/android/app/enums.proto.
    optional android.app.ProcessStateEnum state = 2 [(state_field_option).option = EXCLUSIVE];
}

/**
 * Logs process state change of a process, as per the activity manager.
 *
 * Logged from:
 *   frameworks/base/services/core/java/com/android/server/am/ProcessRecord.java
 */
message ProcessStateChanged {
    optional int32 uid = 1;
    optional string process_name = 2;
    optional string package_name = 3;
    // TODO: remove this when validation is done
    optional int64 version = 5;
    // The state, from frameworks/base/core/proto/android/app/enums.proto.
    optional android.app.ProcessStateEnum state = 4;
}

/**
 * Logs when ActivityManagerService sleep state is changed.
 *
 * Logged from:
 *   frameworks/base/services/core/java/com/android/server/am/ActivityTaskManagerService.java
 */
message ActivityManagerSleepStateChanged {
    // TODO: import frameworks proto
    enum State {
        UNKNOWN = 0;
        ASLEEP = 1;
        AWAKE = 2;
    }
    optional State state = 1 [(state_field_option).option = EXCLUSIVE];
}

/**
 * Logs when system memory state changes.
 *
 * Logged from:
 *   frameworks/base/services/core/java/com/android/server/am/ActivityManagerService.java
 */
message MemoryFactorStateChanged {
    // TODO: import frameworks proto
    enum State {
        MEMORY_UNKNOWN = 0;
        NORMAL = 1;     // normal.
        MODERATE = 2;   // moderate memory pressure.
        LOW = 3;        // low memory.
        CRITICAL = 4;   // critical memory.

    }
    optional State factor = 1 [(state_field_option).option = EXCLUSIVE];
}

/**
 * Logs when app is using too much cpu, according to ActivityManagerService.
 *
 * Logged from:
 *   frameworks/base/services/core/java/com/android/server/am/ActivityManagerService.java
 */
message ExcessiveCpuUsageReported {
    optional int32 uid = 1;
    optional string process_name = 2;
    optional string package_name = 3;
    // package version. TODO: remove this when validation is done
    optional int64 version = 4;
}

/**
 * Logs when a cached process is killed, along with its pss.
 *
 * Logged from:
 *   frameworks/base/services/core/java/com/android/server/am/ActivityManagerService.java
 */
message CachedKillReported {
    optional int32 uid = 1;
    optional string process_name = 2;
    optional string package_name = 3;
    // TODO: remove this when validation is done
    optional int64 version = 5;
    optional int64 pss = 4;
}

/**
 * Logs when memory stats of a process is reported.
 *
 * Logged from:
 *   frameworks/base/services/core/java/com/android/server/am/ProcessRecord.java
 */
message ProcessMemoryStatReported {
    optional int32 uid = 1;
    optional string process_name = 2;
    optional string package_name = 3;
    //TODO: remove this when validation is done
    optional int64 version = 9;
    optional int64 pss = 4;
    optional int64 uss = 5;
    optional int64 rss = 6;
    enum Type {
        ADD_PSS_INTERNAL_SINGLE = 0;
        ADD_PSS_INTERNAL_ALL_MEM = 1;
        ADD_PSS_INTERNAL_ALL_POLL = 2;
        ADD_PSS_EXTERNAL = 3;
        ADD_PSS_EXTERNAL_SLOW = 4;
    }
    optional Type type = 7;
    optional int64 duration_millis = 8;
}

/**
 * Logs that a process started, finished, crashed, or ANRed.
 *
 * Logged from:
 *   frameworks/base/services/core/java/com/android/server/am/BatteryStatsService.java
 */
message ProcessLifeCycleStateChanged {
    optional int32 uid = 1 [(is_uid) = true];

    // The process name (usually same as the app name).
    optional string process_name = 2;

    // What lifecycle state the process changed to.
    // This enum is specific to atoms.proto.
    enum State {
        FINISHED = 0;
        STARTED = 1;
        CRASHED = 2;
    }
    optional State state = 3;
}

/**
 * Logs when the ble scan state changes.
 *
 * Logged from:
 *   packages/apps/Bluetooth/src/com/android/bluetooth/gatt/AppScanStats.java
 */
message BleScanStateChanged {
    repeated AttributionNode attribution_node = 1;

    enum State {
        OFF = 0;
        ON = 1;
        // RESET indicates all ble stopped. Used when it (re)starts (e.g. after it crashes).
        RESET = 2;
    }
    optional State state = 2;

    // Does the scan have a filter.
    optional bool is_filtered = 3;
    // Whether the scan is a CALLBACK_TYPE_FIRST_MATCH scan. Called 'background' scan internally.
    optional bool is_first_match = 4;
    // Whether the scan set to piggy-back off the results of other scans (SCAN_MODE_OPPORTUNISTIC).
    optional bool is_opportunistic = 5;
}

/**
 * Logs reporting of a ble scan finding results.
 *
 * Logged from:
 *   packages/apps/Bluetooth/src/com/android/bluetooth/gatt/AppScanStats.java
 */
// TODO: Consider also tracking per-scanner-id.
message BleScanResultReceived {
    repeated AttributionNode attribution_node = 1;

    // Number of ble scan results returned.
    optional int32 num_results = 2;
}

/**
 * Logs when a sensor state changes.
 *
 * Logged from:
 *   frameworks/base/services/core/java/com/android/server/am/BatteryStatsService.java
 */
message SensorStateChanged {
    repeated AttributionNode attribution_node = 1;

    // The id (int) of the sensor.
    optional int32 sensor_id = 2;

    enum State {
        OFF = 0;
        ON = 1;
    }
    optional State state = 3;
}

/**
 * Logs when GPS state changes.
 *
 * Logged from:
 *   frameworks/base/core/java/com/android/internal/os/BatteryStatsImpl.java
 */
message GpsScanStateChanged {
    repeated AttributionNode attribution_node = 1;

    enum State {
        OFF = 0;
        ON = 1;
    }
    optional State state = 2;
}

/**
 * Logs when GPS signal quality.
 *
 * Logged from:
 *   /frameworks/base/location/java/com/android/internal/location/gnssmetrics/GnssMetrics.java
 */
message GpsSignalQualityChanged {
    optional android.server.location.GpsSignalQualityEnum level = 1;
}


/**
 * Logs when a sync manager sync state changes.
 *
 * Logged from:
 *   frameworks/base/services/core/java/com/android/server/am/BatteryStatsService.java
 */
message SyncStateChanged {
    repeated AttributionNode attribution_node = 1;

    // Name of the sync (as named in the app). Can be chosen at run-time.
    optional string sync_name = 2;

    enum State {
        OFF = 0;
        ON = 1;
    }
    optional State state = 3;
}

/*
 * Deferred job stats.
 *
 * Logged from:
 *   frameworks/base/services/core/java/com/android/server/job/JobSchedulerService.java
*/
message DeferredJobStatsReported {
    repeated AttributionNode attribution_node = 1;

    // Number of jobs deferred.
    optional int32 num_jobs_deferred = 2;

    // Time since the last job runs.
    optional int64 time_since_last_job_millis = 3;
}

/**
 * Logs when a job scheduler job state changes.
 *
 * Logged from:
 *   frameworks/base/services/core/java/com/android/server/am/BatteryStatsService.java
 */
message ScheduledJobStateChanged {
    repeated AttributionNode attribution_node = 1;

    // Name of the job (as named in the app)
    optional string job_name = 2;

    enum State {
        FINISHED = 0;
        STARTED = 1;
        SCHEDULED = 2;
    }
    optional State state = 3;

    // The reason a job has stopped.
    // This is only applicable when the state is FINISHED.
    // The default value is STOP_REASON_UNKNOWN.
    optional android.app.job.StopReasonEnum stop_reason = 4;

    // The standby bucket of the app that scheduled the job. These match the framework constants
    // defined in JobSchedulerService.java with the addition of UNKNOWN using -1, as ACTIVE is
    // already assigned 0.
    enum Bucket {
        UNKNOWN = -1;
        ACTIVE = 0;
        WORKING_SET = 1;
        FREQUENT = 2;
        RARE = 3;
        NEVER = 4;
    }
    optional Bucket standby_bucket = 5 [default = UNKNOWN];

    // The job id (as assigned by the app).
    optional int32 job_id = 6;
}

/**
 * Logs when the audio state changes.
 *
 * Logged from:
 *   frameworks/base/services/core/java/com/android/server/am/BatteryStatsService.java
 */
message AudioStateChanged {
    repeated AttributionNode attribution_node = 1;

    enum State {
        OFF = 0;
        ON = 1;
        // RESET indicates all audio stopped. Used when it (re)starts (e.g. after it crashes).
        RESET = 2;
    }
    optional State state = 2;
}

/**
 * Logs when the video codec state changes.
 *
 * Logged from:
 *   frameworks/base/services/core/java/com/android/server/am/BatteryStatsService.java
 */
message MediaCodecStateChanged {
    repeated AttributionNode attribution_node = 1;

    enum State {
        OFF = 0;
        ON = 1;
        // RESET indicates all mediaCodec stopped. Used when it (re)starts (e.g. after it crashes).
        RESET = 2;
    }
    optional State state = 2;
}

/**
 * Logs when the flashlight state changes.
 *
 * Logged from:
 *   frameworks/base/services/core/java/com/android/server/am/BatteryStatsService.java
 */
message FlashlightStateChanged {
    repeated AttributionNode attribution_node = 1;

    enum State {
        OFF = 0;
        ON = 1;
        // RESET indicates all flashlight stopped. Used when it (re)starts (e.g. after it crashes).
        RESET = 2;
    }
    optional State state = 2;
}

/**
 * Logs when the camera state changes.
 *
 * Logged from:
 *   frameworks/base/services/core/java/com/android/server/am/BatteryStatsService.java
 */
message CameraStateChanged {
    repeated AttributionNode attribution_node = 1;

    enum State {
        OFF = 0;
        ON = 1;
        // RESET indicates all camera stopped. Used when it (re)starts (e.g. after it crashes).
        RESET = 2;
    }
    optional State state = 2;
}

/**
 * Logs that the state of a wakelock (per app and per wakelock name) has changed.
 *
 * Logged from:
 *   TODO
 */
message WakelockStateChanged {
    repeated AttributionNode attribution_node = 1;

    // The type (level) of the wakelock; e.g. a partial wakelock or a full wakelock.
    // From frameworks/base/core/proto/android/os/enums.proto.
    optional android.os.WakeLockLevelEnum type = 2;

    // The wakelock tag (Called tag in the Java API, sometimes name elsewhere).
    optional string tag = 3;

    enum State {
        RELEASE = 0;
        ACQUIRE = 1;
        CHANGE_RELEASE = 2;
        CHANGE_ACQUIRE = 3;
    }
    optional State state = 4;
}

/**
 * Logs when a partial wakelock is considered 'long' (over 1 min).
 *
 * Logged from:
 *   frameworks/base/core/java/com/android/internal/os/BatteryStatsImpl.java
 */
message LongPartialWakelockStateChanged {
    repeated AttributionNode attribution_node = 1;

    // The wakelock tag (Called tag in the Java API, sometimes name elsewhere).
    optional string tag = 2;

    // TODO: I have no idea what this is.
    optional string history_tag = 3;

    enum State {
        OFF = 0;
        ON = 1;
    }
    optional State state = 4;
}

/**
 * Logs when the device is interactive, according to the PowerManager Notifier.
 *
 * Logged from:
 *   frameworks/base/services/core/java/com/android/server/power/Notifier.java
 */
message InteractiveStateChanged {
    enum State {
        OFF = 0;
        ON = 1;
    }
    optional State state = 1;
}

/**
 * Logs Battery Saver state change.
 *
 * Logged from:
 *   frameworks/base/core/java/com/android/internal/os/BatteryStatsImpl.java
 */
message BatterySaverModeStateChanged {
    enum State {
        OFF = 0;
        ON = 1;
    }
    optional State state = 1;
}

/**
 * Logs Doze mode state change.
 *
 * Logged from:
 *   frameworks/base/core/java/com/android/internal/os/BatteryStatsImpl.java
 */
message DeviceIdleModeStateChanged {
    optional android.server.DeviceIdleModeEnum state = 1;
}


/**
 * Logs state change of Doze mode including maintenance windows.
 *
 * Logged from:
 *   frameworks/base/core/java/com/android/internal/os/BatteryStatsImpl.java
 */
message DeviceIdlingModeStateChanged {
    optional android.server.DeviceIdleModeEnum state = 1;
}

/**
 * Logs screen brightness level.
 *
 * Logged from:
 *   frameworks/base/services/core/java/com/android/server/am/BatteryStatsService.java
 */
message ScreenBrightnessChanged {
    // Screen brightness level. Should be in [-1, 255] according to PowerManager.java.
    optional int32 level = 1;
}

/**
 * Logs battery level (percent full, from 0 to 100).
 *
 * Logged from:
 *   frameworks/base/core/java/com/android/internal/os/BatteryStatsImpl.java
 */
message BatteryLevelChanged {
    // Battery level. Should be in [0, 100].
    optional int32 battery_level = 1;
}

/**
 * Logs change in charging status of the device.
 *
 * Logged from:
 *   frameworks/base/core/java/com/android/internal/os/BatteryStatsImpl.java
 */
message ChargingStateChanged {
    // State of the battery, from frameworks/base/core/proto/android/os/enums.proto.
    optional android.os.BatteryStatusEnum state = 1;
}

/**
 * Logs whether the device is plugged in, and what power source it is using.
 *
 * Logged from:
 *   frameworks/base/core/java/com/android/internal/os/BatteryStatsImpl.java
 */
message PluggedStateChanged {
    // Whether the device is plugged in, from frameworks/base/core/proto/android/os/enums.proto.
    optional android.os.BatteryPluggedStateEnum state = 1;
}

/**
 * Logs when an app's wakeup alarm fires.
 *
 * Logged from:
 *   frameworks/base/services/core/java/com/android/server/am/ActivityManagerService.java
 */
message WakeupAlarmOccurred {
    repeated AttributionNode attribution_node = 1;

    // Name of the wakeup alarm.
    optional string tag = 2;

    // Name of source package (for historical reasons, since BatteryStats tracked it).
    optional string package_name = 3;

    // These enum values match the STANDBY_BUCKET_XXX constants defined in UsageStatsManager.java.
    enum Bucket {
        UNKNOWN = 0;
        EXEMPTED = 5;
        ACTIVE = 10;
        WORKING_SET = 20;
        FREQUENT = 30;
        RARE = 40;
        NEVER = 50;
    }
    // The App Standby bucket of the app that scheduled the alarm at the time the alarm fired.
    optional Bucket app_standby_bucket = 4;
}

/**
 * Logs when an an app causes the mobile radio to change state.
 * Changing from LOW to MEDIUM or HIGH can be considered the app waking the mobile radio.
 *
 * Logged from:
 *   frameworks/base/services/core/java/com/android/server/NetworkManagementService.java
 */
message MobileRadioPowerStateChanged {
    repeated AttributionNode attribution_node = 1;

    // Power state, from frameworks/base/core/proto/android/telephony/enums.proto.
    optional android.telephony.DataConnectionPowerStateEnum state = 2;
}

/**
 * Logs when an an app causes the wifi radio to change state.
 * Changing from LOW to MEDIUM or HIGH can be considered the app waking the wifi radio.
 *
 * Logged from:
 *   frameworks/base/services/core/java/com/android/server/NetworkManagementService.java
 */
message WifiRadioPowerStateChanged {
    repeated AttributionNode attribution_node = 1;

    // Power state, from frameworks/base/core/proto/android/telephony/enums.proto.
    optional android.telephony.DataConnectionPowerStateEnum state = 2;
}

/**
 * Logs kernel wakeup reasons and aborts.
 *
 * Logged from:
 *   frameworks/base/core/java/com/android/internal/os/BatteryStatsImpl.java
 */
message KernelWakeupReported {
    // Name of the kernel wakeup reason (or abort).
    optional string wakeup_reason_name = 1;

    // Duration (in microseconds) for the wake-up interrupt to be serviced.
    optional int64 duration_micros = 2;
}

/**
 * Logs when Wifi is toggled on/off.
 * Note that Wifi may still perform certain functions (e.g. location scanning) even when disabled.
 *
 * Logged from:
 *   frameworks/base/services/core/java/com/android/server/am/BatteryStatsService.java
 */
message WifiEnabledStateChanged {
    enum State {
        OFF = 0;
        ON = 1;
    }
    optional State state = 1;
}

/**
 * Logs when an app causes Wifi to run. In this context, 'to run' means to use Wifi Client Mode.
 * TODO: Include support for Hotspot, perhaps by using an extra field to denote 'mode'.
 * Note that Wifi Scanning is monitored separately in WifiScanStateChanged.
 *
 * Logged from:
 *   frameworks/base/services/core/java/com/android/server/am/BatteryStatsService.java
 */
message WifiRunningStateChanged {
    repeated AttributionNode attribution_node = 1;

    enum State {
        OFF = 0;
        ON = 1;
    }
    optional State state = 2;
}

/**
 * Logs wifi locks held by an app.
 *
 * Logged from:
 *   frameworks/base/core/java/com/android/internal/os/BatteryStatsImpl.java
 */
message WifiLockStateChanged {
    repeated AttributionNode attribution_node = 1;

    enum State {
        OFF = 0;
        ON = 1;
    }
    optional State state = 2;

    // WifiLock type, from frameworks/base/core/proto/android/wifi/enums.proto.
    optional android.net.wifi.WifiModeEnum mode = 3;
}

/**
 * Logs wifi signal strength changes.
 *
 * Logged from:
 *   frameworks/opt/net/wifi/service/java/com/android/server/wifi/ClientModeImpl.java
 */
message WifiSignalStrengthChanged {
    // Signal strength, from frameworks/base/core/proto/android/telephony/enums.proto.
    optional android.telephony.SignalStrengthEnum signal_strength = 1;
}

/**
 * Logs wifi scans performed by an app.
 *
 * Logged from:
 *   frameworks/opt/net/wifi/service/java/com/android/server/wifi/scanner/WifiScanningServiceImpl.java
 */
message WifiScanStateChanged {
    repeated AttributionNode attribution_node = 1;

    enum State {
        OFF = 0;
        ON = 1;
    }
    optional State state = 2;
}

/**
 * Logs wifi multicast locks held by an app
 *
 * Logged from:
 *   frameworks/opt/net/wifi/service/java/com/android/server/wifi/WifiMulticastLockManager.java
 */
message WifiMulticastLockStateChanged {
    repeated AttributionNode attribution_node = 1;

    enum State {
        OFF = 0;
        ON = 1;
    }
    optional State state = 2;

    optional string tag = 3;
}

/**
 * Logs shutdown reason and duration on next boot.
 *
 * Logged from:
 *   frameworks/base/core/java/com/android/server/BootReceiver.java
 */
message ShutdownSequenceReported {
    // True if shutdown is for a reboot. Default: false if we do not know.
    optional bool reboot = 1;

    // Reason for shutdown. Eg: userrequested. Default: "<EMPTY>".
    optional string reason = 2;

    // Beginning of shutdown time in ms using wall clock time since unix epoch.
    // Default: 0 if no start time received.
    optional int64 start_time_millis = 3;

    // Duration of shutdown in ms. Default: 0 if no duration received.
    optional int64 duration_millis = 4;
}


/**
 * Logs boot reason and duration.
 *
 * Logged from:
 *   system/core/bootstat/bootstat.cpp
 */
message BootSequenceReported {
    // Reason for bootloader boot. Eg. reboot. See bootstat.cpp for larger list
    // Default: "<EMPTY>" if not available.
    optional string bootloader_reason = 1;

    // Reason for system boot. Eg. bootloader, reboot,userrequested
    // Default: "<EMPTY>" if not available.
    optional string system_reason = 2;

    // End of boot time in ms from unix epoch using system wall clock.
    optional int64 end_time_millis = 3;

    // Total boot duration in ms.
    optional int64 total_duration_millis = 4;

    // Bootloader duration in ms.
    optional int64 bootloader_duration_millis = 5;

    // Time since last boot in ms. Default: 0 if not available.
    optional int64 time_since_last_boot = 6;
}


/**
 * Logs call state and disconnect cause (if applicable).
 *
 * Logged from:
 *   packages/services/Telecomm/src/com/android/server/telecom/Call.java
 */
message CallStateChanged {
    // The state of the call. Eg. DIALING, ACTIVE, ON_HOLD, DISCONNECTED.
    // From frameworks/base/core/proto/android/telecomm/enums.proto.
    optional android.telecom.CallStateEnum call_state = 1;

    // The reason the call disconnected. Eg. ERROR, MISSED, REJECTED, BUSY.
    // This value is only applicable when the call_state is DISCONNECTED, and
    // should always be UNKNOWN if the call_state is not DISCONNECTED.
    // From frameworks/base/core/proto/android/telecomm/enums.proto.
    optional android.telecom.DisconnectCauseEnum disconnect_cause = 2;

    // True if the call is self-managed, which are apps that use the
    // telecom infrastructure to make their own calls.
    optional bool self_managed = 3;

    // True if call is external. External calls are calls on connected Wear
    // devices but show up in Telecom so the user can pull them onto the device.
    optional bool external_call = 4;
}

/**
 * Logs keyguard state. The keyguard is the lock screen.
 *
 * Logged from:
 *   frameworks/base/packages/SystemUI/src/com/android/systemui/statusbar/phone/StatusBarKeyguardViewManager.java
 */
message KeyguardStateChanged {
    enum State {
        UNKNOWN = 0;
        // The keyguard is hidden when the phone is unlocked.
        HIDDEN = 1;
        // The keyguard is shown when the phone is locked (screen turns off).
        SHOWN= 2;
        // The keyguard is occluded when something is overlaying the keyguard.
        // Eg. Opening the camera while on the lock screen.
        OCCLUDED = 3;
    }
    optional State state = 1;
}

/**
 * Logs keyguard bouncer state. The bouncer is a part of the keyguard, and
 * prompts the user to enter a password (pattern, pin, etc).
 *
 * Logged from:
 *   frameworks/base/packages/SystemUI/src/com/android/systemui/statusbar/phone/KeyguardBouncer.java
 */

message KeyguardBouncerStateChanged {
    enum State {
        UNKNOWN = 0;
        // Bouncer is hidden, either as a result of successfully entering the
        // password, screen timing out, or user going back to lock screen.
        HIDDEN = 1;
        // This is when the user is being prompted to enter the password.
        SHOWN = 2;
    }
    optional State state = 1;
}

/**
 * Logs the result of entering a password into the keyguard bouncer.
 *
 * Logged from:
 *   frameworks/base/packages/SystemUI/src/com/android/keyguard/KeyguardSecurityContainer.java
 */
message KeyguardBouncerPasswordEntered {
    enum BouncerResult {
        UNKNOWN = 0;
        // The password entered was incorrect.
        FAILURE = 1;
        // The password entered was correct.
        SUCCESS = 2;
    }
    optional BouncerResult result = 1;
}

/*
 * Logs changes to the configuration of the device. The configuration is defined
 * in frameworks/base/core/java/android/content/res/Configuration.java
 * More documentation is at https://d.android.com/reference/android/content/res/Configuration.html
 * Please go there to interpret the possible values each field can be.
 *
 * Logged from:
 *   frameworks/base/services/core/java/com/android/server/am/ActivityManagerService.java
 */
message ResourceConfigurationChanged {
    // Bit mask of color capabilities of the screen.
    // Contains information about the color gamut and hdr mode of the screen.
    // See: https://d.android.com/reference/android/content/res/Configuration.html#colorMode
    optional int32 color_mode = 1;

    // The target screen density being rendered to.
    // See: https://d.android.com/reference/android/content/res/Configuration.html#densityDpi
    optional int32 density_dpi = 2;

    // Current user preference for the scaling factor for fonts,
    // relative to the base density scaling.
    // See: https://d.android.com/reference/android/content/res/Configuration.html#fontScale
    optional float font_scale = 3;

    // Flag indicating whether the hard keyboard is hidden.
    // See: https://d.android.com/reference/android/content/res/Configuration.html#hardKeyboardHidden
    optional int32 hard_keyboard_hidden = 4;

    // The type of keyboard attached to the device.
    // See: https://d.android.com/reference/android/content/res/Configuration.html#keyboard
    optional int32 keyboard = 5;

    // Flag indicating whether any keyboard is available. Takes soft keyboards into account.
    // See: https://d.android.com/reference/android/content/res/Configuration.html#keyboardHidden
    optional int32 keyboard_hidden = 6;

    // IMSI MCC (Mobile Country Code), corresponding to mcc resource qualifier.
    // 0 if undefined.
    // See: https://d.android.com/reference/android/content/res/Configuration.html#mcc
    optional int32 mcc = 7;

    // IMSI MNC (Mobile Network Code), corresponding to mnc resource qualifier.
    // 0 if undefined. Note: the actual MNC may be 0, to check for this use the
    // MNC_ZERO symbol defined in Configuration.java.
    // See: https://d.android.com/reference/android/content/res/Configuration.html#mnc
    optional int32 mnc = 8;

    // The kind of navigation available on the device.
    // See: https://developer.android.com/reference/android/content/res/Configuration.html#navigation
    optional int32 navigation = 9;

    // Flag indicating whether the navigation is available.
    // See: https://d.android.com/reference/android/content/res/Configuration.html#navigationHidden
    optional int32 navigation_hidden = 10;

    // Overall orientation of the screen.
    // See: https://d.android.com/reference/android/content/res/Configuration.html#orientation
    optional int32 orientation = 11;

    // The current height of the available screen space, in dp units.
    // See: https://d.android.com/reference/android/content/res/Configuration.html#screenHeightDp
    optional int32 screen_height_dp = 12;

    // Bit mask of overall layout of the screen.
    // Contains information about screen size, whether the screen is wider/taller
    // than normal, whether the screen layout is right-tl-left or left-to-right,
    // and whether the screen has a rounded shape.
    // See: https://d.android.com/reference/android/content/res/Configuration.html#screenLayout
    optional int32 screen_layout = 13;

    // Current width of the available screen space, in dp units.
    // See: https://d.android.com/reference/android/content/res/Configuration.html#screenWidthDp
    optional int32 screen_width_dp = 14;

    // The smallest screen size an application will see in normal operation.
    // This is the smallest value of both screenWidthDp and screenHeightDp
    // in portrait and landscape.
    // See: https://d.android.com/reference/android/content/res/Configuration.html#smallestScreenWidthDp
    optional int32 smallest_screen_width_dp = 15;

    // The type of touch screen attached to the device.
    // See: https://d.android.com/reference/android/content/res/Configuration.html#touchscreen
    optional int32 touchscreen = 16;

    // Bit mask of the ui mode.
    // Contains information about the overall ui mode of the device.
    // Eg: NORMAL, DESK, CAR, TELEVISION, WATCH, VR_HEADSET
    // Also contains information about whether the device is in night mode.
    // See: https://d.android.com/reference/android/content/res/Configuration.html#uiMode
    optional int32 ui_mode = 17;
}


/**
 * Logs changes in the connection state of the mobile radio.
 *
 * Logged from:
 *    frameworks/opt/telephony/src/java/com/android/internal/telephony/dataconnection/DataConnection.java
 */
message MobileConnectionStateChanged {
    // States are from the state machine DataConnection.java.
    enum State {
        UNKNOWN = 0;
        // The connection is inactive, or disconnected.
        INACTIVE = 1;
        // The connection is being activated, or connecting.
        ACTIVATING = 2;
        // The connection is active, or connected.
        ACTIVE = 3;
        // The connection is disconnecting.
        DISCONNECTING = 4;
        // The connection is disconnecting after creating a connection.
        DISCONNECTION_ERROR_CREATING_CONNECTION = 5;
    }
    optional State state  = 1;
    // For multi-sim phones, this distinguishes between the sim cards.
    optional int32 sim_slot_index = 2;
    // Used to identify the connection. Starts at 0 and increments by 1 for
    // every new network created. Resets whenever the device reboots.
    optional int32 data_connection_id = 3;
    // A bitmask for the capabilities of this connection.
    // Eg. DEFAULT (internet), MMS, SUPL, DUN, IMS.
    // Default value (if we have no information): 0
    optional int64 capabilities = 4;
    // If this connection has internet.
    // This just checks if the DEFAULT bit of capabilities is set.
    optional bool has_internet = 5;
}

/**
 * Logs changes in mobile radio technology. eg: LTE, EDGE, CDMA.
 *
 * Logged from:
 *   frameworks/opt/telephony/src/java/com/android/internal/telephony/ServiceStateTracker.java
 */
message MobileRadioTechnologyChanged {
    optional android.telephony.NetworkTypeEnum state = 1;
    // For multi-sim phones, this distinguishes between the sim cards.
    optional int32 sim_slot_index = 2;
}

/**
 * Logs the VID and PID of any connected USB devices.
 *
 * Notes if any Audio, HID (input buttons/mouse/keyboard), or Storage interfaces are present.
 *
 * Logged by Vendor.
 */
message UsbDeviceAttached {
    optional int32 vid = 1;
    optional int32 pid = 2;
    optional bool has_audio = 3;
    optional bool has_hid = 4;
    optional bool has_storage = 5;
    enum State {
        STATE_DISCONNECTED = 0;
        STATE_CONNECTED = 1;
    }
    optional State state = 6;
    optional int64 last_connect_duration_millis = 7;
}


/**
 * Logs when Bluetooth is enabled and disabled.
 *
 * Logged from:
 *   services/core/java/com/android/server/BluetoothManagerService.java
 */
message BluetoothEnabledStateChanged {
    repeated AttributionNode attribution_node = 1;
    // Whether or not bluetooth is enabled on the device.
    enum State {
        UNKNOWN = 0;
        ENABLED = 1;
        DISABLED = 2;
    }
    optional State state = 2;
    // The reason for being enabled/disabled.
    // Eg. Airplane mode, crash, application request.
    optional android.bluetooth.EnableDisableReasonEnum reason = 3;
    // If the reason is an application request, this will be the package name.
    optional string pkg_name = 4;
}

/**
 * Logs when profiles on a Bluetooth device connects and disconnects.
 *
 * Logged from:
 *    packages/apps/Bluetooth/src/com/android/bluetooth/btservice/RemoteDevices.java
 *
 * Next Tag: 5
 */
message BluetoothConnectionStateChanged {
    // The state of the connection.
    // Eg: CONNECTING, CONNECTED, DISCONNECTING, DISCONNECTED.
    optional android.bluetooth.ConnectionStateEnum state = 1;
    // An identifier that can be used to match connect and disconnect events.
    // Currently is last two bytes of a hash of a device level ID and
    // the mac address of the bluetooth device that is connected.
    // Deprecated: use obfuscated_id instead, this one is always 0 for Q+
    optional int32 obfuscated_id = 2 [deprecated = true];
    // The profile that is connected. Eg. GATT, A2DP, HEADSET.
    // From android.bluetooth.BluetoothAdapter.java
    // Default: 0 when not used
    optional int32 bt_profile = 3;
    // An identifier that can be used to match events for this device.
    // Currently, this is a salted hash of the MAC address of this Bluetooth device.
    // Salt: Randomly generated 256 bit value
    // Hash algorithm: HMAC-SHA256
    // Size: 32 byte
    // Default: null or empty if the device identifier is not known
    optional bytes new_obfuscated_id = 4 [(android.os.statsd.log_mode) = MODE_BYTES];
}

/**
 * Logs when a Bluetooth device connects and disconnects over ACL
 *
 * Logged from:
 *    packages/apps/Bluetooth/src/com/android/bluetooth/btservice/AdapterProperties.java
 *
 * Next Tag: 3
 */
message BluetoothAclConnectionStateChanged {
    // An identifier that can be used to match events for this device.
    // Currently, this is a salted hash of the MAC address of this Bluetooth device.
    // Salt: Randomly generated 256 bit value
    // Hash algorithm: HMAC-SHA256
    // Size: 32 byte
    // Default: null or empty if the device identifier is not known
    optional bytes obfuscated_id = 1 [(android.os.statsd.log_mode) = MODE_BYTES];
    // The state of the connection.
    // Eg: CONNECTING, CONNECTED, DISCONNECTING, DISCONNECTED.
    optional android.bluetooth.ConnectionStateEnum state = 2;
}

/**
 * Logs when a Bluetooth device connects and disconnects over SCO
 *
 * Logged from:
 *    packages/apps/Bluetooth/src/com/android/bluetooth/hfp/HeadsetStateMachine.java
 *    packages/apps/Bluetooth/src/com/android/bluetooth/hfp/HeadsetClientStateMachine.java
 *
 * Next Tag: 4
 */
message BluetoothScoConnectionStateChanged {
    // An identifier that can be used to match events for this device.
    // Currently, this is a salted hash of the MAC address of this Bluetooth device.
    // Salt: Randomly generated 256 bit value
    // Hash algorithm: HMAC-SHA256
    // Size: 32 byte
    // Default: null or empty if the device identifier is not known
    optional bytes obfuscated_id = 1 [(android.os.statsd.log_mode) = MODE_BYTES];
    // The state of the connection.
    // Eg: CONNECTING, CONNECTED, DISCONNECTING, DISCONNECTED.
    optional android.bluetooth.ConnectionStateEnum state = 2;
    // Codec used for this SCO connection
    // Default: UNKNOWN
    optional android.bluetooth.hfp.ScoCodec codec = 3;
}

/**
 * Logged when active device of a profile changes
 *
 * Logged from:
 *     packages/apps/Bluetooth/src/com/android/bluetooth/a2dp/A2dpService.java
 *     packages/apps/Bluetooth/src/com/android/bluetooth/hfp/HeadsetService.java
 *     packages/apps/Bluetooth/src/com/android/bluetooth/hearingaid/HearingAidService.java
 */
message BluetoothActiveDeviceChanged {
    // The profile whose active device has changed. Eg. A2DP, HEADSET, HEARING_AID
    // From android.bluetooth.BluetoothProfile
    optional int32 bt_profile = 1;
    // An identifier that can be used to match events for this new active device.
    // Currently, this is a salted hash of the MAC address of this Bluetooth device.
    // Salt: Randomly generated 256 bit value
    // Hash algorithm: HMAC-SHA256
    // Size: 32 byte
    // Default: null or empty if there is no active device for this profile
    optional bytes obfuscated_id = 2 [(android.os.statsd.log_mode) = MODE_BYTES];
}

// Logs when there is an event affecting Bluetooth device's link layer connection.
// - This event is triggered when there is a related HCI command or event
// - Users of this metrics can deduce Bluetooth device's connection state from these events
// - HCI commands are logged before the command is sent, after receiving command status, and after
//   receiving command complete
// - HCI events are logged when they arrive
//
// Low level log from system/bt
//
// Bluetooth classic commands:
// - CMD_CREATE_CONNECTION
// - CMD_DISCONNECT
// - CMD_CREATE_CONNECTION_CANCEL
// - CMD_ACCEPT_CONNECTION_REQUEST
// - CMD_REJECT_CONNECTION_REQUEST
// - CMD_SETUP_ESCO_CONNECTION
// - CMD_ACCEPT_ESCO_CONNECTION
// - CMD_REJECT_ESCO_CONNECTION
// - CMD_ENH_SETUP_ESCO_CONNECTION
// - CMD_ENH_ACCEPT_ESCO_CONNECTION
//
// Bluetooth low energy commands:
// - CMD_BLE_CREATE_LL_CONN [Only logged on error or when initiator filter policy is 0x00]
// - CMD_BLE_CREATE_CONN_CANCEL [Only logged when there is an error]
// - CMD_BLE_EXTENDED_CREATE_CONNECTION [Only logged on error or when initiator filter policy is 0x00]
// - CMD_BLE_CLEAR_WHITE_LIST
// - CMD_BLE_ADD_WHITE_LIST
// - CMD_BLE_REMOVE_WHITE_LIST
//
// Bluetooth classic events:
// - EVT_CONNECTION_COMP
// - EVT_CONNECTION_REQUEST
// - EVT_DISCONNECTION_COMP
// - EVT_ESCO_CONNECTION_COMP
// - EVT_ESCO_CONNECTION_CHANGED
//
// Bluetooth low energy meta events:
// - BLE_EVT_CONN_COMPLETE_EVT
// - BLE_EVT_ENHANCED_CONN_COMPLETE_EVT
//
// Next tag: 10
message BluetoothLinkLayerConnectionEvent {
    // An identifier that can be used to match events for this device.
    // Currently, this is a salted hash of the MAC address of this Bluetooth device.
    // Salt: Randomly generated 256 bit value
    // Hash algorithm: HMAC-SHA256
    // Size: 32 byte
    // Default: null or empty if the device identifier is not known
    optional bytes obfuscated_id = 1 [(android.os.statsd.log_mode) = MODE_BYTES];
    // Connection handle of this connection if available
    // Range: 0x0000 - 0x0EFF (12 bits)
    // Default: 0xFFFF if the handle is unknown
    optional int32 connection_handle = 2;
    // Direction of the link
    // Default: DIRECTION_UNKNOWN
    optional android.bluetooth.DirectionEnum direction = 3;
    // Type of this link
    // Default: LINK_TYPE_UNKNOWN
    optional android.bluetooth.LinkTypeEnum type = 4;

    // Reason metadata for this link layer connection event, rules for interpretation:
    // 1. If hci_cmd is set and valid, hci_event can be either EVT_COMMAND_STATUS or
    //    EVT_COMMAND_COMPLETE, ignore hci_ble_event in this case
    // 2. If hci_event is set to EVT_BLE_META, look at hci_ble_event; otherwise, if hci_event is
    //    set and valid, ignore hci_ble_event

    // HCI command associated with this event
    // Default: CMD_UNKNOWN
    optional android.bluetooth.hci.CommandEnum hci_cmd = 5;
    // HCI event associated with this event
    // Default: EVT_UNKNOWN
    optional android.bluetooth.hci.EventEnum hci_event = 6;
    // HCI BLE meta event associated with this event
    // Default: BLE_EVT_UNKNOWN
    optional android.bluetooth.hci.BleMetaEventEnum hci_ble_event = 7;
    // HCI command status code if this is triggerred by hci_cmd
    // Default: STATUS_UNKNOWN
    optional android.bluetooth.hci.StatusEnum cmd_status = 8;
    // HCI reason code associated with this event
    // Default: STATUS_UNKNOWN
    optional android.bluetooth.hci.StatusEnum reason_code = 9;
}

/**
 * Logs when a module is rolled back by Watchdog.
 *
 * Logged from: Rollback Manager
 */
message WatchdogRollbackOccurred {
    enum RollbackType {
        UNKNOWN = 0;
        ROLLBACK_INITIATE = 1;
        ROLLBACK_SUCCESS = 2;
        ROLLBACK_FAILURE = 3;
        ROLLBACK_BOOT_TRIGGERED = 4;
    }
    optional RollbackType rollback_type = 1;

    optional string package_name = 2;

    optional int32 package_version_code = 3;
}

/**
 * Logs when there is a change in Bluetooth A2DP playback state
 *
 * Logged from:
 *     packages/apps/Bluetooth/src/com/android/bluetooth/a2dp/A2dpService.java
 */
message BluetoothA2dpPlaybackStateChanged {
    // An identifier that can be used to match events for this device.
    // Currently, this is a salted hash of the MAC address of this Bluetooth device.
    // Salt: Randomly generated 256 bit value
    // Hash algorithm: HMAC-SHA256
    // Size: 32 byte
    // Default: null or empty if the device identifier is not known
    optional bytes obfuscated_id = 1 [(android.os.statsd.log_mode) = MODE_BYTES];
    // Current playback state
    // Default: PLAYBACK_STATE_UNKNOWN
    optional android.bluetooth.a2dp.PlaybackStateEnum playback_state = 2;
    // Current audio coding mode
    // Default: AUDIO_CODING_MODE_UNKNOWN
    optional android.bluetooth.a2dp.AudioCodingModeEnum audio_coding_mode = 3;
}

/**
 * Logs when there is a change in A2DP codec config for a particular remote device
 *
 * Logged from:
 *     frameworks/base/core/java/android/bluetooth/BluetoothCodecConfig.java
 *     packages/apps/Bluetooth/src/com/android/bluetooth/a2dp/A2dpService.java
 */
message BluetoothA2dpCodecConfigChanged {
    // An identifier that can be used to match events for this device.
    // Currently, this is a salted hash of the MAC address of this Bluetooth device.
    // Salt: Randomly generated 256 bit value
    // Hash algorithm: HMAC-SHA256
    // Size: 32 byte
    // Default: null or empty if the device identifier is not known
    optional bytes obfuscated_id = 1 [(android.os.statsd.log_mode) = MODE_BYTES];
    // Type of codec as defined by various SOURCE_CODEC_TYPE_* constants in BluetoothCodecConfig
    // Default SOURCE_CODEC_TYPE_INVALID
    optional int32 codec_type = 2;
    // Codec priroity, the higher the more preferred, -1 for disabled
    // Default: CODEC_PRIORITY_DEFAULT
    optional int32 codec_priority = 3;
    // Sample rate in Hz as defined by various SAMPLE_RATE_* constants in BluetoothCodecConfig
    // Default: SAMPLE_RATE_NONE
    optional int32 sample_rate = 4;
    // Bits per sample as defined by various BITS_PER_SAMPLE_* constants in BluetoothCodecConfig
    // Default: BITS_PER_SAMPLE_NONE
    optional int32 bits_per_sample = 5;
    // Channel mode as defined by various CHANNEL_MODE_* constants in BluetoothCodecConfig
    // Default: CHANNEL_MODE_NONE
    optional int32 channel_mode = 6;
    // Codec specific values
    // Default 0
    optional int64 codec_specific_1 = 7;
    optional int64 codec_specific_2 = 8;
    optional int64 codec_specific_3 = 9;
    optional int64 codec_specific_4 = 10;
}

/**
 * Logs when there is a change in selectable A2DP codec capability for a paricular remote device
 * Each codec's capability is logged separately due to statsd restriction
 *
 * Logged from:
 *     frameworks/base/core/java/android/bluetooth/BluetoothCodecConfig.java
 *     packages/apps/Bluetooth/src/com/android/bluetooth/a2dp/A2dpService.java
 */
message BluetoothA2dpCodecCapabilityChanged {
    // An identifier that can be used to match events for this device.
    // Currently, this is a salted hash of the MAC address of this Bluetooth device.
    // Salt: Randomly generated 256 bit value
    // Hash algorithm: HMAC-SHA256
    // Size: 32 byte
    // Default: null or empty if the device identifier is not known
    optional bytes obfuscated_id = 1 [(android.os.statsd.log_mode) = MODE_BYTES];
    // Type of codec as defined by various SOURCE_CODEC_TYPE_* constants in BluetoothCodecConfig
    // Default SOURCE_CODEC_TYPE_INVALID
    optional int32 codec_type = 2;
    // Codec priroity, the higher the more preferred, -1 for disabled
    // Default: CODEC_PRIORITY_DEFAULT
    optional int32 codec_priority = 3;
    // A bit field of supported sample rates as defined by various SAMPLE_RATE_* constants
    // in BluetoothCodecConfig
    // Default: empty and SAMPLE_RATE_NONE for individual item
    optional int32 sample_rate = 4;
    // A bit field of supported bits per sample as defined by various BITS_PER_SAMPLE_* constants
    // in BluetoothCodecConfig
    // Default: empty and BITS_PER_SAMPLE_NONE for individual item
    optional int32 bits_per_sample = 5;
    // A bit field of supported channel mode as defined by various CHANNEL_MODE_* constants in
    // BluetoothCodecConfig
    // Default: empty and CHANNEL_MODE_NONE for individual item
    optional int32 channel_mode = 6;
    // Codec specific values
    // Default 0
    optional int64 codec_specific_1 = 7;
    optional int64 codec_specific_2 = 8;
    optional int64 codec_specific_3 = 9;
    optional int64 codec_specific_4 = 10;
}

/**
 * Logs when A2DP failed to read from PCM source.
 * This typically happens when audio HAL cannot supply A2DP with data fast enough for encoding.
 *
 * Logged from:
 *     system/bt
 */
message BluetoothA2dpAudioUnderrunReported {
    // An identifier that can be used to match events for this device.
    // Currently, this is a salted hash of the MAC address of this Bluetooth device.
    // Salt: Randomly generated 256 bit value
    // Hash algorithm: HMAC-SHA256
    // Size: 32 byte
    // Default: null or empty if the device identifier is not known
    optional bytes obfuscated_id = 1 [(android.os.statsd.log_mode) = MODE_BYTES];
    // Encoding interval in nanoseconds
    // Default: 0
    optional int64 encoding_interval_nanos = 2;
    // Number of bytes of PCM data that could not be read from the source
    // Default: 0
    optional int32 num_missing_pcm_bytes = 3;
}

/**
 * Logs when A2DP failed send encoded data to the remote device fast enough such that the transmit
 * buffer queue is full and we have to drop data
 *
 * Logged from:
 *     system/bt
 */
message BluetoothA2dpAudioOverrunReported {
    // An identifier that can be used to match events for this device.
    // Currently, this is a salted hash of the MAC address of this Bluetooth device.
    // Salt: Randomly generated 256 bit value
    // Hash algorithm: HMAC-SHA256
    // Size: 32 byte
    // Default: null or empty if the device identifier is not known
    optional bytes obfuscated_id = 1 [(android.os.statsd.log_mode) = MODE_BYTES];
    // Encoding interval in nanoseconds
    // Default: 0
    optional int64 encoding_interval_nanos = 2;
    // Number of buffers dropped in this event
    // Each buffer is encoded in one encoding interval and consists of multiple encoded frames
    // Default: 0
    optional int32 num_dropped_buffers = 3;
    // Number of encoded buffers dropped in this event
    // Default 0
    optional int32 num_dropped_encoded_frames = 4;
    // Number of encoded bytes dropped in this event
    // Default: 0
    optional int32 num_dropped_encoded_bytes = 5;
}

/**
 * Logs when we receive reports regarding a device's RSSI value
 *
 * Logged from:
 *     system/bt
 */
message BluetoothDeviceRssiReported {
    // An identifier that can be used to match events for this device.
    // Currently, this is a salted hash of the MAC address of this Bluetooth device.
    // Salt: Randomly generated 256 bit value
    // Hash algorithm: HMAC-SHA256
    // Size: 32 byte
    // Default: null or empty if the device identifier is not known
    optional bytes obfuscated_id = 1 [(android.os.statsd.log_mode) = MODE_BYTES];
    // Connection handle of this connection if available
    // Range: 0x0000 - 0x0EFF (12 bits)
    // Default: 0xFFFF if the handle is unknown
    optional int32 connection_handle = 2;
    // HCI command status code if this is triggerred by hci_cmd
    // Default: STATUS_UNKNOWN
    optional android.bluetooth.hci.StatusEnum hci_status = 3;
    // BR/EDR
    //   Range: -128 ≤ N ≤ 127 (signed integer)
    //   Units: dB
    // LE:
    //   Range: -127 to 20, 127 (signed integer)
    //   Units: dBm
    // Invalid when an out of range value is reported
    optional int32 rssi = 4;
}

/**
 * Logs when we receive reports regarding how many consecutive failed contacts for a connection
 *
 * Logged from:
 *     system/bt
 */
message BluetoothDeviceFailedContactCounterReported {
    // An identifier that can be used to match events for this device.
    // Currently, this is a salted hash of the MAC address of this Bluetooth device.
    // Salt: Randomly generated 256 bit value
    // Hash algorithm: HMAC-SHA256
    // Size: 32 byte
    // Default: null or empty if the device identifier is not known
    optional bytes obfuscated_id = 1 [(android.os.statsd.log_mode) = MODE_BYTES];
    // Connection handle of this connection if available
    // Range: 0x0000 - 0x0EFF (12 bits)
    // Default: 0xFFFF if the handle is unknown
    optional int32 connection_handle = 2;
    // HCI command status code if this is triggerred by hci_cmd
    // Default: STATUS_UNKNOWN
    optional android.bluetooth.hci.StatusEnum cmd_status = 3;
    // Number of consecutive failed contacts for a connection corresponding to the Handle
    // Range: uint16_t, 0-0xFFFF
    // Default: 0xFFFFF
    optional int32 failed_contact_counter = 4;
}

/**
 * Logs when we receive reports regarding the tranmit power level used for a specific connection
 *
 * Logged from:
 *     system/bt
 */
message BluetoothDeviceTxPowerLevelReported {
    // An identifier that can be used to match events for this device.
    // Currently, this is a salted hash of the MAC address of this Bluetooth device.
    // Salt: Randomly generated 256 bit value
    // Hash algorithm: HMAC-SHA256
    // Size: 32 byte
    // Default: null or empty if the device identifier is not known
    optional bytes obfuscated_id = 1 [(android.os.statsd.log_mode) = MODE_BYTES];
    // Connection handle of this connection if available
    // Range: 0x0000 - 0x0EFF (12 bits)
    // Default: 0xFFFF if the handle is unknown
    optional int32 connection_handle = 2;
    // HCI command status code if this is triggered by hci_cmd
    // Default: STATUS_UNKNOWN
    optional android.bluetooth.hci.StatusEnum hci_status = 3;
    // Range: -30 ≤ N ≤ 20
    // Units: dBm
    // Invalid when an out of range value is reported
    optional int32 transmit_power_level = 4;
}

/**
 * Logs when Bluetooth controller failed to reply with command status within a timeout period after
 * receiving an HCI command from the host
 *
 * Logged from: system/bt
 */
message BluetoothHciTimeoutReported {
    // HCI command associated with this event
    // Default: CMD_UNKNOWN
    optional android.bluetooth.hci.CommandEnum hci_command = 1;
}

/**
 * Logs when we receive Bluetooth Link Quality Report event from the controller
 * See Android Bluetooth HCI specification for more details
 *
 * Note: all count and bytes field are counted since last event
 *
 * Logged from: system/bt
 */
message BluetoothQualityReportReported {
    // Quality report ID
    // Original type: uint8_t
    // Default: BQR_ID_UNKNOWN
    optional android.bluetooth.hci.BqrIdEnum quality_report_id = 1;
    // Packet type of the connection
    // Original type: uint8_t
    // Default: BQR_PACKET_TYPE_UNKNOWN
    optional android.bluetooth.hci.BqrPacketTypeEnum packet_types = 2;
    // Connection handle of the connection
    // Original type: uint16_t
    optional int32 connection_handle = 3;
    // Performing Role for the connection
    // Original type: uint8_t
    optional int32 connection_role = 4;
    // Current Transmit Power Level for the connection. This value is the same as the controller's
    // response to the HCI_Read_Transmit_Power_Level HCI command
    // Original type: uint8_t
    optional int32 tx_power_level = 5;
    // Received Signal Strength Indication (RSSI) value for the connection. This value is an
    // absolute receiver signal strength value
    // Original type: int8_t
    optional int32 rssi = 6;
    // Signal-to-Noise Ratio (SNR) value for the connection. It is the average SNR of all the
    // channels used by the link currently
    // Original type: uint8_t
    optional int32 snr = 7;
    // Indicates the number of unused channels in AFH_channel_map
    // Original type: uint8_t
    optional int32 unused_afh_channel_count = 8;
    // Indicates the number of the channels which are interfered and quality is bad but are still
    // selected for AFH
    // Original type: uint8_t
    optional int32 afh_select_unideal_channel_count = 9;
    // Current Link Supervision Timeout Setting
    // Unit: N * 0.3125 ms (1 Bluetooth Clock)
    // Original type: uint16_t
    optional int32 lsto = 10;
    // Piconet Clock for the specified Connection_Handle. This value is the same as the controller's
    // response to HCI_Read_Clock HCI command with the parameter "Which_Clock" of
    // 0x01 (Piconet Clock)
    // Unit: N * 0.3125 ms (1 Bluetooth Clock)
    // Original type: uint32_t
    optional int64 connection_piconet_clock = 11;
    // The count of retransmission
    // Original type: uint32_t
    optional int64 retransmission_count = 12;
    // The count of no RX
    // Original type: uint32_t
    optional int64 no_rx_count = 13;
    // The count of NAK (Negative Acknowledge)
    // Original type: uint32_t
    optional int64 nak_count = 14;
    // Controller timestamp of last TX ACK
    // Unit: N * 0.3125 ms (1 Bluetooth Clock)
    // Original type: uint32_t
    optional int64 last_tx_ack_timestamp = 15;
    // The count of Flow-off (STOP)
    // Original type: uint32_t
    optional int64 flow_off_count = 16;
    // Controller timestamp of last Flow-on (GO)
    // Unit: N * 0.3125 ms (1 Bluetooth Clock)
    // Original type: uint32_t
    optional int64 last_flow_on_timestamp = 17;
    // Buffer overflow count (how many bytes of TX data are dropped) since the last event
    // Original type: uint32_t
    optional int64 buffer_overflow_bytes = 18;
    // Buffer underflow count (in byte) since last event
    // Original type: uint32_t
    optional int64 buffer_underflow_bytes = 19;
}

/**
 * Logs when a Bluetooth device's manufacturer information is learnt by the Bluetooth stack
 *
 * Notes:
 * - Each event can be partially filled as we might learn different pieces of device
 *   information at different time
 * - Multiple device info events can be combined to give more complete picture
 * - When multiple device info events tries to describe the same information, the
 *   later one wins
 *
 * Logged from:
 *     packages/apps/Bluetooth
 */
message BluetoothDeviceInfoReported {
    // An identifier that can be used to match events for this device.
    // Currently, this is a salted hash of the MAC address of this Bluetooth device.
    // Salt: Randomly generated 256 bit value
    // Hash algorithm: HMAC-SHA256
    // Size: 32 byte
    // Default: null or empty if the device identifier is not known
    optional bytes obfuscated_id = 1 [(android.os.statsd.log_mode) = MODE_BYTES];
    // Where is this device info obtained from
    optional android.bluetooth.DeviceInfoSrcEnum source_type = 2;
    // Name of the data source
    // For EXTERNAL: package name of the data source
    // For INTERNAL: null for general case, component name otherwise
    optional string source_name = 3;
    // Name of the manufacturer of this device
    optional string manufacturer = 4;
    // Model of this device
    optional string model = 5;
    // Hardware version of this device
    optional string hardware_version = 6;
    // Software version of this device
    optional string software_version = 7;
}

/**
 * Logs when we receive Bluetooth Read Remote Version Information Complete Event from the remote
 * device, as documented by the Bluetooth Core HCI specification
 * Reference: https://www.bluetooth.com/specifications/bluetooth-core-specification
 * Vol 2, Part E, Page 1118
 *
 * Logged from:
 *     system/bt
 */
message BluetoothRemoteVersionInfoReported {
    // Connection handle of the connection
    // Original type: uint16_t
    optional int32 connection_handle = 1;
    // HCI command status code
    // Default: STATUS_UNKNOWN
    optional android.bluetooth.hci.StatusEnum hci_status = 2;
    // 1 byte Version of current LMP in the remote controller
    optional int32 lmp_version = 3;
    // 2 bytes LMP manufacturer code of the remote controller
    // https://www.bluetooth.com/specifications/assigned-numbers/company-identifiers
    optional int32 lmp_manufacturer_code = 4;
    // 4 bytes subversion of the LMP in the remote controller
    optional int32 lmp_subversion = 5;
}

/**
 * Logs when certain Bluetooth SDP attributes are discovered
 * Constant definitions are from:
 *     https://www.bluetooth.com/specifications/assigned-numbers/service-discovery
 *
 * Current logged attributes:
 * - BluetoothProfileDescriptorList
 * - Supported Features Bitmask
 *
 * Logged from:
 *     system/bt
 */
message BluetoothSdpAttributeReported {
    // An identifier that can be used to match events for this device.
    // Currently, this is a salted hash of the MAC address of this Bluetooth device.
    // Salt: Randomly generated 256 bit value
    // Hash algorithm: HMAC-SHA256
    optional bytes obfuscated_id = 1 [(android.os.statsd.log_mode) = MODE_BYTES];
    // Short form UUIDs used to identify Bluetooth protocols, profiles, and service classes
    // Original type: uint16_t
    optional int32 protocol_uuid = 2;
    // Short form UUIDs used to identify Bluetooth SDP attribute types
    // Original type: uint16_t
    optional int32 attribute_id = 3;
    // Attribute value for the particular attribute
    optional bytes attribute_value = 4 [(android.os.statsd.log_mode) = MODE_BYTES];
}

/**
 * Logs when bond state of a Bluetooth device changes
 *
 * Logged from:
 *     frameworks/base/core/java/android/bluetooth/BluetoothDevice.java
 *     packages/apps/Bluetooth/src/com/android/bluetooth/btservice/BondStateMachine.java
 */
message BluetoothBondStateChanged {
    // An identifier that can be used to match events for this device.
    // Currently, this is a salted hash of the MAC address of this Bluetooth device.
    // Salt: Randomly generated 256 bit value
    // Hash algorithm: HMAC-SHA256
    // Size: 32 byte
    // Default: null or empty if the device identifier is not known
    optional bytes obfuscated_id = 1 [(android.os.statsd.log_mode) = MODE_BYTES];
    // Preferred transport type to remote dual mode device
    // Default: TRANSPORT_AUTO means no preference
    optional android.bluetooth.TransportTypeEnum transport = 2;
    // The type of this Bluetooth device (Classic, LE, or Dual mode)
    // Default: UNKNOWN
    optional android.bluetooth.DeviceTypeEnum type = 3;
    // Current bond state (NONE, BONDING, BONDED)
    // Default: BOND_STATE_UNKNOWN
    optional android.bluetooth.BondStateEnum bond_state = 4;
    // Bonding sub state
    // Default: BOND_SUB_STATE_UNKNOWN
    optional android.bluetooth.BondSubStateEnum bonding_sub_state = 5;
    // Unbond Reason
    // Default: UNBOND_REASON_UNKNOWN
    optional android.bluetooth.UnbondReasonEnum unbond_reason = 6;
}

/**
 * Logs there is an event related Bluetooth classic pairing
 *
 * Logged from:
 *     system/bt
 */
message BluetoothClassicPairingEventReported {
    // An identifier that can be used to match events for this device.
    // Currently, this is a salted hash of the MAC address of this Bluetooth device.
    // Salt: Randomly generated 256 bit value
    // Hash algorithm: HMAC-SHA256
    // Size: 32 byte
    // Default: null or empty if the device identifier is not known
    optional bytes obfuscated_id = 1 [(android.os.statsd.log_mode) = MODE_BYTES];
    // Connection handle of this connection if available
    // Range: 0x0000 - 0x0EFF (12 bits)
    // Default: 0xFFFF if the handle is unknown
    optional int32 connection_handle = 2;
    // HCI command associated with this event
    // Default: CMD_UNKNOWN
    optional android.bluetooth.hci.CommandEnum hci_cmd = 3;
    // HCI event associated with this event
    // Default: EVT_UNKNOWN
    optional android.bluetooth.hci.EventEnum hci_event = 4;
    // HCI command status code if this is triggerred by hci_cmd
    // Default: STATUS_UNKNOWN
    optional android.bluetooth.hci.StatusEnum cmd_status = 5;
    // HCI reason code associated with this event
    // Default: STATUS_UNKNOWN
    optional android.bluetooth.hci.StatusEnum reason_code = 6;
    // A status value related to this specific event
    // Default: 0
    optional int64 event_value = 7;
}

/**
 * Logs when there is an event related to Bluetooth Security Manager Protocol (SMP)
 *
 * Logged from:
 *     system/bt
 */
message BluetoothSmpPairingEventReported {
    // An identifier that can be used to match events for this device.
    // Currently, this is a salted hash of the MAC address of this Bluetooth device.
    // Salt: Randomly generated 256 bit value
    // Hash algorithm: HMAC-SHA256
    // Size: 32 byte
    // Default: null or empty if the device identifier is not known
    optional bytes obfuscated_id = 1 [(android.os.statsd.log_mode) = MODE_BYTES];
    // SMP command sent or received over L2CAP
    // Default: CMD_UNKNOWN
    optional android.bluetooth.smp.CommandEnum smp_command = 2;
    // Whether this command is sent or received
    // Default: DIRECTION_UNKNOWN
    optional android.bluetooth.DirectionEnum direction = 3;
    // SMP failure reason code
    // Default: PAIRING_FAIL_REASON_DEFAULT
    optional android.bluetooth.smp.PairingFailReasonEnum smp_fail_reason = 4;
}

/**
 * Logs when a Bluetooth socket’s connection state changed
 *
 * Logged from:
 *   system/bt
 */
message BluetoothSocketConnectionStateChanged {
    // An identifier that can be used to match events for this device.
    // Currently, this is a salted hash of the MAC address of this Bluetooth device.
    // Salt: Randomly generated 256 bit value
    // Hash algorithm: HMAC-SHA256
    // Size: 32 byte
    // Default: null or empty if this is a server listener socket
    optional bytes obfuscated_id = 1 [(android.os.statsd.log_mode) = MODE_BYTES];
    // Temporary port of this socket for the current connection or session only
    // Default 0 when unknown or don't care
    optional int32 port = 2;
    // Socket type as mentioned in
    // frameworks/base/core/java/android/bluetooth/BluetoothSocket.java
    // Default: SOCKET_TYPE_UNKNOWN
    optional android.bluetooth.SocketTypeEnum type = 3;
    // Socket connection state
    // Default: SOCKET_CONNECTION_STATE_UNKNOWN
    optional android.bluetooth.SocketConnectionstateEnum state = 4;
    // Number of bytes sent to remote device during this connection
    optional int64 tx_bytes = 5;
    // Number of bytes received from remote device during this connection
    optional int64 rx_bytes = 6;
    // Socket owner's UID
    optional int32 uid = 7 [(is_uid) = true];
    // Server port of this socket, if any. When both |server_port| and |port| fields are populated,
    // |port| must be spawned by |server_port|
    // Default 0 when unknown or don't care
    optional int32 server_port = 8;
    // Whether this is a server listener socket
    optional android.bluetooth.SocketRoleEnum is_server = 9;
}

/**
 * Logs when Class of Device (CoD) value is learnt for a device during pairing or connection
 *
 * Logged from:
 *   packages/apps/Bluetooth/src/com/android/bluetooth/btservice/BondStateMachine.java
 *   packages/apps/Bluetooth/src/com/android/bluetooth/btservice/RemoteDevices.java
 *
 */
message BluetoothClassOfDeviceReported {
    // An identifier that can be used to match events for this device.
    // Currently, this is a salted hash of the MAC address of this Bluetooth device.
    // Salt: Randomly generated 256 bit value
    // Hash algorithm: HMAC-SHA256
    // Size: 32 byte
    // Default: null or empty if this is a server listener socket
    optional bytes obfuscated_id = 1 [(android.os.statsd.log_mode) = MODE_BYTES];
    // Class of Device (CoD) value including both Major, Minor device class and service class
    // Defined in: https://www.bluetooth.com/specifications/assigned-numbers/baseband
    // Also defined in: https://developer.android.com/reference/android/bluetooth/BluetoothClass
    // Default: 0
    optional int32 class_of_device = 2;
}

/**
 * Logs when something is plugged into or removed from the USB-C connector.
 *
 * Logged from:
 *  UsbService
 */
message UsbConnectorStateChanged {
    enum State {
        STATE_DISCONNECTED = 0;
        STATE_CONNECTED = 1;
    }
    optional State state = 1;
    optional string id = 2;
    // Last active session in ms.
    // 0 when the port is in connected state.
    optional int64 last_connect_duration_millis = 3;
}

/**
 * Logs the reported speaker impedance.
 *
 * Logged from:
 *  Vendor audio implementation.
 */
message SpeakerImpedanceReported {
    optional int32 speaker_location = 1;
    optional int32 impedance = 2;
}

/**
 * Logs the report of a failed hardware.
 *
 * Logged from:
 *  Vendor HALs.
 *
 */
message HardwareFailed {
    enum HardwareType {
        HARDWARE_FAILED_UNKNOWN = 0;
        HARDWARE_FAILED_MICROPHONE = 1;
        HARDWARE_FAILED_CODEC = 2;
        HARDWARE_FAILED_SPEAKER = 3;
        HARDWARE_FAILED_FINGERPRINT = 4;
    }
    optional HardwareType hardware_type = 1;

   /**
    * hardware_location allows vendors to differentiate between multiple instances of
    * the same hardware_type.  The specific locations are vendor defined integers,
    * referring to board-specific numbering schemes.
    */
    optional int32 hardware_location = 2;

    /**
     * failure_code is specific to the HardwareType of the failed hardware.
     * It should use one of the enum values defined below.
     */
    enum HardwareErrorCode {
        UNKNOWN = 0;
        COMPLETE = 1;
        SPEAKER_HIGH_Z = 2;
        SPEAKER_SHORT = 3;
        FINGERPRINT_SENSOR_BROKEN = 4;
        FINGERPRINT_TOO_MANY_DEAD_PIXELS = 5;
        DEGRADE = 6;
    }
    optional int32 failure_code = 3;
}

/**
 * Log an event when the device has been physically dropped.
 * Reported from the /vendor partition.
 */
message PhysicalDropDetected {
    // Confidence that the event was actually a drop, 0 -> 100
    optional int32 confidence_pctg = 1;
    // Peak acceleration of the drop, in 1/1000s of a g.
    optional int32 accel_peak_thousandths_g = 2;
    // Duration of freefall in ms
    optional int32 freefall_time_millis = 3;
}

/**
 * Log bucketed battery charge cycles.
 *
 * Each bucket represents cycles of the battery past
 * a given charge point.  For example, if 10 cycle buckets are
 * initialized, bucket 1 is the lowest 1/10th of the battery,
 * and bucket 10 is 100%.
 *
 * Logged from:
 * /sys/class/power_supply/bms/cycle_count, via Vendor.
 */
message ChargeCyclesReported {
    optional int32 cycle_bucket_1 = 1;
    optional int32 cycle_bucket_2 = 2;
    optional int32 cycle_bucket_3 = 3;
    optional int32 cycle_bucket_4 = 4;
    optional int32 cycle_bucket_5 = 5;
    optional int32 cycle_bucket_6 = 6;
    optional int32 cycle_bucket_7 = 7;
    optional int32 cycle_bucket_8 = 8;
    optional int32 cycle_bucket_9 = 9;
    optional int32 cycle_bucket_10 = 10;
}

/**
 * Log battery health snapshot.
 *
 * Resistance, Voltage, Open Circuit Voltage, Temperature, and Charge Level
 * are snapshotted periodically over 24hrs.
 */
message BatteryHealthSnapshot {
    enum BatterySnapshotType {
        UNKNOWN = 0;
        MIN_TEMP = 1;         // Snapshot at min batt temp over 24hrs.
        MAX_TEMP = 2;         // Snapshot at max batt temp over 24hrs.
        MIN_RESISTANCE = 3;   // Snapshot at min batt resistance over 24hrs.
        MAX_RESISTANCE = 4;   // Snapshot at max batt resistance over 24hrs.
        MIN_VOLTAGE = 5;      // Snapshot at min batt voltage over 24hrs.
        MAX_VOLTAGE = 6;      // Snapshot at max batt voltage over 24hrs.
        MIN_CURRENT = 7;      // Snapshot at min batt current over 24hrs.
        MAX_CURRENT = 8;      // Snapshot at max batt current over 24hrs.
        MIN_BATT_LEVEL = 9;   // Snapshot at min battery level (SoC) over 24hrs.
        MAX_BATT_LEVEL = 10;  // Snapshot at max battery level (SoC) over 24hrs.
        AVG_RESISTANCE = 11;  // Snapshot at average battery resistance over 24hrs.
    }
    optional BatterySnapshotType type = 1;
    // Temperature, in 1/10ths of degree C.
    optional int32 temperature_deci_celsius = 2;
    // Voltage Battery Voltage, in microVolts.
    optional int32 voltage_micro_volt = 3;
    // Current Battery current, in microAmps.
    optional int32 current_micro_amps = 4;
    // OpenCircuitVoltage Battery Open Circuit Voltage, in microVolts.
    optional int32 open_circuit_micro_volt = 5;
    // Resistance Battery Resistance, in microOhms.
    optional int32 resistance_micro_ohm = 6;
    // Level Battery Level, as % of full.
    optional int32 level_percent = 7;
}

/**
 * Log slow I/O operations on the primary storage.
 */
message SlowIo {
    // Classifications of IO Operations.
    enum IoOperation {
        UNKNOWN = 0;
        READ = 1;
        WRITE = 2;
        UNMAP = 3;
        SYNC = 4;
    }
    optional IoOperation operation = 1;

    // The number of slow IO operations of this type over 24 hours.
    optional int32 count = 2;
}

/**
 * Log battery caused shutdown with the last recorded voltage.
 */
message BatteryCausedShutdown {
    // The last recorded battery voltage prior to shutdown.
    optional int32 last_recorded_micro_volt = 1;
}

/**
 * Logs when ThermalService receives throttling events.
 *
 * Logged from:
 *   frameworks/base/services/core/java/com/android/server/stats/StatsCompanionService.java
 */
message ThermalThrottlingSeverityStateChanged {
    // The type of temperature being reported (CPU, GPU, SKIN, etc)
    optional android.os.TemperatureTypeEnum sensor_type = 1;

    // The name of the temperature source. Eg. CPU0
    optional string sensor_name = 2;

    // Temperature in tenths of a degree C.
    // For BCL, it is decimillivolt, decimilliamps, and percentage * 10.
    optional int32 temperature_deci_celsius = 3;

    // Relative severity of the throttling, see enum definition.
    optional android.os.ThrottlingSeverityEnum severity = 4;
}

/**
 * Logs the duration of a davey (jank of >=700ms) when it occurs
 *
 * Logged from:
 *   frameworks/base/libs/hwui/JankTracker.cpp
 */
message DaveyOccurred {
    // The UID that logged this atom.
    optional int32 uid = 1 [(is_uid) = true];

    // Amount of time it took to render the frame. Should be >=700ms.
    optional int64 jank_duration_millis = 2;
}

/**
 * Logs phone signal strength changes.
 *
 * Logged from:
 *   frameworks/base/core/java/com/android/internal/os/BatteryStatsImpl.java
 */
message PhoneSignalStrengthChanged {
    // Signal strength, from frameworks/base/core/proto/android/telephony/enums.proto.
    optional android.telephony.SignalStrengthEnum signal_strength = 1;
}


/**
 * Logs when the phone state, sim state or signal strength changes
 *
 * Logged from:
 *   frameworks/base/core/java/com/android/internal/os/BatteryStatsImpl.java
 */
message PhoneServiceStateChanged {
    optional android.telephony.ServiceStateEnum state = 1;
    optional android.telephony.SimStateEnum sim_state = 2;
    optional android.telephony.SignalStrengthEnum signal_strength = 3;
}

/**
 * Logs when the phone becomes on or off.
 *
 * Logged from:
 *   frameworks/base/core/java/com/android/internal/os/TelephonyRegistry.java
 */
message PhoneStateChanged {
    enum State {
        OFF = 0;
        ON = 1;
    }
    optional State state = 1;
}

<<<<<<< HEAD
=======
message BackGesture {
    enum BackType {
          DEFAULT_BACK_TYPE = 0;
          COMPLETED = 1;
          COMPLETED_REJECTED = 2; // successful because coming from rejected area
          INCOMPLETE_EXCLUDED = 3; // would have been successful but in the exclusion area
          INCOMPLETE = 4;
    }
    optional BackType type = 1;

    optional int32 y_coordinate = 2; // y coordinate for ACTION_DOWN event
    enum WindowHorizontalLocation {
        DEFAULT_LOCATION = 0;
        LEFT = 1;
        RIGHT = 2;
    }
    optional WindowHorizontalLocation x_location = 3;
}

message ExclusionRectStateChanged {
    optional string component_name = 1;    // if not available, simply packageName
    optional int32 requested_height = 2;   // px
    optional int32 rejected_height = 3;    // px

    enum WindowHorizontalLocation {
        DEFAULT_LOCATION = 0;
        LEFT = 1;
        RIGHT = 2;
    }
    optional WindowHorizontalLocation x_location = 4;
    optional bool landscape = 5;
    optional bool splitscreen = 6;
    optional int32 duration_millis = 7;
}

>>>>>>> dbf9e87c
message LauncherUIChanged {
    optional android.stats.launcher.LauncherAction action = 1;
    optional android.stats.launcher.LauncherState src_state = 2;
    optional android.stats.launcher.LauncherState dst_state = 3;
    optional android.stats.launcher.LauncherExtension extension = 4 [(log_mode) = MODE_BYTES];
    optional bool is_swipe_up_enabled = 5;
}

message StyleUIChanged {
    optional android.stats.style.Action action = 1;
    optional int32 color_package_hash = 2;
    optional int32 font_package_hash  = 3;
    optional int32 shape_package_hash = 4;
    optional int32 clock_package_hash = 5;
    optional int32 launcher_grid = 6;
    optional int32 wallpaper_category_hash = 7;
    optional int32 wallpaper_id_hash = 8;
    optional int32 color_preference = 9;
    optional android.stats.style.LocationPreference location_preference = 10;
}

/**
 * Logs when Settings UI has changed.
 *
 * Logged from:
 *   packages/apps/Settings
 */
message SettingsUIChanged {
    /**
     * Where this SettingsUIChange event comes from. For example, if
     * it's a PAGE_VISIBLE event, where the page is opened from.
     */
    optional android.app.settings.PageId attribution = 1;

    /**
     * What the UI action is.
     */
    optional android.app.settings.Action action = 2;

    /**
     * Where the action is happening
     */
    optional android.app.settings.PageId page_id = 3;

    /**
     * What preference changed in this event.
     */
    optional string changed_preference_key = 4;

    /**
     * The new value of the changed preference.
     */
    optional int64 changed_preference_int_value = 5;
}

/**
 * Logs basic timing information about touch events.
 * Reported at most every 5 minutes while device is being interacted with.
 *
 * Logged from:
 *   frameworks/native/services/inputflinger
 */
message TouchEventReported {
    /**
     * The fields latency_{min|max|mean|stdev} represent minimum, maximum, mean,
     * and the standard deviation of latency between the kernel and framework
     * for touchscreen events. The units are microseconds.
     *
     * The number is measured as the difference between the time at which
     * the input event was received in the evdev driver,
     * and the time at which the input event was received in EventHub.
     */
    // Minimum value
    optional float latency_min_micros = 1;
    // Maximum value
    optional float latency_max_micros = 2;
    // Average value
    optional float latency_mean_micros = 3;
    // Standard deviation
    optional float latency_stdev_micros = 4;
    // Number of touch events (input_event) in this report
    optional int32 count = 5;
}

/**
 * Logs gesture classification and timing information for touch events.
 *
 * Logged from:
 *   frameworks/base/core/java/android/view/GestureDetector.java
 *   frameworks/base/core/java/android/view/View.java
 */
message TouchGestureClassified {
    // The source of the classification (e.g. Java class name).
    optional string source = 1;

    enum Classification {
        UNKNOWN_CLASSIFICATION = 0;
        SINGLE_TAP = 1;
        DOUBLE_TAP = 2;
        LONG_PRESS = 3;
        DEEP_PRESS = 4;
        SCROLL = 5;
    }
    // The classification of the gesture.
    optional Classification classification = 2;

    // The interval from the start of a touch event stream until the
    // classification was made.
    optional int32 latency_millis = 3;

    // The distance from the location of the first touch event to the
    // location of the touch event when the classification was made.
    optional float displacement_px = 4;
}

/**
 * Logs that a setting was updated.
 * Logged from:
 *   frameworks/base/packages/SettingsProvider/src/com/android/providers/settings/SettingsState.java
 * The tag and is_default allow resetting of settings to default values based on the specified
 * tag. See Settings#putString(ContentResolver, String, String, String, boolean) for more details.
 */
message SettingChanged {
    // The name of the setting.
    optional string setting = 1;

    // The change being imposed on this setting. May represent a number, eg "3".
    optional string value = 2;

    // The new value of this setting. For most settings, this is same as value. For some settings,
    // value is +X or -X where X represents an element in a set. For example, if the previous value
    // is A,B,C and value is -B, then new_value is A,C and prev_value is A,B,C.
    // The +/- feature is currently only used for location_providers_allowed.
    optional string new_value = 3;

    // The previous value of this setting.
    optional string prev_value = 4;

    // The tag used with the is_default for resetting sets of settings. This is generally null.
    optional string tag = 5;

    // True if this setting with tag should be resettable.
    optional bool is_default = 6;

    // The associated user (for multi-user feature). Defined in android/os/UserHandle.java
    optional int32 user = 7;

    enum ChangeReason {
        UPDATED = 1; // Updated can be an insertion or an update.
        DELETED = 2;
    }
    optional ChangeReason reason = 8;
}

/**
 * Logs activity going to foreground or background
 *
 * Logged from:
  *   frameworks/base/services/core/java/com/android/server/am/ActivityRecord.java
 */
message ActivityForegroundStateChanged {
    optional int32 uid = 1 [(is_uid) = true];
    optional string pkg_name = 2;
    optional string class_name = 3;

    enum State {
        BACKGROUND = 0;
        FOREGROUND = 1;
    }
    optional State state = 4;
}

/**
 * Logs when a volume entered low Storage state.
 * Logged from:
 *      frameworks/base/services/core/java/com/android/server/storage/DeviceStorageMonitorService.java
 */
message LowStorageStateChanged {
    // Volume that ran out of storage.
    optional string volume_description = 1;

    enum State {
        UNKNOWN = 0;
        OFF = 1;
        ON = 2;
    }
    optional State state = 2;
}

/**
 * Logs when an app is downgraded.
 * Logged from:
 *      frameworks/base/services/core/java/com/android/server/pm/BackgroundDexOptService.java
 */
message AppDowngraded {
    optional string package_name = 1;
    // Size of the package (all data) before being downgraded.
    optional int64 size_in_bytes_before = 2;
    // Size of the package (all data) after being downgraded.
    optional int64 size_in_bytes_after = 3;

    optional bool aggressive = 4;
}

/**
 * Logs when an app is optimized after being downgraded.
 * Logged from:
 *      frameworks/base/services/core/java/com/android/server/pm/BackgroundDexOptService.java
 */
message AppOptimizedAfterDowngraded {
    optional string package_name = 1;
}

/**
 * Logs whenever an app is installed on external storage.
 * Logged from:
        frameworks/base/services/core/java/com/android/server/pm/PackageManagerService.java
 */
message AppInstallOnExternalStorageReported {
    // The type of external storage.
    optional android.stats.storage.ExternalStorageType storage_type = 1;
    // The name of the package that is installed on the sd card.
    optional string package_name = 2;
}

/**
 * Logs when an app crashes.
 * Logged from:
 *      frameworks/base/services/core/java/com/android/server/am/ActivityManagerService.java
 */
message AppCrashOccurred {
    optional int32 uid = 1 [(is_uid) = true];

    optional string event_type = 2;

    // The name of the process.
    // system_server if it is not by an app
    optional string process_name = 3;

    // The pid if available. -1 means not available.
    optional sint32 pid = 4;

    optional string package_name = 5;

    enum InstantApp {
        UNAVAILABLE = 0;
        FALSE = 1;
        TRUE = 2;
    }
    optional InstantApp is_instant_app = 6;

    enum ForegroundState {
        UNKNOWN = 0;
        BACKGROUND = 1;
        FOREGROUND = 2;
    }
    optional ForegroundState foreground_state = 7;

    optional android.server.ErrorSource error_source = 8;
}

/**
 * Logs when a WTF (What a Terrible Failure) happened.
 * Logged from:
 *      frameworks/base/services/core/java/com/android/server/am/ActivityManagerService.java
 */
message WTFOccurred {
    optional int32 uid = 1 [(is_uid) = true];

    optional string tag = 2;

    // The name of the process.
    // system_server if it is not by an app
    optional string process_name = 3;

    // The pid if available. -1 means not available.
    optional sint32 pid = 4;

    optional android.server.ErrorSource error_source = 5;
}

/**
 * Logs when system server reports low memory.
 * Logged from:
 *      frameworks/base/services/core/java/com/android/server/am/ActivityManagerService.java
 */
message LowMemReported {
}

/**
 * Logs when an app ANR (App Not Responding) occurs.
 * Logged from:
 *      frameworks/base/services/core/java/com/android/server/am/AppErrors.java
 */
message ANROccurred {
    optional int32 uid = 1 [(is_uid) = true];

    optional string process_name = 2;

    optional string short_component_name = 3;

    optional string reason = 4;

    enum InstantApp {
        UNAVAILABLE = 0;
        FALSE = 1;
        TRUE = 2;
    }
    optional InstantApp is_instant_app = 5;

    enum ForegroundState {
        UNKNOWN = 0;
        BACKGROUND = 1;
        FOREGROUND = 2;
    }
    optional ForegroundState foreground_state = 6;

    optional android.server.ErrorSource error_source = 7;

    optional string package_name = 8;
}

/**
 * Logs when the vibrator state changes.
 * Logged from:
 *      frameworks/base/services/core/java/com/android/server/VibratorService.java
 */
message VibratorStateChanged {
    repeated AttributionNode attribution_node = 1;

    enum State {
        OFF = 0;
        ON = 1;
    }
    optional State state = 2;

    // Duration (in milliseconds) requested to keep the vibrator on.
    // Only applicable for State == ON.
    optional int64 duration_millis = 3;
}

/*
 * Allows other apps to push events into statsd.
 * Logged from:
 *      frameworks/base/core/java/android/util/StatsLog.java
 */
message AppBreadcrumbReported {
    // The uid of the application that sent this custom atom.
    optional int32 uid = 1 [(is_uid) = true];

    // An arbitrary label chosen by the developer. For Android P, the label should be in [0, 16).
    optional int32 label = 2;

    // Allows applications to easily use a custom event as start/stop boundaries (ie, define custom
    // predicates for the metrics).
    enum State {
        UNKNOWN = 0;
        UNSPECIFIED = 1;  // For events that are known to not represent START/STOP.
        STOP = 2;
        START = 3;
    }
    optional State state = 3;
}

/**
 * Logs the wall-clock time when a significant wall-clock time shift occurs.
 * For example, this could be due to the user manually changing the time.
 *
 * Logged from:
 *   frameworks/base/services/core/java/com/android/server/AlarmManagerService.java
 */
message WallClockTimeShifted {
    // New wall-clock time in milliseconds, according to System.currentTimeMillis().
    optional int64 wall_clock_timestamp_millis = 1;
}

/**
 * Logs when statsd detects an anomaly.
 *
 * Logged from:
 *   frameworks/base/cmds/statsd/src/anomaly/AnomalyTracker.cpp
 */
message AnomalyDetected {
    // Uid that owns the config whose anomaly detection alert fired.
    optional int32 config_uid = 1 [(is_uid) = true];

    // Id of the config whose anomaly detection alert fired.
    optional int64 config_id = 2;

    // Id of the alert (i.e. name of the anomaly that was detected).
    optional int64 alert_id = 3;
}

message AppStartOccurred {
    // The uid if available. -1 means not available.
    optional int32 uid = 1 [(is_uid) = true];

    // The app package name.
    optional string pkg_name = 2;

    enum TransitionType {
        UNKNOWN = 0;
        WARM = 1;
        HOT = 2;
        COLD = 3;
    }
    // The transition type.
    optional TransitionType type = 3;

    // The activity name.
    optional string activity_name = 4;

    // The name of the calling app. Empty if not set.
    optional string calling_pkg_name = 5;

    // Whether the app is an instant app.
    optional bool is_instant_app = 6;

    // Device uptime when activity started.
    optional int64 activity_start_millis = 7;

    optional android.app.AppTransitionReasonEnum reason = 8;

    optional int32 transition_delay_millis = 9;
    // -1 if not set.
    optional int32 starting_window_delay_millis = 10;
    // -1 if not set.
    optional int32 bind_application_delay_millis = 11;
    optional int32 windows_drawn_delay_millis = 12;

    // Empty if not set.
    optional string launch_token = 13;

    // The compiler filter used when when the package was optimized.
    optional int32 package_optimization_compilation_filter = 14;

    // The reason why the package was optimized.
    optional int32 package_optimization_compilation_reason = 15;
}

message AppStartCanceled {
    // The uid if available. -1 means not available.
    optional int32 uid = 1 [(is_uid) = true];

    // The app package name.
    optional string pkg_name = 2;

    enum TransitionType {
        UNKNOWN = 0;
        WARM = 1;
        HOT = 2;
        COLD = 3;
    }
    // The transition type.
    optional TransitionType type = 3;

    // The activity name.
    optional string activity_name = 4;
}

message AppStartFullyDrawn {
    // The uid if available. -1 means not available.
    optional int32 uid = 1 [(is_uid) = true];

    // The app package name.
    optional string pkg_name = 2;

    enum TransitionType {
        UNKNOWN = 0;
        WITH_BUNDLE = 1;
        WITHOUT_BUNDLE = 2;
    }
    // The transition type.
    optional TransitionType type = 3;

    // The activity name.
    optional string activity_name = 4;

    optional bool transition_process_running = 5;

    // App startup time (until call to Activity#reportFullyDrawn()).
    optional int64 app_startup_time_millis = 6;
}

/**
 * Logs a picture-in-picture action
 * Logged from:
 *      frameworks/base/services/core/java/com/android/server/am/ActivityManagerService.java
 *      frameworks/base/services/core/java/com/android/server/am/ActivityStackSupervisor.java
 *      frameworks/base/packages/SystemUI/src/com/android/systemui/pip/phone/PipTouchHandler.java
 */
message PictureInPictureStateChanged {
    // -1 if it is not available
    optional int32 uid = 1 [(is_uid) = true];

    optional string short_name = 2;

    enum State {
        ENTERED = 1;
        EXPANDED_TO_FULL_SCREEN = 2;
        MINIMIZED = 3;
        DISMISSED = 4;
    }
    optional State state = 3;
}

/**
 * Logs overlay action
 * Logged from:
 *     services/core/java/com/android/server/wm/Session.java
 */
message OverlayStateChanged {
    optional int32 uid = 1 [(is_uid) = true];

    optional string package_name = 2;

    optional bool using_alert_window = 3;

    enum State {
        ENTERED = 1;
        EXITED = 2;
    }
    optional State state = 4;
}

/*
 * Logs foreground service starts and stops.
 * Note that this is not when a service starts or stops, but when it is
 * considered foreground.
 * Logged from
 *     //frameworks/base/services/core/java/com/android/server/am/ActiveServices.java
 */
message ForegroundServiceStateChanged {
    optional int32 uid = 1 [(is_uid) = true];
    // package_name + "/" + class_name
    optional string short_name = 2;

    enum State {
        ENTER = 1;
        EXIT = 2;
    }
    optional State state = 3;
}

/**
 * Logs creation or removal of an isolated uid. Isolated uid's are temporary uid's to sandbox risky
 * behavior in its own uid. However, the metrics of these isolated uid's almost always should be
 * attributed back to the parent (host) uid. One example is Chrome.
 *
 * Logged from:
 *   frameworks/base/core/java/com/android/internal/os/BatteryStatsImpl.java
 */
message IsolatedUidChanged {
    // The host UID. Generally, we should attribute metrics from the isolated uid to the host uid.
    // NOTE: DO NOT annotate uid field in this atom. This atom is specially handled in statsd.
    // This field is ignored when event == REMOVED.
    optional int32 parent_uid = 1;

    optional int32 isolated_uid = 2;

    // We expect an isolated uid to be removed before if it's used for another parent uid.
    enum Event {
        REMOVED = 0;
        CREATED = 1;
    }
    optional Event event = 3;
}

/*
 * Logs the reception of an incoming network packet causing the main system to wake up for
 * processing that packet. These events are notified by the kernel via Netlink NFLOG to Netd
 * and processed by WakeupController.cpp.
 */
message PacketWakeupOccurred {
    // The uid owning the socket into which the packet was delivered, or -1 if the packet was
    // delivered nowhere.
    optional int32 uid = 1 [(is_uid) = true];
    // The interface name on which the packet was received.
    optional string iface = 2;
    // The ethertype value of the packet.
    optional int32 ethertype = 3;
    // String representation of the destination MAC address of the packet.
    optional string destination_hardware_address = 4;
    // String representation of the source address of the packet if this was an IP packet.
    optional string source_ip = 5;
    // String representation of the destination address of the packet if this was an IP packet.
    optional string destination_ip = 6;
    // The value of the protocol field if this was an IPv4 packet or the value of the Next Header
    // field if this was an IPv6 packet. The range of possible values is the same for both IP
    // families.
    optional int32 ip_next_header = 7;
    // The source port if this was a TCP or UDP packet.
    optional int32 source_port = 8;
    // The destination port if this was a TCP or UDP packet.
    optional int32 destination_port = 9;
}

/*
 * Logs the memory stats for an app on startup.
 * Logged from:
 *     frameworks/base/services/core/java/com/android/server/am/ActivityManagerService.java
 */
message AppStartMemoryStateCaptured {
    // The uid if available. -1 means not available.
    optional int32 uid = 1 [(is_uid) = true];

    // The process name.
    optional string process_name = 2;

    // The activity name.
    optional string activity_name = 3;

    // # of page-faults
    optional int64 page_fault = 4;

    // # of major page-faults
    optional int64 page_major_fault = 5;

    // RSS
    optional int64 rss_in_bytes = 6;

    // CACHE
    optional int64 cache_in_bytes = 7;

    // SWAP
    optional int64 swap_in_bytes = 8;
}

/*
 * Logs the change in Low Memory Killer Daemon (LMKD) state which is used as start/stop boundaries
 * for LMK event.
 * Logged from:
 *      system/core/lmkd/lmkd.c
 */
message LmkStateChanged {
    enum State {
        UNKNOWN = 0;
        START = 1;
        STOP = 2;
    }
    optional State state = 1;
}

/*
 * Logs the event when Low Memory Killer Daemon (LMKD) kills a process to reduce memory pressure.
 * Logged from:
 *      system/core/lmkd/lmkd.c
 */
message LmkKillOccurred {
    // The uid if available. -1 means not available.
    optional int32 uid = 1 [(is_uid) = true];

    // The process name.
    optional string process_name = 2;

    // oom adj score.
    optional int32 oom_adj_score = 3;

    // # of page-faults
    optional int64 page_fault = 4;

    // # of major page-faults
    optional int64 page_major_fault = 5;

    // RSS
    optional int64 rss_in_bytes = 6;

    // CACHE
    optional int64 cache_in_bytes = 7;

    // SWAP
    optional int64 swap_in_bytes = 8;

    // The elapsed real time of start of the process.
    optional int64 process_start_time_nanos = 9;

    // Min oom adj score considered by lmkd.
    optional int32 min_oom_score = 10;
}

/*
 * Logs when the ActivityManagerService detects that an app died.
 *
 * Logged from:
 *   frameworks/base/services/core/java/com/android/server/am/ActivityManagerService.java
 */
message AppDied {
    // timestamp(elapsedRealtime) of record creation
    optional uint64 timestamp_millis = 1 [(state_field_option).option = EXCLUSIVE];
}

/**
 * An atom for generic metrics logging. Available from Android Q.
 */
message GenericAtom {
    // The uid of the application that sent this custom atom.
    optional int32 uid = 1 [(is_uid) = true];

    // An event_id indicates the type of event.
    optional android.stats.EventType event_id = 2;
}

/**
 * Logs when a biometric acquire event occurs.
 *
 * Logged from:
 *   frameworks/base/services/core/java/com/android/server/biometrics
 */
message BiometricAcquired {
    // Biometric modality that was acquired.
    optional android.hardware.biometrics.ModalityEnum modality = 1;
    // The associated user. Eg: 0 for owners, 10+ for others. Defined in android/os/UserHandle.java.
    optional int32 user = 2;
    // If this acquire is for a crypto operation. e.g. Secure purchases, unlock password storage.
    optional bool is_crypto = 3;
    // Action that the device is performing. Acquired messages are only expected for enroll and
    // authenticate. Other actions may indicate an error.
    optional android.hardware.biometrics.ActionEnum action = 4;
    // The client that this acquisition was received for.
    optional android.hardware.biometrics.ClientEnum client = 5;
    // Acquired constants, e.g. ACQUIRED_GOOD. See constants defined by <Biometric>Manager.
    optional int32 acquire_info = 6;
    // Vendor-specific acquire info. Valid only if acquire_info == ACQUIRED_VENDOR.
    optional int32 acquire_info_vendor = 7;
    // Dictates if this message should trigger additional debugging.
    optional bool debug = 8;
}

/**
 * Logs when a biometric authentication event occurs.
 *
 * Logged from:
 *   frameworks/base/services/core/java/com/android/server/biometrics
 */
message BiometricAuthenticated {
    // Biometric modality that was used.
    optional android.hardware.biometrics.ModalityEnum modality = 1;
    // The associated user. Eg: 0 for owners, 10+ for others. Defined in android/os/UserHandle.java
    optional int32 user = 2;
    // If this authentication is for a crypto operation. e.g. Secure purchases, unlock password
    // storage.
    optional bool is_crypto = 3;
    // The client that this acquisition was received for.
    optional android.hardware.biometrics.ClientEnum client = 4;
    // If authentication requires user confirmation. See BiometricPrompt's
    // setRequireConfirmation(bool) method.
    optional bool require_confirmation = 5;

    enum State {
        UNKNOWN = 0;
        REJECTED = 1;
        PENDING_CONFIRMATION = 2;
        CONFIRMED = 3;
    }

    // State of the current auth attempt.
    optional State state = 6;
    // Time it took to authenticate. For BiometricPrompt where setRequireConfirmation(false) is
    // specified and supported by the biometric modality, this is from the first ACQUIRED_GOOD to
    // AUTHENTICATED. for setRequireConfirmation(true), this is from PENDING_CONFIRMATION to
    // CONFIRMED.
    optional int64 latency_millis = 7;
    // Dictates if this message should trigger additional debugging.
    optional bool debug = 8;
}

/**
 * Logs when a biometric error occurs.
 *
 * Logged from:
 *   frameworks/base/services/core/java/com/android/server/biometrics
 */
message BiometricErrorOccurred {
    // Biometric modality that was used.
    optional android.hardware.biometrics.ModalityEnum modality = 1;
    // The associated user. Eg: 0 for owners, 10+ for others. Defined in android/os/UserHandle.java
    optional int32 user = 2;
    // If this error is for a crypto operation. e.g. Secure purchases, unlock password storage.
    optional bool is_crypto = 3;
    // Action that the device is performing.
    optional android.hardware.biometrics.ActionEnum action = 4;
    // The client that this acquisition was received for.
    optional android.hardware.biometrics.ClientEnum client = 5;
    // Error constants. See constants defined by <Biometric>Manager. Enums won't work since errors
    // are unique to modality.
    optional int32 error_info = 6;
    // Vendor-specific error info. Valid only if acquire_info == ACQUIRED_VENDOR. These are defined
    // by the vendor and not specified by the HIDL interface.
    optional int32 error_info_vendor = 7;
    // Dictates if this message should trigger additional debugging.
    optional bool debug = 8;
<<<<<<< HEAD
=======
    // Time spent during the authentication attempt.
    optional int64 latency_millis = 9;
>>>>>>> dbf9e87c
}

/**
 * Logs when a system health issue is detected.
 * Logged from:
 *   frameworks/base/services/core/java/com/android/server/biometrics
 */
message BiometricSystemHealthIssueDetected {
    // Biometric modality.
    optional android.hardware.biometrics.ModalityEnum modality = 1;
    // Type of issue detected.
    optional android.hardware.biometrics.IssueEnum issue = 2;
    // Dictates if this message should trigger additional debugging.
    optional bool debug = 3;
}

/**
 * Logs when a biometric enrollment occurs.
 *
 * Logged from:
 *   frameworks/base/services/core/java/com/android/server/biometrics
 */
message BiometricEnrolled {
    // Biometric modality that was used.
    optional android.hardware.biometrics.ModalityEnum modality = 1;
    // The associated user. Eg: 0 for owners, 10+ for others. Defined in android/os/UserHandle.java
    optional int32 user = 2;
    // The amount of time the enrollment took in milliseconds.
    optional int64 latency_millis = 3;
    // Whether or not the enrollment was successful.
    optional bool success = 4;
}

/*
 * Logs when a flag flip update occurrs. Used for mainline modules that update via flag flips.
 */
message FlagFlipUpdateOccurred {
    // If the event is from a flag config package, specify the package name.
    optional string flag_flip_package_name = 1;

    // The order id of the package
    optional int64 order_id = 2;
}

/**
 * Potential experiment ids that goes with a train install.
 */
message TrainExperimentIds {
    repeated int64 experiment_id = 1;
}

/*
 * Logs when a binary push state changes.
 * Logged by the installer via public api.
 */
message BinaryPushStateChanged {
    // Name of the train.
    optional string train_name = 1;
    // Version code for a "train" of packages that need to be installed atomically
    optional int64 train_version_code = 2;
    // After installation of this package, device requires a restart.
    optional bool requires_staging = 3;
    // Rollback should be enabled for this install.
    optional bool rollback_enabled = 4;
    // Requires low latency monitoring if possible.
    optional bool requires_low_latency_monitor = 5;

    enum State {
        UNKNOWN = 0;
        INSTALL_REQUESTED = 1;
        INSTALL_STARTED = 2;
        INSTALL_STAGED_NOT_READY = 3;
        INSTALL_STAGED_READY = 4;
        INSTALL_SUCCESS = 5;
        // Replaced by INSTALL_FAILURE_DOWNLOAD, INSTALL_FAILURE_STATE_MISMATCH,
        // and INSTALL_FAILURE_COMMIT.
        INSTALL_FAILURE = 6  [deprecated = true];
        // This enum is for installs that are manually cancelled via the Manual Update UI.
        INSTALL_CANCELLED = 7;
        INSTALLER_ROLLBACK_REQUESTED = 8;
        INSTALLER_ROLLBACK_INITIATED = 9;
        INSTALLER_ROLLBACK_INITIATED_FAILURE = 10;
        INSTALLER_ROLLBACK_STAGED = 11;
        INSTALLER_ROLLBACK_STAGED_FAILURE = 12;
        INSTALLER_ROLLBACK_BOOT_TRIGGERED = 13;
        INSTALLER_ROLLBACK_BOOT_TRIGGERED_FAILURE = 14;
        INSTALLER_ROLLBACK_SUCCESS = 15;
        INSTALLER_ROLLBACK_FAILURE = 16;
        INSTALLER_ROLLBACK_STAGED_CANCEL_REQUESTED = 17;
        INSTALLER_ROLLBACK_STAGED_CANCEL_SUCCESS = 18;
        INSTALLER_ROLLBACK_STAGED_CANCEL_FAILURE = 19;
        INSTALL_STAGED_CANCEL_REQUESTED = 20;
        INSTALL_STAGED_CANCEL_SUCCESS = 21;
        INSTALL_STAGED_CANCEL_FAILURE = 22;
        INSTALL_FAILURE_DOWNLOAD = 23;
        INSTALL_FAILURE_STATE_MISMATCH = 24;
        INSTALL_FAILURE_COMMIT = 25;
    }
    optional State state = 6;
    // Possible experiment ids for monitoring this push.
    optional TrainExperimentIds experiment_ids = 7 [(log_mode) = MODE_BYTES];
    // user id
    optional int32 user_id = 8;
}

/* Test atom, is not logged anywhere */
message TestAtomReported {
    repeated AttributionNode attribution_node = 1;
    optional int32 int_field = 2;
    optional int64 long_field = 3;
    optional float float_field = 4;
    optional string string_field = 5;
    optional bool boolean_field = 6;
    enum State {
        UNKNOWN = 0;
        OFF = 1;
        ON = 2;
    }
    optional State state = 7;
    optional TrainExperimentIds bytes_field = 8 [(android.os.statsd.log_mode) = MODE_BYTES];
}

/** Represents USB port overheat event. */
message UsbPortOverheatEvent {
    /* Temperature of USB port at USB plug event, in 1/10ths of degree C. */
    optional int32 plug_temperature_deci_c = 1;

    /* Maximum temperature of USB port during overheat event, in 1/10ths of degree C. */
    optional int32 max_temperature_deci_c = 2;

    /* Time between USB plug event and overheat threshold trip, in seconds. */
    optional int32 time_to_overheat_secs = 3;

    /* Time between overheat threshold trip and hysteresis, in seconds. */
    optional int32 time_to_hysteresis_secs = 4;

    /* Time between hysteresis and active mitigation ending, in seconds. */
    optional int32 time_to_inactive_secs = 5;
};

/**
 * Logs total effective full charge and discharge cycles on a battery.
 * Here are some examples of one effective cycle:
 *   1) the battery charges from 0% to 100% and drains back to 0%,
 *   2) charging from 50% to 100% and draining back to 50% twice.
 * Pulled from:
 *   frameworks/base/cmds/statsd/src/external/ResourceHealthManagerPuller.cpp
 */
message BatteryCycleCount {
    /* Number of total charge and discharge cycles on the system battery. */
    optional int32 cycle_count = 1;
}

/**
 * Logs that external storage is mounted and information about it, the storage type (sd card/usb/
 * others), its type (public or private) and the size in bytes.
 * Pulled from:
 *   StatsCompanionService
 */

message ExternalStorageInfo {

    enum VolumeType {
        UNKNOWN = 0;
        PUBLIC = 1;
        PRIVATE = 2;
        OTHER = 3;
    }

    // The type of external storage.
    optional android.stats.storage.ExternalStorageType storage_type = 1;
    // Type of the volume: TYPE_PUBLIC if portable and TYPE_PRIVATE if internal.
    optional VolumeType volume_type = 2;
    // Total size of the sd card in bytes.
    optional int64 size_bytes = 3;
}

/*
 * Logs when a connection becomes available and lost.
 * Logged in StatsCompanionService.java
 */
message ConnectivityStateChanged {
  // Id of the network.
  optional int32 net_id = 1;

  enum State {
    UNKNOWN = 0;
    CONNECTED = 1;
    DISCONNECTED = 2;
  }
  // Connected state of a network.
  optional State state = 2;
}

/**
 * Logs when a service starts and stops.
 * Logged from:
 *   services/core/java/com/android/server/am/ActiveServices.java
 */
message ServiceStateChanged {

    optional int32 uid = 1 [(is_uid) = true];

    optional string package_name = 2;

    optional string service_name = 3;

    enum State {
        START = 1;
        STOP = 2;
    }

    optional State state = 4;
}

/**
 * Logs when a service is launched.
 * Logged from:
 *   services/core/java/com/android/server/am/ActiveServices.java
 */
message ServiceLaunchReported {

    optional int32 uid = 1 [(is_uid) = true];

    optional string package_name = 2;

    optional string service_name = 3;
}

/**
 * Logs when a hidden API is used.
 *
 * Logged from:
 *     libcore/libart/src/main/java/dalvik/system/VMRuntime.java
 */
message HiddenApiUsed {
    // The uid of the app making the hidden access.
    optional int32 uid = 1 [(is_uid) = true];

    // Signature of the method or field accessed.
    optional string signature = 2;

    enum AccessMethod {
        NONE = 0;
        REFLECTION = 1;
        JNI = 2;
        LINKING = 3;
    }

    // Type of access.
    optional AccessMethod access_method = 3;

    // Whether the access was prevented or not.
    optional bool access_denied = 4;
}

/**
 * Logs user interaction with the Privacy Indicators added in Q. In particular:
 * - When user sees privacy chip
 * - When user clicks privacy chip
 * - How does the user exit the Privacy Dialog
 * Logged from:
 *   packages/SystemUI/src/com/android/systemui/qs/QuickStatusBarHeader.java
 */
message PrivacyIndicatorsInteracted {

    enum Type {
        UNKNOWN = 0;
        CHIP_VIEWED = 1;
        CHIP_CLICKED = 2;
        DIALOG_PRIVACY_SETTINGS = 3;
        DIALOG_DISMISS = 4;
        DIALOG_LINE_ITEM = 5;
    }

    optional Type type = 1 [(state_field_option).option = EXCLUSIVE];

    // Used if the type is LINE_ITEM
    optional string package_name = 2;
}

/**
 * Logs information about a package that is moved from the internal to external storage and vice
 * versa.
 * It logs the package name, the type of the external storage where the package is installed
 * (if moved to external storage, or UNKNOWN if moved to internal storage),
 * and the move type: if it's from internal to external or the other way around.
 *
 * Logged from:
        frameworks/base/services/core/java/com/android/server/pm/PackageManagerService.java
 */
message AppMovedStorageReported {
    enum MoveType {
        UNKNOWN = 0;
        TO_EXTERNAL = 1;
        TO_INTERNAL = 2;
    }
    // The type of the external storage.
    optional android.stats.storage.ExternalStorageType external_storage_type = 1;
    // The type of move.
    optional MoveType move_type = 2;
    // The name of the package that was moved.
    optional string package_name = 3;
}

/**
 * Logs when system server watchdog occurs.
 * Logged from:
 *      frameworks/base/services/core/java/com/android/server/Watchdog.java
 */
message SystemServerWatchdogOccurred {
    optional string subject = 1;
}

/**
 * Logs when new file added to tombstones.
 * Logged from:
 *      frameworks/base/core/java/com/android/server/BootReceiver.java
 */
message TombStoneOccurred {
}

/*
 * Information about a role request
 *
 * Logged from:
 *   packages/apps/PermissionController/src/com/android/packageinstaller/role/ui/RequestRoleFragment.java
 */
message RoleRequestResultReported {
    // UID of application requesting the role
    optional int32 requesting_uid = 1;

    // Package name of application requesting the role
    optional string requesting_package_name = 2;

    // The role to be granted
    optional string role_name = 3;

    // The count of applications qualifying for the role
    optional int32 qualifying_count = 4;

    // UID of application current granted the role
    optional int32 current_uid = 5;

    // Package name of application current granted the role
    optional string current_package_name = 6;

    // UID of another application that user chose to grant the role to, instead of the requesting
    // application
    optional int32 granted_another_uid = 7;

    // Package name of another application that user chose to grant the role to, instead of the
    // requesting application
    optional string granted_another_package_name = 8;

    enum Result {
        UNDEFINED = 0;
        // role request was ignored
        IGNORED = 1;
        // role request was ignored because it's already granted
        IGNORED_ALREADY_GRANTED = 2;
        // role request was ignored because the application isn't qualified
        IGNORED_NOT_QUALIFIED = 3;
        // role request was ignored because user said it should be always denied
        IGNORED_USER_ALWAYS_DENIED = 4;
        // role was granted by user action
        USER_GRANTED = 5;
        // role was denied by user action
        USER_DENIED = 6;
        // role was denied by user granting another application the role
        USER_DENIED_GRANTED_ANOTHER = 7;
        // role was denied and set to be always denied by the user
        USER_DENIED_WITH_ALWAYS = 8;
    }
    // The result of the role request
    optional Result result = 9;
}

//////////////////////////////////////////////////////////////////////
// Pulled atoms below this line //
//////////////////////////////////////////////////////////////////////

/**
 * Pulls bytes transferred via wifi (Sum of foreground and background usage).
 *
 * Pulled from:
 *   StatsCompanionService (using BatteryStats to get which interfaces are wifi)
 */
message WifiBytesTransfer {
    optional int32 uid = 1 [(is_uid) = true];

    optional int64 rx_bytes = 2;

    optional int64 rx_packets = 3;

    optional int64 tx_bytes = 4;

    optional int64 tx_packets = 5;
}

/**
 * Pulls bytes transferred via wifi (separated by foreground and background usage).
 *
 * Pulled from:
 *   StatsCompanionService (using BatteryStats to get which interfaces are wifi)
 */
message WifiBytesTransferByFgBg {
    optional int32 uid = 1 [(is_uid) = true];

    // 1 denotes foreground and 0 denotes background. This is called Set in NetworkStats.
    optional bool is_foreground = 2;

    optional int64 rx_bytes = 3;

    optional int64 rx_packets = 4;

    optional int64 tx_bytes = 5;

    optional int64 tx_packets = 6;
}

/**
 * Pulls bytes transferred via mobile networks (Sum of foreground and background usage).
 *
 * Pulled from:
 *   StatsCompanionService (using BatteryStats to get which interfaces are mobile data)
 */
message MobileBytesTransfer {
    optional int32 uid = 1 [(is_uid) = true];

    optional int64 rx_bytes = 2;

    optional int64 rx_packets = 3;

    optional int64 tx_bytes = 4;

    optional int64 tx_packets = 5;
}

/**
 * Pulls bytes transferred via mobile networks (separated by foreground and background usage).
 *
 * Pulled from:
 *   StatsCompanionService (using BatteryStats to get which interfaces are mobile data)
 */
message MobileBytesTransferByFgBg {
    optional int32 uid = 1 [(is_uid) = true];

    // 1 denotes foreground and 0 denotes background. This is called Set in
    // NetworkStats.
    optional bool is_foreground = 2;

    optional int64 rx_bytes = 3;

    optional int64 rx_packets = 4;

    optional int64 tx_bytes = 5;

    optional int64 tx_packets = 6;
}

/**
 * Pulls bytes transferred via bluetooth. It is pulled from Bluetooth controller.
 *
 * Pulled from:
 *   StatsCompanionService
 */
message BluetoothBytesTransfer {
    optional int32 uid = 1 [(is_uid) = true];

    optional int64 rx_bytes = 2;

    optional int64 tx_bytes = 3;
}

/**
 * Pulls the kernel wakelock durations. This atom is adapted from
 * android/internal/os/KernelWakelockStats.java
 *
 * Pulled from:
 *   StatsCompanionService using KernelWakelockReader.
 */
message KernelWakelock {
    optional string name = 1;

    optional int32 count = 2;

    optional int32 version = 3;

    optional int64 time_micros = 4;
}

/**
 * Pulls low power state information. If power.stats HAL is not available, this
 * includes platform and subsystem sleep state information,
 * PowerStatePlatformSleepState, PowerStateVoter or PowerStateSubsystemSleepState
 * as defined in:
 *   hardware/interfaces/power/1.0/types.hal
 *   hardware/interfaces/power/1.1/types.hal
 * If power.stats HAL is available, this includes PowerEntityStateResidencyResult
 * as defined in:
 *   hardware/interfaces/power/stats/1.0/types.hal
 */
message SubsystemSleepState {
    // Subsystem name
    optional string subsystem_name = 1;
    // For PlatformLowPowerStats (hal 1.0), this is the voter name, which could be empty.
    // For SubsystemLowPowerStats (hal 1.1), this is the sleep state name.
    // For PowerEntityStateResidencyResult (hal power/stats/1.0) this is the
    //    powerEntityStateName from the corresponding PowerEntityStateInfo.
    optional string subname = 2;
    // The number of times it entered, or voted for entering the sleep state
    optional uint64 count = 3;
    // The length of time spent in, or spent voting for, the sleep state
    optional uint64 time_millis = 4;
}

/**
 * Pulls on-device power measurement information.
 * Data defined by hardware/interfaces/power/stats/1.0/types.hal.
 * Pulled from:
 *   frameworks/base/cmds/statsd/src/external/PowerStatsPuller.cpp
 */
message OnDevicePowerMeasurement {
    // Name of the subsystem (to which the rail belongs).
    optional string subsystem_name = 1;

    // Rail name. The rail lies within the subsystem.
    optional string rail_name = 2;

    // Time (in ms since boot) at which the rail energy value was measured.
    // This may differ slightly from the time that statsd logs this information.
    optional uint64 measurement_timestamp_millis = 3;

    // Accumulated energy used via the rail since device boot in uWs.
    optional uint64 energy_microwatt_secs = 4;
}

/**
 * Pulls Cpu time per frequency.
 * Pulls the time the cpu spend on the frequency index. Frequency index
 * starts from highest to lowest. The value should be monotonically
 * increasing since boot. However, if there is a cpu
 * hotplug event, the value would be reset as well.
 */
message CpuTimePerFreq {
    optional uint32 cluster = 1;
    optional uint32 freq_index = 2;
    optional uint64 time_millis = 3;
}

/**
 * Pulls Cpu Time Per Uid.
 * Note that isolated process uid time should be attributed to host uids.
 */
message CpuTimePerUid {
    optional int32 uid = 1 [(is_uid) = true];
    optional uint64 user_time_micros = 2;
    optional uint64 sys_time_micros = 3;
}

/**
 * Pulls Cpu Time Per Uid per frequency.
 * Note that isolated process uid time should be attributed to host uids.
 * For each uid, we order the time by descending frequencies.
 */
message CpuTimePerUidFreq {
    optional int32 uid = 1 [(is_uid) = true];
    optional uint32 freq_index = 2;
    optional uint64 time_millis = 3;
}

/**
 * Pulls Wifi Controller Activity Energy Info
 */
message WifiActivityInfo {
    // timestamp(wall clock) of record creation
    optional uint64 timestamp_millis = 1;
    // stack reported state
    // TODO: replace this with proto enum
    optional int32 stack_state = 2;
    // tx time in millis
    optional uint64 controller_tx_time_millis = 3;
    // rx time in millis
    optional uint64 controller_rx_time_millis = 4;
    // idle time in millis
    optional uint64 controller_idle_time_millis = 5;
    // product of current(mA), voltage(V) and time(ms)
    optional uint64 controller_energy_used = 6;
}

/**
 * Pulls Modem Activity Energy Info
 */
message ModemActivityInfo {
    // timestamp(wall clock) of record creation
    optional uint64 timestamp_millis = 1;
    // sleep time in millis.
    optional uint64 sleep_time_millis = 2;
    // idle time in millis
    optional uint64 controller_idle_time_millis = 3;
    /**
     * Tx power index
     * index 0 = tx_power < 0dBm
     * index 1 = 0dBm < tx_power < 5dBm
     * index 2 = 5dBm < tx_power < 15dBm
     * index 3 = 15dBm < tx_power < 20dBm
     * index 4 = tx_power > 20dBm
     */
    // tx time in ms at power level 0
    optional uint64 controller_tx_time_pl0_millis = 4;
    // tx time in ms at power level 1
    optional uint64 controller_tx_time_pl1_millis = 5;
    // tx time in ms at power level 2
    optional uint64 controller_tx_time_pl2_millis = 6;
    // tx time in ms at power level 3
    optional uint64 controller_tx_time_pl3_millis = 7;
    // tx time in ms at power level 4
    optional uint64 controller_tx_time_pl4_millis = 8;
    // rx time in ms at power level 5
    optional uint64 controller_rx_time_millis = 9;
    // product of current(mA), voltage(V) and time(ms)
    optional uint64 energy_used = 10;
}

/**
 * Pulls Bluetooth Activity Energy Info
 * Note: BluetoothBytesTransfer is pulled at the same time from the controller.
 */
message BluetoothActivityInfo {
    // timestamp(wall clock) of record creation
    optional uint64 timestamp_millis = 1;
    // bluetooth stack state
    optional int32 bluetooth_stack_state = 2;
    // tx time in millis
    optional uint64 controller_tx_time_millis = 3;
    // rx time in millis
    optional uint64 controller_rx_time_millis = 4;
    // idle time in millis
    optional uint64 controller_idle_time_millis = 5;
    // product of current(mA), voltage(V) and time(ms)
    optional uint64 energy_used = 6;
}

/*
 * Logs the memory stats for a process.
 *
 * Pulled from StatsCompanionService for all managed processes (from ActivityManagerService).
 */
message ProcessMemoryState {
    // The uid if available. -1 means not available.
    optional int32 uid = 1 [(is_uid) = true];

    // The process name.
    // Usually package name, "system" for system server.
    // Provided by ActivityManagerService.
    optional string process_name = 2;

    // Current OOM score adjustment. Value read from ProcessRecord.
    optional int32 oom_adj_score = 3;

    // # of page-faults
    optional int64 page_fault = 4;

    // # of major page-faults
    optional int64 page_major_fault = 5;

    // RSS
    // Value is read from /proc/PID/status. Or from memory.stat, field
    // total_rss if per-app memory cgroups are enabled.
    optional int64 rss_in_bytes = 6;

    // CACHE
    // Value is read from memory.stat, field total_cache if per-app memory
    // cgroups are enabled. Otherwise, 0.
    optional int64 cache_in_bytes = 7;

    // SWAP
    // Value is read from memory.stat, field total_swap if per-app memory
    // cgroups are enabled. Otherwise, VmSwap from /proc/PID/status.
    optional int64 swap_in_bytes = 8;

    // Deprecated: use ProcessMemoryHighWaterMark atom instead. Always 0.
    optional int64 rss_high_watermark_in_bytes = 9 [deprecated = true];

    // Elapsed real time when the process started.
    // Value is read from /proc/PID/stat, field 22. 0 if read from per-app memory cgroups.
    optional int64 start_time_nanos = 10;

    // Anonymous page size plus swap size. Values are read from /proc/PID/status.
    optional int32 anon_rss_and_swap_in_kilobytes = 11;
}

/*
 * Logs the memory stats for a native process (from procfs).
 *
 * Pulled from StatsCompanionService for selected native processes.
 */
message NativeProcessMemoryState {
    // The uid if available. -1 means not available.
    optional int32 uid = 1 [(is_uid) = true];

    // The process name.
    // Value read from /proc/PID/cmdline.
    optional string process_name = 2;

    // # of page-faults
    optional int64 page_fault = 3;

    // # of major page-faults
    optional int64 page_major_fault = 4;

    // RSS
    // Value read from /proc/PID/status.
    optional int64 rss_in_bytes = 5;

    // Deprecated: use ProcessMemoryHighWaterMark atom instead. Always 0.
    optional int64 rss_high_watermark_in_bytes = 6 [deprecated = true];

    // Elapsed real time when the process started.
    // Value is read from /proc/PID/stat, field 22.
    optional int64 start_time_nanos = 7;

    // SWAP
    // Value read from /proc/PID/status, field VmSwap.
    optional int64 swap_in_bytes = 8;

    // Anonymous page size plus swap size. Values are read from /proc/PID/status.
    optional int32 anon_rss_and_swap_in_kilobytes = 9;
}

/*
 * Logs the memory high-water mark for a process.
 *
 * Pulled from StatsCompanionService for all managed processes (from ActivityManagerServie)
 * and for selected native processes.
 *
 * Pulling this atom resets high-water mark counters for all processes.
 */
message ProcessMemoryHighWaterMark {
    // The uid if available. -1 means not available.
    optional int32 uid = 1 [(is_uid) = true];

    // The process name.
    // Usually package name or process cmdline.
    // Provided by ActivityManagerService or read from /proc/PID/cmdline.
    optional string process_name = 2;

    // RSS high-water mark. Peak RSS usage of the process. Read from the VmHWM field in
    // /proc/PID/status.
    optional int64 rss_high_water_mark_in_bytes = 3;
}

/*
 * Elapsed real time from SystemClock.
 */
message SystemElapsedRealtime {
    optional uint64 time_millis = 1;
}

/*
 * Up time from SystemClock.
 */
message SystemUptime {
    // Milliseconds since the system was booted.
    // This clock stops when the system enters deep sleep (CPU off, display dark, device waiting
    // for external input).
    // It is not affected by clock scaling, idle, or other power saving mechanisms.
    optional uint64 uptime_millis = 1;
}

/*
 * Reads from /proc/uid_concurrent_active_time which has the format:
 * active: X (X is # cores)
 * [uid0]: [time-0] [time-1] [time-2] ... (# entries = # cores)
 * [uid1]: [time-0] [time-1] [time-2] ... ...
 * ...
 * Time-N means the CPU time a UID spent running concurrently with N other processes.
 * The file contains a monotonically increasing count of time for a single boot.
 */
message CpuActiveTime {
    optional int32 uid = 1 [(is_uid) = true];
    optional uint64 time_millis = 2;
}

/**
 * Reads from /proc/uid_concurrent_policy_time which has the format:
 * policy0: X policy4: Y (there are X cores on policy0, Y cores on policy4)
 * [uid0]: [time-0-0] [time-0-1] ... [time-1-0] [time-1-1] ...
 * [uid1]: [time-0-0] [time-0-1] ... [time-1-0] [time-1-1] ...
 * ...
 * Time-X-Y means the time a UID spent on clusterX running concurrently with Y other processes.
 * The file contains a monotonically increasing count of time for a single boot.
 */
message CpuClusterTime {
    optional int32 uid = 1 [(is_uid) = true];
    optional int32 cluster_index = 2;
    optional uint64 time_millis = 3;
}

/*
 * Pulls free disk space, for data, system partition and temporary directory.
 */
message DiskSpace {
    // available bytes in data partition
    optional uint64 data_available_bytes = 1;
    // available bytes in system partition
    optional uint64 system_available_bytes = 2;
    // available bytes in download cache or temp directories
    optional uint64 temp_available_bytes = 3;
}

/**
 * Pulls battery coulomb counter, which is the remaining battery charge in uAh.
 *
 * Pulled from StatsCompanionService.java
 */
message RemainingBatteryCapacity {
    optional int32 charge_micro_ampere_hour = 1;
}

/**
 * Pulls battery capacity, which is the battery capacity when full in uAh.
 * Pulled from:
 *   frameworks/base/cmds/statsd/src/external/ResourceHealthManagerPuller.cpp
 */
message FullBatteryCapacity {
    optional int32 capacity_micro_ampere_hour = 1;
}

/**
 * Pulls battery voltage.
 * Pulled from:
 *   frameworks/base/cmds/statsd/src/external/ResourceHealthManagerPuller.cpp
 */
message BatteryVoltage {
    // The voltage of the battery, in millivolts.
    optional int32 voltage_millivolt = 1;
}

/**
 * Pulls battery level (percent full, from 0 to 100).
 *
 * Pulled from:
 *   frameworks/base/cmds/statsd/src/external/ResourceHealthManagerPuller.cpp
 */
message BatteryLevel {
    // Battery level. Should be in [0, 100].
    optional int32 battery_level = 1;
}

/**
 * Pulls the temperature of various parts of the device.
 * The units are tenths of a degree Celsius. Eg: 30.3C is reported as 303.
 *
 * Pulled from StatsCompanionService.java
 */
message Temperature {
    // The type of temperature being reported. Eg. CPU, GPU, SKIN, BATTERY, BCL_.
    optional android.os.TemperatureTypeEnum sensor_location = 1;

    // The name of the temperature source. Eg. CPU0
    optional string sensor_name = 2;

    // Temperature in tenths of a degree C.
    // For BCL, it is decimillivolt, decimilliamps, and percentage * 10.
    optional int32 temperature_deci_celsius = 3;

    // Relative severity of the throttling, see enum definition.
    optional android.os.ThrottlingSeverityEnum severity = 4;
}

/**
 * Pulls the statistics of calls to Binder.
 *
 * Binder stats will be reset every time the data is pulled. It means it can only be pulled by one
 * config on the device.
 *
 * Next tag: 15
 */
message BinderCalls {
    // UID of the process responsible for the binder transaction. It will be set if the process
    // executing the binder transaction attribute the transaction to another uid using
    // Binder.setThreadWorkSource().
    //
    // If not set, the value will be -1.
    optional int32 uid = 1 [(is_uid) = true];
    // UID of the process executing the binder transaction.
    optional int32 direct_caller_uid = 14;
    // Fully qualified class name of the API call.
    //
    // This is a system server class name.
    //
    // TODO(gaillard): figure out if binder call stats includes data from isolated uids, if a uid
    // gets recycled and we have isolated uids, we might attribute the data incorrectly.
    // TODO(gaillard): there is a high dimensions cardinality, figure out if we should drop the less
    // commonly used APIs.
    optional string service_class_name = 2;
    // Method name of the API call. It can also be a transaction code if we cannot
    // resolve it to a name. See Binder#getTransactionName.
    //
    // This is a system server method name.
    optional string service_method_name = 3;
    // Total number of API calls.
    optional int64 call_count = 4;
    // True if the screen was interactive PowerManager#isInteractive at the end of the call.
    optional bool screen_interactive = 13;
    // Total number of API calls we have data recorded for. If we collected data for all the calls,
    // call_count will be equal to recorded_call_count.
    //
    // If recorded_call_count is different than call_count, it means data collection has been
    // sampled. All the fields below will be sampled in this case.
    optional int64 recorded_call_count = 12;
    // Number of exceptions thrown by the API.
    optional int64 recorded_exception_count = 5;
    // Total latency of all API calls.
    // Average can be computed using total_latency_micros / recorded_call_count.
    optional int64 recorded_total_latency_micros = 6;
    // Maximum latency of one API call.
    optional int64 recorded_max_latency_micros = 7;
    // Total CPU usage of all API calls.
    // Average can be computed using total_cpu_micros / recorded_call_count.
    // Total can be computed using total_cpu_micros / recorded_call_count * call_count.
    optional int64 recorded_total_cpu_micros = 8;
    // Maximum CPU usage of one API call.
    optional int64 recorded_max_cpu_micros = 9;
    // Maximum parcel reply size of one API call.
    optional int64 recorded_max_reply_size_bytes = 10;
    // Maximum parcel request size of one API call.
    optional int64 recorded_max_request_size_bytes = 11;
}

/**
 * Pulls the statistics of exceptions during calls to Binder.
 *
 * Binder stats are cumulative from boot unless somebody reset the data using
 * > adb shell dumpsys binder_calls_stats --reset
 */
message BinderCallsExceptions {
    // Exception class name, e.g. java.lang.IllegalArgumentException.
    //
    // This is an exception class name thrown by the system server.
    optional string exception_class_name = 1;
    // Total number of exceptions.
    optional int64 exception_count = 2;
}

/**
 * Pulls the statistics of message dispatching on HandlerThreads.
 *
 * Looper stats will be reset every time the data is pulled. It means it can only be pulled by one
 * config on the device.
 *
 * Next tag: 11
 */
message LooperStats {
    // The uid that made a call to the System Server and caused the message to be enqueued.
    optional int32 uid = 1 [(is_uid) = true];

    // Fully qualified class name of the handler target class.
    //
    // This field does not contain PII. This is a system server class name.
    optional string handler_class_name = 2;

    // The name of the thread that runs the Looper.
    //
    // This field does not contain PII. This is a system server thread name.
    optional string looper_thread_name = 3;

    // The name of the dispatched message.
    //
    // This field does not contain PII. This is a system server constant or class
    // name.
    optional string message_name = 4;

    // Total number of successfully dispatched messages.
    optional int64 message_count = 5;

    // Total number of messages that failed dispatching.
    optional int64 exception_count = 6;

    // Total number of processed messages we have data recorded for. If we
    // collected data for all the messages, message_count will be equal to
    // recorded_message_count.
    //
    // If recorded_message_count is different than message_count, it means data
    // collection has been sampled. The fields below will be sampled in this case.
    optional int64 recorded_message_count = 7;

    // Total latency of all processed messages.
    // Average can be computed using recorded_total_latency_micros /
    // recorded_message_count.
    optional int64 recorded_total_latency_micros = 8;

    // Total CPU usage of all processed message.
    // Average can be computed using recorded_total_cpu_micros /
    // recorded_message_count. Total can be computed using
    // recorded_total_cpu_micros / recorded_message_count * message_count.
    optional int64 recorded_total_cpu_micros = 9;

    // True if the screen was interactive PowerManager#isInteractive at the end of the call.
    optional bool screen_interactive = 10;

    // Max recorded CPU usage of all processed messages.
    optional int64 recorded_max_cpu_micros = 11;

    // Max recorded latency of all processed messages.
    optional int64 recorded_max_latency_micros = 12;

    // Total number of messages we tracked the dispatching delay for. If we
    // collected data for all the messages, message_count will be equal to
    // recorded_delay_message_count.
    //
    // If recorded_delay_message_count is different than message_count, it means data
    // collection has been sampled or/and not all messages specified the target dispatch time.
    // The fields below will be sampled in this case.
    optional int64 recorded_delay_message_count = 13;

    // Total dispatching delay of all processed messages.
    // Calculated as a difference between the target dispatching time (Message.when)
    // and the actual dispatching time.
    // Average can be computed using recorded_total_delay_millis / recorded_delay_message_count.
    optional int64 recorded_total_delay_millis = 14;

    // Max dispatching delay of all processed messages.
    // Calculated as a difference between the target dispatching time (Message.when)
    // and the actual dispatching time.
    optional int64 recorded_max_delay_millis = 15;
}

/**
 * Pulls disk information, such as write speed and latency.
 */
message DiskStats {
    // Time taken to open, write 512B to, and close a file.
    // -1 if error performing the check.
    optional int64 data_write_latency_millis = 1;

    optional bool file_based_encryption = 2;

    // Recent disk write speed in kB/s.
    // -1 if error querying storageed.
    // 0 if data is unavailable.
    optional int32 recent_disk_write_speed = 3;
}


/**
 * Free and total bytes of the Data, Cache, and System partition.
 */
message DirectoryUsage {
    enum Directory {
        UNKNOWN = 0;
        DATA = 1;
        CACHE = 2;
        SYSTEM = 3;
    }
    optional Directory directory = 1;
    optional int64 free_bytes = 2;
    optional int64 total_bytes = 3;
}


/**
 * Size of an application: apk size, data size, and cache size.
 * Reads from a cached file produced daily by DiskStatsLoggingService.java.
 * Information is only reported for apps with the primary user (user 0).
 * Sizes are aggregated by package name.
 */
message AppSize {
    // Including uids will involve modifying diskstats logic.
    optional string package_name = 1;
    // App size in bytes. -1 if unavailable.
    optional int64 app_size_bytes = 2;
    // App data size in bytes. -1 if unavailable.
    optional int64 app_data_size_bytes = 3;
    // App cache size in bytes. -1 if unavailable.
    optional int64 app_cache_size_bytes = 4;
    // Time that the cache file was produced.
    // Uses System.currentTimeMillis(), which is wall clock time.
    optional int64 cache_time_millis = 5;
}


/**
 * Size of a particular category. Eg: photos, videos.
 * Reads from a cached file produced daily by DiskStatsLoggingService.java.
 */
message CategorySize {
    enum Category {
        UNKNOWN = 0;
        APP_SIZE = 1;
        APP_DATA_SIZE = 2;
        APP_CACHE_SIZE = 3;
        PHOTOS = 4;
        VIDEOS = 5;
        AUDIO = 6;
        DOWNLOADS = 7;
        SYSTEM = 8;
        OTHER = 9;
    }
    optional Category category = 1;
    // Category size in bytes.
    optional int64 size_bytes = 2;
    // Time that the cache file was produced.
    // Uses System.currentTimeMillis(), which is wall clock time.
    optional int64 cache_time_millis = 3;
}

/**
 * Pulls per uid I/O stats. The stats are cumulative since boot.
 *
 * Read/write bytes are I/O events from a storage device
 * Read/write chars are data requested by read/write syscalls, and can be
 *   satisfied by caching.
 *
 * Pulled from StatsCompanionService, which reads proc/uid_io/stats.
 */
message DiskIo {
    optional int32 uid = 1 [(is_uid) = true];
    optional int64 fg_chars_read = 2;
    optional int64 fg_chars_write = 3;
    optional int64 fg_bytes_read = 4;
    optional int64 fg_bytes_write = 5;
    optional int64 bg_chars_read = 6;
    optional int64 bg_chars_write = 7;
    optional int64 bg_bytes_read = 8;
    optional int64 bg_bytes_write = 9;
    optional int64 fg_fsync = 10;
    optional int64 bg_fsync= 11;
}


/**
 * Pulls the number of fingerprints for each user.
 *
 * Pulled from StatsCompanionService, which queries <Biometric>Manager.
 */
message NumFingerprintsEnrolled {
    // The associated user. Eg: 0 for owners, 10+ for others.
    // Defined in android/os/UserHandle.java
    optional int32 user = 1;
    // Number of fingerprints registered to that user.
    optional int32 num_fingerprints_enrolled = 2;
}

/**
 * Pulls the number of faces for each user.
 *
 * Pulled from StatsCompanionService, which queries <Biometric>Manager.
 */
message NumFacesEnrolled {
    // The associated user. Eg: 0 for owners, 10+ for others.
    // Defined in android/os/UserHandle.java
    optional int32 user = 1;
    // Number of faces registered to that user.
    optional int32 num_faces_enrolled = 2;
}
/**
 * A mapping of role holder -> role
 */
message RoleHolder {
    // uid of the role holder
    optional int32 uid = 1 [(is_uid) = true];

    // package name of the role holder
    optional string package_name = 2;

    // the role held
    optional string role = 3;
}

message AggStats {
    optional int64 min = 1;

    optional int64 average = 2;

    optional int64 max = 3;
}

message ProcessStatsStateProto {
    optional android.service.procstats.ScreenState screen_state = 1;

    optional android.service.procstats.MemoryState memory_state = 2;

    // this enum list is from frameworks/base/core/java/com/android/internal/app/procstats/ProcessStats.java
    // and not frameworks/base/core/java/android/app/ActivityManager.java
    optional android.service.procstats.ProcessState process_state = 3;

    // Millisecond uptime duration spent in this state
    optional int64 duration_millis = 4;

    // Millisecond elapsed realtime duration spent in this state
    optional int64 realtime_duration_millis = 9;

    // # of samples taken
    optional int32 sample_size = 5;

    // PSS is memory reserved for this process
    optional AggStats pss = 6;

    // USS is memory shared between processes, divided evenly for accounting
    optional AggStats uss = 7;

    // RSS is memory resident for this process
    optional AggStats rss = 8;
}

// Next Tag: 7
message ProcessStatsProto {
    // Name of process.
    optional string process = 1;

    // Uid of the process.
    optional int32 uid = 2;

    // Information about how often kills occurred
    message Kill {
        // Count of excessive CPU kills
        optional int32 cpu = 1;

        // Count of kills when cached
        optional int32 cached = 2;

        // PSS stats during cached kill
        optional AggStats cached_pss = 3;
    }
    optional Kill kill = 3;

    // Time and memory spent in various states.
    repeated ProcessStatsStateProto states = 5;

    // Total time process has been running...  screen_state, memory_state, and process_state
    // will not be set.
    optional ProcessStatsStateProto total_running_state = 6;
}

message PackageServiceOperationStatsProto {
    // Operate enum: Started, Foreground, Bound, Executing
    optional android.service.procstats.ServiceOperationState operation = 1;

    // Number of times the service was in this operation.
    optional int32 count = 2;

    // Information about a state the service can be in.
    message StateStats {
        // Screen state enum.
        optional android.service.procstats.ScreenState screen_state = 1;
        // Memory state enum.
        optional android.service.procstats.MemoryState memory_state = 2;

        // duration in milliseconds.
        optional int64 duration_millis = 3;
        // Millisecond elapsed realtime duration spent in this state
        optional int64 realtime_duration_millis = 4;
    }
    repeated StateStats state_stats = 3;
}

message PackageServiceStatsProto {
    // Name of service component.
    optional string service_name = 1;

    // The operation stats.
    // The package_name, package_uid, package_version, service_name will not be set to save space.
    repeated PackageServiceOperationStatsProto operation_stats = 2;
}

message PackageAssociationSourceProcessStatsProto {
    // Uid of the process.
    optional int32 process_uid = 1;
    // Process name.
    optional string process_name = 2;
    // Package name.
    optional string package_name = 7;
    // Total count of the times this association appeared.
    optional int32 total_count = 3;

    // Millisecond uptime total duration this association was around.
    optional int64 total_duration_millis = 4;

    // Total count of the times this association became actively impacting its target process.
    optional int32 active_count = 5;

    // Information on one source in this association.
    message StateStats {
        // Process state enum.
        optional android.service.procstats.ProcessState process_state = 1;
        // Millisecond uptime duration spent in this state
        optional int64 duration_millis = 2;
        // Millisecond elapsed realtime duration spent in this state
        optional int64 realtime_duration_mmillis = 3;
    }
    repeated StateStats active_state_stats = 6;
}

message PackageAssociationProcessStatsProto {
    // Name of the target component.
    optional string component_name = 1;
    // Information on one source in this association.
    repeated PackageAssociationSourceProcessStatsProto sources = 2;
}


message ProcessStatsPackageProto {
    // Name of package.
    optional string package = 1;

    // Uid of the package.
    optional int32 uid = 2;

    // Version of the package.
    optional int64 version = 3;

    // Stats for each process running with the package loaded in to it.
    repeated ProcessStatsProto process_stats = 4;

    // Stats for each of the package's services.
    repeated PackageServiceStatsProto service_stats = 5;

    // Stats for each association with the package.
    repeated PackageAssociationProcessStatsProto association_stats = 6;
}

message ProcessStatsSectionProto {
    // Elapsed realtime at start of report.
    optional int64 start_realtime_millis = 1;

    // Elapsed realtime at end of report.
    optional int64 end_realtime_millis = 2;

    // CPU uptime at start of report.
    optional int64 start_uptime_millis = 3;

    // CPU uptime at end of report.
    optional int64 end_uptime_millis = 4;

    // System runtime library. e.g. "libdvm.so", "libart.so".
    optional string runtime = 5;

    // whether kernel reports swapped pss.
    optional bool has_swapped_pss = 6;

    // Data completeness. e.g. "complete", "partial", shutdown", or "sysprops".
    enum Status {
        STATUS_UNKNOWN = 0;
        STATUS_COMPLETE = 1;
        STATUS_PARTIAL = 2;
        STATUS_SHUTDOWN = 3;
        STATUS_SYSPROPS = 4;
    }
    repeated Status status = 7;

    // Number of pages available of various types and sizes, representation fragmentation.
    repeated ProcessStatsAvailablePagesProto available_pages = 10;

    // Stats for each process.
    repeated ProcessStatsProto process_stats = 8;

    // Stats for each package.
    repeated ProcessStatsPackageProto package_stats = 9;
}

message ProcessStatsAvailablePagesProto {
    // Node these pages are in (as per /proc/pagetypeinfo)
    optional int32 node = 1;

    // Zone these pages are in (as per /proc/pagetypeinfo)
    optional string zone = 2;

    // Label for the type of these pages (as per /proc/pagetypeinfo)
    optional string label = 3;

    // Distribution of number of pages available by order size.  First entry in array is
    // order 0, second is order 1, etc.  Each order increase is a doubling of page size.
    repeated int32 pages_per_order = 4;
}

/**
 * Pulled from ProcessStatsService.java
 */
message ProcStats {
    optional ProcessStatsSectionProto proc_stats_section = 1;
}

/**
 * Pulled from ProcessStatsService.java
 */
message ProcStatsPkgProc {
    optional ProcessStatsSectionProto proc_stats_section = 1;
}

message PowerProfileProto {
    optional double cpu_suspend = 1;

    optional double cpu_idle = 2;

    optional double cpu_active = 3;

    message CpuCluster {
        optional int32 id = 1;
        optional double cluster_power = 2;
        optional int32 cores = 3;
        repeated int64 speed = 4;
        repeated double core_power = 5;
    }

    repeated CpuCluster cpu_cluster = 40;

    optional double wifi_scan = 4;

    optional double wifi_on = 5;

    optional double wifi_active = 6;

    optional double wifi_controller_idle = 7;

    optional double wifi_controller_rx = 8;

    optional double wifi_controller_tx = 9;

    repeated double wifi_controller_tx_levels = 10;

    optional double wifi_controller_operating_voltage = 11;

    optional double bluetooth_controller_idle = 12;

    optional double bluetooth_controller_rx = 13;

    optional double bluetooth_controller_tx = 14;

    optional double bluetooth_controller_operating_voltage = 15;

    optional double modem_controller_sleep = 16;

    optional double modem_controller_idle = 17;

    optional double modem_controller_rx = 18;

    repeated double modem_controller_tx = 19;

    optional double modem_controller_operating_voltage = 20;

    optional double gps_on = 21;

    repeated double gps_signal_quality_based = 22;

    optional double gps_operating_voltage = 23;

    optional double bluetooth_on = 24;

    optional double bluetooth_active = 25;

    optional double bluetooth_at_cmd = 26;

    optional double ambient_display = 27;

    optional double screen_on = 28;

    optional double radio_on = 29;

    optional double radio_scanning = 30;

    optional double radio_active = 31;

    optional double screen_full = 32;

    optional double audio = 33;

    optional double video = 34;

    optional double flashlight = 35;

    optional double memory = 36;

    optional double camera = 37;

    optional double wifi_batched_scan = 38;

    optional double battery_capacity = 39;
}

/**
 * power_profile.xml and other constants for power model calculations.
 * Pulled from PowerProfile.java
 */
message PowerProfile {
    optional PowerProfileProto power_profile = 1;
}

/**
 * Logs when a user restriction was added or removed.
 *
 * Logged from:
 *   frameworks/base/services/devicepolicy/java/com/android/server/devicepolicy/DevicePolicyManagerService.java
 */
message UserRestrictionChanged {
    // The raw string of the user restriction as defined in UserManager.
    // Allowed values are defined in UserRestrictionsUtils#USER_RESTRICTIONS.
    optional string restriction = 1;
    // Whether the restriction is enabled or disabled.
    optional bool enabled = 2;
}

/**
 * Pulls process user time and system time. Puller takes a snapshot of all pids
 * in the system and returns cpu stats for those that are working at the time.
 * Dead pids will be dropped. Kernel processes are excluded.
 * Min cool-down is 5 sec.
 */
message ProcessCpuTime {
    optional int32 uid = 1 [(is_uid) = true];

    optional string process_name = 2;
    // Process cpu time in user space, cumulative from boot/process start
    optional int64 user_time_millis = 3;
    // Process cpu time in system space, cumulative from boot/process start
    optional int64 system_time_millis = 4;
}

/**
 * Pulls the CPU usage for each thread.
 *
 * Read from /proc/$PID/task/$TID/time_in_state files.
 *
 * TODO(mishaw): This is an experimental atom. Issues with big/little CPU frequencies, and
 * time_in_state files not being present on some phones, have not been addressed. These should be
 * considered before a public release.
 */
message CpuTimePerThreadFreq {
    // UID that owns the process.
    optional int32 uid = 1 [(is_uid) = true];
    // ID of the process.
    optional int32 process_id = 2;
    // ID of the thread.
    optional int32 thread_id = 3;
    // Name of the process taken from `/proc/$PID/cmdline`.
    optional string process_name = 4;
    // Name of the thread taken from `/proc/$PID/task/$TID/comm`
    optional string thread_name = 5;

    // Report eight different frequencies, and how much time is spent in each frequency. Frequencies
    // are given in KHz, and time is given in milliseconds since the thread started. All eight
    // frequencies are given here as the alternative is sending eight separate atoms. This method
    // significantly reduces the amount of data created
    optional int32 frequency1_khz = 6;
    optional int32 time1_millis = 7;
    optional int32 frequency2_khz = 8;
    optional int32 time2_millis = 9;
    optional int32 frequency3_khz = 10;
    optional int32 time3_millis = 11;
    optional int32 frequency4_khz = 12;
    optional int32 time4_millis = 13;
    optional int32 frequency5_khz = 14;
    optional int32 time5_millis = 15;
    optional int32 frequency6_khz = 16;
    optional int32 time6_millis = 17;
    optional int32 frequency7_khz = 18;
    optional int32 time7_millis = 19;
    optional int32 frequency8_khz = 20;
    optional int32 time8_millis = 21;
<<<<<<< HEAD
}

/**
 * Pulls information about the device's build.
 */
message BuildInformation {
    // Build.FINGERPRINT. A string that uniquely identifies this build. Do not parse.
    // E.g. may be composed of the brand, product, device, release, id, incremental, type, and tags.
    optional string fingerprint = 1;

    // Build.BRAND. The consumer-visible brand with which the product/hardware will be associated.
    optional string brand = 2;

    // Build.PRODUCT. The name of the overall product.
    optional string product = 3;

    // Build.DEVICE. The name of the industrial design.
    optional string device = 4;

    // Build.VERSION.RELEASE. The user-visible version string.  E.g., "1.0" or "3.4b5" or "bananas".
    optional string version_release = 5;

    // Build.ID. E.g. a label like "M4-rc20".
    optional string id = 6;

    // Build.VERSION.INCREMENTAL. The internal value used by the underlying source control to
    // represent this build.
    optional string version_incremental = 7;

    // Build.TYPE. The type of build, like "user" or "eng".
    optional string type = 8;

    // Build.TAGS. Comma-separated tags describing the build, like "unsigned,debug".
    optional string tags = 9;
}

/**
 * Logs information about mismatched caller for content capture.
 *
 * Logged from:
 *   frameworks/base/core/java/android/service/contentcapture/ContentCaptureService.java
 */
message ContentCaptureCallerMismatchReported {
    optional string intended_package = 1;
    optional string calling_package = 2;
}

/**
 * Logs information about content capture service events.
 *
 * Logged from:
 *   frameworks/base/services/contentcapture/java/com/android/server/contentcapture/ContentCaptureMetricsLogger.java
 */
message ContentCaptureServiceEvents {
    // The type of event.
    enum Event {
        UNKNOWN = 0;
        ON_CONNECTED = 1;
        ON_DISCONNECTED = 2;
        SET_WHITELIST = 3;
        SET_DISABLED = 4;
        ON_USER_DATA_REMOVED = 5;
    }
    optional Event event = 1;
    // component/package of content capture service.
    optional string service_info = 2;
    // component/package of target.
    // it's a concatenated list of component/package for SET_WHITELIST event
    // separated by " ".
    optional string target_info = 3;
}

/**
 * Logs information about content capture session events.
 *
 * Logged from:
 *   frameworks/base/services/contentcapture/java/com/android/server/contentcapture/ContentCaptureMetricsLogger.java
 */
message ContentCaptureSessionEvents {
    // The type of event.
    enum Event {
        UNKNOWN = 0;
        ON_SESSION_STARTED = 1;
        ON_SESSION_FINISHED = 2;
        SESSION_NOT_CREATED = 3;
    }
    optional int32 session_id = 1;
    optional Event event = 2;
    // (n/a on session finished)
    optional int32 state_flags = 3;
    // component/package of content capture service.
    optional string service_info = 4;
    // component/package of app.
    // (n/a on session finished)
    optional string app_info = 5;
    optional bool is_child_session = 6;
}

/**
 * Logs information about session being flushed.
 *
 * Logged from:
 *   frameworks/base/services/contentcapture/java/com/android/server/contentcapture/ContentCaptureMetricsLogger.java
 */
message ContentCaptureFlushed {
    optional int32 session_id = 1;
    // component/package of content capture service.
    optional string service_info = 2;
    // component/package of app.
    optional string app_info = 3;
    // session start/finish events
    optional int32 child_session_started = 4;
    optional int32 child_session_finished = 5;
    // count of view events.
    optional int32 view_appeared_count = 6;
    optional int32 view_disappeared_count = 7;
    optional int32 view_text_changed_count = 8;

    // Flush stats.
    optional int32 max_events = 9;
    optional int32 idle_flush_freq = 10;
    optional int32 text_flush_freq = 11;
    optional int32 flush_reason = 12;
}

/**
 * Pulls on-device BatteryStats power use calculations for the overall device.
 */
message DeviceCalculatedPowerUse {
    // Power used by the device in nAs (i.e. nanocoulombs (nC)), as computed by BatteryStats, since
    // BatteryStats last reset (i.e. roughly since device was last significantly charged).
    // Currently, this is from BatteryStatsHelper.getComputedPower() (not getTotalPower()).
    optional int64 computed_power_nano_amp_secs = 1;
}

/**
 * Pulls on-device BatteryStats power use calculations broken down by uid.
 * This atom should be complemented by DeviceCalculatedPowerBlameOther, which contains the power use
 * that is attributed to non-uid items. They must all be included to get the total power use.
 */
message DeviceCalculatedPowerBlameUid {
    // Uid being blamed. Note: isolated uids have already been mapped to host uid.
    optional int32 uid = 1 [(is_uid) = true];

    // Power used by this uid in nAs (i.e. nanocoulombs (nC)), as computed by BatteryStats, since
    // BatteryStats last reset (i.e. roughly since device was last significantly charged).
    optional int64 power_nano_amp_secs = 2;
}

/**
 * Pulls on-device BatteryStats power use calculations that are not due to a uid, broken down by
 * drain type.
 * This atom should be complemented by DeviceCalculatedPowerBlameUid, which contains the blame that
 * is attributed uids. They must all be included to get the total power use.
 */
message DeviceCalculatedPowerBlameOther {
    // The type of item whose power use is being reported.
    enum DrainType {
        AMBIENT_DISPLAY = 0;
        // reserved 1; reserved "APP"; // Logged instead in DeviceCalculatedPowerBlameUid.
        BLUETOOTH = 2;
        CAMERA = 3;
        // Cell-standby
        CELL = 4;
        FLASHLIGHT = 5;
        IDLE = 6;
        MEMORY = 7;
        // Amount that total computed drain exceeded the drain estimated using the
        // battery level changes and capacity.
        OVERCOUNTED = 8;
        PHONE = 9;
        SCREEN = 10;
        // Amount that total computed drain was below the drain estimated using the
        // battery level changes and capacity.
        UNACCOUNTED = 11;
        // reserved 12; reserved "USER"; // Entire drain for a user. This is NOT supported.
        WIFI = 13;
    }
    optional DrainType drain_type = 1;

    // Power used by this item in nAs (i.e. nanocoulombs (nC)), as computed by BatteryStats, since
    // BatteryStats last reset (i.e. roughly since device was last significantly charged).
    optional int64 power_nano_amp_secs = 2;
}

/**
 * Logs device policy features.
 *
 * Logged from:
 *   frameworks/base/services/devicepolicy/java/com/android/server/devicepolicy/DevicePolicyManagerService.java
 *   packages/apps/ManagedProvisioning/src/com/android/managedprovisioning/
 */
message DevicePolicyEvent {
    // The event id - unique for each event.
    optional android.stats.devicepolicy.EventId event_id = 1;
    // The admin package name.
    optional string admin_package_name = 2;
    // A generic integer parameter.
    optional int32 integer_value = 3;
    // A generic boolean parameter.
    optional bool boolean_value = 4;
    // A parameter specifying a time period in milliseconds.
    optional uint64 time_period_millis = 5;
    // A parameter specifying a list of package names, bundle extras or string parameters.
    optional android.stats.devicepolicy.StringList string_list_value = 6 [(log_mode) = MODE_BYTES];
=======
}

/**
 * Pulls information about the device's build.
 */
message BuildInformation {
    // Build.FINGERPRINT. A string that uniquely identifies this build. Do not parse.
    // E.g. may be composed of the brand, product, device, release, id, incremental, type, and tags.
    optional string fingerprint = 1;

    // Build.BRAND. The consumer-visible brand with which the product/hardware will be associated.
    optional string brand = 2;

    // Build.PRODUCT. The name of the overall product.
    optional string product = 3;

    // Build.DEVICE. The name of the industrial design.
    optional string device = 4;

    // Build.VERSION.RELEASE. The user-visible version string.  E.g., "1.0" or "3.4b5" or "bananas".
    optional string version_release = 5;

    // Build.ID. E.g. a label like "M4-rc20".
    optional string id = 6;

    // Build.VERSION.INCREMENTAL. The internal value used by the underlying source control to
    // represent this build.
    optional string version_incremental = 7;

    // Build.TYPE. The type of build, like "user" or "eng".
    optional string type = 8;

    // Build.TAGS. Comma-separated tags describing the build, like "unsigned,debug".
    optional string tags = 9;
}

/**
 * Logs information about mismatched caller for content capture.
 *
 * Logged from:
 *   frameworks/base/core/java/android/service/contentcapture/ContentCaptureService.java
 */
message ContentCaptureCallerMismatchReported {
    optional string intended_package = 1;
    optional string calling_package = 2;
}

/**
 * Logs information about content capture service events.
 *
 * Logged from:
 *   frameworks/base/services/contentcapture/java/com/android/server/contentcapture/ContentCaptureMetricsLogger.java
 */
message ContentCaptureServiceEvents {
    // The type of event.
    enum Event {
        UNKNOWN = 0;
        ON_CONNECTED = 1;
        ON_DISCONNECTED = 2;
        SET_WHITELIST = 3;
        SET_DISABLED = 4;
        ON_USER_DATA_REMOVED = 5;
    }
    optional Event event = 1;
    // component/package of content capture service.
    optional string service_info = 2;
    // component/package of target.
    // it's a concatenated list of component/package for SET_WHITELIST event
    // separated by " ".
    optional string target_info = 3;
}

/**
 * Logs information about content capture session events.
 *
 * Logged from:
 *   frameworks/base/services/contentcapture/java/com/android/server/contentcapture/ContentCaptureMetricsLogger.java
 */
message ContentCaptureSessionEvents {
    // The type of event.
    enum Event {
        UNKNOWN = 0;
        ON_SESSION_STARTED = 1;
        ON_SESSION_FINISHED = 2;
        SESSION_NOT_CREATED = 3;
    }
    optional int32 session_id = 1;
    optional Event event = 2;
    // (n/a on session finished)
    optional int32 state_flags = 3;
    // component/package of content capture service.
    optional string service_info = 4;
    // component/package of app.
    // (n/a on session finished)
    optional string app_info = 5;
    optional bool is_child_session = 6;
}

/**
 * Logs information about session being flushed.
 *
 * Logged from:
 *   frameworks/base/services/contentcapture/java/com/android/server/contentcapture/ContentCaptureMetricsLogger.java
 */
message ContentCaptureFlushed {
    optional int32 session_id = 1;
    // component/package of content capture service.
    optional string service_info = 2;
    // component/package of app.
    optional string app_info = 3;
    // session start/finish events
    optional int32 child_session_started = 4;
    optional int32 child_session_finished = 5;
    // count of view events.
    optional int32 view_appeared_count = 6;
    optional int32 view_disappeared_count = 7;
    optional int32 view_text_changed_count = 8;

    // Flush stats.
    optional int32 max_events = 9;
    optional int32 idle_flush_freq = 10;
    optional int32 text_flush_freq = 11;
    optional int32 flush_reason = 12;
}

/**
 * Pulls on-device BatteryStats power use calculations for the overall device.
 */
message DeviceCalculatedPowerUse {
    // Power used by the device in nAs (i.e. nanocoulombs (nC)), as computed by BatteryStats, since
    // BatteryStats last reset (i.e. roughly since device was last significantly charged).
    // Currently, this is from BatteryStatsHelper.getComputedPower() (not getTotalPower()).
    optional int64 computed_power_nano_amp_secs = 1;
}

/**
 * Pulls on-device BatteryStats power use calculations broken down by uid.
 * This atom should be complemented by DeviceCalculatedPowerBlameOther, which contains the power use
 * that is attributed to non-uid items. They must all be included to get the total power use.
 */
message DeviceCalculatedPowerBlameUid {
    // Uid being blamed. Note: isolated uids have already been mapped to host uid.
    optional int32 uid = 1 [(is_uid) = true];

    // Power used by this uid in nAs (i.e. nanocoulombs (nC)), as computed by BatteryStats, since
    // BatteryStats last reset (i.e. roughly since device was last significantly charged).
    optional int64 power_nano_amp_secs = 2;
}

/**
 * Pulls on-device BatteryStats power use calculations that are not due to a uid, broken down by
 * drain type.
 * This atom should be complemented by DeviceCalculatedPowerBlameUid, which contains the blame that
 * is attributed uids. They must all be included to get the total power use.
 */
message DeviceCalculatedPowerBlameOther {
    // The type of item whose power use is being reported.
    enum DrainType {
        AMBIENT_DISPLAY = 0;
        // reserved 1; reserved "APP"; // Logged instead in DeviceCalculatedPowerBlameUid.
        BLUETOOTH = 2;
        CAMERA = 3;
        // Cell-standby
        CELL = 4;
        FLASHLIGHT = 5;
        IDLE = 6;
        MEMORY = 7;
        // Amount that total computed drain exceeded the drain estimated using the
        // battery level changes and capacity.
        OVERCOUNTED = 8;
        PHONE = 9;
        SCREEN = 10;
        // Amount that total computed drain was below the drain estimated using the
        // battery level changes and capacity.
        UNACCOUNTED = 11;
        // reserved 12; reserved "USER"; // Entire drain for a user. This is NOT supported.
        WIFI = 13;
    }
    optional DrainType drain_type = 1;

    // Power used by this item in nAs (i.e. nanocoulombs (nC)), as computed by BatteryStats, since
    // BatteryStats last reset (i.e. roughly since device was last significantly charged).
    optional int64 power_nano_amp_secs = 2;
}

/**
 * Logs device policy features.
 *
 * Logged from:
 *   frameworks/base/services/devicepolicy/java/com/android/server/devicepolicy/DevicePolicyManagerService.java
 *   packages/apps/ManagedProvisioning/src/com/android/managedprovisioning/
 */
message DevicePolicyEvent {
    // The event id - unique for each event.
    optional android.stats.devicepolicy.EventId event_id = 1;
    // The admin package name.
    optional string admin_package_name = 2;
    // A generic integer parameter.
    optional int32 integer_value = 3;
    // A generic boolean parameter.
    optional bool boolean_value = 4;
    // A parameter specifying a time period in milliseconds.
    optional uint64 time_period_millis = 5;
    // A parameter specifying a list of package names, bundle extras or string parameters.
    optional android.stats.devicepolicy.StringList string_list_value = 6 [(log_mode) = MODE_BYTES];
}

/**
 * Logs when DocumentsUI is started, and how. Call this when DocumentsUI first starts up.
 *
 * Logged from:
 *     package/app/DocumentsUI/src/com/android/documentsui/Metrics.java
 */
message DocsUILaunchReported {
    optional android.stats.docsui.LaunchAction launch_action = 1;
    optional bool has_initial_uri = 2;
    optional android.stats.docsui.MimeType mime_type = 3;
    optional android.stats.docsui.Root initial_root = 4;
}

/**
 * Logs root/app visited event in file managers/picker. Call this when the user
 * taps on root/app in hamburger menu.
 *
 * Logged from:
 *     package/app/DocumentsUI/src/com/android/documentsui/Metrics.java
 */
message DocsUIRootVisitedReported {
    optional android.stats.docsui.ContextScope scope = 1;
    optional android.stats.docsui.Root root = 2;
}

/**
 * Logs file operation stats. Call this when a file operation has completed.
 *
 * Logged from:
 *     package/app/DocumentsUI/src/com/android/documentsui/Metrics.java
 */
message DocsUIFileOperationReported {
    optional android.stats.docsui.Provider provider = 1;
    optional android.stats.docsui.FileOperation file_op = 2;
}

/**
 * Logs file operation stats. Call this when a copy/move operation has completed with a specific
 * mode.
 *
 * Logged from:
 *     package/app/DocumentsUI/src/com/android/documentsui/Metrics.java
 */
message DocsUIFileOperationCopyMoveModeReported {
    optional android.stats.docsui.FileOperation file_op = 1;
    optional android.stats.docsui.CopyMoveOpMode mode = 2;
>>>>>>> dbf9e87c
}


/**
<<<<<<< HEAD
 * Logs when DocumentsUI is started, and how. Call this when DocumentsUI first starts up.
=======
 * Logs file sub operation stats. Call this when a file operation has failed.
>>>>>>> dbf9e87c
 *
 * Logged from:
 *     package/app/DocumentsUI/src/com/android/documentsui/Metrics.java
 */
<<<<<<< HEAD
message DocsUILaunchReported {
    optional android.stats.docsui.LaunchAction launch_action = 1;
    optional bool has_initial_uri = 2;
    optional android.stats.docsui.MimeType mime_type = 3;
    optional android.stats.docsui.Root initial_root = 4;
}

/**
 * Logs root/app visited event in file managers/picker. Call this when the user
 * taps on root/app in hamburger menu.
 *
 * Logged from:
 *     package/app/DocumentsUI/src/com/android/documentsui/Metrics.java
 */
message DocsUIRootVisitedReported {
    optional android.stats.docsui.ContextScope scope = 1;
    optional android.stats.docsui.Root root = 2;
}

/**
 * Logs file operation stats. Call this when a file operation has completed.
 *
 * Logged from:
 *     package/app/DocumentsUI/src/com/android/documentsui/Metrics.java
 */
message DocsUIFileOperationReported {
    optional android.stats.docsui.Provider provider = 1;
    optional android.stats.docsui.FileOperation file_op = 2;
}

/**
 * Logs file operation stats. Call this when a copy/move operation has completed with a specific
 * mode.
 *
 * Logged from:
 *     package/app/DocumentsUI/src/com/android/documentsui/Metrics.java
 */
message DocsUIFileOperationCopyMoveModeReported {
    optional android.stats.docsui.FileOperation file_op = 1;
    optional android.stats.docsui.CopyMoveOpMode mode = 2;
}


/**
 * Logs file sub operation stats. Call this when a file operation has failed.
 *
 * Logged from:
 *     package/app/DocumentsUI/src/com/android/documentsui/Metrics.java
 */
=======
>>>>>>> dbf9e87c
message DocsUIFileOperationFailureReported {
    optional android.stats.docsui.Authority authority = 1;
    optional android.stats.docsui.SubFileOperation sub_op = 2;
}
<<<<<<< HEAD

/**
* Logs the cancellation of a file operation. Call this when a job is canceled
*
* Logged from:
*     package/app/DocumentsUI/src/com/android/documentsui/Metrics.java
*/
message DocsUIFileOperationCanceledReported {
    optional android.stats.docsui.FileOperation file_op = 1;
}

/**
 * Logs startup time in milliseconds.
 *
 * Logged from:
 *     package/app/DocumentsUI/src/com/android/documentsui/Metrics.java
 */
message DocsUIStartupMsReported {
    optional int32 startup_millis = 1;
}

/**
 * Logs the action that was started by user.
 *
 * Logged from:
 *     package/app/DocumentsUI/src/com/android/documentsui/Metrics.java
 */
message DocsUIUserActionReported {
    optional android.stats.docsui.UserAction action = 1;
}

/**
 * Logs the invalid type when invalid scoped access is requested.
 *
 * Logged from:
 *     package/app/DocumentsUI/src/com/android/documentsui/ScopedAccessMetrics.java
 */
message DocsUIInvalidScopedAccessRequestReported {
    optional android.stats.docsui.InvalidScopedAccess type = 1;
}

/**
 * Logs the package name that launches docsui picker mode.
 *
 * Logged from:
 *     package/app/DocumentsUI/src/com/android/documentsui/Metrics.java
 */
message DocsUIPickerLaunchedFromReported {
    optional string package_name = 1;
}

/**
 * Logs the search type.
 *
 * Logged from:
 *     package/app/DocumentsUI/src/com/android/documentsui/Metrics.java
 */
message DocsUISearchTypeReported {
    optional android.stats.docsui.SearchType search_type = 1;
}

/**
 * Logs the search mode.
 *
 * Logged from:
 *     package/app/DocumentsUI/src/com/android/documentsui/Metrics.java
 */
message DocsUISearchModeReported {
    optional android.stats.docsui.SearchMode search_mode = 1;
}

/**
 * Logs the pick result information.
 *
 * Logged from:
 *     package/app/DocumentsUI/src/com/android/documentsui/Metrics.java
 */
message DocsUIPickResultReported {
    optional int32 total_action_count = 1;
    optional int64 duration_millis = 2;
    optional int32 file_count= 3;
    optional bool is_searching = 4;
    optional android.stats.docsui.Root picked_from = 5;
    optional android.stats.docsui.MimeType mime_type = 6;
    optional int32 repeatedly_pick_times = 7;
}

/**
 * Logs when an app's memory is compacted.
 *
 * Logged from:
 *   frameworks/base/services/core/java/com/android/server/am/ActivityManagerService.java
 */
message AppCompacted {
  // The pid of the process being compacted.
  optional int32 pid = 1;

  // The name of the process being compacted.
  optional string process_name = 2;

  // The type of compaction.
  enum Action {
    UNKNOWN = 0;
    SOME = 1;
    FULL = 2;
    PERSISTENT = 3;
    BFGS = 4;
  }
  optional Action action = 3;

  // Total RSS in kilobytes consumed by the process prior to compaction.
  optional int64 before_rss_total_kilobytes = 4;

  // File RSS in kilobytes consumed by the process prior to compaction.
  optional int64 before_rss_file_kilobytes = 5;

  // Anonymous RSS in kilobytes consumed by the process prior to compaction.
  optional int64 before_rss_anon_kilobytes = 6;

  // Swap in kilobytes consumed by the process prior to compaction.
  optional int64 before_swap_kilobytes = 7;

  // Total RSS in kilobytes consumed by the process after compaction.
  optional int64 after_rss_total_kilobytes = 8;

  // File RSS in kilobytes consumed by the process after compaction.
  optional int64 after_rss_file_kilobytes = 9;

  // Anonymous RSS in kilobytes consumed by the process after compaction.
  optional int64 after_rss_anon_kilobytes = 10;

  // Swap in kilobytes consumed by the process after compaction.
  optional int64 after_swap_kilobytes = 11;

  // The time taken to perform compaction in milliseconds.
  optional int64 time_to_compact_millis = 12;

  // The last compaction action performed for this app.
  optional Action last_action = 13;

  // The last time that compaction was attempted on this process in milliseconds
  // since boot, not including sleep (see SystemClock.uptimeMillis()).
  optional int64 last_compact_timestamp_ms_since_boot = 14;

  // The "setAdj" (i.e. previous) oom_score_adj at the time of compaction.
  optional int32 oom_score_adj = 15;

  // The process state at the time of compaction.
  optional android.app.ProcessStateEnum process_state = 16 [default = PROCESS_STATE_UNKNOWN];

  // Free ZRAM in kilobytes before compaction.
  optional int64 before_zram_free_kilobytes = 17;

  // Free ZRAM in kilobytes after compaction.
  optional int64 after_zram_free_kilobytes = 18;
}

/**
 * Logs a DNS lookup operation initiated by the system resolver on behalf of an application
 * invoking native APIs such as getaddrinfo() or Java APIs such as Network#getAllByName().
 *
 * The NetworkDnsEventReported message represents the entire lookup operation, which may
 * result one or more queries to the recursive DNS resolvers. Those are individually logged
 * in DnsQueryEvents to enable computing error rates and network latency and timeouts
 * broken up by query type, transport, network interface, etc.
 */
message NetworkDnsEventReported {
    optional android.stats.dnsresolver.EventType event_type = 1;

    optional android.stats.dnsresolver.ReturnCode return_code = 2;

    // The latency in microseconds of the entire DNS lookup operation.
    optional int32 latency_micros = 3;

    // Only valid for event_type = EVENT_GETADDRINFO.
    optional int32 hints_ai_flags = 4;

    // Flags passed to android_res_nsend() defined in multinetwork.h
    // Only valid for event_type = EVENT_RESNSEND.
    optional int32 res_nsend_flags = 5;

    optional android.stats.dnsresolver.Transport network_type = 6;

    // The DNS over TLS mode on a specific netId.
    optional android.stats.dnsresolver.PrivateDnsModes private_dns_modes = 7;

    // Additional pass-through fields opaque to statsd.
    // The DNS resolver Mainline module can add new fields here without requiring an OS update.
    optional android.stats.dnsresolver.DnsQueryEvents dns_query_events = 8 [(log_mode) = MODE_BYTES];
}

/**
 * Logs when a data stall event occurs.
 *
 * Log from:
 *     frameworks/base/services/core/java/com/android/server/connectivity/NetworkMonitor.java
 */
message DataStallEvent {
    // Data stall evaluation type.
    // See frameworks/base/services/core/java/com/android/server/connectivity/NetworkMonitor.java
    // Refer to the definition of DATA_STALL_EVALUATION_TYPE_*.
    optional int32 evaluation_type = 1;
    // See definition in data_stall_event.proto.
    optional com.android.server.connectivity.ProbeResult validation_result = 2;
    // See definition in data_stall_event.proto.
    optional android.net.NetworkCapabilitiesProto.Transport network_type = 3;
    // See definition in data_stall_event.proto.
    optional com.android.server.connectivity.WifiData wifi_info = 4 [(log_mode) = MODE_BYTES];
    // See definition in data_stall_event.proto.
    optional com.android.server.connectivity.CellularData cell_info = 5 [(log_mode) = MODE_BYTES];
    // See definition in data_stall_event.proto.
    optional com.android.server.connectivity.DnsEvent dns_event = 6 [(log_mode) = MODE_BYTES];
}

/*
 * Logs when RescueParty resets some set of experiment flags.
 *
 * Logged from:
 *     frameworks/base/services/core/java/com/android/server/RescueParty.java
 */
message RescuePartyResetReported {
    // The rescue level of this reset. A value of 0 indicates missing or unknown level information.
    optional int32 rescue_level = 1;
}

/**
 * Logs when signed config is received from an APK, and if that config was applied successfully.
 * Logged from:
 *   frameworks/base/services/core/java/com/android/server/signedconfig/SignedConfigService.java
 */
message SignedConfigReported {
    enum Type {
        UNKNOWN_TYPE = 0;
        GLOBAL_SETTINGS = 1;
    }
    optional Type type = 1;

    // The final status of the signed config received.
    enum Status {
        UNKNOWN_STATUS = 0;
        APPLIED = 1;
        BASE64_FAILURE_CONFIG = 2;
        BASE64_FAILURE_SIGNATURE = 3;
        SECURITY_EXCEPTION = 4;
        INVALID_CONFIG = 5;
        OLD_CONFIG = 6;
        SIGNATURE_CHECK_FAILED = 7;
        NOT_APPLICABLE = 8;
        SIGNATURE_CHECK_FAILED_PROD_KEY_ABSENT = 9;
    }
    optional Status status = 2;

    // The version of the signed config processed.
    optional int32 version = 3;

    // The package name that the config was extracted from.
    optional string from_package = 4;

    enum Key {
        NO_KEY = 0;
        DEBUG = 1;
        PRODUCTION = 2;
    }
    // Which key was used to verify the config.
    optional Key verified_with = 5;
}

/*
 * Logs GNSS Network-Initiated (NI) location events.
 *
 * Logged from:
 *   frameworks/base/services/core/java/com/android/server/location/GnssLocationProvider.java
 */
message GnssNiEventReported {
    // The type of GnssNiEvent.
    enum EventType {
        UNKNOWN = 0;
        NI_REQUEST = 1;
        NI_RESPONSE = 2;
    }
    optional EventType event_type = 1;

    // An ID generated by HAL to associate NI notifications and UI responses.
    optional int32 notification_id = 2;

    // A type which distinguishes different categories of NI request, such as VOICE, UMTS_SUPL etc.
    optional android.server.location.GnssNiType ni_type = 3;

    // NI requires notification.
    optional bool need_notify = 4;

    // NI requires verification.
    optional bool need_verify = 5;

    // NI requires privacy override, no notification/minimal trace.
    optional bool privacy_override = 6;

    // Timeout period to wait for user response. Set to 0 for no timeout limit. Specified in
    // seconds.
    optional int32 timeout = 7;

    // Default response when timeout.
    optional android.server.location.GnssUserResponseType default_response = 8;

    // String representing the requester of the network inititated location request.
    optional string requestor_id = 9;

    // Notification message text string representing the service(for eg. SUPL-service) who sent the
    // network initiated location request.
    optional string text = 10;

    // requestorId decoding scheme.
    optional android.server.location.GnssNiEncodingType requestor_id_encoding = 11;

    // Notification message text decoding scheme.
    optional android.server.location.GnssNiEncodingType text_encoding = 12;

    // True if SUPL ES is enabled.
    optional bool is_supl_es_enabled = 13;

    // True if GNSS location is enabled.
    optional bool is_location_enabled = 14;

    // GNSS NI responses which define the response in NI structures.
    optional android.server.location.GnssUserResponseType user_response = 15;
}

/**
 * Logs GNSS non-framework (NFW) location notification.
 *
 * Logged from:
 *   frameworks/base/services/core/java/com/android/server/location/GnssLocationProvider.java
 */
message GnssNfwNotificationReported {
    // Package name of the Android proxy application representing the non-framework entity that
    // requested location. Set to empty string if unknown.
    optional string proxy_app_package_name = 1;

    // Protocol stack that initiated the non-framework location request.
    optional android.server.location.NfwProtocolStack protocol_stack = 2;

    // Name of the protocol stack if protocol_stack field is set to OTHER_PROTOCOL_STACK. Otherwise,
    // set to empty string. This field is opaque to the framework and used for logging purposes.
    optional string other_protocol_stack_name = 3;

    // Source initiating/receiving the location information.
    optional android.server.location.NfwRequestor requestor = 4;

    // Identity of the endpoint receiving the location information. For example, carrier name, OEM
    // name, SUPL SLP/E-SLP FQDN, chipset vendor name, etc. This field is opaque to the framework
    // and used for logging purposes.
    optional string requestor_id = 5;

    // Indicates whether location information was provided for this request.
    optional android.server.location.NfwResponseType response_type = 6;

    // True if the device is in user initiated emergency session.
    optional bool in_emergency_mode = 7;

    // True if cached location is provided.
    optional bool is_cached_location = 8;

    // True if proxy app permission mismatch between framework and GNSS HAL.
    optional bool is_permission_mismatched = 9;
}

/**
 * Logs GNSS configuration as defined in IGnssConfiguration.hal.
 *
 * Logged from:
 *   frameworks/base/services/core/java/com/android/server/location/GnssConfiguration.java
 */
message GnssConfigurationReported {
    // SUPL host name.
    optional string supl_host = 1;

    // SUPL port number.
    optional int32 supl_port = 2;

    // C2K host name.
    optional string c2k_host = 3;

    // C2K port number.
    optional int32 c2k_port = 4;

    // The SUPL version requested by Carrier.
    optional int32 supl_ver = 5;

    // The SUPL mode.
    optional android.server.location.SuplMode supl_mode = 6;

    // True if NI emergency SUPL restrictions is enabled.
    optional bool supl_es = 7;

    // LTE Positioning Profile settings
    optional android.server.location.LppProfile lpp_profile = 8;

    // Positioning protocol on A-Glonass system.
    optional android.server.location.GlonassPosProtocol a_glonass_pos_protocol_select = 9;

    // True if emergency PDN is used. Otherwise, regular PDN is used.
    optional bool use_emergency_pdn_for_emergency_supl= 10;

    // Configurations of how GPS functionalities should be locked when user turns off GPS On setting.
    optional android.server.location.GpsLock gps_lock = 11;

=======

/**
* Logs the cancellation of a file operation. Call this when a job is canceled
*
* Logged from:
*     package/app/DocumentsUI/src/com/android/documentsui/Metrics.java
*/
message DocsUIFileOperationCanceledReported {
    optional android.stats.docsui.FileOperation file_op = 1;
}

/**
 * Logs startup time in milliseconds.
 *
 * Logged from:
 *     package/app/DocumentsUI/src/com/android/documentsui/Metrics.java
 */
message DocsUIStartupMsReported {
    optional int32 startup_millis = 1;
}

/**
 * Logs the action that was started by user.
 *
 * Logged from:
 *     package/app/DocumentsUI/src/com/android/documentsui/Metrics.java
 */
message DocsUIUserActionReported {
    optional android.stats.docsui.UserAction action = 1;
}

/**
 * Logs the invalid type when invalid scoped access is requested.
 *
 * Logged from:
 *     package/app/DocumentsUI/src/com/android/documentsui/ScopedAccessMetrics.java
 */
message DocsUIInvalidScopedAccessRequestReported {
    optional android.stats.docsui.InvalidScopedAccess type = 1;
}

/**
 * Logs the package name that launches docsui picker mode.
 *
 * Logged from:
 *     package/app/DocumentsUI/src/com/android/documentsui/Metrics.java
 */
message DocsUIPickerLaunchedFromReported {
    optional string package_name = 1;
}

/**
 * Logs the search type.
 *
 * Logged from:
 *     package/app/DocumentsUI/src/com/android/documentsui/Metrics.java
 */
message DocsUISearchTypeReported {
    optional android.stats.docsui.SearchType search_type = 1;
}

/**
 * Logs the search mode.
 *
 * Logged from:
 *     package/app/DocumentsUI/src/com/android/documentsui/Metrics.java
 */
message DocsUISearchModeReported {
    optional android.stats.docsui.SearchMode search_mode = 1;
}

/**
 * Logs the pick result information.
 *
 * Logged from:
 *     package/app/DocumentsUI/src/com/android/documentsui/Metrics.java
 */
message DocsUIPickResultReported {
    optional int32 total_action_count = 1;
    optional int64 duration_millis = 2;
    optional int32 file_count= 3;
    optional bool is_searching = 4;
    optional android.stats.docsui.Root picked_from = 5;
    optional android.stats.docsui.MimeType mime_type = 6;
    optional int32 repeatedly_pick_times = 7;
}

/**
 * Logs when an app's memory is compacted.
 *
 * Logged from:
 *   frameworks/base/services/core/java/com/android/server/am/ActivityManagerService.java
 */
message AppCompacted {
  // The pid of the process being compacted.
  optional int32 pid = 1;

  // The name of the process being compacted.
  optional string process_name = 2;

  // The type of compaction.
  enum Action {
    UNKNOWN = 0;
    SOME = 1;
    FULL = 2;
    PERSISTENT = 3;
    BFGS = 4;
  }
  optional Action action = 3;

  // Total RSS in kilobytes consumed by the process prior to compaction.
  optional int64 before_rss_total_kilobytes = 4;

  // File RSS in kilobytes consumed by the process prior to compaction.
  optional int64 before_rss_file_kilobytes = 5;

  // Anonymous RSS in kilobytes consumed by the process prior to compaction.
  optional int64 before_rss_anon_kilobytes = 6;

  // Swap in kilobytes consumed by the process prior to compaction.
  optional int64 before_swap_kilobytes = 7;

  // Total RSS in kilobytes consumed by the process after compaction.
  optional int64 after_rss_total_kilobytes = 8;

  // File RSS in kilobytes consumed by the process after compaction.
  optional int64 after_rss_file_kilobytes = 9;

  // Anonymous RSS in kilobytes consumed by the process after compaction.
  optional int64 after_rss_anon_kilobytes = 10;

  // Swap in kilobytes consumed by the process after compaction.
  optional int64 after_swap_kilobytes = 11;

  // The time taken to perform compaction in milliseconds.
  optional int64 time_to_compact_millis = 12;

  // The last compaction action performed for this app.
  optional Action last_action = 13;

  // The last time that compaction was attempted on this process in milliseconds
  // since boot, not including sleep (see SystemClock.uptimeMillis()).
  optional int64 last_compact_timestamp_ms_since_boot = 14;

  // The "setAdj" (i.e. previous) oom_score_adj at the time of compaction.
  optional int32 oom_score_adj = 15;

  // The process state at the time of compaction.
  optional android.app.ProcessStateEnum process_state = 16 [default = PROCESS_STATE_UNKNOWN];

  // Free ZRAM in kilobytes before compaction.
  optional int64 before_zram_free_kilobytes = 17;

  // Free ZRAM in kilobytes after compaction.
  optional int64 after_zram_free_kilobytes = 18;
}

/**
 * Logs a DNS lookup operation initiated by the system resolver on behalf of an application
 * invoking native APIs such as getaddrinfo() or Java APIs such as Network#getAllByName().
 *
 * The NetworkDnsEventReported message represents the entire lookup operation, which may
 * result one or more queries to the recursive DNS resolvers. Those are individually logged
 * in DnsQueryEvents to enable computing error rates and network latency and timeouts
 * broken up by query type, transport, network interface, etc.
 */
message NetworkDnsEventReported {
    optional android.stats.dnsresolver.EventType event_type = 1;

    optional android.stats.dnsresolver.ReturnCode return_code = 2;

    // The latency in microseconds of the entire DNS lookup operation.
    optional int32 latency_micros = 3;

    // Only valid for event_type = EVENT_GETADDRINFO.
    optional int32 hints_ai_flags = 4;

    // Flags passed to android_res_nsend() defined in multinetwork.h
    // Only valid for event_type = EVENT_RESNSEND.
    optional int32 res_nsend_flags = 5;

    optional android.stats.dnsresolver.NetworkType network_type = 6;

    // The DNS over TLS mode on a specific netId.
    optional android.stats.dnsresolver.PrivateDnsModes private_dns_modes = 7;

    // Additional pass-through fields opaque to statsd.
    // The DNS resolver Mainline module can add new fields here without requiring an OS update.
    optional android.stats.dnsresolver.DnsQueryEvents dns_query_events = 8 [(log_mode) = MODE_BYTES];

    // The sample rate of DNS stats (to statsd) is 1/sampling_rate_denom.
    optional int32 sampling_rate_denom = 9;
}

/**
 * Logs when a data stall event occurs.
 *
 * Log from:
 *     frameworks/base/services/core/java/com/android/server/connectivity/NetworkMonitor.java
 */
message DataStallEvent {
    // Data stall evaluation type.
    // See frameworks/base/services/core/java/com/android/server/connectivity/NetworkMonitor.java
    // Refer to the definition of DATA_STALL_EVALUATION_TYPE_*.
    optional int32 evaluation_type = 1;
    // See definition in data_stall_event.proto.
    optional com.android.server.connectivity.ProbeResult validation_result = 2;
    // See definition in data_stall_event.proto.
    optional android.net.NetworkCapabilitiesProto.Transport network_type = 3;
    // See definition in data_stall_event.proto.
    optional com.android.server.connectivity.WifiData wifi_info = 4 [(log_mode) = MODE_BYTES];
    // See definition in data_stall_event.proto.
    optional com.android.server.connectivity.CellularData cell_info = 5 [(log_mode) = MODE_BYTES];
    // See definition in data_stall_event.proto.
    optional com.android.server.connectivity.DnsEvent dns_event = 6 [(log_mode) = MODE_BYTES];
}

/*
 * Logs when RescueParty resets some set of experiment flags.
 *
 * Logged from:
 *     frameworks/base/services/core/java/com/android/server/RescueParty.java
 */
message RescuePartyResetReported {
    // The rescue level of this reset. A value of 0 indicates missing or unknown level information.
    optional int32 rescue_level = 1;
}

/**
 * Logs when signed config is received from an APK, and if that config was applied successfully.
 * Logged from:
 *   frameworks/base/services/core/java/com/android/server/signedconfig/SignedConfigService.java
 */
message SignedConfigReported {
    enum Type {
        UNKNOWN_TYPE = 0;
        GLOBAL_SETTINGS = 1;
    }
    optional Type type = 1;

    // The final status of the signed config received.
    enum Status {
        UNKNOWN_STATUS = 0;
        APPLIED = 1;
        BASE64_FAILURE_CONFIG = 2;
        BASE64_FAILURE_SIGNATURE = 3;
        SECURITY_EXCEPTION = 4;
        INVALID_CONFIG = 5;
        OLD_CONFIG = 6;
        SIGNATURE_CHECK_FAILED = 7;
        NOT_APPLICABLE = 8;
        SIGNATURE_CHECK_FAILED_PROD_KEY_ABSENT = 9;
    }
    optional Status status = 2;

    // The version of the signed config processed.
    optional int32 version = 3;

    // The package name that the config was extracted from.
    optional string from_package = 4;

    enum Key {
        NO_KEY = 0;
        DEBUG = 1;
        PRODUCTION = 2;
    }
    // Which key was used to verify the config.
    optional Key verified_with = 5;
}

/*
 * Logs GNSS Network-Initiated (NI) location events.
 *
 * Logged from:
 *   frameworks/base/services/core/java/com/android/server/location/GnssLocationProvider.java
 */
message GnssNiEventReported {
    // The type of GnssNiEvent.
    enum EventType {
        UNKNOWN = 0;
        NI_REQUEST = 1;
        NI_RESPONSE = 2;
    }
    optional EventType event_type = 1;

    // An ID generated by HAL to associate NI notifications and UI responses.
    optional int32 notification_id = 2;

    // A type which distinguishes different categories of NI request, such as VOICE, UMTS_SUPL etc.
    optional android.server.location.GnssNiType ni_type = 3;

    // NI requires notification.
    optional bool need_notify = 4;

    // NI requires verification.
    optional bool need_verify = 5;

    // NI requires privacy override, no notification/minimal trace.
    optional bool privacy_override = 6;

    // Timeout period to wait for user response. Set to 0 for no timeout limit. Specified in
    // seconds.
    optional int32 timeout = 7;

    // Default response when timeout.
    optional android.server.location.GnssUserResponseType default_response = 8;

    // String representing the requester of the network inititated location request.
    optional string requestor_id = 9;

    // Notification message text string representing the service(for eg. SUPL-service) who sent the
    // network initiated location request.
    optional string text = 10;

    // requestorId decoding scheme.
    optional android.server.location.GnssNiEncodingType requestor_id_encoding = 11;

    // Notification message text decoding scheme.
    optional android.server.location.GnssNiEncodingType text_encoding = 12;

    // True if SUPL ES is enabled.
    optional bool is_supl_es_enabled = 13;

    // True if GNSS location is enabled.
    optional bool is_location_enabled = 14;

    // GNSS NI responses which define the response in NI structures.
    optional android.server.location.GnssUserResponseType user_response = 15;
}

/**
 * Logs GNSS non-framework (NFW) location notification.
 *
 * Logged from:
 *   frameworks/base/services/core/java/com/android/server/location/GnssLocationProvider.java
 */
message GnssNfwNotificationReported {
    // Package name of the Android proxy application representing the non-framework entity that
    // requested location. Set to empty string if unknown.
    optional string proxy_app_package_name = 1;

    // Protocol stack that initiated the non-framework location request.
    optional android.server.location.NfwProtocolStack protocol_stack = 2;

    // Name of the protocol stack if protocol_stack field is set to OTHER_PROTOCOL_STACK. Otherwise,
    // set to empty string. This field is opaque to the framework and used for logging purposes.
    optional string other_protocol_stack_name = 3;

    // Source initiating/receiving the location information.
    optional android.server.location.NfwRequestor requestor = 4;

    // Identity of the endpoint receiving the location information. For example, carrier name, OEM
    // name, SUPL SLP/E-SLP FQDN, chipset vendor name, etc. This field is opaque to the framework
    // and used for logging purposes.
    optional string requestor_id = 5;

    // Indicates whether location information was provided for this request.
    optional android.server.location.NfwResponseType response_type = 6;

    // True if the device is in user initiated emergency session.
    optional bool in_emergency_mode = 7;

    // True if cached location is provided.
    optional bool is_cached_location = 8;

    // True if proxy app permission mismatch between framework and GNSS HAL.
    optional bool is_permission_mismatched = 9;
}

/**
 * Logs GNSS configuration as defined in IGnssConfiguration.hal.
 *
 * Logged from:
 *   frameworks/base/services/core/java/com/android/server/location/GnssConfiguration.java
 */
message GnssConfigurationReported {
    // SUPL host name.
    optional string supl_host = 1;

    // SUPL port number.
    optional int32 supl_port = 2;

    // C2K host name.
    optional string c2k_host = 3;

    // C2K port number.
    optional int32 c2k_port = 4;

    // The SUPL version requested by Carrier.
    optional int32 supl_ver = 5;

    // The SUPL mode.
    optional android.server.location.SuplMode supl_mode = 6;

    // True if NI emergency SUPL restrictions is enabled.
    optional bool supl_es = 7;

    // LTE Positioning Profile settings
    optional android.server.location.LppProfile lpp_profile = 8;

    // Positioning protocol on A-Glonass system.
    optional android.server.location.GlonassPosProtocol a_glonass_pos_protocol_select = 9;

    // True if emergency PDN is used. Otherwise, regular PDN is used.
    optional bool use_emergency_pdn_for_emergency_supl= 10;

    // Configurations of how GPS functionalities should be locked when user turns off GPS On setting.
    optional android.server.location.GpsLock gps_lock = 11;

>>>>>>> dbf9e87c
    // Number of seconds to extend the emergency session duration post emergency call.
    optional int32 es_extension_sec = 12;

    // The full list of package names of proxy Android applications representing the non-framework
    // location access entities (on/off the device) for which the framework user has granted
    // non-framework location access permission. The package names are concatenated in one string
    // with spaces as separators.
    optional string enabled_proxy_app_package_name_list = 13;
<<<<<<< HEAD
}

/**
 * Logs when a NFC device's error occurred.
 * Logged from:
 *     system/nfc/src/nfc/nfc/nfc_ncif.cc
 *     packages/apps/Nfc/src/com/android/nfc/cardemulation/AidRoutingManager.java
 */
message NfcErrorOccurred {
    enum Type {
        UNKNOWN = 0;
        CMD_TIMEOUT = 1;
        ERROR_NOTIFICATION = 2;
        AID_OVERFLOW = 3;
    }
    optional Type type = 1;
    // If it's nci cmd timeout, log the timeout command.
    optional uint32 nci_cmd = 2;

    optional uint32 error_ntf_status_code = 3;
}

/**
 * Logs when a NFC device's state changed event
 * Logged from:
 *     packages/apps/Nfc/src/com/android/nfc/NfcService.java
 */
message NfcStateChanged {
    enum State {
        UNKNOWN = 0;
        OFF = 1;
        ON = 2;
        ON_LOCKED = 3; // Secure Nfc enabled.
        CRASH_RESTART = 4; // NfcService watchdog timeout restart.
    }
    optional State state = 1;
}

/**
 * Logs when a NFC Beam Transaction occurred.
 * Logged from:
 *     packages/apps/Nfc/src/com/android/nfc/P2pLinkManager.java
 */
message NfcBeamOccurred {
    enum Operation {
        UNKNOWN = 0;
        SEND = 1;
        RECEIVE = 2;
    }
    optional Operation operation = 1;
}

/**
 * Logs when a NFC Card Emulation Transaction occurred.
 * Logged from:
 *     packages/apps/Nfc/src/com/android/nfc/cardemulation/HostEmulationManager.java
 *     packages/apps/Nfc/src/com/android/nfc/cardemulation/HostNfcFEmulationManager.java
 */
message NfcCardemulationOccurred {
    enum Category {
        UNKNOWN = 0;
        HCE_PAYMENT = 1;
        HCE_OTHER = 2;
        OFFHOST = 3;
    }
    // Transaction belongs to HCE payment or HCE other category, or offhost.
    optional Category category = 1;
    // SeName from transaction: SIMx, eSEx, HCE, HCEF.
    optional string se_name = 2;
}

/**
 * Logs when a NFC Tag event occurred.
 * Logged from:
 *     packages/apps/Nfc/src/com/android/nfc/NfcDispatcher.java
 */
message NfcTagOccurred {
    enum Type {
        UNKNOWN = 0;
        URL = 1;
        BT_PAIRING = 2;
        PROVISION = 3;
        WIFI_CONNECT = 4;
        APP_LAUNCH = 5;
        OTHERS = 6;
    }
    optional Type type = 1;
}

/**
 * Logs when Hce transaction triggered
 * Logged from:
 *     system/nfc/src/nfc/nfc/nfc_ncif.cc
 */
message NfcHceTransactionOccurred {
    // The latency period(in microseconds) it took for the first HCE data
    // exchange.
    optional uint32 latency_micros = 1;
}

/**
 * Logs when SecureElement state event changed
 * Logged from:
 *     packages/apps/SecureElement/src/com/android/se/Terminal.java
 */
message SeStateChanged {
    enum State {
        UNKNOWN = 0;
        INITIALIZED = 1;
        DISCONNECTED = 2;
        CONNECTED = 3;
        HALCRASH = 4;
    }
    optional State state = 1;

    optional string state_change_reason = 2;
    // SIMx or eSEx.
    optional string terminal = 3;
}

/**
 * Information about a permission grant request
 */
message PermissionGrantRequestResultReported {
    // unique value identifying an API call. A API call might result in multiple of these atoms
    optional int64 request_id = 1;

    // UID of package requesting the permission grant
    optional int32 requesting_uid = 2 [(is_uid) = true];

    // Name of package requesting the permission grant
    optional string requesting_package_name = 3;

    // The permission to be granted
    optional string permission_name = 4;

    // If the permission was explicitly requested via the API or added by the system
    optional bool is_implicit = 5;

    enum Result {
        UNDEFINED = 0;
        // permission request was ignored
        IGNORED = 1;
        // permission request was ignored because it was user fixed
        IGNORED_USER_FIXED = 2;
        // permission request was ignored because it was policy fixed
        IGNORED_POLICY_FIXED = 3;
        // permission was granted by user action
        USER_GRANTED = 4;
        // permission was automatically granted
        AUTO_GRANTED = 5;
        // permission was denied by user action
        USER_DENIED = 6;
        // permission was denied with prejudice by the user
        USER_DENIED_WITH_PREJUDICE = 7;
        // permission was automatically denied
        AUTO_DENIED = 8;
        // permission request was ignored because permission is restricted
        IGNORED_RESTRICTED_PERMISSION = 9;
    }
    // The result of the permission grant
    optional Result result = 6;
}

/**
 * Logs when Omapi API used
 * Logged from:
 *     packages/apps/SecureElement/src/com/android/se/Terminal.java
 */
message SeOmapiReported {
    enum Operation {
        UNKNOWN = 0;
        OPEN_CHANNEL = 1;
    }
    optional Operation operation = 1;
    // SIMx or eSEx.
    optional string terminal = 2;

    optional string package_name = 3;
}

/**
  * Logs the dispatch latency of a broadcast during processing of BOOT_COMPLETED.
  * The dispatch latency is the dispatchClockTime - enqueueClockTime.
  * Logged from:
  *   frameworks/base/services/core/java/com/android/server/am/BroadcastQueue.java
  */
message BroadcastDispatchLatencyReported {
    optional int64 dispatch_latency_millis = 1;
}

/**
   * Logs AttentionManagerService attention check result.
   *
   * Logged from:
   *   frameworks/base/services/core/java/com/android/server/attention/AttentionManagerService.java
   */
message AttentionManagerServiceResultReported {
    // See core/java/android/service/attention/AttentionService.java
    enum AttentionCheckResult {
        UNKNOWN = 20;
        ATTENTION_SUCCESS_ABSENT = 0;
        ATTENTION_SUCCESS_PRESENT = 1;
        ATTENTION_FAILURE_UNKNOWN = 2;
        ATTENTION_FAILURE_CANCELLED = 3;
        ATTENTION_FAILURE_PREEMPTED = 4;
        ATTENTION_FAILURE_TIMED_OUT = 5;
        ATTENTION_FAILURE_CAMERA_PERMISSION_ABSENT = 6;
    }
    optional AttentionCheckResult attention_check_result = 1 [default = UNKNOWN];
}

/**
 * Logs when an adb connection changes state.
 *
 * Logged from:
 *     frameworks/base/services/core/java/com/android/server/adb/AdbDebuggingManager.java
 */
message AdbConnectionChanged {
    // The last time this system connected via adb, or 0 if the 'always allow' option was not
    // previously selected for this system.
    optional int64 last_connection_time_millis = 1;

    // The time in ms within which a subsequent connection from an 'always allow' system is allowed
    // to reconnect via adb without user interaction.
    optional int64 auth_window_millis = 2;

    // The state of the adb connection from frameworks/base/core/proto/android/debug/enums.proto.
    optional android.debug.AdbConnectionStateEnum state = 3;

    // True if the 'always allow' option was selected for this system.
    optional bool always_allow = 4;
}

/*
 * Logs the reported speech DSP status.
 *
 * Logged from:
 *  Vendor audio implementation.
 */
message SpeechDspStatReported {
    // The total Speech DSP uptime in milliseconds.
    optional int32 total_uptime_millis = 1;
    // The total Speech DSP downtime in milliseconds.
    optional int32 total_downtime_millis = 2;
    optional int32 total_crash_count = 3;
    optional int32 total_recover_count = 4;
}

/**
 * Logs USB connector contaminant status.
 *
 * Logged from: USB Service.
 */
message UsbContaminantReported {
    optional string id = 1;
    optional android.service.usb.ContaminantPresenceStatus status = 2;
}

/**
 * This atom is for debugging purpose.
 */
message DebugElapsedClock {
    // Monotically increasing value for each pull.
    optional int64 pull_count = 1;
    // Time from System.elapsedRealtime.
    optional int64 elapsed_clock_millis = 2;
    // Time from System.elapsedRealtime.
    optional int64 same_elapsed_clock_millis = 3;
    // Diff between current elapsed time and elapsed time from previous pull.
    optional int64 elapsed_clock_diff_millis = 4;

    enum Type {
      TYPE_UNKNOWN = 0;
      ALWAYS_PRESENT = 1;
      PRESENT_ON_ODD_PULLS = 2;
    }
    // Type of behavior for the pulled data.
    optional Type type = 5;
}

/**
 * This atom is for debugging purpose.
 */
message DebugFailingElapsedClock {
    // Monotically increasing value for each pull.
    optional int64 pull_count = 1;
    // Time from System.elapsedRealtime.
    optional int64 elapsed_clock_millis = 2;
    // Time from System.elapsedRealtime.
    optional int64 same_elapsed_clock_millis = 3;
    // Diff between current elapsed time and elapsed time from previous pull.
    optional int64 elapsed_clock_diff_millis = 4;
}

/** Logs System UI bubbles event changed.
 *
 * Logged from:
 *     frameworks/base/packages/SystemUI/src/com/android/systemui/bubbles
 */
message BubbleUIChanged {

    // The app package that is posting the bubble.
    optional string package_name = 1;

    // The notification channel that is posting the bubble.
    optional string notification_channel = 2;

    // The notification id associated with the posted bubble.
    optional int32 notification_id = 3;

    // The position of the bubble within the bubble stack.
    optional int32 position = 4;

    // The total number of bubbles within the bubble stack.
    optional int32 total_number = 5;

    // User interactions with the bubble.
    enum Action {
=======
}

/**
 * Logs when a NFC device's error occurred.
 * Logged from:
 *     system/nfc/src/nfc/nfc/nfc_ncif.cc
 *     packages/apps/Nfc/src/com/android/nfc/cardemulation/AidRoutingManager.java
 */
message NfcErrorOccurred {
    enum Type {
        UNKNOWN = 0;
        CMD_TIMEOUT = 1;
        ERROR_NOTIFICATION = 2;
        AID_OVERFLOW = 3;
    }
    optional Type type = 1;
    // If it's nci cmd timeout, log the timeout command.
    optional uint32 nci_cmd = 2;

    optional uint32 error_ntf_status_code = 3;
}

/**
 * Logs when a NFC device's state changed event
 * Logged from:
 *     packages/apps/Nfc/src/com/android/nfc/NfcService.java
 */
message NfcStateChanged {
    enum State {
        UNKNOWN = 0;
        OFF = 1;
        ON = 2;
        ON_LOCKED = 3; // Secure Nfc enabled.
        CRASH_RESTART = 4; // NfcService watchdog timeout restart.
    }
    optional State state = 1;
}

/**
 * Logs when a NFC Beam Transaction occurred.
 * Logged from:
 *     packages/apps/Nfc/src/com/android/nfc/P2pLinkManager.java
 */
message NfcBeamOccurred {
    enum Operation {
        UNKNOWN = 0;
        SEND = 1;
        RECEIVE = 2;
    }
    optional Operation operation = 1;
}

/**
 * Logs when a NFC Card Emulation Transaction occurred.
 * Logged from:
 *     packages/apps/Nfc/src/com/android/nfc/cardemulation/HostEmulationManager.java
 *     packages/apps/Nfc/src/com/android/nfc/cardemulation/HostNfcFEmulationManager.java
 */
message NfcCardemulationOccurred {
    enum Category {
        UNKNOWN = 0;
        HCE_PAYMENT = 1;
        HCE_OTHER = 2;
        OFFHOST = 3;
    }
    // Transaction belongs to HCE payment or HCE other category, or offhost.
    optional Category category = 1;
    // SeName from transaction: SIMx, eSEx, HCE, HCEF.
    optional string se_name = 2;
}

/**
 * Logs when a NFC Tag event occurred.
 * Logged from:
 *     packages/apps/Nfc/src/com/android/nfc/NfcDispatcher.java
 */
message NfcTagOccurred {
    enum Type {
        UNKNOWN = 0;
        URL = 1;
        BT_PAIRING = 2;
        PROVISION = 3;
        WIFI_CONNECT = 4;
        APP_LAUNCH = 5;
        OTHERS = 6;
    }
    optional Type type = 1;
}

/**
 * Logs when Hce transaction triggered
 * Logged from:
 *     system/nfc/src/nfc/nfc/nfc_ncif.cc
 */
message NfcHceTransactionOccurred {
    // The latency period(in microseconds) it took for the first HCE data
    // exchange.
    optional uint32 latency_micros = 1;
}

/**
 * Logs when SecureElement state event changed
 * Logged from:
 *     packages/apps/SecureElement/src/com/android/se/Terminal.java
 */
message SeStateChanged {
    enum State {
        UNKNOWN = 0;
        INITIALIZED = 1;
        DISCONNECTED = 2;
        CONNECTED = 3;
        HALCRASH = 4;
    }
    optional State state = 1;

    optional string state_change_reason = 2;
    // SIMx or eSEx.
    optional string terminal = 3;
}

/**
 * Information about a permission grant request
 */
message PermissionGrantRequestResultReported {
    // unique value identifying an API call. A API call might result in multiple of these atoms
    optional int64 request_id = 1;

    // UID of package requesting the permission grant
    optional int32 requesting_uid = 2 [(is_uid) = true];

    // Name of package requesting the permission grant
    optional string requesting_package_name = 3;

    // The permission to be granted
    optional string permission_name = 4;

    // If the permission was explicitly requested via the API or added by the system
    optional bool is_implicit = 5;

    enum Result {
        UNDEFINED = 0;
        // permission request was ignored
        IGNORED = 1;
        // permission request was ignored because it was user fixed
        IGNORED_USER_FIXED = 2;
        // permission request was ignored because it was policy fixed
        IGNORED_POLICY_FIXED = 3;
        // permission was granted by user action
        USER_GRANTED = 4;
        // permission was automatically granted
        AUTO_GRANTED = 5;
        // permission was denied by user action
        USER_DENIED = 6;
        // permission was denied with prejudice by the user
        USER_DENIED_WITH_PREJUDICE = 7;
        // permission was automatically denied
        AUTO_DENIED = 8;
        // permission request was ignored because permission is restricted
        IGNORED_RESTRICTED_PERMISSION = 9;
    }
    // The result of the permission grant
    optional Result result = 6;
}

/**
 * Logs when Omapi API used
 * Logged from:
 *     packages/apps/SecureElement/src/com/android/se/Terminal.java
 */
message SeOmapiReported {
    enum Operation {
        UNKNOWN = 0;
        OPEN_CHANNEL = 1;
    }
    optional Operation operation = 1;
    // SIMx or eSEx.
    optional string terminal = 2;

    optional string package_name = 3;
}

/**
  * Logs the dispatch latency of a broadcast during processing of BOOT_COMPLETED.
  * The dispatch latency is the dispatchClockTime - enqueueClockTime.
  * Logged from:
  *   frameworks/base/services/core/java/com/android/server/am/BroadcastQueue.java
  */
message BroadcastDispatchLatencyReported {
    optional int64 dispatch_latency_millis = 1;
}

/**
   * Logs AttentionManagerService attention check result.
   *
   * Logged from:
   *   frameworks/base/services/core/java/com/android/server/attention/AttentionManagerService.java
   */
message AttentionManagerServiceResultReported {
    // See core/java/android/service/attention/AttentionService.java
    enum AttentionCheckResult {
        UNKNOWN = 20;
        ATTENTION_SUCCESS_ABSENT = 0;
        ATTENTION_SUCCESS_PRESENT = 1;
        ATTENTION_FAILURE_UNKNOWN = 2;
        ATTENTION_FAILURE_CANCELLED = 3;
        ATTENTION_FAILURE_PREEMPTED = 4;
        ATTENTION_FAILURE_TIMED_OUT = 5;
        ATTENTION_FAILURE_CAMERA_PERMISSION_ABSENT = 6;
    }
    optional AttentionCheckResult attention_check_result = 1 [default = UNKNOWN];
}

/**
 * Logs when an adb connection changes state.
 *
 * Logged from:
 *     frameworks/base/services/core/java/com/android/server/adb/AdbDebuggingManager.java
 */
message AdbConnectionChanged {
    // The last time this system connected via adb, or 0 if the 'always allow' option was not
    // previously selected for this system.
    optional int64 last_connection_time_millis = 1;

    // The time in ms within which a subsequent connection from an 'always allow' system is allowed
    // to reconnect via adb without user interaction.
    optional int64 auth_window_millis = 2;

    // The state of the adb connection from frameworks/base/core/proto/android/debug/enums.proto.
    optional android.debug.AdbConnectionStateEnum state = 3;

    // True if the 'always allow' option was selected for this system.
    optional bool always_allow = 4;
}

/*
 * Logs the reported speech DSP status.
 *
 * Logged from:
 *  Vendor audio implementation.
 */
message SpeechDspStatReported {
    // The total Speech DSP uptime in milliseconds.
    optional int32 total_uptime_millis = 1;
    // The total Speech DSP downtime in milliseconds.
    optional int32 total_downtime_millis = 2;
    optional int32 total_crash_count = 3;
    optional int32 total_recover_count = 4;
}

/**
 * Logs USB connector contaminant status.
 *
 * Logged from: USB Service.
 */
message UsbContaminantReported {
    optional string id = 1;
    optional android.service.usb.ContaminantPresenceStatus status = 2;
}

/**
 * This atom is for debugging purpose.
 */
message DebugElapsedClock {
    // Monotically increasing value for each pull.
    optional int64 pull_count = 1;
    // Time from System.elapsedRealtime.
    optional int64 elapsed_clock_millis = 2;
    // Time from System.elapsedRealtime.
    optional int64 same_elapsed_clock_millis = 3;
    // Diff between current elapsed time and elapsed time from previous pull.
    optional int64 elapsed_clock_diff_millis = 4;

    enum Type {
      TYPE_UNKNOWN = 0;
      ALWAYS_PRESENT = 1;
      PRESENT_ON_ODD_PULLS = 2;
    }
    // Type of behavior for the pulled data.
    optional Type type = 5;
}

/**
 * This atom is for debugging purpose.
 */
message DebugFailingElapsedClock {
    // Monotically increasing value for each pull.
    optional int64 pull_count = 1;
    // Time from System.elapsedRealtime.
    optional int64 elapsed_clock_millis = 2;
    // Time from System.elapsedRealtime.
    optional int64 same_elapsed_clock_millis = 3;
    // Diff between current elapsed time and elapsed time from previous pull.
    optional int64 elapsed_clock_diff_millis = 4;
}

/** Logs System UI bubbles event changed.
 *
 * Logged from:
 *     frameworks/base/packages/SystemUI/src/com/android/systemui/bubbles
 */
message BubbleUIChanged {

    // The app package that is posting the bubble.
    optional string package_name = 1;

    // The notification channel that is posting the bubble.
    optional string notification_channel = 2;

    // The notification id associated with the posted bubble.
    optional int32 notification_id = 3;

    // The position of the bubble within the bubble stack.
    optional int32 position = 4;

    // The total number of bubbles within the bubble stack.
    optional int32 total_number = 5;

    // User interactions with the bubble.
    enum Action {
        UNKNOWN = 0;
        POSTED = 1;
        UPDATED = 2;
        EXPANDED = 3;
        COLLAPSED = 4;
        DISMISSED = 5;
        STACK_DISMISSED = 6;
        STACK_MOVED = 7;
        HEADER_GO_TO_APP = 8;
        HEADER_GO_TO_SETTINGS = 9;
        PERMISSION_OPT_IN = 10;
        PERMISSION_OPT_OUT = 11;
        PERMISSION_DIALOG_SHOWN = 12;
        SWIPE_LEFT = 13;
        SWIPE_RIGHT = 14;
        STACK_EXPANDED = 15;
        FLYOUT = 16;
    }
    optional Action action = 6;

    // Normalized screen position of the bubble stack. The range is between 0 and 1.
    optional float normalized_x_position = 7;
    optional float normalized_y_position = 8;

    // Whether the bubble is unread. If it is unread, a dot is shown in the bubble stack icon.
    optional bool is_unread = 9;

    // Whether the bubble is an on-going one.
    optional bool is_ongoing = 10;

    // Whether the bubble is produced by an app running in foreground.
    optional bool is_foreground = 11;
}

/**
  * Logs System UI bubbles developer errors.
  *
  * Logged from:
  *   frameworks/base/packages/SystemUI/src/com/android/systemui/bubbles/BubbleController.java
  */
message BubbleDeveloperErrorReported {

    // The app package that is posting the bubble.
    optional string package_name = 1;

    // Bubble developer error type enums.
    enum Error {
        UNKNOWN = 0;
        ACTIVITY_INFO_MISSING = 1;
        ACTIVITY_INFO_NOT_RESIZABLE = 2;
        DOCUMENT_LAUNCH_NOT_ALWAYS = 3;
    }
    optional Error error = 2 [default = UNKNOWN];
}

/**
 * Logs that a constraint for a scheduled job has changed.
 *
 * Logged from:
 *     frameworks/base/services/core/java/com/android/server/job/controllers/JobStatus.java
 */
message ScheduledJobConstraintChanged {
    repeated AttributionNode attribution_node = 1;

    // Name of the job.
    optional string job_name = 2;

    optional com.android.server.job.ConstraintEnum constraint = 3;

    enum State {
        UNKNOWN = 0;
        UNSATISFIED = 1;
        SATISFIED = 2;
    }
    optional State state = 4;
}

/**
 * Logs PowerManagerService screen timeout resets (extensions) that happen when an attention check
 * returns true.
 *
 * Logged from:
 *   frameworks/base/services/core/java/com/android/server/power/PowerManagerService.java
 */
message ScreenTimeoutExtensionReported {
    // Describes how many times in a row did the power manager reset the screen off timeout.
    optional uint32 consecutive_timeout_extended_count = 1;
}

/*
* Logs number of milliseconds it takes to start a process.
* The definition of app process start time is from the app launch time to
* the time that Zygote finished forking the app process and loaded the
* application package's java classes.

* This metric is different from AppStartOccurred which is for foreground
* activity only.

* ProcessStartTime can report all processes (both foreground and background)
* start time.
*
* Logged from:
*   frameworks/base/services/core/java/com/android/server/am/ActivityManagerService.java
*/
message ProcessStartTime {
    // The uid of the ProcessRecord.
    optional int32 uid = 1 [(is_uid) = true];

    // The process pid.
    optional int32 pid = 2;

    // The process name.
    // Usually package name, "system" for system server.
    // Provided by ActivityManagerService.
    optional string process_name = 3;

    enum StartType {
>>>>>>> dbf9e87c
        UNKNOWN = 0;
        POSTED = 1;
        UPDATED = 2;
        EXPANDED = 3;
        COLLAPSED = 4;
        DISMISSED = 5;
        STACK_DISMISSED = 6;
        STACK_MOVED = 7;
        HEADER_GO_TO_APP = 8;
        HEADER_GO_TO_SETTINGS = 9;
        PERMISSION_OPT_IN = 10;
        PERMISSION_OPT_OUT = 11;
        PERMISSION_DIALOG_SHOWN = 12;
        SWIPE_LEFT = 13;
        SWIPE_RIGHT = 14;
        STACK_EXPANDED = 15;
        FLYOUT = 16;
    }
<<<<<<< HEAD
    optional Action action = 6;

    // Normalized screen position of the bubble stack. The range is between 0 and 1.
    optional float normalized_x_position = 7;
    optional float normalized_y_position = 8;

    // Whether the bubble is unread. If it is unread, a dot is shown in the bubble stack icon.
    optional bool is_unread = 9;

    // Whether the bubble is an on-going one.
    optional bool is_ongoing = 10;

    // Whether the bubble is produced by an app running in foreground.
    optional bool is_foreground = 11;
}

/**
  * Logs System UI bubbles developer errors.
  *
  * Logged from:
  *   frameworks/base/packages/SystemUI/src/com/android/systemui/bubbles/BubbleController.java
  */
message BubbleDeveloperErrorReported {

    // The app package that is posting the bubble.
    optional string package_name = 1;

    // Bubble developer error type enums.
    enum Error {
        UNKNOWN = 0;
        ACTIVITY_INFO_MISSING = 1;
        ACTIVITY_INFO_NOT_RESIZABLE = 2;
        DOCUMENT_LAUNCH_NOT_ALWAYS = 3;
    }
    optional Error error = 2 [default = UNKNOWN];
}

/**
 * Logs that a constraint for a scheduled job has changed.
 *
 * Logged from:
 *     frameworks/base/services/core/java/com/android/server/job/controllers/JobStatus.java
 */
message ScheduledJobConstraintChanged {
    repeated AttributionNode attribution_node = 1;

    // Name of the job.
    optional string job_name = 2;

    optional com.android.server.job.ConstraintEnum constraint = 3;

    enum State {
        UNKNOWN = 0;
        UNSATISFIED = 1;
        SATISFIED = 2;
    }
    optional State state = 4;
}

/**
 * Logs PowerManagerService screen timeout resets (extensions) that happen when an attention check
 * returns true.
 *
 * Logged from:
 *   frameworks/base/services/core/java/com/android/server/power/PowerManagerService.java
 */
message ScreenTimeoutExtensionReported {
    // Describes how many times in a row did the power manager reset the screen off timeout.
    optional uint32 consecutive_timeout_extended_count = 1;
}

/*
* Logs number of milliseconds it takes to start a process.
* The definition of app process start time is from the app launch time to
* the time that Zygote finished forking the app process and loaded the
* application package's java classes.

* This metric is different from AppStartOccurred which is for foreground
* activity only.

* ProcessStartTime can report all processes (both foreground and background)
* start time.
*
* Logged from:
*   frameworks/base/services/core/java/com/android/server/am/ActivityManagerService.java
*/
message ProcessStartTime {
    // The uid of the ProcessRecord.
    optional int32 uid = 1 [(is_uid) = true];

    // The process pid.
    optional int32 pid = 2;

    // The process name.
    // Usually package name, "system" for system server.
    // Provided by ActivityManagerService.
    optional string process_name = 3;

    enum StartType {
        UNKNOWN = 0;
        WARM = 1;
        HOT = 2;
        COLD = 3;
    }

    // The start type.
    optional StartType type = 4;

    // The elapsed realtime at the start of the process.
    optional int64 process_start_time_millis = 5;

    // Number of milliseconds it takes to reach bind application.
    optional int32 bind_application_delay_millis = 6;

    // Number of milliseconds it takes to finish start of the process.
    optional int32 process_start_delay_millis = 7;

    // hostingType field in ProcessRecord, the component type such as "activity",
    // "service", "content provider", "broadcast" or other strings.
    optional string hosting_type = 8;

    // hostingNameStr field in ProcessRecord. The component class name that runs
    // in this process.
    optional string hosting_name = 9;
}

/**
 * Track Media Codec usage
 * Logged from:
 *   frameworks/av/media/libstagefright/MediaCodec.cpp
 *   frameworks/av/services/mediaanalytics/statsd_codec.cpp
 */
message MediametricsCodecReported {
    optional int64 timestamp_nanos = 1;
    optional string package_name = 2;
    optional int64 package_version_code = 3;
    optional int64 media_apex_version = 4;

    optional android.stats.mediametrics.CodecData codec_data = 5 [(android.os.statsd.log_mode) = MODE_BYTES];
}

/**
 * Track Media Extractor (pulling video/audio streams out of containers) usage
 * Logged from:
 *   frameworks/av/media/libstagefright/RemoteMediaExtractor.cpp
 *   frameworks/av/services/mediaanalytics/statsd_extractor.cpp
 */
message MediametricsExtractorReported {
    optional int64 timestamp_nanos = 1;
    optional string package_name = 2;
    optional int64 package_version_code = 3;
    optional int64 media_apex_version = 4;

    optional android.stats.mediametrics.ExtractorData extractor_data = 5 [(android.os.statsd.log_mode) = MODE_BYTES];
}

/**
 * Track how we arbitrate between microphone/input requests.
 * Logged from
 *   frameworks/av/services/audiopolicy/service/AudioPolicyInterfaceImpl.cpp
 *   frameworks/av/services/mediaanalytics/statsd_audiopolicy.cpp
 */
message MediametricsAudiopolicyReported {
    optional int64 timestamp_nanos = 1;
    optional string package_name = 2;
    optional int64 package_version_code = 3;
    optional int64 media_apex_version = 4;

    optional android.stats.mediametrics.AudioPolicyData audiopolicy_data = 5 [(android.os.statsd.log_mode) = MODE_BYTES];
}

/**
 * Track how we arbitrate between microphone requests.
 * Logged from
 *   frameworks/av/media/libaudioclient/AudioRecord.cpp
 *   frameworks/av/services/mediaanalytics/statsd_audiorecord.cpp
 */
message MediametricsAudiorecordReported {
    optional int64 timestamp_nanos = 1;
    optional string package_name = 2;
    optional int64 package_version_code = 3;
    optional int64 media_apex_version = 4;

    optional android.stats.mediametrics.AudioRecordData audiorecord_data = 5 [(android.os.statsd.log_mode) = MODE_BYTES];
}

/**
 * Track how we arbitrate between microphone/input requests.
 * Logged from
 *   frameworks/av/media/libnblog/ReportPerformance.cpp
 *   frameworks/av/services/mediaanalytics/statsd_audiothread.cpp
 */
message MediametricsAudiothreadReported {
    optional int64 timestamp_nanos = 1;
    optional string package_name = 2;
    optional int64 package_version_code = 3;
    optional int64 media_apex_version = 4;

    optional android.stats.mediametrics.AudioThreadData audiothread_data = 5 [(android.os.statsd.log_mode) = MODE_BYTES];
}

/**
 * Track how we arbitrate between microphone/input requests.
 * Logged from
 *   frameworks/av/media/libaudioclient/AudioTrack.cpp
 *   frameworks/av/services/mediaanalytics/statsd_audiotrack.cpp
 */
message MediametricsAudiotrackReported {
    optional int64 timestamp_nanos = 1;
    optional string package_name = 2;
    optional int64 package_version_code = 3;
    optional int64 media_apex_version = 4;

    optional android.stats.mediametrics.AudioTrackData audiotrack_data = 5 [(android.os.statsd.log_mode) = MODE_BYTES];
}

/**
 * Track information about DRM framework performance
 * Logged from
 *   frameworks/av/drm/libmediadrm/DrmHal.cpp
 *   frameworks/av/services/mediaanalytics/statsd_drm.cpp
 */
message MediametricsMediadrmReported {
    optional int64 timestamp_nanos = 1;
    optional string package_name = 2;
    optional int64 package_version_code = 3;
    optional int64 media_apex_version = 4;

    // vendor+description tell about which DRM plugin is in use on this device
    optional string vendor = 5;
    optional string description = 6;
    // from frameworks/av/drm/libmediadrm/protos/metrics.proto
    optional bytes framework_stats = 7 [(android.os.statsd.log_mode) = MODE_BYTES];
}

/**
 * Track information about the widevine DRM plugin performance
 * Logged from
 *   vendor/widevine/libwvdrmengine/cdm/metrics
 *   frameworks/av/services/mediaanalytics/statsd_drm.cpp
 */
message MediametricsDrmWidevineReported {
    optional int64 timestamp_nanos = 1;
    optional string package_name = 2;
    optional int64 package_version_code = 3;
    optional int64 media_apex_version = 4;

    optional bytes vendor_specific_stats = 5 [(android.os.statsd.log_mode) = MODE_BYTES];
}

/**
 * Track information about recordings (e.g. camcorder)
 * Logged from
 *   frameworks/av/media/libmediaplayerservice/StagefrightRecorder.cpp
 *   frameworks/av/services/mediaanalytics/statsd_recorder.cpp
 */
message MediametricsRecorderReported {
    optional int64 timestamp_nanos = 1;
    optional string package_name = 2;
    optional int64 package_version_code = 3;
    optional int64 media_apex_version = 4;

    optional android.stats.mediametrics.RecorderData recorder_data = 5 [(android.os.statsd.log_mode) = MODE_BYTES];
}

/**
 * Track Media Player usage
 * Logged from:
 *   frameworks/av/media/libmediaplayerservice/nuplayer/NuPlayerDriver.cpp
 *   frameworks/av/services/mediaanalytics/statsd_nuplayer.cpp
 */
message MediametricsNuPlayerReported {
    optional int64 timestamp_nanos = 1;
    optional string package_name = 2;
    optional int64 package_version_code = 3;
    optional int64 media_apex_version = 4;

    optional android.stats.mediametrics.NuPlayerData nuplayer_data = 5 [(android.os.statsd.log_mode) = MODE_BYTES];
}

/**
 * State of a dangerous permission requested by a package
 */
message DangerousPermissionState {
    // Name of the permission
    optional string permission_name = 1;

    // Uid of the package
    optional int32 uid = 2 [(is_uid) = true];

    // Package requesting the permission
    optional string package_name = 3;

    // If the permission is granted to the uid
    optional bool is_granted = 4;

    // Permission flags as per android.content.pm.PermissionFlags
    optional int32 permission_flags = 5;
}

/**
 * Logs when a package is denied access to a device identifier based on the new access requirements.
 *
 * Logged from:
 *     frameworks/base/telephony/java/com/android/internal/telephony/TelephonyPermissions.java
 */
message DeviceIdentifierAccessDenied {
    // The name of the package denied access to the requested device identifier.
    optional string package_name = 1;

    // The name of the device identifier method the package attempted to invoke.
    optional string method_name = 2;

    // True if the package is preinstalled.
    optional bool is_preinstalled = 3;

    // True if the package is privileged.
    optional bool is_priv_app = 4;
}

/**
 * Pulls the ongoing mainline install train version code.
 * Pulled from StatsCompanionService
 */
message TrainInfo {
    optional int64 train_version_code = 1;

    optional TrainExperimentIds train_experiment_id = 2;

    optional string train_name = 3;

    enum Status {
        UNKNOWN = 0;
        INSTALL_REQUESTED = 1;
        INSTALL_STARTED = 2;
        INSTALL_STAGED_NOT_READY = 3;
        INSTALL_STAGED_READY = 4;
        INSTALL_SUCCESS = 5;
        // Replaced by INSTALL_FAILURE_DOWNLOAD, INSTALL_FAILURE_STATE_MISMATCH,
        // and INSTALL_FAILURE_COMMIT.
        INSTALL_FAILURE = 6  [deprecated = true];
        // This enum is for installs that are manually cancelled via the Manual Update UI.
        INSTALL_CANCELLED = 7;
        INSTALLER_ROLLBACK_REQUESTED = 8;
        INSTALLER_ROLLBACK_INITIATED = 9;
        INSTALLER_ROLLBACK_INITIATED_FAILURE = 10;
        INSTALLER_ROLLBACK_STAGED = 11;
        INSTALLER_ROLLBACK_STAGED_FAILURE = 12;
        INSTALLER_ROLLBACK_BOOT_TRIGGERED = 13;
        INSTALLER_ROLLBACK_BOOT_TRIGGERED_FAILURE = 14;
        INSTALLER_ROLLBACK_SUCCESS = 15;
        INSTALLER_ROLLBACK_FAILURE = 16;
        INSTALLER_ROLLBACK_STAGED_CANCEL_REQUESTED = 17;
        INSTALLER_ROLLBACK_STAGED_CANCEL_SUCCESS = 18;
        INSTALLER_ROLLBACK_STAGED_CANCEL_FAILURE = 19;
        INSTALL_STAGED_CANCEL_REQUESTED = 20;
        INSTALL_STAGED_CANCEL_SUCCESS = 21;
        INSTALL_STAGED_CANCEL_FAILURE = 22;
        INSTALL_FAILURE_DOWNLOAD = 23;
        INSTALL_FAILURE_STATE_MISMATCH = 24;
        INSTALL_FAILURE_COMMIT = 25;
    }
    optional Status status = 4;
}

/**
 * Logs the gesture stage changed event.
 *
 * Logged from:
 *   frameworks/base/packages/SystemUI/
 */
message AssistGestureStageReported {
    optional android.hardware.sensor.assist.AssistGestureStageEnum gesture_stage = 1;
}

/**
 * Logs the feedback type.
 *
 * Logged from:
 *   frameworks/base/packages/SystemUI/
 */
message AssistGestureFeedbackReported {
    // Whether or not the gesture was used.
    optional android.hardware.sensor.assist.AssistGestureFeedbackEnum feedback_type = 1;
}

/**
 * Logs the progress.
 *
 * Logged from:
 *   frameworks/base/packages/SystemUI/
 */
message AssistGestureProgressReported {
    // [0,100] progress for the assist gesture.
    optional int32 progress = 1;
}

/*
 * Information about the time zone data on a device.
 */
message TimeZoneDataInfo {
    // A version identifier for the data set on device. e.g. "2018i"
    optional string tzdb_version = 1;
}

/**
 * Logs the GPU stats global health information.
 *
 * Logged from:
 *   frameworks/native/services/gpuservice/gpustats/
 */
message GpuStatsGlobalInfo {
    // Package name of the gpu driver.
    optional string driver_package_name = 1;

    // Version name of the gpu driver.
    optional string driver_version_name = 2;

    // Version code of the gpu driver.
    optional int64 driver_version_code = 3;

    // Build time of the gpu driver in UTC as seconds since January 1, 1970.
    optional int64 driver_build_time = 4;

    // Total count of the gl driver gets loaded.
    optional int64 gl_loading_count = 5;

    // Total count of the gl driver fails to be loaded.
    optional int64 gl_loading_failure_count = 6;

    // Total count of the Vulkan driver gets loaded.
    optional int64 vk_loading_count = 7;

    // Total count of the Vulkan driver fails to be loaded.
    optional int64 vk_loading_failure_count = 8;

    // Api version of the system Vulkan driver.
    optional int32 vulkan_version = 9;

    // Api version of the system CPU Vulkan driver.
    optional int32 cpu_vulkan_version = 10;

    // Api version of the system GLES driver.
    optional int32 gles_version = 11;

    // Total count of the angle driver gets loaded.
    optional int64 angle_loading_count = 12;

    // Total count of the angle driver fails to be loaded.
    optional int64 angle_loading_failure_count = 13;
}

/**
 * GPU driver loading time info.
 */
message GpuDriverLoadingTime {
    // List of all the driver loading times for this app. The list size is
    // capped at 50.
    repeated int64 driver_loading_time = 1;
}

/**
 * Logs the GPU stats per app health information.
 *
 * Logged from:
 *   frameworks/native/services/gpuservice/gpustats/
 */
message GpuStatsAppInfo {
    // Package name of the application that loads the gpu driver. Total number
    // of different packages is capped at 100.
    optional string app_package_name = 1;

    // Version code of the gpu driver this app loads.
    optional int64 driver_version_code = 2;

    // gl driver loading time info.
    optional GpuDriverLoadingTime gl_driver_loading_time = 3
            [(android.os.statsd.log_mode) = MODE_BYTES];

    // Vulkan driver loading time info.
    optional GpuDriverLoadingTime vk_driver_loading_time = 4
            [(android.os.statsd.log_mode) = MODE_BYTES];

    // Angle driver loading time info.
    optional GpuDriverLoadingTime angle_driver_loading_time = 5
            [(android.os.statsd.log_mode) = MODE_BYTES];

    // CPU Vulkan implementation is in use.
    optional bool cpu_vulkan_in_use = 6;
}

/*
 * Logs the size of the system ion heap.
 *
 * Pulled from StatsCompanionService.
 */
message SystemIonHeapSize {
    // Size of the system ion heap in bytes.
    optional int64 size_in_bytes = 1;
}

/*
 * Logs the per-process size of the system ion heap.
 *
 * Pulled from StatsCompanionService.
 */
message ProcessSystemIonHeapSize {
    // The uid if available. -1 means not available.
    optional int32 uid = 1 [(is_uid) = true];

    // The process name (from /proc/PID/cmdline).
    optional string process_name = 2;

    // Sum of sizes of all allocations.
    optional int32 total_size_in_kilobytes = 3;

    // Number of allocations.
    optional int32 allocation_count = 4;

    // Size of the largest allocation.
    optional int32 max_size_in_kilobytes = 5;
}

/**
 * Push network stack events.
 *
 * Log from:
 *     frameworks/base/packages/NetworkStack/
 */
message NetworkStackReported {
    // The id that indicates the event reported from NetworkStack.
    optional int32 event_id = 1;
    // The data for the reported events.
    optional android.stats.connectivity.NetworkStackEventData network_stack_event = 2 [(log_mode) = MODE_BYTES];
}

/**
 * Logs the apps that are installed on the external storage.
 * Pulled from:
 *   StatsCompanionService
 */
message AppsOnExternalStorageInfo {
    // The type of the external storage.
    optional android.stats.storage.ExternalStorageType external_storage_type = 1;
    // The name of the package that is installed on the external storage.
    optional string package_name = 2;
}

/**
 * Logs the settings related to Face.
 * Logged from:
 *   frameworks/base/services/core/java/com/android/server/stats
 */
message FaceSettings {
    // Whether or not face unlock is allowed on Keyguard.
    optional bool unlock_keyguard_enabled = 1;
    // Whether or not face unlock dismisses the Keyguard.
    optional bool unlock_dismisses_keyguard = 2;
    // Whether or not face unlock requires attention.
    optional bool unlock_attention_required = 3;
    // Whether or not face unlock is allowed for apps (through BiometricPrompt).
    optional bool unlock_app_enabled = 4;
    // Whether or not face unlock always requires user confirmation.
    optional bool unlock_always_require_confirmation = 5;
    // Whether or not a diverse set of poses are required during enrollment.
    optional bool unlock_diversity_required = 6;
}

/**
 * Logs cooling devices maintained by the kernel.
 *
 * Pulled from StatsCompanionService.java
 */
message CoolingDevice {
    // The type of cooling device being reported. Eg. CPU, GPU...
    optional android.os.CoolingTypeEnum device_location = 1;
    // The name of the cooling device source. Eg. CPU0
    optional string device_name = 2;
    // Current throttle state of the cooling device. The value can any unsigned
    // integer between 0 and max_state defined in its driver. 0 means device is
    // not in throttling, higher value means deeper throttling.
    optional int32 state = 3;
}

/**
 * Intelligence has several counter-type events that don't warrant a
 * full separate atom. These are primarily API call counters but also include
 * counters for feature usage and specific failure modes.
 *
 * Logged from the Intelligence mainline module.
 */
message IntelligenceEventReported {
  // The event type.
  optional android.stats.intelligence.EventType event_id = 1;
  // Success, failure.
  optional android.stats.intelligence.Status status = 2;
  // How many times the event occured (to report a batch of high frequency events).
  optional int32 count = 3;
  // How long the event took (sum of durations if count > 1)
  optional int64 duration_millis = 4;
}

/**
 * Logs when Car Power state changed.
 *
 * Logged from:
 *   packages/services/Car/service/src/com/android/car/CarStatsLog.java
 */
message CarPowerStateChanged {
    // States come from CpmsState in CarPowerManagementService.java.
    enum State {
       WAIT_FOR_VHAL = 0;
       ON = 1;
       SHUTDOWN_PREPARE = 2;
       WAIT_FOR_FINISH = 3;
       SUSPEND = 4;
       SIMULATE_SLEEP = 5;
    }
    optional State state = 1;
}

/**
 * Logs whether GarageMode is entered.
 *
 * Logged from:
 *   packages/services/Car/service/src/com/android/car/CarStatsLog.java
 */
message GarageModeInfo {
    // Whether GarageMode is entered.
    optional bool is_garage_mode = 1;
}

/**
 * Historical app ops data per package.
 */
message AppOps {
    // Uid of the package requesting the op
    optional int32 uid = 1 [(is_uid) = true];

    // Nmae of the package performing the op
    optional string package_name = 2;

    // operation id; maps to the OP_* constants in AppOpsManager.java
    optional int32 op_id = 3;

    // The number of times the op was granted while the app was in the
    // foreground (only for trusted requests)
    optional int64 trusted_foreground_granted_count = 4;

    // The number of times the op was granted while the app was in the
    // background (only for trusted requests)
    optional int64 trusted_background_granted_count = 5;

    // The number of times the op was rejected while the app was in the
    // foreground (only for trusted requests)
    optional int64 trusted_foreground_rejected_count = 6;

    // The number of times the op was rejected while the app was in the
    // background (only for trusted requests)
    optional int64 trusted_background_rejected_count = 7;

    // For long-running operations, total duration of the operation
    // while the app was in the foreground (only for trusted requests)
    optional int64 trusted_foreground_duration_millis = 8;

    // For long-running operations, total duration of the operation
    // while the app was in the background (only for trusted requests)
    optional int64 trusted_background_duration_millis = 9;
}

/**
 * Location Manager API Usage information(e.g. API under usage,
 * API call's parameters).
 * Logged from:
 *  frameworks/base/services/core/java/com/android/server/LocationManagerService.java
 */
message LocationManagerApiUsageReported {

    // Indicating if usage starts or usage ends.
    optional android.stats.location.UsageState state = 1;

    // LocationManagerService's API in use.
    // We can identify which API from LocationManager is
    // invoking current LMS API by the combination of
    // API parameter(e.g. is_listener_null, is_intent_null,
    // is_location_request_null)
    optional android.stats.location.LocationManagerServiceApi api_in_use = 2;

    // Name of the package calling the API.
    optional string calling_package_name = 3;

    // Type of the location provider.
    optional android.stats.location.ProviderType provider = 4;

    // Quality of the location request
    optional android.stats.location.LocationRequestQuality quality = 5;

    // The desired interval for active location updates, in milliseconds.
    // Bucketized to reduce cardinality.
    optional android.stats.location.LocationRequestIntervalBucket bucketized_interval = 6;

    // Minimum distance between location updates, in meters.
    // Bucketized to reduce cardinality.
    optional android.stats.location.SmallestDisplacementBucket
            bucketized_smallest_displacement = 7;

    // The number of location updates.
    optional int64 num_updates = 8;

    // The request expiration time, in millisecond since boot.
    // Bucketized to reduce cardinality.
    optional android.stats.location.ExpirationBucket
            bucketized_expire_in = 9;

    // Type of Callback passed in for this API.
    optional android.stats.location.CallbackType callback_type = 10;

    // The radius of the central point of the alert
    // region, in meters. Only for API REQUEST_GEOFENCE.
    // Bucketized to reduce cardinality.
    optional android.stats.location.GeofenceRadiusBucket bucketized_radius = 11;

    // Activity Importance of API caller.
    // Categorized to 3 types that are interesting from location's perspective.
    optional android.stats.location.ActivityImportance activiy_importance = 12;
}

/**
 * Information about a permission grant or denial made by user inside ReviewPermissionsFragment
 */
message ReviewPermissionsFragmentResultReported {
    // unique value identifying a permission group change. A permission group change might result
    // in multiple of these atoms
    optional int64 change_id = 1;

    // UID of package the permission belongs to
    optional int32 uid = 2 [(is_uid) = true];

    // Name of package the permission belongs to
    optional string package_name = 3;

    // The permission to be granted
    optional string permission_name = 4;

    // The result of the permission grant
    optional bool permission_granted = 5;
}

/**
* Information about results of permission upgrade by RuntimePermissionsUpgradeController
* Logged from: RuntimePermissionUpdgradeController
*/
message RuntimePermissionsUpgradeResult {
    // Permission granted as result of upgrade
    optional string permission_name = 1;

    // UID of package granted permission
    optional int32 uid = 2 [(is_uid) = true];

    // Name of package granted permission
    optional string package_name = 3;
}

/**
* Information about a buttons presented in GrantPermissionsActivty and choice made by user
*/
message GrantPermissionsActivityButtonActions {
    // Permission granted as result of upgrade
    optional string permission_group_name = 1;

    // UID of package granted permission
    optional int32 uid = 2 [(is_uid) = true];

    // Name of package requesting permission
    optional string package_name = 3;

    // Buttons presented in the dialog - bit flags, bit numbers are in accordance with
    // LABEL_ constants in GrantPermissionActivity.java
    optional int32 buttons_presented = 4;

    // Button clicked by user - same as bit flags in buttons_presented with only single bit set
    optional int32 button_clicked = 5;
}

/**
 * Information about LocationAccessCheck notification presented to user
 */
message LocationAccessCheckNotificationAction {

    // id which identifies single session of user interacting with permission controller
    optional int64 session_id = 1;

    // Uid of package for which location access check is presented
    optional int32 package_uid = 2;

    // Name of package for which location access check is presented
    optional string package_name = 3;

    enum Result {
        UNDEFINED = 0;
        // notification was presented to the user
        NOTIFICATION_PRESENTED = 1;
        // notification was declined by the user
        NOTIFICATION_DECLINED = 2;
        // notification was clicked by the user
        NOTIFICATION_CLICKED = 3;
    }

    // View / interaction recorded
    optional Result result = 4;
}

/**
 * Information about a permission grant or revoke made by user inside AppPermissionFragment
 */
message AppPermissionFragmentActionReported {
    // id which identifies single session of user interacting with permission controller
    optional int64 session_id = 1;

    // unique value identifying a permission group change. A permission group change might result
    // in multiple of these atoms
    optional int64 change_id = 2;

    // UID of package the permission belongs to
    optional int32 uid = 3 [(is_uid) = true];

    // Name of package the permission belongs to
    optional string package_name = 4;

    // The permission to be granted
    optional string permission_name = 5;

    // The result of the permission grant
    optional bool permission_granted = 6;
}

/**
* Information about a AppPermissionFragment viewed by user
*/
message AppPermissionFragmentViewed {
    // id which identifies single session of user interacting with permission controller
    optional int64 session_id = 1;

    // UID of package for which permissions are viewed
    optional int32 uid = 2 [(is_uid) = true];

    // Name of package for which permissions are viewed
    optional string package_name = 3;

    // Permission group viewed
    optional string permission_group_name = 4;
}

/**
* Information about a AppPermissionsFragment viewed by user
*/
message AppPermissionsFragmentViewed {
    // id which identifies single session of user interacting with permission controller
    optional int64 session_id = 1;

    // id which identifies single view as every view might have several logging records
    // with different package information attached
    optional int64 view_id = 2;

    // Permission group viewed
    optional string permission_group_name = 3;

    // UID of package for which permissions are viewed
    optional int32 uid = 4 [(is_uid) = true];

    // Name of package for which permissions are viewed
    optional string package_name = 5;

    // Category in which permission is included
    enum Category {
      UNDEFINED = 0;
      ALLOWED = 1;
      ALLOWED_FOREGROUND = 2;
      DENIED = 3;
    }
    optional Category category = 6;
}

/**
* Information about a PermissionAppsFragment viewed by user.
* Logged from ui/handheld/PermissionAppsFragment.java
*/
message PermissionAppsFragmentViewed {
    // id which identifies single session of user interacting with permission controller
    optional int64 session_id = 1;

    // id which identifies single view as every view might have several logging records
    // with different package information attached
    optional int64 view_id = 2;

    // Permission group viewed
    optional string permission_group_name = 3;

    // UID of package for which permissions are viewed
    optional int32 uid = 4 [(is_uid) = true];

    // Name of package for which permissions are viewed
    optional string package_name = 5;

    // Category in which app is included
    enum Category {
        UNDEFINED = 0;
        ALLOWED = 1;
        ALLOWED_FOREGROUND = 2;
        DENIED = 3;
    }
    optional Category category = 6;
=======

    // The start type.
    optional StartType type = 4;

    // The elapsed realtime at the start of the process.
    optional int64 process_start_time_millis = 5;

    // Number of milliseconds it takes to reach bind application.
    optional int32 bind_application_delay_millis = 6;

    // Number of milliseconds it takes to finish start of the process.
    optional int32 process_start_delay_millis = 7;

    // hostingType field in ProcessRecord, the component type such as "activity",
    // "service", "content provider", "broadcast" or other strings.
    optional string hosting_type = 8;

    // hostingNameStr field in ProcessRecord. The component class name that runs
    // in this process.
    optional string hosting_name = 9;
}

/**
 * Track Media Codec usage
 * Logged from:
 *   frameworks/av/media/libstagefright/MediaCodec.cpp
 *   frameworks/av/services/mediaanalytics/statsd_codec.cpp
 */
message MediametricsCodecReported {
    optional int64 timestamp_nanos = 1;
    optional string package_name = 2;
    optional int64 package_version_code = 3;
    optional int64 media_apex_version = 4;

    optional android.stats.mediametrics.CodecData codec_data = 5 [(android.os.statsd.log_mode) = MODE_BYTES];
}

/**
 * Track Media Extractor (pulling video/audio streams out of containers) usage
 * Logged from:
 *   frameworks/av/media/libstagefright/RemoteMediaExtractor.cpp
 *   frameworks/av/services/mediaanalytics/statsd_extractor.cpp
 */
message MediametricsExtractorReported {
    optional int64 timestamp_nanos = 1;
    optional string package_name = 2;
    optional int64 package_version_code = 3;
    optional int64 media_apex_version = 4;

    optional android.stats.mediametrics.ExtractorData extractor_data = 5 [(android.os.statsd.log_mode) = MODE_BYTES];
}

/**
 * Track how we arbitrate between microphone/input requests.
 * Logged from
 *   frameworks/av/services/audiopolicy/service/AudioPolicyInterfaceImpl.cpp
 *   frameworks/av/services/mediaanalytics/statsd_audiopolicy.cpp
 */
message MediametricsAudiopolicyReported {
    optional int64 timestamp_nanos = 1;
    optional string package_name = 2;
    optional int64 package_version_code = 3;
    optional int64 media_apex_version = 4;

    optional android.stats.mediametrics.AudioPolicyData audiopolicy_data = 5 [(android.os.statsd.log_mode) = MODE_BYTES];
}

/**
 * Track how we arbitrate between microphone requests.
 * Logged from
 *   frameworks/av/media/libaudioclient/AudioRecord.cpp
 *   frameworks/av/services/mediaanalytics/statsd_audiorecord.cpp
 */
message MediametricsAudiorecordReported {
    optional int64 timestamp_nanos = 1;
    optional string package_name = 2;
    optional int64 package_version_code = 3;
    optional int64 media_apex_version = 4;

    optional android.stats.mediametrics.AudioRecordData audiorecord_data = 5 [(android.os.statsd.log_mode) = MODE_BYTES];
}

/**
 * Track how we arbitrate between microphone/input requests.
 * Logged from
 *   frameworks/av/media/libnblog/ReportPerformance.cpp
 *   frameworks/av/services/mediaanalytics/statsd_audiothread.cpp
 */
message MediametricsAudiothreadReported {
    optional int64 timestamp_nanos = 1;
    optional string package_name = 2;
    optional int64 package_version_code = 3;
    optional int64 media_apex_version = 4;

    optional android.stats.mediametrics.AudioThreadData audiothread_data = 5 [(android.os.statsd.log_mode) = MODE_BYTES];
}

/**
 * Track how we arbitrate between microphone/input requests.
 * Logged from
 *   frameworks/av/media/libaudioclient/AudioTrack.cpp
 *   frameworks/av/services/mediaanalytics/statsd_audiotrack.cpp
 */
message MediametricsAudiotrackReported {
    optional int64 timestamp_nanos = 1;
    optional string package_name = 2;
    optional int64 package_version_code = 3;
    optional int64 media_apex_version = 4;

    optional android.stats.mediametrics.AudioTrackData audiotrack_data = 5 [(android.os.statsd.log_mode) = MODE_BYTES];
}

/**
 * Track information about DRM framework performance
 * Logged from
 *   frameworks/av/drm/libmediadrm/DrmHal.cpp
 *   frameworks/av/services/mediaanalytics/statsd_drm.cpp
 */
message MediametricsMediadrmReported {
    optional int64 timestamp_nanos = 1;
    optional string package_name = 2;
    optional int64 package_version_code = 3;
    optional int64 media_apex_version = 4;

    // vendor+description tell about which DRM plugin is in use on this device
    optional string vendor = 5;
    optional string description = 6;
    // from frameworks/av/drm/libmediadrm/protos/metrics.proto
    optional bytes framework_stats = 7 [(android.os.statsd.log_mode) = MODE_BYTES];
}

/**
 * Track information about the widevine DRM plugin performance
 * Logged from
 *   vendor/widevine/libwvdrmengine/cdm/metrics
 *   frameworks/av/services/mediaanalytics/statsd_drm.cpp
 */
message MediametricsDrmWidevineReported {
    optional int64 timestamp_nanos = 1;
    optional string package_name = 2;
    optional int64 package_version_code = 3;
    optional int64 media_apex_version = 4;

    optional bytes vendor_specific_stats = 5 [(android.os.statsd.log_mode) = MODE_BYTES];
}

/**
 * Track information about recordings (e.g. camcorder)
 * Logged from
 *   frameworks/av/media/libmediaplayerservice/StagefrightRecorder.cpp
 *   frameworks/av/services/mediaanalytics/statsd_recorder.cpp
 */
message MediametricsRecorderReported {
    optional int64 timestamp_nanos = 1;
    optional string package_name = 2;
    optional int64 package_version_code = 3;
    optional int64 media_apex_version = 4;

    optional android.stats.mediametrics.RecorderData recorder_data = 5 [(android.os.statsd.log_mode) = MODE_BYTES];
}

/**
 * Track Media Player usage
 * Logged from:
 *   frameworks/av/media/libmediaplayerservice/nuplayer/NuPlayerDriver.cpp
 *   frameworks/av/services/mediaanalytics/statsd_nuplayer.cpp
 */
message MediametricsNuPlayerReported {
    optional int64 timestamp_nanos = 1;
    optional string package_name = 2;
    optional int64 package_version_code = 3;
    optional int64 media_apex_version = 4;

    optional android.stats.mediametrics.NuPlayerData nuplayer_data = 5 [(android.os.statsd.log_mode) = MODE_BYTES];
}

/**
 * State of a dangerous permission requested by a package
 */
message DangerousPermissionState {
    // Name of the permission
    optional string permission_name = 1;

    // Uid of the package
    optional int32 uid = 2 [(is_uid) = true];

    // Package requesting the permission
    optional string package_name = 3;

    // If the permission is granted to the uid
    optional bool is_granted = 4;

    // Permission flags as per android.content.pm.PermissionFlags
    optional int32 permission_flags = 5;
}

/**
 * Logs when a package is denied access to a device identifier based on the new access requirements.
 *
 * Logged from:
 *     frameworks/base/telephony/java/com/android/internal/telephony/TelephonyPermissions.java
 */
message DeviceIdentifierAccessDenied {
    // The name of the package denied access to the requested device identifier.
    optional string package_name = 1;

    // The name of the device identifier method the package attempted to invoke.
    optional string method_name = 2;

    // True if the package is preinstalled.
    optional bool is_preinstalled = 3;

    // True if the package is privileged.
    optional bool is_priv_app = 4;
}

/**
 * Pulls the ongoing mainline install train version code.
 * Pulled from StatsCompanionService
 */
message TrainInfo {
    optional int64 train_version_code = 1;

    optional TrainExperimentIds train_experiment_id = 2;

    optional string train_name = 3;

    enum Status {
        UNKNOWN = 0;
        INSTALL_REQUESTED = 1;
        INSTALL_STARTED = 2;
        INSTALL_STAGED_NOT_READY = 3;
        INSTALL_STAGED_READY = 4;
        INSTALL_SUCCESS = 5;
        // Replaced by INSTALL_FAILURE_DOWNLOAD, INSTALL_FAILURE_STATE_MISMATCH,
        // and INSTALL_FAILURE_COMMIT.
        INSTALL_FAILURE = 6  [deprecated = true];
        // This enum is for installs that are manually cancelled via the Manual Update UI.
        INSTALL_CANCELLED = 7;
        INSTALLER_ROLLBACK_REQUESTED = 8;
        INSTALLER_ROLLBACK_INITIATED = 9;
        INSTALLER_ROLLBACK_INITIATED_FAILURE = 10;
        INSTALLER_ROLLBACK_STAGED = 11;
        INSTALLER_ROLLBACK_STAGED_FAILURE = 12;
        INSTALLER_ROLLBACK_BOOT_TRIGGERED = 13;
        INSTALLER_ROLLBACK_BOOT_TRIGGERED_FAILURE = 14;
        INSTALLER_ROLLBACK_SUCCESS = 15;
        INSTALLER_ROLLBACK_FAILURE = 16;
        INSTALLER_ROLLBACK_STAGED_CANCEL_REQUESTED = 17;
        INSTALLER_ROLLBACK_STAGED_CANCEL_SUCCESS = 18;
        INSTALLER_ROLLBACK_STAGED_CANCEL_FAILURE = 19;
        INSTALL_STAGED_CANCEL_REQUESTED = 20;
        INSTALL_STAGED_CANCEL_SUCCESS = 21;
        INSTALL_STAGED_CANCEL_FAILURE = 22;
        INSTALL_FAILURE_DOWNLOAD = 23;
        INSTALL_FAILURE_STATE_MISMATCH = 24;
        INSTALL_FAILURE_COMMIT = 25;
    }
    optional Status status = 4;
}

/**
 * Logs the gesture stage changed event.
 *
 * Logged from:
 *   frameworks/base/packages/SystemUI/
 */
message AssistGestureStageReported {
    optional android.hardware.sensor.assist.AssistGestureStageEnum gesture_stage = 1;
}

/**
 * Logs the feedback type.
 *
 * Logged from:
 *   frameworks/base/packages/SystemUI/
 */
message AssistGestureFeedbackReported {
    // Whether or not the gesture was used.
    optional android.hardware.sensor.assist.AssistGestureFeedbackEnum feedback_type = 1;
}

/**
 * Logs the progress.
 *
 * Logged from:
 *   frameworks/base/packages/SystemUI/
 */
message AssistGestureProgressReported {
    // [0,100] progress for the assist gesture.
    optional int32 progress = 1;
}

/*
 * Information about the time zone data on a device.
 */
message TimeZoneDataInfo {
    // A version identifier for the data set on device. e.g. "2018i"
    optional string tzdb_version = 1;
}

/**
 * Logs the GPU stats global health information.
 *
 * Logged from:
 *   frameworks/native/services/gpuservice/gpustats/
 */
message GpuStatsGlobalInfo {
    // Package name of the gpu driver.
    optional string driver_package_name = 1;

    // Version name of the gpu driver.
    optional string driver_version_name = 2;

    // Version code of the gpu driver.
    optional int64 driver_version_code = 3;

    // Build time of the gpu driver in UTC as seconds since January 1, 1970.
    optional int64 driver_build_time = 4;

    // Total count of the gl driver gets loaded.
    optional int64 gl_loading_count = 5;

    // Total count of the gl driver fails to be loaded.
    optional int64 gl_loading_failure_count = 6;

    // Total count of the Vulkan driver gets loaded.
    optional int64 vk_loading_count = 7;

    // Total count of the Vulkan driver fails to be loaded.
    optional int64 vk_loading_failure_count = 8;

    // Api version of the system Vulkan driver.
    optional int32 vulkan_version = 9;

    // Api version of the system CPU Vulkan driver.
    optional int32 cpu_vulkan_version = 10;

    // Api version of the system GLES driver.
    optional int32 gles_version = 11;

    // Total count of the angle driver gets loaded.
    optional int64 angle_loading_count = 12;

    // Total count of the angle driver fails to be loaded.
    optional int64 angle_loading_failure_count = 13;
}

/**
 * GPU driver loading time info.
 */
message GpuDriverLoadingTime {
    // List of all the driver loading times for this app. The list size is
    // capped at 50.
    repeated int64 driver_loading_time = 1;
}

/**
 * Logs the GPU stats per app health information.
 *
 * Logged from:
 *   frameworks/native/services/gpuservice/gpustats/
 */
message GpuStatsAppInfo {
    // Package name of the application that loads the gpu driver. Total number
    // of different packages is capped at 100.
    optional string app_package_name = 1;

    // Version code of the gpu driver this app loads.
    optional int64 driver_version_code = 2;

    // gl driver loading time info.
    optional GpuDriverLoadingTime gl_driver_loading_time = 3
            [(android.os.statsd.log_mode) = MODE_BYTES];

    // Vulkan driver loading time info.
    optional GpuDriverLoadingTime vk_driver_loading_time = 4
            [(android.os.statsd.log_mode) = MODE_BYTES];

    // Angle driver loading time info.
    optional GpuDriverLoadingTime angle_driver_loading_time = 5
            [(android.os.statsd.log_mode) = MODE_BYTES];

    // CPU Vulkan implementation is in use.
    optional bool cpu_vulkan_in_use = 6;

    // App is not doing pre-rotation correctly.
    optional bool false_prerotation = 7;
}

/*
 * Logs the size of the system ion heap.
 *
 * Pulled from StatsCompanionService.
 */
message SystemIonHeapSize {
    // Size of the system ion heap in bytes.
    optional int64 size_in_bytes = 1;
}

/*
 * Logs the per-process size of the system ion heap.
 *
 * Pulled from StatsCompanionService.
 */
message ProcessSystemIonHeapSize {
    // The uid if available. -1 means not available.
    optional int32 uid = 1 [(is_uid) = true];

    // The process name (from /proc/PID/cmdline).
    optional string process_name = 2;

    // Sum of sizes of all allocations.
    optional int32 total_size_in_kilobytes = 3;

    // Number of allocations.
    optional int32 allocation_count = 4;

    // Size of the largest allocation.
    optional int32 max_size_in_kilobytes = 5;
}

/**
 * Push network stack events.
 *
 * Log from:
 *     frameworks/base/packages/NetworkStack/
 */
message NetworkStackReported {
    // The id that indicates the event reported from NetworkStack.
    optional int32 event_id = 1;
    // The data for the reported events.
    optional android.stats.connectivity.NetworkStackEventData network_stack_event = 2 [(log_mode) = MODE_BYTES];
}

/**
 * Logs the apps that are installed on the external storage.
 * Pulled from:
 *   StatsCompanionService
 */
message AppsOnExternalStorageInfo {
    // The type of the external storage.
    optional android.stats.storage.ExternalStorageType external_storage_type = 1;
    // The name of the package that is installed on the external storage.
    optional string package_name = 2;
}

/**
 * Logs the settings related to Face.
 * Logged from:
 *   frameworks/base/services/core/java/com/android/server/stats
 */
message FaceSettings {
    // Whether or not face unlock is allowed on Keyguard.
    optional bool unlock_keyguard_enabled = 1;
    // Whether or not face unlock dismisses the Keyguard.
    optional bool unlock_dismisses_keyguard = 2;
    // Whether or not face unlock requires attention.
    optional bool unlock_attention_required = 3;
    // Whether or not face unlock is allowed for apps (through BiometricPrompt).
    optional bool unlock_app_enabled = 4;
    // Whether or not face unlock always requires user confirmation.
    optional bool unlock_always_require_confirmation = 5;
    // Whether or not a diverse set of poses are required during enrollment.
    optional bool unlock_diversity_required = 6;
}

/**
 * Logs cooling devices maintained by the kernel.
 *
 * Pulled from StatsCompanionService.java
 */
message CoolingDevice {
    // The type of cooling device being reported. Eg. CPU, GPU...
    optional android.os.CoolingTypeEnum device_location = 1;
    // The name of the cooling device source. Eg. CPU0
    optional string device_name = 2;
    // Current throttle state of the cooling device. The value can any unsigned
    // integer between 0 and max_state defined in its driver. 0 means device is
    // not in throttling, higher value means deeper throttling.
    optional int32 state = 3;
}

/**
 * Intelligence has several counter-type events that don't warrant a
 * full separate atom. These are primarily API call counters but also include
 * counters for feature usage and specific failure modes.
 *
 * Logged from the Intelligence mainline module.
 */
message IntelligenceEventReported {
  // The event type.
  optional android.stats.intelligence.EventType event_id = 1;
  // Success, failure.
  optional android.stats.intelligence.Status status = 2;
  // How many times the event occured (to report a batch of high frequency events).
  optional int32 count = 3;
  // How long the event took (sum of durations if count > 1)
  optional int64 duration_millis = 4;
}

/**
 * Logs when Car Power state changed.
 *
 * Logged from:
 *   packages/services/Car/service/src/com/android/car/CarStatsLog.java
 */
message CarPowerStateChanged {
    // States come from CpmsState in CarPowerManagementService.java.
    enum State {
       WAIT_FOR_VHAL = 0;
       ON = 1;
       SHUTDOWN_PREPARE = 2;
       WAIT_FOR_FINISH = 3;
       SUSPEND = 4;
       SIMULATE_SLEEP = 5;
    }
    optional State state = 1;
}

/**
 * Logs whether GarageMode is entered.
 *
 * Logged from:
 *   packages/services/Car/service/src/com/android/car/CarStatsLog.java
 */
message GarageModeInfo {
    // Whether GarageMode is entered.
    optional bool is_garage_mode = 1;
}

/**
 * Historical app ops data per package.
 */
message AppOps {
    // Uid of the package requesting the op
    optional int32 uid = 1 [(is_uid) = true];

    // Nmae of the package performing the op
    optional string package_name = 2;

    // operation id; maps to the OP_* constants in AppOpsManager.java
    optional int32 op_id = 3;

    // The number of times the op was granted while the app was in the
    // foreground (only for trusted requests)
    optional int64 trusted_foreground_granted_count = 4;

    // The number of times the op was granted while the app was in the
    // background (only for trusted requests)
    optional int64 trusted_background_granted_count = 5;

    // The number of times the op was rejected while the app was in the
    // foreground (only for trusted requests)
    optional int64 trusted_foreground_rejected_count = 6;

    // The number of times the op was rejected while the app was in the
    // background (only for trusted requests)
    optional int64 trusted_background_rejected_count = 7;

    // For long-running operations, total duration of the operation
    // while the app was in the foreground (only for trusted requests)
    optional int64 trusted_foreground_duration_millis = 8;

    // For long-running operations, total duration of the operation
    // while the app was in the background (only for trusted requests)
    optional int64 trusted_background_duration_millis = 9;
}

/**
 * Location Manager API Usage information(e.g. API under usage,
 * API call's parameters).
 * Logged from:
 *  frameworks/base/services/core/java/com/android/server/LocationManagerService.java
 */
message LocationManagerApiUsageReported {

    // Indicating if usage starts or usage ends.
    optional android.stats.location.UsageState state = 1;

    // LocationManagerService's API in use.
    // We can identify which API from LocationManager is
    // invoking current LMS API by the combination of
    // API parameter(e.g. is_listener_null, is_intent_null,
    // is_location_request_null)
    optional android.stats.location.LocationManagerServiceApi api_in_use = 2;

    // Name of the package calling the API.
    optional string calling_package_name = 3;

    // Type of the location provider.
    optional android.stats.location.ProviderType provider = 4;

    // Quality of the location request
    optional android.stats.location.LocationRequestQuality quality = 5;

    // The desired interval for active location updates, in milliseconds.
    // Bucketized to reduce cardinality.
    optional android.stats.location.LocationRequestIntervalBucket bucketized_interval = 6;

    // Minimum distance between location updates, in meters.
    // Bucketized to reduce cardinality.
    optional android.stats.location.SmallestDisplacementBucket
            bucketized_smallest_displacement = 7;

    // The number of location updates.
    optional int64 num_updates = 8;

    // The request expiration time, in millisecond since boot.
    // Bucketized to reduce cardinality.
    optional android.stats.location.ExpirationBucket
            bucketized_expire_in = 9;

    // Type of Callback passed in for this API.
    optional android.stats.location.CallbackType callback_type = 10;

    // The radius of the central point of the alert
    // region, in meters. Only for API REQUEST_GEOFENCE.
    // Bucketized to reduce cardinality.
    optional android.stats.location.GeofenceRadiusBucket bucketized_radius = 11;

    // Activity Importance of API caller.
    // Categorized to 3 types that are interesting from location's perspective.
    optional android.stats.location.ActivityImportance activiy_importance = 12;
}

/**
 * Information about a permission grant or denial made by user inside ReviewPermissionsFragment
 */
message ReviewPermissionsFragmentResultReported {
    // unique value identifying a permission group change. A permission group change might result
    // in multiple of these atoms
    optional int64 change_id = 1;

    // UID of package the permission belongs to
    optional int32 uid = 2 [(is_uid) = true];

    // Name of package the permission belongs to
    optional string package_name = 3;

    // The permission to be granted
    optional string permission_name = 4;

    // The result of the permission grant
    optional bool permission_granted = 5;
}

/**
* Information about results of permission upgrade by RuntimePermissionsUpgradeController
* Logged from: RuntimePermissionUpdgradeController
*/
message RuntimePermissionsUpgradeResult {
    // Permission granted as result of upgrade
    optional string permission_name = 1;

    // UID of package granted permission
    optional int32 uid = 2 [(is_uid) = true];

    // Name of package granted permission
    optional string package_name = 3;
}

/**
* Information about a buttons presented in GrantPermissionsActivty and choice made by user
*/
message GrantPermissionsActivityButtonActions {
    // Permission granted as result of upgrade
    optional string permission_group_name = 1;

    // UID of package granted permission
    optional int32 uid = 2 [(is_uid) = true];

    // Name of package requesting permission
    optional string package_name = 3;

    // Buttons presented in the dialog - bit flags, bit numbers are in accordance with
    // LABEL_ constants in GrantPermissionActivity.java
    optional int32 buttons_presented = 4;

    // Button clicked by user - same as bit flags in buttons_presented with only single bit set
    optional int32 button_clicked = 5;
}

/**
 * Information about LocationAccessCheck notification presented to user
 */
message LocationAccessCheckNotificationAction {

    // id which identifies single session of user interacting with permission controller
    optional int64 session_id = 1;

    // Uid of package for which location access check is presented
    optional int32 package_uid = 2;

    // Name of package for which location access check is presented
    optional string package_name = 3;

    enum Result {
        UNDEFINED = 0;
        // notification was presented to the user
        NOTIFICATION_PRESENTED = 1;
        // notification was declined by the user
        NOTIFICATION_DECLINED = 2;
        // notification was clicked by the user
        NOTIFICATION_CLICKED = 3;
    }

    // View / interaction recorded
    optional Result result = 4;
}

/**
 * Information about a permission grant or revoke made by user inside AppPermissionFragment
 */
message AppPermissionFragmentActionReported {
    // id which identifies single session of user interacting with permission controller
    optional int64 session_id = 1;

    // unique value identifying a permission group change. A permission group change might result
    // in multiple of these atoms
    optional int64 change_id = 2;

    // UID of package the permission belongs to
    optional int32 uid = 3 [(is_uid) = true];

    // Name of package the permission belongs to
    optional string package_name = 4;

    // The permission to be granted
    optional string permission_name = 5;

    // The result of the permission grant
    optional bool permission_granted = 6;
}

/**
* Information about a AppPermissionFragment viewed by user
*/
message AppPermissionFragmentViewed {
    // id which identifies single session of user interacting with permission controller
    optional int64 session_id = 1;

    // UID of package for which permissions are viewed
    optional int32 uid = 2 [(is_uid) = true];

    // Name of package for which permissions are viewed
    optional string package_name = 3;

    // Permission group viewed
    optional string permission_group_name = 4;
}

/**
* Information about a AppPermissionsFragment viewed by user
*/
message AppPermissionsFragmentViewed {
    // id which identifies single session of user interacting with permission controller
    optional int64 session_id = 1;

    // id which identifies single view as every view might have several logging records
    // with different package information attached
    optional int64 view_id = 2;

    // Permission group viewed
    optional string permission_group_name = 3;

    // UID of package for which permissions are viewed
    optional int32 uid = 4 [(is_uid) = true];

    // Name of package for which permissions are viewed
    optional string package_name = 5;

    // Category in which permission is included
    enum Category {
      UNDEFINED = 0;
      ALLOWED = 1;
      ALLOWED_FOREGROUND = 2;
      DENIED = 3;
    }
    optional Category category = 6;
}

/**
* Information about a PermissionAppsFragment viewed by user.
* Logged from ui/handheld/PermissionAppsFragment.java
*/
message PermissionAppsFragmentViewed {
    // id which identifies single session of user interacting with permission controller
    optional int64 session_id = 1;

    // id which identifies single view as every view might have several logging records
    // with different package information attached
    optional int64 view_id = 2;

    // Permission group viewed
    optional string permission_group_name = 3;

    // UID of package for which permissions are viewed
    optional int32 uid = 4 [(is_uid) = true];

    // Name of package for which permissions are viewed
    optional string package_name = 5;

    // Category in which app is included
    enum Category {
        UNDEFINED = 0;
        ALLOWED = 1;
        ALLOWED_FOREGROUND = 2;
        DENIED = 3;
    }
    optional Category category = 6;
}

/**
 * Logs when there is a smart selection related event.
 * See frameworks/base/core/java/android/view/textclassifier/TextClassifierEvent.java
 * Logged from: TextClassifierEventLogger.java
 */
message TextSelectionEvent {
    // A session ID.
    optional string session_id = 1;

    // Event type of this event.
    optional android.stats.textclassifier.EventType event_type = 2;

    // Name of the model that is involved in this event.
    optional string model_name = 3;

    // Type of widget that was involved in triggering this event.
    optional android.stats.textclassifier.WidgetType widget_type = 4;

    // Index of this event in a session.
    optional int32 event_index = 5;

    // Entity type that is involved.
    optional string entity_type = 6;

    // Relative word index of the start of the selection.
    optional int32 relative_word_start_index = 7;

    // Relative word (exclusive) index of the end of the selection.
    optional int32 relative_word_end_index = 8;

    // Relative word index of the start of the smart selection.
    optional int32 relative_suggested_word_start_index = 9;

    // Relative word (exclusive) index of the end of the smart selection.
    optional int32 relative_suggested_word_end_index = 10;

    // Name of source package.
    optional string package_name = 11;
}

/**
 * Logs when there is a smart linkify related event.
 * See frameworks/base/core/java/android/view/textclassifier/TextClassifierEvent.java
 * Logged from: TextClassifierEventLogger.java
 */
message TextLinkifyEvent {
    // A session ID.
    optional string session_id = 1;

    // Event type of this event.
    optional android.stats.textclassifier.EventType event_type = 2;

    // Name of the model that is involved in this event.
    optional string model_name = 3;

    // Type of widget that was involved in triggering this event.
    optional android.stats.textclassifier.WidgetType widget_type = 4;

    // Index of this event in a session.
    optional int32 event_index = 5;

    // Entity type that is involved.
    optional string entity_type = 6;

    // Number of links detected.
    optional int32 num_links = 7;

    // The total length of all links.
    optional int32 linked_text_length = 8;

    // Length of input text.
    optional int32 text_length = 9;

    // Time spent on generating links in ms.
    optional int64 latency_millis = 10;

    // Name of source package.
    optional string package_name = 11;
}

/**
 * Logs when there is a conversation actions related event.
 * See frameworks/base/core/java/android/view/textclassifier/TextClassifierEvent.java
 * Logged from: TextClassifierEventLogger.java
 */
message ConversationActionsEvent {
    // A session ID.
    optional string session_id = 1;

    // Event type of this event.
    optional android.stats.textclassifier.EventType event_type = 2;

    // Name of the model that is involved in this event.
    optional string model_name = 3;

    // Type of widget that was involved in triggering this event.
    optional android.stats.textclassifier.WidgetType widget_type = 4;

    // The first entity type that is involved.
    optional string first_entity_type = 5;

    // The second entity type that is involved.
    optional string second_entity_type = 6;

    // The third entity type that is involved.
    optional string third_entity_type = 7;

    // The score of the first entity type.
    optional float score = 8;

    // Name of source package.
    optional string package_name = 9;
}

/**
 * Logs when there is a language detection related event.
 * See frameworks/base/core/java/android/view/textclassifier/TextClassifierEvent.java
 * Logged from: TextClassifierEventLogger.java
 */
message LanguageDetectionEvent {
    // A session ID.
    optional string session_id = 1;

    // Event type of this event.
    optional android.stats.textclassifier.EventType event_type = 2;

    // Name of the model that is involved in this event.
    optional string model_name = 3;

    // Type of widget that was involved in triggering this event.
    optional android.stats.textclassifier.WidgetType widget_type = 4;

    // Detected language.
    optional string language_tag = 5;

    // Score of the detected language.
    optional float score = 6;

    // Position of this action.
    optional int32 action_index = 7;

    // Name of source package.
    optional string package_name = 8;
}

/**
 * Information about an OTA update attempt by update_engine.
 * Logged from platform/system/update_engine/metrics_reporter_android.cc
 */
message UpdateEngineUpdateAttemptReported {
    // The number of attempts for the update engine to apply a given payload.
    optional int32 attempt_number = 1;

    optional android.stats.otaupdate.PayloadType payload_type = 2;

    // The total time in minutes for the update engine to apply a given payload.
    // The time is calculated by calling clock_gettime() / CLOCK_BOOTTIME; and
    // it's increased when the system is sleeping.
    optional int32 duration_boottime_in_minutes = 3;

    // The total time in minutes for the update engine to apply a given payload.
    // The time is calculated by calling clock_gettime() / CLOCK_MONOTONIC_RAW;
    // and it's not increased when the system is sleeping.
    optional int32 duration_monotonic_in_minutes = 4;

    // The size of the payload in MiBs.
    optional int32 payload_size_mib = 5;

    // The attempt result reported by the update engine for an OTA update.
    optional android.stats.otaupdate.AttemptResult attempt_result = 6;

    // The error code reported by the update engine after an OTA update attempt
    // on A/B devices.
    optional android.stats.otaupdate.ErrorCode error_code = 7;

    // The build fingerprint of the source system. The value is read from a
    // system property when the device takes the update. e.g.
    // Android/aosp_sailfish/sailfish:10/QP1A.190425.004/5507117:userdebug/test-keys
    optional string source_fingerprint = 8;
}

/**
 * Information about all the attempts the device make before finishing the
 * successful update.
 * Logged from platform/system/update_engine/metrics_reporter_android.cc
 */
message UpdateEngineSuccessfulUpdateReported {
    // The number of attempts for the update engine to apply the payload for a
    // successful update.
    optional int32 attempt_count = 1;

    optional android.stats.otaupdate.PayloadType payload_type = 2;

    optional int32 payload_size_mib = 3;

    // The total number of bytes downloaded by update_engine since the last
    // successful update.
    optional int32 total_bytes_downloaded_mib = 4;

    // The ratio in percentage of the over-downloaded bytes compared to the
    // total bytes needed to successfully install the update. e.g. 200 if we
    // download 200MiB in total for a 100MiB package.
    optional int32 download_overhead_percentage = 5;

    // The total time in minutes for the update engine to apply the payload for a
    // successful update.
    optional int32 total_duration_minutes = 6;

    // The number of reboot of the device during a successful update.
    optional int32 reboot_count = 7;
>>>>>>> dbf9e87c
}<|MERGE_RESOLUTION|>--- conflicted
+++ resolved
@@ -56,11 +56,8 @@
 import "frameworks/base/core/proto/android/telephony/enums.proto";
 import "frameworks/base/core/proto/android/view/enums.proto";
 import "frameworks/base/core/proto/android/wifi/enums.proto";
-<<<<<<< HEAD
-=======
 import "frameworks/base/core/proto/android/stats/textclassifier/textclassifier_enums.proto";
 import "frameworks/base/core/proto/android/stats/otaupdate/updateengine_enums.proto";
->>>>>>> dbf9e87c
 
 /**
  * The master atom class. This message defines all of the available
@@ -324,8 +321,6 @@
             217 [(log_from_module) = "permissioncontroller"];
         PermissionAppsFragmentViewed permission_apps_fragment_viewed =
             218  [(log_from_module) = "permissioncontroller"];
-<<<<<<< HEAD
-=======
         TextSelectionEvent text_selection_event =
             219  [(log_from_module) = "textclassifier"];
         TextLinkifyEvent text_linkify_event =
@@ -338,7 +333,6 @@
         BackGesture back_gesture_reported_reported = 224;
         UpdateEngineUpdateAttemptReported update_engine_update_attempt_reported = 225;
         UpdateEngineSuccessfulUpdateReported update_engine_successful_update_reported = 226;
->>>>>>> dbf9e87c
     }
 
     // Pulled events will start at field 10000.
@@ -2520,8 +2514,6 @@
     optional State state = 1;
 }
 
-<<<<<<< HEAD
-=======
 message BackGesture {
     enum BackType {
           DEFAULT_BACK_TYPE = 0;
@@ -2557,7 +2549,6 @@
     optional int32 duration_millis = 7;
 }
 
->>>>>>> dbf9e87c
 message LauncherUIChanged {
     optional android.stats.launcher.LauncherAction action = 1;
     optional android.stats.launcher.LauncherState src_state = 2;
@@ -3349,11 +3340,8 @@
     optional int32 error_info_vendor = 7;
     // Dictates if this message should trigger additional debugging.
     optional bool debug = 8;
-<<<<<<< HEAD
-=======
     // Time spent during the authentication attempt.
     optional int64 latency_millis = 9;
->>>>>>> dbf9e87c
 }
 
 /**
@@ -4915,7 +4903,6 @@
     optional int32 time7_millis = 19;
     optional int32 frequency8_khz = 20;
     optional int32 time8_millis = 21;
-<<<<<<< HEAD
 }
 
 /**
@@ -5121,212 +5108,6 @@
     optional uint64 time_period_millis = 5;
     // A parameter specifying a list of package names, bundle extras or string parameters.
     optional android.stats.devicepolicy.StringList string_list_value = 6 [(log_mode) = MODE_BYTES];
-=======
-}
-
-/**
- * Pulls information about the device's build.
- */
-message BuildInformation {
-    // Build.FINGERPRINT. A string that uniquely identifies this build. Do not parse.
-    // E.g. may be composed of the brand, product, device, release, id, incremental, type, and tags.
-    optional string fingerprint = 1;
-
-    // Build.BRAND. The consumer-visible brand with which the product/hardware will be associated.
-    optional string brand = 2;
-
-    // Build.PRODUCT. The name of the overall product.
-    optional string product = 3;
-
-    // Build.DEVICE. The name of the industrial design.
-    optional string device = 4;
-
-    // Build.VERSION.RELEASE. The user-visible version string.  E.g., "1.0" or "3.4b5" or "bananas".
-    optional string version_release = 5;
-
-    // Build.ID. E.g. a label like "M4-rc20".
-    optional string id = 6;
-
-    // Build.VERSION.INCREMENTAL. The internal value used by the underlying source control to
-    // represent this build.
-    optional string version_incremental = 7;
-
-    // Build.TYPE. The type of build, like "user" or "eng".
-    optional string type = 8;
-
-    // Build.TAGS. Comma-separated tags describing the build, like "unsigned,debug".
-    optional string tags = 9;
-}
-
-/**
- * Logs information about mismatched caller for content capture.
- *
- * Logged from:
- *   frameworks/base/core/java/android/service/contentcapture/ContentCaptureService.java
- */
-message ContentCaptureCallerMismatchReported {
-    optional string intended_package = 1;
-    optional string calling_package = 2;
-}
-
-/**
- * Logs information about content capture service events.
- *
- * Logged from:
- *   frameworks/base/services/contentcapture/java/com/android/server/contentcapture/ContentCaptureMetricsLogger.java
- */
-message ContentCaptureServiceEvents {
-    // The type of event.
-    enum Event {
-        UNKNOWN = 0;
-        ON_CONNECTED = 1;
-        ON_DISCONNECTED = 2;
-        SET_WHITELIST = 3;
-        SET_DISABLED = 4;
-        ON_USER_DATA_REMOVED = 5;
-    }
-    optional Event event = 1;
-    // component/package of content capture service.
-    optional string service_info = 2;
-    // component/package of target.
-    // it's a concatenated list of component/package for SET_WHITELIST event
-    // separated by " ".
-    optional string target_info = 3;
-}
-
-/**
- * Logs information about content capture session events.
- *
- * Logged from:
- *   frameworks/base/services/contentcapture/java/com/android/server/contentcapture/ContentCaptureMetricsLogger.java
- */
-message ContentCaptureSessionEvents {
-    // The type of event.
-    enum Event {
-        UNKNOWN = 0;
-        ON_SESSION_STARTED = 1;
-        ON_SESSION_FINISHED = 2;
-        SESSION_NOT_CREATED = 3;
-    }
-    optional int32 session_id = 1;
-    optional Event event = 2;
-    // (n/a on session finished)
-    optional int32 state_flags = 3;
-    // component/package of content capture service.
-    optional string service_info = 4;
-    // component/package of app.
-    // (n/a on session finished)
-    optional string app_info = 5;
-    optional bool is_child_session = 6;
-}
-
-/**
- * Logs information about session being flushed.
- *
- * Logged from:
- *   frameworks/base/services/contentcapture/java/com/android/server/contentcapture/ContentCaptureMetricsLogger.java
- */
-message ContentCaptureFlushed {
-    optional int32 session_id = 1;
-    // component/package of content capture service.
-    optional string service_info = 2;
-    // component/package of app.
-    optional string app_info = 3;
-    // session start/finish events
-    optional int32 child_session_started = 4;
-    optional int32 child_session_finished = 5;
-    // count of view events.
-    optional int32 view_appeared_count = 6;
-    optional int32 view_disappeared_count = 7;
-    optional int32 view_text_changed_count = 8;
-
-    // Flush stats.
-    optional int32 max_events = 9;
-    optional int32 idle_flush_freq = 10;
-    optional int32 text_flush_freq = 11;
-    optional int32 flush_reason = 12;
-}
-
-/**
- * Pulls on-device BatteryStats power use calculations for the overall device.
- */
-message DeviceCalculatedPowerUse {
-    // Power used by the device in nAs (i.e. nanocoulombs (nC)), as computed by BatteryStats, since
-    // BatteryStats last reset (i.e. roughly since device was last significantly charged).
-    // Currently, this is from BatteryStatsHelper.getComputedPower() (not getTotalPower()).
-    optional int64 computed_power_nano_amp_secs = 1;
-}
-
-/**
- * Pulls on-device BatteryStats power use calculations broken down by uid.
- * This atom should be complemented by DeviceCalculatedPowerBlameOther, which contains the power use
- * that is attributed to non-uid items. They must all be included to get the total power use.
- */
-message DeviceCalculatedPowerBlameUid {
-    // Uid being blamed. Note: isolated uids have already been mapped to host uid.
-    optional int32 uid = 1 [(is_uid) = true];
-
-    // Power used by this uid in nAs (i.e. nanocoulombs (nC)), as computed by BatteryStats, since
-    // BatteryStats last reset (i.e. roughly since device was last significantly charged).
-    optional int64 power_nano_amp_secs = 2;
-}
-
-/**
- * Pulls on-device BatteryStats power use calculations that are not due to a uid, broken down by
- * drain type.
- * This atom should be complemented by DeviceCalculatedPowerBlameUid, which contains the blame that
- * is attributed uids. They must all be included to get the total power use.
- */
-message DeviceCalculatedPowerBlameOther {
-    // The type of item whose power use is being reported.
-    enum DrainType {
-        AMBIENT_DISPLAY = 0;
-        // reserved 1; reserved "APP"; // Logged instead in DeviceCalculatedPowerBlameUid.
-        BLUETOOTH = 2;
-        CAMERA = 3;
-        // Cell-standby
-        CELL = 4;
-        FLASHLIGHT = 5;
-        IDLE = 6;
-        MEMORY = 7;
-        // Amount that total computed drain exceeded the drain estimated using the
-        // battery level changes and capacity.
-        OVERCOUNTED = 8;
-        PHONE = 9;
-        SCREEN = 10;
-        // Amount that total computed drain was below the drain estimated using the
-        // battery level changes and capacity.
-        UNACCOUNTED = 11;
-        // reserved 12; reserved "USER"; // Entire drain for a user. This is NOT supported.
-        WIFI = 13;
-    }
-    optional DrainType drain_type = 1;
-
-    // Power used by this item in nAs (i.e. nanocoulombs (nC)), as computed by BatteryStats, since
-    // BatteryStats last reset (i.e. roughly since device was last significantly charged).
-    optional int64 power_nano_amp_secs = 2;
-}
-
-/**
- * Logs device policy features.
- *
- * Logged from:
- *   frameworks/base/services/devicepolicy/java/com/android/server/devicepolicy/DevicePolicyManagerService.java
- *   packages/apps/ManagedProvisioning/src/com/android/managedprovisioning/
- */
-message DevicePolicyEvent {
-    // The event id - unique for each event.
-    optional android.stats.devicepolicy.EventId event_id = 1;
-    // The admin package name.
-    optional string admin_package_name = 2;
-    // A generic integer parameter.
-    optional int32 integer_value = 3;
-    // A generic boolean parameter.
-    optional bool boolean_value = 4;
-    // A parameter specifying a time period in milliseconds.
-    optional uint64 time_period_millis = 5;
-    // A parameter specifying a list of package names, bundle extras or string parameters.
-    optional android.stats.devicepolicy.StringList string_list_value = 6 [(log_mode) = MODE_BYTES];
 }
 
 /**
@@ -5375,77 +5156,19 @@
 message DocsUIFileOperationCopyMoveModeReported {
     optional android.stats.docsui.FileOperation file_op = 1;
     optional android.stats.docsui.CopyMoveOpMode mode = 2;
->>>>>>> dbf9e87c
-}
-
-
-/**
-<<<<<<< HEAD
- * Logs when DocumentsUI is started, and how. Call this when DocumentsUI first starts up.
-=======
+}
+
+
+/**
  * Logs file sub operation stats. Call this when a file operation has failed.
->>>>>>> dbf9e87c
  *
  * Logged from:
  *     package/app/DocumentsUI/src/com/android/documentsui/Metrics.java
  */
-<<<<<<< HEAD
-message DocsUILaunchReported {
-    optional android.stats.docsui.LaunchAction launch_action = 1;
-    optional bool has_initial_uri = 2;
-    optional android.stats.docsui.MimeType mime_type = 3;
-    optional android.stats.docsui.Root initial_root = 4;
-}
-
-/**
- * Logs root/app visited event in file managers/picker. Call this when the user
- * taps on root/app in hamburger menu.
- *
- * Logged from:
- *     package/app/DocumentsUI/src/com/android/documentsui/Metrics.java
- */
-message DocsUIRootVisitedReported {
-    optional android.stats.docsui.ContextScope scope = 1;
-    optional android.stats.docsui.Root root = 2;
-}
-
-/**
- * Logs file operation stats. Call this when a file operation has completed.
- *
- * Logged from:
- *     package/app/DocumentsUI/src/com/android/documentsui/Metrics.java
- */
-message DocsUIFileOperationReported {
-    optional android.stats.docsui.Provider provider = 1;
-    optional android.stats.docsui.FileOperation file_op = 2;
-}
-
-/**
- * Logs file operation stats. Call this when a copy/move operation has completed with a specific
- * mode.
- *
- * Logged from:
- *     package/app/DocumentsUI/src/com/android/documentsui/Metrics.java
- */
-message DocsUIFileOperationCopyMoveModeReported {
-    optional android.stats.docsui.FileOperation file_op = 1;
-    optional android.stats.docsui.CopyMoveOpMode mode = 2;
-}
-
-
-/**
- * Logs file sub operation stats. Call this when a file operation has failed.
- *
- * Logged from:
- *     package/app/DocumentsUI/src/com/android/documentsui/Metrics.java
- */
-=======
->>>>>>> dbf9e87c
 message DocsUIFileOperationFailureReported {
     optional android.stats.docsui.Authority authority = 1;
     optional android.stats.docsui.SubFileOperation sub_op = 2;
 }
-<<<<<<< HEAD
 
 /**
 * Logs the cancellation of a file operation. Call this when a job is canceled
@@ -5627,7 +5350,7 @@
     // Only valid for event_type = EVENT_RESNSEND.
     optional int32 res_nsend_flags = 5;
 
-    optional android.stats.dnsresolver.Transport network_type = 6;
+    optional android.stats.dnsresolver.NetworkType network_type = 6;
 
     // The DNS over TLS mode on a specific netId.
     optional android.stats.dnsresolver.PrivateDnsModes private_dns_modes = 7;
@@ -5635,6 +5358,9 @@
     // Additional pass-through fields opaque to statsd.
     // The DNS resolver Mainline module can add new fields here without requiring an OS update.
     optional android.stats.dnsresolver.DnsQueryEvents dns_query_events = 8 [(log_mode) = MODE_BYTES];
+
+    // The sample rate of DNS stats (to statsd) is 1/sampling_rate_denom.
+    optional int32 sampling_rate_denom = 9;
 }
 
 /**
@@ -5852,417 +5578,6 @@
     // Configurations of how GPS functionalities should be locked when user turns off GPS On setting.
     optional android.server.location.GpsLock gps_lock = 11;
 
-=======
-
-/**
-* Logs the cancellation of a file operation. Call this when a job is canceled
-*
-* Logged from:
-*     package/app/DocumentsUI/src/com/android/documentsui/Metrics.java
-*/
-message DocsUIFileOperationCanceledReported {
-    optional android.stats.docsui.FileOperation file_op = 1;
-}
-
-/**
- * Logs startup time in milliseconds.
- *
- * Logged from:
- *     package/app/DocumentsUI/src/com/android/documentsui/Metrics.java
- */
-message DocsUIStartupMsReported {
-    optional int32 startup_millis = 1;
-}
-
-/**
- * Logs the action that was started by user.
- *
- * Logged from:
- *     package/app/DocumentsUI/src/com/android/documentsui/Metrics.java
- */
-message DocsUIUserActionReported {
-    optional android.stats.docsui.UserAction action = 1;
-}
-
-/**
- * Logs the invalid type when invalid scoped access is requested.
- *
- * Logged from:
- *     package/app/DocumentsUI/src/com/android/documentsui/ScopedAccessMetrics.java
- */
-message DocsUIInvalidScopedAccessRequestReported {
-    optional android.stats.docsui.InvalidScopedAccess type = 1;
-}
-
-/**
- * Logs the package name that launches docsui picker mode.
- *
- * Logged from:
- *     package/app/DocumentsUI/src/com/android/documentsui/Metrics.java
- */
-message DocsUIPickerLaunchedFromReported {
-    optional string package_name = 1;
-}
-
-/**
- * Logs the search type.
- *
- * Logged from:
- *     package/app/DocumentsUI/src/com/android/documentsui/Metrics.java
- */
-message DocsUISearchTypeReported {
-    optional android.stats.docsui.SearchType search_type = 1;
-}
-
-/**
- * Logs the search mode.
- *
- * Logged from:
- *     package/app/DocumentsUI/src/com/android/documentsui/Metrics.java
- */
-message DocsUISearchModeReported {
-    optional android.stats.docsui.SearchMode search_mode = 1;
-}
-
-/**
- * Logs the pick result information.
- *
- * Logged from:
- *     package/app/DocumentsUI/src/com/android/documentsui/Metrics.java
- */
-message DocsUIPickResultReported {
-    optional int32 total_action_count = 1;
-    optional int64 duration_millis = 2;
-    optional int32 file_count= 3;
-    optional bool is_searching = 4;
-    optional android.stats.docsui.Root picked_from = 5;
-    optional android.stats.docsui.MimeType mime_type = 6;
-    optional int32 repeatedly_pick_times = 7;
-}
-
-/**
- * Logs when an app's memory is compacted.
- *
- * Logged from:
- *   frameworks/base/services/core/java/com/android/server/am/ActivityManagerService.java
- */
-message AppCompacted {
-  // The pid of the process being compacted.
-  optional int32 pid = 1;
-
-  // The name of the process being compacted.
-  optional string process_name = 2;
-
-  // The type of compaction.
-  enum Action {
-    UNKNOWN = 0;
-    SOME = 1;
-    FULL = 2;
-    PERSISTENT = 3;
-    BFGS = 4;
-  }
-  optional Action action = 3;
-
-  // Total RSS in kilobytes consumed by the process prior to compaction.
-  optional int64 before_rss_total_kilobytes = 4;
-
-  // File RSS in kilobytes consumed by the process prior to compaction.
-  optional int64 before_rss_file_kilobytes = 5;
-
-  // Anonymous RSS in kilobytes consumed by the process prior to compaction.
-  optional int64 before_rss_anon_kilobytes = 6;
-
-  // Swap in kilobytes consumed by the process prior to compaction.
-  optional int64 before_swap_kilobytes = 7;
-
-  // Total RSS in kilobytes consumed by the process after compaction.
-  optional int64 after_rss_total_kilobytes = 8;
-
-  // File RSS in kilobytes consumed by the process after compaction.
-  optional int64 after_rss_file_kilobytes = 9;
-
-  // Anonymous RSS in kilobytes consumed by the process after compaction.
-  optional int64 after_rss_anon_kilobytes = 10;
-
-  // Swap in kilobytes consumed by the process after compaction.
-  optional int64 after_swap_kilobytes = 11;
-
-  // The time taken to perform compaction in milliseconds.
-  optional int64 time_to_compact_millis = 12;
-
-  // The last compaction action performed for this app.
-  optional Action last_action = 13;
-
-  // The last time that compaction was attempted on this process in milliseconds
-  // since boot, not including sleep (see SystemClock.uptimeMillis()).
-  optional int64 last_compact_timestamp_ms_since_boot = 14;
-
-  // The "setAdj" (i.e. previous) oom_score_adj at the time of compaction.
-  optional int32 oom_score_adj = 15;
-
-  // The process state at the time of compaction.
-  optional android.app.ProcessStateEnum process_state = 16 [default = PROCESS_STATE_UNKNOWN];
-
-  // Free ZRAM in kilobytes before compaction.
-  optional int64 before_zram_free_kilobytes = 17;
-
-  // Free ZRAM in kilobytes after compaction.
-  optional int64 after_zram_free_kilobytes = 18;
-}
-
-/**
- * Logs a DNS lookup operation initiated by the system resolver on behalf of an application
- * invoking native APIs such as getaddrinfo() or Java APIs such as Network#getAllByName().
- *
- * The NetworkDnsEventReported message represents the entire lookup operation, which may
- * result one or more queries to the recursive DNS resolvers. Those are individually logged
- * in DnsQueryEvents to enable computing error rates and network latency and timeouts
- * broken up by query type, transport, network interface, etc.
- */
-message NetworkDnsEventReported {
-    optional android.stats.dnsresolver.EventType event_type = 1;
-
-    optional android.stats.dnsresolver.ReturnCode return_code = 2;
-
-    // The latency in microseconds of the entire DNS lookup operation.
-    optional int32 latency_micros = 3;
-
-    // Only valid for event_type = EVENT_GETADDRINFO.
-    optional int32 hints_ai_flags = 4;
-
-    // Flags passed to android_res_nsend() defined in multinetwork.h
-    // Only valid for event_type = EVENT_RESNSEND.
-    optional int32 res_nsend_flags = 5;
-
-    optional android.stats.dnsresolver.NetworkType network_type = 6;
-
-    // The DNS over TLS mode on a specific netId.
-    optional android.stats.dnsresolver.PrivateDnsModes private_dns_modes = 7;
-
-    // Additional pass-through fields opaque to statsd.
-    // The DNS resolver Mainline module can add new fields here without requiring an OS update.
-    optional android.stats.dnsresolver.DnsQueryEvents dns_query_events = 8 [(log_mode) = MODE_BYTES];
-
-    // The sample rate of DNS stats (to statsd) is 1/sampling_rate_denom.
-    optional int32 sampling_rate_denom = 9;
-}
-
-/**
- * Logs when a data stall event occurs.
- *
- * Log from:
- *     frameworks/base/services/core/java/com/android/server/connectivity/NetworkMonitor.java
- */
-message DataStallEvent {
-    // Data stall evaluation type.
-    // See frameworks/base/services/core/java/com/android/server/connectivity/NetworkMonitor.java
-    // Refer to the definition of DATA_STALL_EVALUATION_TYPE_*.
-    optional int32 evaluation_type = 1;
-    // See definition in data_stall_event.proto.
-    optional com.android.server.connectivity.ProbeResult validation_result = 2;
-    // See definition in data_stall_event.proto.
-    optional android.net.NetworkCapabilitiesProto.Transport network_type = 3;
-    // See definition in data_stall_event.proto.
-    optional com.android.server.connectivity.WifiData wifi_info = 4 [(log_mode) = MODE_BYTES];
-    // See definition in data_stall_event.proto.
-    optional com.android.server.connectivity.CellularData cell_info = 5 [(log_mode) = MODE_BYTES];
-    // See definition in data_stall_event.proto.
-    optional com.android.server.connectivity.DnsEvent dns_event = 6 [(log_mode) = MODE_BYTES];
-}
-
-/*
- * Logs when RescueParty resets some set of experiment flags.
- *
- * Logged from:
- *     frameworks/base/services/core/java/com/android/server/RescueParty.java
- */
-message RescuePartyResetReported {
-    // The rescue level of this reset. A value of 0 indicates missing or unknown level information.
-    optional int32 rescue_level = 1;
-}
-
-/**
- * Logs when signed config is received from an APK, and if that config was applied successfully.
- * Logged from:
- *   frameworks/base/services/core/java/com/android/server/signedconfig/SignedConfigService.java
- */
-message SignedConfigReported {
-    enum Type {
-        UNKNOWN_TYPE = 0;
-        GLOBAL_SETTINGS = 1;
-    }
-    optional Type type = 1;
-
-    // The final status of the signed config received.
-    enum Status {
-        UNKNOWN_STATUS = 0;
-        APPLIED = 1;
-        BASE64_FAILURE_CONFIG = 2;
-        BASE64_FAILURE_SIGNATURE = 3;
-        SECURITY_EXCEPTION = 4;
-        INVALID_CONFIG = 5;
-        OLD_CONFIG = 6;
-        SIGNATURE_CHECK_FAILED = 7;
-        NOT_APPLICABLE = 8;
-        SIGNATURE_CHECK_FAILED_PROD_KEY_ABSENT = 9;
-    }
-    optional Status status = 2;
-
-    // The version of the signed config processed.
-    optional int32 version = 3;
-
-    // The package name that the config was extracted from.
-    optional string from_package = 4;
-
-    enum Key {
-        NO_KEY = 0;
-        DEBUG = 1;
-        PRODUCTION = 2;
-    }
-    // Which key was used to verify the config.
-    optional Key verified_with = 5;
-}
-
-/*
- * Logs GNSS Network-Initiated (NI) location events.
- *
- * Logged from:
- *   frameworks/base/services/core/java/com/android/server/location/GnssLocationProvider.java
- */
-message GnssNiEventReported {
-    // The type of GnssNiEvent.
-    enum EventType {
-        UNKNOWN = 0;
-        NI_REQUEST = 1;
-        NI_RESPONSE = 2;
-    }
-    optional EventType event_type = 1;
-
-    // An ID generated by HAL to associate NI notifications and UI responses.
-    optional int32 notification_id = 2;
-
-    // A type which distinguishes different categories of NI request, such as VOICE, UMTS_SUPL etc.
-    optional android.server.location.GnssNiType ni_type = 3;
-
-    // NI requires notification.
-    optional bool need_notify = 4;
-
-    // NI requires verification.
-    optional bool need_verify = 5;
-
-    // NI requires privacy override, no notification/minimal trace.
-    optional bool privacy_override = 6;
-
-    // Timeout period to wait for user response. Set to 0 for no timeout limit. Specified in
-    // seconds.
-    optional int32 timeout = 7;
-
-    // Default response when timeout.
-    optional android.server.location.GnssUserResponseType default_response = 8;
-
-    // String representing the requester of the network inititated location request.
-    optional string requestor_id = 9;
-
-    // Notification message text string representing the service(for eg. SUPL-service) who sent the
-    // network initiated location request.
-    optional string text = 10;
-
-    // requestorId decoding scheme.
-    optional android.server.location.GnssNiEncodingType requestor_id_encoding = 11;
-
-    // Notification message text decoding scheme.
-    optional android.server.location.GnssNiEncodingType text_encoding = 12;
-
-    // True if SUPL ES is enabled.
-    optional bool is_supl_es_enabled = 13;
-
-    // True if GNSS location is enabled.
-    optional bool is_location_enabled = 14;
-
-    // GNSS NI responses which define the response in NI structures.
-    optional android.server.location.GnssUserResponseType user_response = 15;
-}
-
-/**
- * Logs GNSS non-framework (NFW) location notification.
- *
- * Logged from:
- *   frameworks/base/services/core/java/com/android/server/location/GnssLocationProvider.java
- */
-message GnssNfwNotificationReported {
-    // Package name of the Android proxy application representing the non-framework entity that
-    // requested location. Set to empty string if unknown.
-    optional string proxy_app_package_name = 1;
-
-    // Protocol stack that initiated the non-framework location request.
-    optional android.server.location.NfwProtocolStack protocol_stack = 2;
-
-    // Name of the protocol stack if protocol_stack field is set to OTHER_PROTOCOL_STACK. Otherwise,
-    // set to empty string. This field is opaque to the framework and used for logging purposes.
-    optional string other_protocol_stack_name = 3;
-
-    // Source initiating/receiving the location information.
-    optional android.server.location.NfwRequestor requestor = 4;
-
-    // Identity of the endpoint receiving the location information. For example, carrier name, OEM
-    // name, SUPL SLP/E-SLP FQDN, chipset vendor name, etc. This field is opaque to the framework
-    // and used for logging purposes.
-    optional string requestor_id = 5;
-
-    // Indicates whether location information was provided for this request.
-    optional android.server.location.NfwResponseType response_type = 6;
-
-    // True if the device is in user initiated emergency session.
-    optional bool in_emergency_mode = 7;
-
-    // True if cached location is provided.
-    optional bool is_cached_location = 8;
-
-    // True if proxy app permission mismatch between framework and GNSS HAL.
-    optional bool is_permission_mismatched = 9;
-}
-
-/**
- * Logs GNSS configuration as defined in IGnssConfiguration.hal.
- *
- * Logged from:
- *   frameworks/base/services/core/java/com/android/server/location/GnssConfiguration.java
- */
-message GnssConfigurationReported {
-    // SUPL host name.
-    optional string supl_host = 1;
-
-    // SUPL port number.
-    optional int32 supl_port = 2;
-
-    // C2K host name.
-    optional string c2k_host = 3;
-
-    // C2K port number.
-    optional int32 c2k_port = 4;
-
-    // The SUPL version requested by Carrier.
-    optional int32 supl_ver = 5;
-
-    // The SUPL mode.
-    optional android.server.location.SuplMode supl_mode = 6;
-
-    // True if NI emergency SUPL restrictions is enabled.
-    optional bool supl_es = 7;
-
-    // LTE Positioning Profile settings
-    optional android.server.location.LppProfile lpp_profile = 8;
-
-    // Positioning protocol on A-Glonass system.
-    optional android.server.location.GlonassPosProtocol a_glonass_pos_protocol_select = 9;
-
-    // True if emergency PDN is used. Otherwise, regular PDN is used.
-    optional bool use_emergency_pdn_for_emergency_supl= 10;
-
-    // Configurations of how GPS functionalities should be locked when user turns off GPS On setting.
-    optional android.server.location.GpsLock gps_lock = 11;
-
->>>>>>> dbf9e87c
     // Number of seconds to extend the emergency session duration post emergency call.
     optional int32 es_extension_sec = 12;
 
@@ -6271,7 +5586,6 @@
     // non-framework location access permission. The package names are concatenated in one string
     // with spaces as separators.
     optional string enabled_proxy_app_package_name_list = 13;
-<<<<<<< HEAD
 }
 
 /**
@@ -6591,326 +5905,6 @@
 
     // User interactions with the bubble.
     enum Action {
-=======
-}
-
-/**
- * Logs when a NFC device's error occurred.
- * Logged from:
- *     system/nfc/src/nfc/nfc/nfc_ncif.cc
- *     packages/apps/Nfc/src/com/android/nfc/cardemulation/AidRoutingManager.java
- */
-message NfcErrorOccurred {
-    enum Type {
-        UNKNOWN = 0;
-        CMD_TIMEOUT = 1;
-        ERROR_NOTIFICATION = 2;
-        AID_OVERFLOW = 3;
-    }
-    optional Type type = 1;
-    // If it's nci cmd timeout, log the timeout command.
-    optional uint32 nci_cmd = 2;
-
-    optional uint32 error_ntf_status_code = 3;
-}
-
-/**
- * Logs when a NFC device's state changed event
- * Logged from:
- *     packages/apps/Nfc/src/com/android/nfc/NfcService.java
- */
-message NfcStateChanged {
-    enum State {
-        UNKNOWN = 0;
-        OFF = 1;
-        ON = 2;
-        ON_LOCKED = 3; // Secure Nfc enabled.
-        CRASH_RESTART = 4; // NfcService watchdog timeout restart.
-    }
-    optional State state = 1;
-}
-
-/**
- * Logs when a NFC Beam Transaction occurred.
- * Logged from:
- *     packages/apps/Nfc/src/com/android/nfc/P2pLinkManager.java
- */
-message NfcBeamOccurred {
-    enum Operation {
-        UNKNOWN = 0;
-        SEND = 1;
-        RECEIVE = 2;
-    }
-    optional Operation operation = 1;
-}
-
-/**
- * Logs when a NFC Card Emulation Transaction occurred.
- * Logged from:
- *     packages/apps/Nfc/src/com/android/nfc/cardemulation/HostEmulationManager.java
- *     packages/apps/Nfc/src/com/android/nfc/cardemulation/HostNfcFEmulationManager.java
- */
-message NfcCardemulationOccurred {
-    enum Category {
-        UNKNOWN = 0;
-        HCE_PAYMENT = 1;
-        HCE_OTHER = 2;
-        OFFHOST = 3;
-    }
-    // Transaction belongs to HCE payment or HCE other category, or offhost.
-    optional Category category = 1;
-    // SeName from transaction: SIMx, eSEx, HCE, HCEF.
-    optional string se_name = 2;
-}
-
-/**
- * Logs when a NFC Tag event occurred.
- * Logged from:
- *     packages/apps/Nfc/src/com/android/nfc/NfcDispatcher.java
- */
-message NfcTagOccurred {
-    enum Type {
-        UNKNOWN = 0;
-        URL = 1;
-        BT_PAIRING = 2;
-        PROVISION = 3;
-        WIFI_CONNECT = 4;
-        APP_LAUNCH = 5;
-        OTHERS = 6;
-    }
-    optional Type type = 1;
-}
-
-/**
- * Logs when Hce transaction triggered
- * Logged from:
- *     system/nfc/src/nfc/nfc/nfc_ncif.cc
- */
-message NfcHceTransactionOccurred {
-    // The latency period(in microseconds) it took for the first HCE data
-    // exchange.
-    optional uint32 latency_micros = 1;
-}
-
-/**
- * Logs when SecureElement state event changed
- * Logged from:
- *     packages/apps/SecureElement/src/com/android/se/Terminal.java
- */
-message SeStateChanged {
-    enum State {
-        UNKNOWN = 0;
-        INITIALIZED = 1;
-        DISCONNECTED = 2;
-        CONNECTED = 3;
-        HALCRASH = 4;
-    }
-    optional State state = 1;
-
-    optional string state_change_reason = 2;
-    // SIMx or eSEx.
-    optional string terminal = 3;
-}
-
-/**
- * Information about a permission grant request
- */
-message PermissionGrantRequestResultReported {
-    // unique value identifying an API call. A API call might result in multiple of these atoms
-    optional int64 request_id = 1;
-
-    // UID of package requesting the permission grant
-    optional int32 requesting_uid = 2 [(is_uid) = true];
-
-    // Name of package requesting the permission grant
-    optional string requesting_package_name = 3;
-
-    // The permission to be granted
-    optional string permission_name = 4;
-
-    // If the permission was explicitly requested via the API or added by the system
-    optional bool is_implicit = 5;
-
-    enum Result {
-        UNDEFINED = 0;
-        // permission request was ignored
-        IGNORED = 1;
-        // permission request was ignored because it was user fixed
-        IGNORED_USER_FIXED = 2;
-        // permission request was ignored because it was policy fixed
-        IGNORED_POLICY_FIXED = 3;
-        // permission was granted by user action
-        USER_GRANTED = 4;
-        // permission was automatically granted
-        AUTO_GRANTED = 5;
-        // permission was denied by user action
-        USER_DENIED = 6;
-        // permission was denied with prejudice by the user
-        USER_DENIED_WITH_PREJUDICE = 7;
-        // permission was automatically denied
-        AUTO_DENIED = 8;
-        // permission request was ignored because permission is restricted
-        IGNORED_RESTRICTED_PERMISSION = 9;
-    }
-    // The result of the permission grant
-    optional Result result = 6;
-}
-
-/**
- * Logs when Omapi API used
- * Logged from:
- *     packages/apps/SecureElement/src/com/android/se/Terminal.java
- */
-message SeOmapiReported {
-    enum Operation {
-        UNKNOWN = 0;
-        OPEN_CHANNEL = 1;
-    }
-    optional Operation operation = 1;
-    // SIMx or eSEx.
-    optional string terminal = 2;
-
-    optional string package_name = 3;
-}
-
-/**
-  * Logs the dispatch latency of a broadcast during processing of BOOT_COMPLETED.
-  * The dispatch latency is the dispatchClockTime - enqueueClockTime.
-  * Logged from:
-  *   frameworks/base/services/core/java/com/android/server/am/BroadcastQueue.java
-  */
-message BroadcastDispatchLatencyReported {
-    optional int64 dispatch_latency_millis = 1;
-}
-
-/**
-   * Logs AttentionManagerService attention check result.
-   *
-   * Logged from:
-   *   frameworks/base/services/core/java/com/android/server/attention/AttentionManagerService.java
-   */
-message AttentionManagerServiceResultReported {
-    // See core/java/android/service/attention/AttentionService.java
-    enum AttentionCheckResult {
-        UNKNOWN = 20;
-        ATTENTION_SUCCESS_ABSENT = 0;
-        ATTENTION_SUCCESS_PRESENT = 1;
-        ATTENTION_FAILURE_UNKNOWN = 2;
-        ATTENTION_FAILURE_CANCELLED = 3;
-        ATTENTION_FAILURE_PREEMPTED = 4;
-        ATTENTION_FAILURE_TIMED_OUT = 5;
-        ATTENTION_FAILURE_CAMERA_PERMISSION_ABSENT = 6;
-    }
-    optional AttentionCheckResult attention_check_result = 1 [default = UNKNOWN];
-}
-
-/**
- * Logs when an adb connection changes state.
- *
- * Logged from:
- *     frameworks/base/services/core/java/com/android/server/adb/AdbDebuggingManager.java
- */
-message AdbConnectionChanged {
-    // The last time this system connected via adb, or 0 if the 'always allow' option was not
-    // previously selected for this system.
-    optional int64 last_connection_time_millis = 1;
-
-    // The time in ms within which a subsequent connection from an 'always allow' system is allowed
-    // to reconnect via adb without user interaction.
-    optional int64 auth_window_millis = 2;
-
-    // The state of the adb connection from frameworks/base/core/proto/android/debug/enums.proto.
-    optional android.debug.AdbConnectionStateEnum state = 3;
-
-    // True if the 'always allow' option was selected for this system.
-    optional bool always_allow = 4;
-}
-
-/*
- * Logs the reported speech DSP status.
- *
- * Logged from:
- *  Vendor audio implementation.
- */
-message SpeechDspStatReported {
-    // The total Speech DSP uptime in milliseconds.
-    optional int32 total_uptime_millis = 1;
-    // The total Speech DSP downtime in milliseconds.
-    optional int32 total_downtime_millis = 2;
-    optional int32 total_crash_count = 3;
-    optional int32 total_recover_count = 4;
-}
-
-/**
- * Logs USB connector contaminant status.
- *
- * Logged from: USB Service.
- */
-message UsbContaminantReported {
-    optional string id = 1;
-    optional android.service.usb.ContaminantPresenceStatus status = 2;
-}
-
-/**
- * This atom is for debugging purpose.
- */
-message DebugElapsedClock {
-    // Monotically increasing value for each pull.
-    optional int64 pull_count = 1;
-    // Time from System.elapsedRealtime.
-    optional int64 elapsed_clock_millis = 2;
-    // Time from System.elapsedRealtime.
-    optional int64 same_elapsed_clock_millis = 3;
-    // Diff between current elapsed time and elapsed time from previous pull.
-    optional int64 elapsed_clock_diff_millis = 4;
-
-    enum Type {
-      TYPE_UNKNOWN = 0;
-      ALWAYS_PRESENT = 1;
-      PRESENT_ON_ODD_PULLS = 2;
-    }
-    // Type of behavior for the pulled data.
-    optional Type type = 5;
-}
-
-/**
- * This atom is for debugging purpose.
- */
-message DebugFailingElapsedClock {
-    // Monotically increasing value for each pull.
-    optional int64 pull_count = 1;
-    // Time from System.elapsedRealtime.
-    optional int64 elapsed_clock_millis = 2;
-    // Time from System.elapsedRealtime.
-    optional int64 same_elapsed_clock_millis = 3;
-    // Diff between current elapsed time and elapsed time from previous pull.
-    optional int64 elapsed_clock_diff_millis = 4;
-}
-
-/** Logs System UI bubbles event changed.
- *
- * Logged from:
- *     frameworks/base/packages/SystemUI/src/com/android/systemui/bubbles
- */
-message BubbleUIChanged {
-
-    // The app package that is posting the bubble.
-    optional string package_name = 1;
-
-    // The notification channel that is posting the bubble.
-    optional string notification_channel = 2;
-
-    // The notification id associated with the posted bubble.
-    optional int32 notification_id = 3;
-
-    // The position of the bubble within the bubble stack.
-    optional int32 position = 4;
-
-    // The total number of bubbles within the bubble stack.
-    optional int32 total_number = 5;
-
-    // User interactions with the bubble.
-    enum Action {
         UNKNOWN = 0;
         POSTED = 1;
         UPDATED = 2;
@@ -6929,125 +5923,6 @@
         STACK_EXPANDED = 15;
         FLYOUT = 16;
     }
-    optional Action action = 6;
-
-    // Normalized screen position of the bubble stack. The range is between 0 and 1.
-    optional float normalized_x_position = 7;
-    optional float normalized_y_position = 8;
-
-    // Whether the bubble is unread. If it is unread, a dot is shown in the bubble stack icon.
-    optional bool is_unread = 9;
-
-    // Whether the bubble is an on-going one.
-    optional bool is_ongoing = 10;
-
-    // Whether the bubble is produced by an app running in foreground.
-    optional bool is_foreground = 11;
-}
-
-/**
-  * Logs System UI bubbles developer errors.
-  *
-  * Logged from:
-  *   frameworks/base/packages/SystemUI/src/com/android/systemui/bubbles/BubbleController.java
-  */
-message BubbleDeveloperErrorReported {
-
-    // The app package that is posting the bubble.
-    optional string package_name = 1;
-
-    // Bubble developer error type enums.
-    enum Error {
-        UNKNOWN = 0;
-        ACTIVITY_INFO_MISSING = 1;
-        ACTIVITY_INFO_NOT_RESIZABLE = 2;
-        DOCUMENT_LAUNCH_NOT_ALWAYS = 3;
-    }
-    optional Error error = 2 [default = UNKNOWN];
-}
-
-/**
- * Logs that a constraint for a scheduled job has changed.
- *
- * Logged from:
- *     frameworks/base/services/core/java/com/android/server/job/controllers/JobStatus.java
- */
-message ScheduledJobConstraintChanged {
-    repeated AttributionNode attribution_node = 1;
-
-    // Name of the job.
-    optional string job_name = 2;
-
-    optional com.android.server.job.ConstraintEnum constraint = 3;
-
-    enum State {
-        UNKNOWN = 0;
-        UNSATISFIED = 1;
-        SATISFIED = 2;
-    }
-    optional State state = 4;
-}
-
-/**
- * Logs PowerManagerService screen timeout resets (extensions) that happen when an attention check
- * returns true.
- *
- * Logged from:
- *   frameworks/base/services/core/java/com/android/server/power/PowerManagerService.java
- */
-message ScreenTimeoutExtensionReported {
-    // Describes how many times in a row did the power manager reset the screen off timeout.
-    optional uint32 consecutive_timeout_extended_count = 1;
-}
-
-/*
-* Logs number of milliseconds it takes to start a process.
-* The definition of app process start time is from the app launch time to
-* the time that Zygote finished forking the app process and loaded the
-* application package's java classes.
-
-* This metric is different from AppStartOccurred which is for foreground
-* activity only.
-
-* ProcessStartTime can report all processes (both foreground and background)
-* start time.
-*
-* Logged from:
-*   frameworks/base/services/core/java/com/android/server/am/ActivityManagerService.java
-*/
-message ProcessStartTime {
-    // The uid of the ProcessRecord.
-    optional int32 uid = 1 [(is_uid) = true];
-
-    // The process pid.
-    optional int32 pid = 2;
-
-    // The process name.
-    // Usually package name, "system" for system server.
-    // Provided by ActivityManagerService.
-    optional string process_name = 3;
-
-    enum StartType {
->>>>>>> dbf9e87c
-        UNKNOWN = 0;
-        POSTED = 1;
-        UPDATED = 2;
-        EXPANDED = 3;
-        COLLAPSED = 4;
-        DISMISSED = 5;
-        STACK_DISMISSED = 6;
-        STACK_MOVED = 7;
-        HEADER_GO_TO_APP = 8;
-        HEADER_GO_TO_SETTINGS = 9;
-        PERMISSION_OPT_IN = 10;
-        PERMISSION_OPT_OUT = 11;
-        PERMISSION_DIALOG_SHOWN = 12;
-        SWIPE_LEFT = 13;
-        SWIPE_RIGHT = 14;
-        STACK_EXPANDED = 15;
-        FLYOUT = 16;
-    }
-<<<<<<< HEAD
     optional Action action = 6;
 
     // Normalized screen position of the bubble stack. The range is between 0 and 1.
@@ -7537,6 +6412,9 @@
 
     // CPU Vulkan implementation is in use.
     optional bool cpu_vulkan_in_use = 6;
+
+    // App is not doing pre-rotation correctly.
+    optional bool false_prerotation = 7;
 }
 
 /*
@@ -7960,818 +6838,6 @@
         DENIED = 3;
     }
     optional Category category = 6;
-=======
-
-    // The start type.
-    optional StartType type = 4;
-
-    // The elapsed realtime at the start of the process.
-    optional int64 process_start_time_millis = 5;
-
-    // Number of milliseconds it takes to reach bind application.
-    optional int32 bind_application_delay_millis = 6;
-
-    // Number of milliseconds it takes to finish start of the process.
-    optional int32 process_start_delay_millis = 7;
-
-    // hostingType field in ProcessRecord, the component type such as "activity",
-    // "service", "content provider", "broadcast" or other strings.
-    optional string hosting_type = 8;
-
-    // hostingNameStr field in ProcessRecord. The component class name that runs
-    // in this process.
-    optional string hosting_name = 9;
-}
-
-/**
- * Track Media Codec usage
- * Logged from:
- *   frameworks/av/media/libstagefright/MediaCodec.cpp
- *   frameworks/av/services/mediaanalytics/statsd_codec.cpp
- */
-message MediametricsCodecReported {
-    optional int64 timestamp_nanos = 1;
-    optional string package_name = 2;
-    optional int64 package_version_code = 3;
-    optional int64 media_apex_version = 4;
-
-    optional android.stats.mediametrics.CodecData codec_data = 5 [(android.os.statsd.log_mode) = MODE_BYTES];
-}
-
-/**
- * Track Media Extractor (pulling video/audio streams out of containers) usage
- * Logged from:
- *   frameworks/av/media/libstagefright/RemoteMediaExtractor.cpp
- *   frameworks/av/services/mediaanalytics/statsd_extractor.cpp
- */
-message MediametricsExtractorReported {
-    optional int64 timestamp_nanos = 1;
-    optional string package_name = 2;
-    optional int64 package_version_code = 3;
-    optional int64 media_apex_version = 4;
-
-    optional android.stats.mediametrics.ExtractorData extractor_data = 5 [(android.os.statsd.log_mode) = MODE_BYTES];
-}
-
-/**
- * Track how we arbitrate between microphone/input requests.
- * Logged from
- *   frameworks/av/services/audiopolicy/service/AudioPolicyInterfaceImpl.cpp
- *   frameworks/av/services/mediaanalytics/statsd_audiopolicy.cpp
- */
-message MediametricsAudiopolicyReported {
-    optional int64 timestamp_nanos = 1;
-    optional string package_name = 2;
-    optional int64 package_version_code = 3;
-    optional int64 media_apex_version = 4;
-
-    optional android.stats.mediametrics.AudioPolicyData audiopolicy_data = 5 [(android.os.statsd.log_mode) = MODE_BYTES];
-}
-
-/**
- * Track how we arbitrate between microphone requests.
- * Logged from
- *   frameworks/av/media/libaudioclient/AudioRecord.cpp
- *   frameworks/av/services/mediaanalytics/statsd_audiorecord.cpp
- */
-message MediametricsAudiorecordReported {
-    optional int64 timestamp_nanos = 1;
-    optional string package_name = 2;
-    optional int64 package_version_code = 3;
-    optional int64 media_apex_version = 4;
-
-    optional android.stats.mediametrics.AudioRecordData audiorecord_data = 5 [(android.os.statsd.log_mode) = MODE_BYTES];
-}
-
-/**
- * Track how we arbitrate between microphone/input requests.
- * Logged from
- *   frameworks/av/media/libnblog/ReportPerformance.cpp
- *   frameworks/av/services/mediaanalytics/statsd_audiothread.cpp
- */
-message MediametricsAudiothreadReported {
-    optional int64 timestamp_nanos = 1;
-    optional string package_name = 2;
-    optional int64 package_version_code = 3;
-    optional int64 media_apex_version = 4;
-
-    optional android.stats.mediametrics.AudioThreadData audiothread_data = 5 [(android.os.statsd.log_mode) = MODE_BYTES];
-}
-
-/**
- * Track how we arbitrate between microphone/input requests.
- * Logged from
- *   frameworks/av/media/libaudioclient/AudioTrack.cpp
- *   frameworks/av/services/mediaanalytics/statsd_audiotrack.cpp
- */
-message MediametricsAudiotrackReported {
-    optional int64 timestamp_nanos = 1;
-    optional string package_name = 2;
-    optional int64 package_version_code = 3;
-    optional int64 media_apex_version = 4;
-
-    optional android.stats.mediametrics.AudioTrackData audiotrack_data = 5 [(android.os.statsd.log_mode) = MODE_BYTES];
-}
-
-/**
- * Track information about DRM framework performance
- * Logged from
- *   frameworks/av/drm/libmediadrm/DrmHal.cpp
- *   frameworks/av/services/mediaanalytics/statsd_drm.cpp
- */
-message MediametricsMediadrmReported {
-    optional int64 timestamp_nanos = 1;
-    optional string package_name = 2;
-    optional int64 package_version_code = 3;
-    optional int64 media_apex_version = 4;
-
-    // vendor+description tell about which DRM plugin is in use on this device
-    optional string vendor = 5;
-    optional string description = 6;
-    // from frameworks/av/drm/libmediadrm/protos/metrics.proto
-    optional bytes framework_stats = 7 [(android.os.statsd.log_mode) = MODE_BYTES];
-}
-
-/**
- * Track information about the widevine DRM plugin performance
- * Logged from
- *   vendor/widevine/libwvdrmengine/cdm/metrics
- *   frameworks/av/services/mediaanalytics/statsd_drm.cpp
- */
-message MediametricsDrmWidevineReported {
-    optional int64 timestamp_nanos = 1;
-    optional string package_name = 2;
-    optional int64 package_version_code = 3;
-    optional int64 media_apex_version = 4;
-
-    optional bytes vendor_specific_stats = 5 [(android.os.statsd.log_mode) = MODE_BYTES];
-}
-
-/**
- * Track information about recordings (e.g. camcorder)
- * Logged from
- *   frameworks/av/media/libmediaplayerservice/StagefrightRecorder.cpp
- *   frameworks/av/services/mediaanalytics/statsd_recorder.cpp
- */
-message MediametricsRecorderReported {
-    optional int64 timestamp_nanos = 1;
-    optional string package_name = 2;
-    optional int64 package_version_code = 3;
-    optional int64 media_apex_version = 4;
-
-    optional android.stats.mediametrics.RecorderData recorder_data = 5 [(android.os.statsd.log_mode) = MODE_BYTES];
-}
-
-/**
- * Track Media Player usage
- * Logged from:
- *   frameworks/av/media/libmediaplayerservice/nuplayer/NuPlayerDriver.cpp
- *   frameworks/av/services/mediaanalytics/statsd_nuplayer.cpp
- */
-message MediametricsNuPlayerReported {
-    optional int64 timestamp_nanos = 1;
-    optional string package_name = 2;
-    optional int64 package_version_code = 3;
-    optional int64 media_apex_version = 4;
-
-    optional android.stats.mediametrics.NuPlayerData nuplayer_data = 5 [(android.os.statsd.log_mode) = MODE_BYTES];
-}
-
-/**
- * State of a dangerous permission requested by a package
- */
-message DangerousPermissionState {
-    // Name of the permission
-    optional string permission_name = 1;
-
-    // Uid of the package
-    optional int32 uid = 2 [(is_uid) = true];
-
-    // Package requesting the permission
-    optional string package_name = 3;
-
-    // If the permission is granted to the uid
-    optional bool is_granted = 4;
-
-    // Permission flags as per android.content.pm.PermissionFlags
-    optional int32 permission_flags = 5;
-}
-
-/**
- * Logs when a package is denied access to a device identifier based on the new access requirements.
- *
- * Logged from:
- *     frameworks/base/telephony/java/com/android/internal/telephony/TelephonyPermissions.java
- */
-message DeviceIdentifierAccessDenied {
-    // The name of the package denied access to the requested device identifier.
-    optional string package_name = 1;
-
-    // The name of the device identifier method the package attempted to invoke.
-    optional string method_name = 2;
-
-    // True if the package is preinstalled.
-    optional bool is_preinstalled = 3;
-
-    // True if the package is privileged.
-    optional bool is_priv_app = 4;
-}
-
-/**
- * Pulls the ongoing mainline install train version code.
- * Pulled from StatsCompanionService
- */
-message TrainInfo {
-    optional int64 train_version_code = 1;
-
-    optional TrainExperimentIds train_experiment_id = 2;
-
-    optional string train_name = 3;
-
-    enum Status {
-        UNKNOWN = 0;
-        INSTALL_REQUESTED = 1;
-        INSTALL_STARTED = 2;
-        INSTALL_STAGED_NOT_READY = 3;
-        INSTALL_STAGED_READY = 4;
-        INSTALL_SUCCESS = 5;
-        // Replaced by INSTALL_FAILURE_DOWNLOAD, INSTALL_FAILURE_STATE_MISMATCH,
-        // and INSTALL_FAILURE_COMMIT.
-        INSTALL_FAILURE = 6  [deprecated = true];
-        // This enum is for installs that are manually cancelled via the Manual Update UI.
-        INSTALL_CANCELLED = 7;
-        INSTALLER_ROLLBACK_REQUESTED = 8;
-        INSTALLER_ROLLBACK_INITIATED = 9;
-        INSTALLER_ROLLBACK_INITIATED_FAILURE = 10;
-        INSTALLER_ROLLBACK_STAGED = 11;
-        INSTALLER_ROLLBACK_STAGED_FAILURE = 12;
-        INSTALLER_ROLLBACK_BOOT_TRIGGERED = 13;
-        INSTALLER_ROLLBACK_BOOT_TRIGGERED_FAILURE = 14;
-        INSTALLER_ROLLBACK_SUCCESS = 15;
-        INSTALLER_ROLLBACK_FAILURE = 16;
-        INSTALLER_ROLLBACK_STAGED_CANCEL_REQUESTED = 17;
-        INSTALLER_ROLLBACK_STAGED_CANCEL_SUCCESS = 18;
-        INSTALLER_ROLLBACK_STAGED_CANCEL_FAILURE = 19;
-        INSTALL_STAGED_CANCEL_REQUESTED = 20;
-        INSTALL_STAGED_CANCEL_SUCCESS = 21;
-        INSTALL_STAGED_CANCEL_FAILURE = 22;
-        INSTALL_FAILURE_DOWNLOAD = 23;
-        INSTALL_FAILURE_STATE_MISMATCH = 24;
-        INSTALL_FAILURE_COMMIT = 25;
-    }
-    optional Status status = 4;
-}
-
-/**
- * Logs the gesture stage changed event.
- *
- * Logged from:
- *   frameworks/base/packages/SystemUI/
- */
-message AssistGestureStageReported {
-    optional android.hardware.sensor.assist.AssistGestureStageEnum gesture_stage = 1;
-}
-
-/**
- * Logs the feedback type.
- *
- * Logged from:
- *   frameworks/base/packages/SystemUI/
- */
-message AssistGestureFeedbackReported {
-    // Whether or not the gesture was used.
-    optional android.hardware.sensor.assist.AssistGestureFeedbackEnum feedback_type = 1;
-}
-
-/**
- * Logs the progress.
- *
- * Logged from:
- *   frameworks/base/packages/SystemUI/
- */
-message AssistGestureProgressReported {
-    // [0,100] progress for the assist gesture.
-    optional int32 progress = 1;
-}
-
-/*
- * Information about the time zone data on a device.
- */
-message TimeZoneDataInfo {
-    // A version identifier for the data set on device. e.g. "2018i"
-    optional string tzdb_version = 1;
-}
-
-/**
- * Logs the GPU stats global health information.
- *
- * Logged from:
- *   frameworks/native/services/gpuservice/gpustats/
- */
-message GpuStatsGlobalInfo {
-    // Package name of the gpu driver.
-    optional string driver_package_name = 1;
-
-    // Version name of the gpu driver.
-    optional string driver_version_name = 2;
-
-    // Version code of the gpu driver.
-    optional int64 driver_version_code = 3;
-
-    // Build time of the gpu driver in UTC as seconds since January 1, 1970.
-    optional int64 driver_build_time = 4;
-
-    // Total count of the gl driver gets loaded.
-    optional int64 gl_loading_count = 5;
-
-    // Total count of the gl driver fails to be loaded.
-    optional int64 gl_loading_failure_count = 6;
-
-    // Total count of the Vulkan driver gets loaded.
-    optional int64 vk_loading_count = 7;
-
-    // Total count of the Vulkan driver fails to be loaded.
-    optional int64 vk_loading_failure_count = 8;
-
-    // Api version of the system Vulkan driver.
-    optional int32 vulkan_version = 9;
-
-    // Api version of the system CPU Vulkan driver.
-    optional int32 cpu_vulkan_version = 10;
-
-    // Api version of the system GLES driver.
-    optional int32 gles_version = 11;
-
-    // Total count of the angle driver gets loaded.
-    optional int64 angle_loading_count = 12;
-
-    // Total count of the angle driver fails to be loaded.
-    optional int64 angle_loading_failure_count = 13;
-}
-
-/**
- * GPU driver loading time info.
- */
-message GpuDriverLoadingTime {
-    // List of all the driver loading times for this app. The list size is
-    // capped at 50.
-    repeated int64 driver_loading_time = 1;
-}
-
-/**
- * Logs the GPU stats per app health information.
- *
- * Logged from:
- *   frameworks/native/services/gpuservice/gpustats/
- */
-message GpuStatsAppInfo {
-    // Package name of the application that loads the gpu driver. Total number
-    // of different packages is capped at 100.
-    optional string app_package_name = 1;
-
-    // Version code of the gpu driver this app loads.
-    optional int64 driver_version_code = 2;
-
-    // gl driver loading time info.
-    optional GpuDriverLoadingTime gl_driver_loading_time = 3
-            [(android.os.statsd.log_mode) = MODE_BYTES];
-
-    // Vulkan driver loading time info.
-    optional GpuDriverLoadingTime vk_driver_loading_time = 4
-            [(android.os.statsd.log_mode) = MODE_BYTES];
-
-    // Angle driver loading time info.
-    optional GpuDriverLoadingTime angle_driver_loading_time = 5
-            [(android.os.statsd.log_mode) = MODE_BYTES];
-
-    // CPU Vulkan implementation is in use.
-    optional bool cpu_vulkan_in_use = 6;
-
-    // App is not doing pre-rotation correctly.
-    optional bool false_prerotation = 7;
-}
-
-/*
- * Logs the size of the system ion heap.
- *
- * Pulled from StatsCompanionService.
- */
-message SystemIonHeapSize {
-    // Size of the system ion heap in bytes.
-    optional int64 size_in_bytes = 1;
-}
-
-/*
- * Logs the per-process size of the system ion heap.
- *
- * Pulled from StatsCompanionService.
- */
-message ProcessSystemIonHeapSize {
-    // The uid if available. -1 means not available.
-    optional int32 uid = 1 [(is_uid) = true];
-
-    // The process name (from /proc/PID/cmdline).
-    optional string process_name = 2;
-
-    // Sum of sizes of all allocations.
-    optional int32 total_size_in_kilobytes = 3;
-
-    // Number of allocations.
-    optional int32 allocation_count = 4;
-
-    // Size of the largest allocation.
-    optional int32 max_size_in_kilobytes = 5;
-}
-
-/**
- * Push network stack events.
- *
- * Log from:
- *     frameworks/base/packages/NetworkStack/
- */
-message NetworkStackReported {
-    // The id that indicates the event reported from NetworkStack.
-    optional int32 event_id = 1;
-    // The data for the reported events.
-    optional android.stats.connectivity.NetworkStackEventData network_stack_event = 2 [(log_mode) = MODE_BYTES];
-}
-
-/**
- * Logs the apps that are installed on the external storage.
- * Pulled from:
- *   StatsCompanionService
- */
-message AppsOnExternalStorageInfo {
-    // The type of the external storage.
-    optional android.stats.storage.ExternalStorageType external_storage_type = 1;
-    // The name of the package that is installed on the external storage.
-    optional string package_name = 2;
-}
-
-/**
- * Logs the settings related to Face.
- * Logged from:
- *   frameworks/base/services/core/java/com/android/server/stats
- */
-message FaceSettings {
-    // Whether or not face unlock is allowed on Keyguard.
-    optional bool unlock_keyguard_enabled = 1;
-    // Whether or not face unlock dismisses the Keyguard.
-    optional bool unlock_dismisses_keyguard = 2;
-    // Whether or not face unlock requires attention.
-    optional bool unlock_attention_required = 3;
-    // Whether or not face unlock is allowed for apps (through BiometricPrompt).
-    optional bool unlock_app_enabled = 4;
-    // Whether or not face unlock always requires user confirmation.
-    optional bool unlock_always_require_confirmation = 5;
-    // Whether or not a diverse set of poses are required during enrollment.
-    optional bool unlock_diversity_required = 6;
-}
-
-/**
- * Logs cooling devices maintained by the kernel.
- *
- * Pulled from StatsCompanionService.java
- */
-message CoolingDevice {
-    // The type of cooling device being reported. Eg. CPU, GPU...
-    optional android.os.CoolingTypeEnum device_location = 1;
-    // The name of the cooling device source. Eg. CPU0
-    optional string device_name = 2;
-    // Current throttle state of the cooling device. The value can any unsigned
-    // integer between 0 and max_state defined in its driver. 0 means device is
-    // not in throttling, higher value means deeper throttling.
-    optional int32 state = 3;
-}
-
-/**
- * Intelligence has several counter-type events that don't warrant a
- * full separate atom. These are primarily API call counters but also include
- * counters for feature usage and specific failure modes.
- *
- * Logged from the Intelligence mainline module.
- */
-message IntelligenceEventReported {
-  // The event type.
-  optional android.stats.intelligence.EventType event_id = 1;
-  // Success, failure.
-  optional android.stats.intelligence.Status status = 2;
-  // How many times the event occured (to report a batch of high frequency events).
-  optional int32 count = 3;
-  // How long the event took (sum of durations if count > 1)
-  optional int64 duration_millis = 4;
-}
-
-/**
- * Logs when Car Power state changed.
- *
- * Logged from:
- *   packages/services/Car/service/src/com/android/car/CarStatsLog.java
- */
-message CarPowerStateChanged {
-    // States come from CpmsState in CarPowerManagementService.java.
-    enum State {
-       WAIT_FOR_VHAL = 0;
-       ON = 1;
-       SHUTDOWN_PREPARE = 2;
-       WAIT_FOR_FINISH = 3;
-       SUSPEND = 4;
-       SIMULATE_SLEEP = 5;
-    }
-    optional State state = 1;
-}
-
-/**
- * Logs whether GarageMode is entered.
- *
- * Logged from:
- *   packages/services/Car/service/src/com/android/car/CarStatsLog.java
- */
-message GarageModeInfo {
-    // Whether GarageMode is entered.
-    optional bool is_garage_mode = 1;
-}
-
-/**
- * Historical app ops data per package.
- */
-message AppOps {
-    // Uid of the package requesting the op
-    optional int32 uid = 1 [(is_uid) = true];
-
-    // Nmae of the package performing the op
-    optional string package_name = 2;
-
-    // operation id; maps to the OP_* constants in AppOpsManager.java
-    optional int32 op_id = 3;
-
-    // The number of times the op was granted while the app was in the
-    // foreground (only for trusted requests)
-    optional int64 trusted_foreground_granted_count = 4;
-
-    // The number of times the op was granted while the app was in the
-    // background (only for trusted requests)
-    optional int64 trusted_background_granted_count = 5;
-
-    // The number of times the op was rejected while the app was in the
-    // foreground (only for trusted requests)
-    optional int64 trusted_foreground_rejected_count = 6;
-
-    // The number of times the op was rejected while the app was in the
-    // background (only for trusted requests)
-    optional int64 trusted_background_rejected_count = 7;
-
-    // For long-running operations, total duration of the operation
-    // while the app was in the foreground (only for trusted requests)
-    optional int64 trusted_foreground_duration_millis = 8;
-
-    // For long-running operations, total duration of the operation
-    // while the app was in the background (only for trusted requests)
-    optional int64 trusted_background_duration_millis = 9;
-}
-
-/**
- * Location Manager API Usage information(e.g. API under usage,
- * API call's parameters).
- * Logged from:
- *  frameworks/base/services/core/java/com/android/server/LocationManagerService.java
- */
-message LocationManagerApiUsageReported {
-
-    // Indicating if usage starts or usage ends.
-    optional android.stats.location.UsageState state = 1;
-
-    // LocationManagerService's API in use.
-    // We can identify which API from LocationManager is
-    // invoking current LMS API by the combination of
-    // API parameter(e.g. is_listener_null, is_intent_null,
-    // is_location_request_null)
-    optional android.stats.location.LocationManagerServiceApi api_in_use = 2;
-
-    // Name of the package calling the API.
-    optional string calling_package_name = 3;
-
-    // Type of the location provider.
-    optional android.stats.location.ProviderType provider = 4;
-
-    // Quality of the location request
-    optional android.stats.location.LocationRequestQuality quality = 5;
-
-    // The desired interval for active location updates, in milliseconds.
-    // Bucketized to reduce cardinality.
-    optional android.stats.location.LocationRequestIntervalBucket bucketized_interval = 6;
-
-    // Minimum distance between location updates, in meters.
-    // Bucketized to reduce cardinality.
-    optional android.stats.location.SmallestDisplacementBucket
-            bucketized_smallest_displacement = 7;
-
-    // The number of location updates.
-    optional int64 num_updates = 8;
-
-    // The request expiration time, in millisecond since boot.
-    // Bucketized to reduce cardinality.
-    optional android.stats.location.ExpirationBucket
-            bucketized_expire_in = 9;
-
-    // Type of Callback passed in for this API.
-    optional android.stats.location.CallbackType callback_type = 10;
-
-    // The radius of the central point of the alert
-    // region, in meters. Only for API REQUEST_GEOFENCE.
-    // Bucketized to reduce cardinality.
-    optional android.stats.location.GeofenceRadiusBucket bucketized_radius = 11;
-
-    // Activity Importance of API caller.
-    // Categorized to 3 types that are interesting from location's perspective.
-    optional android.stats.location.ActivityImportance activiy_importance = 12;
-}
-
-/**
- * Information about a permission grant or denial made by user inside ReviewPermissionsFragment
- */
-message ReviewPermissionsFragmentResultReported {
-    // unique value identifying a permission group change. A permission group change might result
-    // in multiple of these atoms
-    optional int64 change_id = 1;
-
-    // UID of package the permission belongs to
-    optional int32 uid = 2 [(is_uid) = true];
-
-    // Name of package the permission belongs to
-    optional string package_name = 3;
-
-    // The permission to be granted
-    optional string permission_name = 4;
-
-    // The result of the permission grant
-    optional bool permission_granted = 5;
-}
-
-/**
-* Information about results of permission upgrade by RuntimePermissionsUpgradeController
-* Logged from: RuntimePermissionUpdgradeController
-*/
-message RuntimePermissionsUpgradeResult {
-    // Permission granted as result of upgrade
-    optional string permission_name = 1;
-
-    // UID of package granted permission
-    optional int32 uid = 2 [(is_uid) = true];
-
-    // Name of package granted permission
-    optional string package_name = 3;
-}
-
-/**
-* Information about a buttons presented in GrantPermissionsActivty and choice made by user
-*/
-message GrantPermissionsActivityButtonActions {
-    // Permission granted as result of upgrade
-    optional string permission_group_name = 1;
-
-    // UID of package granted permission
-    optional int32 uid = 2 [(is_uid) = true];
-
-    // Name of package requesting permission
-    optional string package_name = 3;
-
-    // Buttons presented in the dialog - bit flags, bit numbers are in accordance with
-    // LABEL_ constants in GrantPermissionActivity.java
-    optional int32 buttons_presented = 4;
-
-    // Button clicked by user - same as bit flags in buttons_presented with only single bit set
-    optional int32 button_clicked = 5;
-}
-
-/**
- * Information about LocationAccessCheck notification presented to user
- */
-message LocationAccessCheckNotificationAction {
-
-    // id which identifies single session of user interacting with permission controller
-    optional int64 session_id = 1;
-
-    // Uid of package for which location access check is presented
-    optional int32 package_uid = 2;
-
-    // Name of package for which location access check is presented
-    optional string package_name = 3;
-
-    enum Result {
-        UNDEFINED = 0;
-        // notification was presented to the user
-        NOTIFICATION_PRESENTED = 1;
-        // notification was declined by the user
-        NOTIFICATION_DECLINED = 2;
-        // notification was clicked by the user
-        NOTIFICATION_CLICKED = 3;
-    }
-
-    // View / interaction recorded
-    optional Result result = 4;
-}
-
-/**
- * Information about a permission grant or revoke made by user inside AppPermissionFragment
- */
-message AppPermissionFragmentActionReported {
-    // id which identifies single session of user interacting with permission controller
-    optional int64 session_id = 1;
-
-    // unique value identifying a permission group change. A permission group change might result
-    // in multiple of these atoms
-    optional int64 change_id = 2;
-
-    // UID of package the permission belongs to
-    optional int32 uid = 3 [(is_uid) = true];
-
-    // Name of package the permission belongs to
-    optional string package_name = 4;
-
-    // The permission to be granted
-    optional string permission_name = 5;
-
-    // The result of the permission grant
-    optional bool permission_granted = 6;
-}
-
-/**
-* Information about a AppPermissionFragment viewed by user
-*/
-message AppPermissionFragmentViewed {
-    // id which identifies single session of user interacting with permission controller
-    optional int64 session_id = 1;
-
-    // UID of package for which permissions are viewed
-    optional int32 uid = 2 [(is_uid) = true];
-
-    // Name of package for which permissions are viewed
-    optional string package_name = 3;
-
-    // Permission group viewed
-    optional string permission_group_name = 4;
-}
-
-/**
-* Information about a AppPermissionsFragment viewed by user
-*/
-message AppPermissionsFragmentViewed {
-    // id which identifies single session of user interacting with permission controller
-    optional int64 session_id = 1;
-
-    // id which identifies single view as every view might have several logging records
-    // with different package information attached
-    optional int64 view_id = 2;
-
-    // Permission group viewed
-    optional string permission_group_name = 3;
-
-    // UID of package for which permissions are viewed
-    optional int32 uid = 4 [(is_uid) = true];
-
-    // Name of package for which permissions are viewed
-    optional string package_name = 5;
-
-    // Category in which permission is included
-    enum Category {
-      UNDEFINED = 0;
-      ALLOWED = 1;
-      ALLOWED_FOREGROUND = 2;
-      DENIED = 3;
-    }
-    optional Category category = 6;
-}
-
-/**
-* Information about a PermissionAppsFragment viewed by user.
-* Logged from ui/handheld/PermissionAppsFragment.java
-*/
-message PermissionAppsFragmentViewed {
-    // id which identifies single session of user interacting with permission controller
-    optional int64 session_id = 1;
-
-    // id which identifies single view as every view might have several logging records
-    // with different package information attached
-    optional int64 view_id = 2;
-
-    // Permission group viewed
-    optional string permission_group_name = 3;
-
-    // UID of package for which permissions are viewed
-    optional int32 uid = 4 [(is_uid) = true];
-
-    // Name of package for which permissions are viewed
-    optional string package_name = 5;
-
-    // Category in which app is included
-    enum Category {
-        UNDEFINED = 0;
-        ALLOWED = 1;
-        ALLOWED_FOREGROUND = 2;
-        DENIED = 3;
-    }
-    optional Category category = 6;
 }
 
 /**
@@ -8984,5 +7050,4 @@
 
     // The number of reboot of the device during a successful update.
     optional int32 reboot_count = 7;
->>>>>>> dbf9e87c
 }