/*
 * Copyright (C) 2017 The Android Open Source Project
 *
 * Licensed under the Apache License, Version 2.0 (the "License");
 * you may not use this file except in compliance with the License.
 * You may obtain a copy of the License at
 *
 *      http://www.apache.org/licenses/LICENSE-2.0
 *
 * Unless required by applicable law or agreed to in writing, software
 * distributed under the License is distributed on an "AS IS" BASIS,
 * WITHOUT WARRANTIES OR CONDITIONS OF ANY KIND, either express or implied.
 * See the License for the specific language governing permissions and
 * limitations under the License.
 */

syntax = "proto2";

package android.os.statsd;
option java_package = "com.android.os";
option java_outer_classname = "AtomsProto";

import "frameworks/base/cmds/statsd/src/atom_field_options.proto";
import "frameworks/base/core/proto/android/app/enums.proto";
import "frameworks/base/core/proto/android/app/job/enums.proto";
import "frameworks/base/core/proto/android/app/settings_enums.proto";
import "frameworks/base/core/proto/android/bluetooth/a2dp/enums.proto";
import "frameworks/base/core/proto/android/bluetooth/enums.proto";
import "frameworks/base/core/proto/android/bluetooth/hci/enums.proto";
import "frameworks/base/core/proto/android/bluetooth/hfp/enums.proto";
import "frameworks/base/core/proto/android/bluetooth/smp/enums.proto";
import "frameworks/base/core/proto/android/debug/enums.proto";
import "frameworks/base/core/proto/android/hardware/biometrics/enums.proto";
import "frameworks/base/core/proto/android/hardware/sensor/assist/enums.proto";
import "frameworks/base/core/proto/android/net/networkcapabilities.proto";
import "frameworks/base/core/proto/android/os/enums.proto";
import "frameworks/base/core/proto/android/server/connectivity/data_stall_event.proto";
import "frameworks/base/core/proto/android/server/enums.proto";
import "frameworks/base/core/proto/android/server/job/enums.proto";
import "frameworks/base/core/proto/android/server/location/enums.proto";
import "frameworks/base/core/proto/android/service/procstats_enum.proto";
import "frameworks/base/core/proto/android/service/usb.proto";
import "frameworks/base/core/proto/android/stats/connectivity/network_stack.proto";
import "frameworks/base/core/proto/android/stats/dnsresolver/dns_resolver.proto";
import "frameworks/base/core/proto/android/stats/devicepolicy/device_policy.proto";
import "frameworks/base/core/proto/android/stats/devicepolicy/device_policy_enums.proto";
import "frameworks/base/core/proto/android/stats/docsui/docsui_enums.proto";
import "frameworks/base/core/proto/android/stats/enums.proto";
import "frameworks/base/core/proto/android/stats/intelligence/enums.proto";
import "frameworks/base/core/proto/android/stats/launcher/launcher.proto";
import "frameworks/base/core/proto/android/stats/location/location_enums.proto";
import "frameworks/base/core/proto/android/stats/mediametrics/mediametrics.proto";
import "frameworks/base/core/proto/android/stats/otaupdate/updateengine_enums.proto";
import "frameworks/base/core/proto/android/stats/storage/storage_enums.proto";
import "frameworks/base/core/proto/android/stats/style/style_enums.proto";
import "frameworks/base/core/proto/android/telecomm/enums.proto";
import "frameworks/base/core/proto/android/telephony/enums.proto";
import "frameworks/base/core/proto/android/view/enums.proto";
import "frameworks/base/core/proto/android/wifi/enums.proto";

/**
 * The master atom class. This message defines all of the available
 * raw stats log events from the Android system, also known as "atoms."
 *
 * This field contains a single oneof with all of the available messages.
 * The stats-log-api-gen tool runs as part of the Android build and
 * generates the android.util.StatsLog class, which contains the constants
 * and methods that Android uses to log.
 *
 * This Atom class is not actually built into the Android system.
 * Instead, statsd on Android constructs these messages synthetically,
 * in the format defined here and in stats_log.proto.
 */
message Atom {
    // Pushed atoms start at 2.
    oneof pushed {
        // For StatsLog reasons, 1 is illegal and will not work. Must start at 2.
        BleScanStateChanged ble_scan_state_changed = 2 [(log_from_module) = "bluetooth"];
        ProcessStateChanged process_state_changed = 3;
        BleScanResultReceived ble_scan_result_received = 4 [(log_from_module) = "bluetooth"];
        SensorStateChanged sensor_state_changed = 5;
        GpsScanStateChanged gps_scan_state_changed = 6;
        SyncStateChanged sync_state_changed = 7;
        ScheduledJobStateChanged scheduled_job_state_changed = 8;
        ScreenBrightnessChanged screen_brightness_changed = 9;
        WakelockStateChanged wakelock_state_changed = 10;
        LongPartialWakelockStateChanged long_partial_wakelock_state_changed = 11;
        MobileRadioPowerStateChanged mobile_radio_power_state_changed = 12 [(log_from_module) = "framework"];
        WifiRadioPowerStateChanged wifi_radio_power_state_changed = 13 [(log_from_module) = "framework"];
        ActivityManagerSleepStateChanged activity_manager_sleep_state_changed = 14;
        MemoryFactorStateChanged memory_factor_state_changed = 15;
        ExcessiveCpuUsageReported excessive_cpu_usage_reported = 16;
        CachedKillReported cached_kill_reported = 17;
        ProcessMemoryStatReported process_memory_stat_reported = 18;
        LauncherUIChanged launcher_event = 19;
        BatterySaverModeStateChanged battery_saver_mode_state_changed = 20;
        DeviceIdleModeStateChanged device_idle_mode_state_changed = 21;
        DeviceIdlingModeStateChanged device_idling_mode_state_changed = 22;
        AudioStateChanged audio_state_changed = 23;
        MediaCodecStateChanged media_codec_state_changed = 24;
        CameraStateChanged camera_state_changed = 25;
        FlashlightStateChanged flashlight_state_changed = 26;
        UidProcessStateChanged uid_process_state_changed = 27;
        ProcessLifeCycleStateChanged process_life_cycle_state_changed = 28;
        ScreenStateChanged screen_state_changed = 29;
        BatteryLevelChanged battery_level_changed = 30;
        ChargingStateChanged charging_state_changed = 31;
        PluggedStateChanged plugged_state_changed = 32;
        InteractiveStateChanged interactive_state_changed = 33;
        TouchEventReported touch_event_reported = 34;
        WakeupAlarmOccurred wakeup_alarm_occurred = 35;
        KernelWakeupReported kernel_wakeup_reported = 36;
        WifiLockStateChanged wifi_lock_state_changed = 37;
        WifiSignalStrengthChanged wifi_signal_strength_changed = 38;
        WifiScanStateChanged wifi_scan_state_changed = 39;
        PhoneSignalStrengthChanged phone_signal_strength_changed = 40;
        SettingChanged setting_changed = 41;
        ActivityForegroundStateChanged activity_foreground_state_changed = 42;
        IsolatedUidChanged isolated_uid_changed = 43;
        PacketWakeupOccurred packet_wakeup_occurred = 44 [(log_from_module) = "framework"];
        WallClockTimeShifted wall_clock_time_shifted = 45;
        AnomalyDetected anomaly_detected = 46;
        AppBreadcrumbReported app_breadcrumb_reported = 47 [(allow_from_any_uid) = true];
        AppStartOccurred app_start_occurred = 48;
        AppStartCanceled app_start_canceled = 49;
        AppStartFullyDrawn app_start_fully_drawn = 50;
        LmkKillOccurred lmk_kill_occurred = 51 [(log_from_module) = "lmkd"];
        PictureInPictureStateChanged picture_in_picture_state_changed = 52;
        WifiMulticastLockStateChanged wifi_multicast_lock_state_changed = 53;
        LmkStateChanged lmk_state_changed = 54 [(log_from_module) = "lmkd"];
        AppStartMemoryStateCaptured app_start_memory_state_captured = 55;
        ShutdownSequenceReported shutdown_sequence_reported = 56;
        BootSequenceReported boot_sequence_reported = 57;
        DaveyOccurred davey_occurred = 58 [(allow_from_any_uid) = true];
        OverlayStateChanged overlay_state_changed = 59;
        ForegroundServiceStateChanged foreground_service_state_changed = 60;
        CallStateChanged call_state_changed = 61;
        KeyguardStateChanged keyguard_state_changed = 62;
        KeyguardBouncerStateChanged keyguard_bouncer_state_changed = 63;
        KeyguardBouncerPasswordEntered keyguard_bouncer_password_entered = 64;
        AppDied app_died = 65;
        ResourceConfigurationChanged resource_configuration_changed = 66;
        BluetoothEnabledStateChanged bluetooth_enabled_state_changed = 67;
        BluetoothConnectionStateChanged bluetooth_connection_state_changed =
                68 [(log_from_module) = "bluetooth"];
        GpsSignalQualityChanged gps_signal_quality_changed = 69;
        UsbConnectorStateChanged usb_connector_state_changed = 70;
        SpeakerImpedanceReported speaker_impedance_reported = 71;
        HardwareFailed hardware_failed = 72;
        PhysicalDropDetected physical_drop_detected = 73;
        ChargeCyclesReported charge_cycles_reported = 74;
        MobileConnectionStateChanged mobile_connection_state_changed = 75;
        MobileRadioTechnologyChanged mobile_radio_technology_changed = 76;
        UsbDeviceAttached usb_device_attached = 77;
        AppCrashOccurred app_crash_occurred = 78;
        ANROccurred anr_occurred = 79;
        WTFOccurred wtf_occurred = 80;
        LowMemReported low_mem_reported = 81;
        GenericAtom generic_atom = 82;
        KeyValuePairsAtom key_value_pairs_atom = 83 [(allow_from_any_uid) = true];
        VibratorStateChanged vibrator_state_changed = 84;
        DeferredJobStatsReported deferred_job_stats_reported = 85;
        ThermalThrottlingStateChanged thermal_throttling = 86 [deprecated=true];
        BiometricAcquired biometric_acquired = 87;
        BiometricAuthenticated biometric_authenticated = 88;
        BiometricErrorOccurred biometric_error_occurred = 89;
        // Atom number 90 is available for use.
        BatteryHealthSnapshot battery_health_snapshot = 91;
        SlowIo slow_io = 92;
        BatteryCausedShutdown battery_caused_shutdown = 93;
        PhoneServiceStateChanged phone_service_state_changed = 94;
        PhoneStateChanged phone_state_changed = 95;
        UserRestrictionChanged user_restriction_changed = 96;
        SettingsUIChanged settings_ui_changed = 97;
        ConnectivityStateChanged connectivity_state_changed = 98;
        // TODO: service state change is very noisy shortly after boot, as well
        // as at other transitions - coming out of doze, device plugged in, etc.
        // Consider removing this if it becomes a problem
        ServiceStateChanged service_state_changed = 99;
        ServiceLaunchReported service_launch_reported = 100;
        FlagFlipUpdateOccurred flag_flip_update_occurred = 101;
        BinaryPushStateChanged binary_push_state_changed = 102;
        DevicePolicyEvent device_policy_event = 103;
        DocsUIFileOperationCanceledReported docs_ui_file_op_canceled =
            104 [(log_from_module) = "docsui"];
        DocsUIFileOperationCopyMoveModeReported
            docs_ui_file_op_copy_move_mode_reported =
            105 [(log_from_module) = "docsui"];
        DocsUIFileOperationFailureReported docs_ui_file_op_failure =
            106 [(log_from_module) = "docsui"];
        DocsUIFileOperationReported docs_ui_provider_file_op =
            107 [(log_from_module) = "docsui"];
        DocsUIInvalidScopedAccessRequestReported
            docs_ui_invalid_scoped_access_request =
            108 [(log_from_module) = "docsui"];
        DocsUILaunchReported docs_ui_launch_reported =
            109 [(log_from_module) = "docsui"];
        DocsUIRootVisitedReported docs_ui_root_visited =
            110 [(log_from_module) = "docsui"];
        DocsUIStartupMsReported docs_ui_startup_ms =
            111 [(log_from_module) = "docsui"];
        DocsUIUserActionReported docs_ui_user_action_reported =
            112 [(log_from_module) = "docsui"];
        WifiEnabledStateChanged wifi_enabled_state_changed = 113;
        WifiRunningStateChanged wifi_running_state_changed = 114;
        AppCompacted app_compacted = 115;
        NetworkDnsEventReported network_dns_event_reported = 116 [(log_from_module) = "resolv"];
        DocsUIPickerLaunchedFromReported docs_ui_picker_launched_from_reported =
            117 [(log_from_module) = "docsui"];
        DocsUIPickResultReported docs_ui_pick_result_reported =
            118 [(log_from_module) = "docsui"];
        DocsUISearchModeReported docs_ui_search_mode_reported =
            119 [(log_from_module) = "docsui"];
        DocsUISearchTypeReported docs_ui_search_type_reported =
            120 [(log_from_module) = "docsui"];
        DataStallEvent data_stall_event = 121 [(log_from_module) = "network_stack"];
        RescuePartyResetReported rescue_party_reset_reported = 122;
        SignedConfigReported signed_config_reported = 123;
        GnssNiEventReported gnss_ni_event_reported = 124;
        BluetoothLinkLayerConnectionEvent bluetooth_link_layer_connection_event =
                125 [(log_from_module) = "bluetooth"];
        BluetoothAclConnectionStateChanged bluetooth_acl_connection_state_changed =
                126 [(log_from_module) = "bluetooth"];
        BluetoothScoConnectionStateChanged bluetooth_sco_connection_state_changed =
                127 [(log_from_module) = "bluetooth"];
        AppDowngraded app_downgraded = 128;
        AppOptimizedAfterDowngraded app_optimized_after_downgraded = 129;
        LowStorageStateChanged low_storage_state_changed = 130;
        GnssNfwNotificationReported gnss_nfw_notification_reported = 131;
        GnssConfigurationReported gnss_configuration_reported = 132;
        UsbPortOverheatEvent usb_port_overheat_event_reported = 133;
        NfcErrorOccurred nfc_error_occurred = 134;
        NfcStateChanged nfc_state_changed = 135;
        NfcBeamOccurred nfc_beam_occurred = 136;
        NfcCardemulationOccurred nfc_cardemulation_occurred = 137;
        NfcTagOccurred nfc_tag_occurred = 138;
        NfcHceTransactionOccurred nfc_hce_transaction_occurred = 139;
        SeStateChanged se_state_changed = 140;
        SeOmapiReported se_omapi_reported = 141;
        BroadcastDispatchLatencyReported broadcast_dispatch_latency_reported = 142;
        AttentionManagerServiceResultReported attention_manager_service_result_reported = 143;
        AdbConnectionChanged adb_connection_changed = 144;
        SpeechDspStatReported speech_dsp_stat_reported = 145;
        UsbContaminantReported usb_contaminant_reported = 146;
        WatchdogRollbackOccurred watchdog_rollback_occurred = 147;
        BiometricSystemHealthIssueDetected biometric_system_health_issue_detected = 148;
        BubbleUIChanged bubble_ui_changed = 149;
        ScheduledJobConstraintChanged scheduled_job_constraint_changed = 150;
        BluetoothActiveDeviceChanged bluetooth_active_device_changed =
                151 [(log_from_module) = "bluetooth"];
        BluetoothA2dpPlaybackStateChanged bluetooth_a2dp_playback_state_changed =
                152 [(log_from_module) = "bluetooth"];
        BluetoothA2dpCodecConfigChanged bluetooth_a2dp_codec_config_changed =
                153 [(log_from_module) = "bluetooth"];
        BluetoothA2dpCodecCapabilityChanged bluetooth_a2dp_codec_capability_changed =
                154 [(log_from_module) = "bluetooth"];
        BluetoothA2dpAudioUnderrunReported bluetooth_a2dp_audio_underrun_reported =
                155 [(log_from_module) = "bluetooth"];
        BluetoothA2dpAudioOverrunReported bluetooth_a2dp_audio_overrun_reported =
                156 [(log_from_module) = "bluetooth"];
        BluetoothDeviceRssiReported bluetooth_device_rssi_reported =
                157 [(log_from_module) = "bluetooth"];
        BluetoothDeviceFailedContactCounterReported
                bluetooth_device_failed_contact_counter_reported = 158 [(log_from_module) = "bluetooth"];
        BluetoothDeviceTxPowerLevelReported bluetooth_device_tx_power_level_reported =
                159 [(log_from_module) = "bluetooth"];
        BluetoothHciTimeoutReported bluetooth_hci_timeout_reported =
                160 [(log_from_module) = "bluetooth"];
        BluetoothQualityReportReported bluetooth_quality_report_reported =
                161 [(log_from_module) = "bluetooth"];
        BluetoothDeviceInfoReported bluetooth_device_info_reported =
                162 [(log_from_module) = "bluetooth"];
        BluetoothRemoteVersionInfoReported bluetooth_remote_version_info_reported =
                163 [(log_from_module) = "bluetooth"];
        BluetoothSdpAttributeReported bluetooth_sdp_attribute_reported =
                164 [(log_from_module) = "bluetooth"];
        BluetoothBondStateChanged bluetooth_bond_state_changed =
                165 [(log_from_module) = "bluetooth"];
        BluetoothClassicPairingEventReported bluetooth_classic_pairing_event_reported =
                166 [(log_from_module) = "bluetooth"];
        BluetoothSmpPairingEventReported bluetooth_smp_pairing_event_reported =
                167 [(log_from_module) = "bluetooth"];
        ScreenTimeoutExtensionReported screen_timeout_extension_reported = 168;
        ProcessStartTime process_start_time = 169;
        PermissionGrantRequestResultReported permission_grant_request_result_reported =
            170 [(log_from_module) = "permissioncontroller"];
        BluetoothSocketConnectionStateChanged bluetooth_socket_connection_state_changed = 171;
        DeviceIdentifierAccessDenied device_identifier_access_denied = 172;
        BubbleDeveloperErrorReported bubble_developer_error_reported = 173;
        AssistGestureStageReported assist_gesture_stage_reported = 174;
        AssistGestureFeedbackReported assist_gesture_feedback_reported = 175;
        AssistGestureProgressReported assist_gesture_progress_reported = 176;
        TouchGestureClassified touch_gesture_classified = 177;
        HiddenApiUsed hidden_api_used = 178 [(allow_from_any_uid) = true];
        StyleUIChanged style_ui_changed = 179 [(log_from_module) = "style"];
        PrivacyIndicatorsInteracted privacy_indicators_interacted =
            180 [(log_from_module) = "permissioncontroller"];
        AppInstallOnExternalStorageReported app_install_on_external_storage_reported = 181;
        NetworkStackReported network_stack_reported = 182 [(log_from_module) = "network_stack"];
        AppMovedStorageReported app_moved_storage_reported = 183;
        BiometricEnrolled biometric_enrolled = 184;
        SystemServerWatchdogOccurred system_server_watchdog_occurred = 185;
        TombStoneOccurred tomb_stone_occurred = 186;
        BluetoothClassOfDeviceReported bluetooth_class_of_device_reported =
                187 [(log_from_module) = "bluetooth"];
        IntelligenceEventReported intelligence_event_reported =
            188 [(log_from_module) = "intelligence"];
        ThermalThrottlingSeverityStateChanged thermal_throttling_severity_state_changed = 189;
        RoleRequestResultReported role_request_result_reported =
            190 [(log_from_module) = "permissioncontroller"];
        MediametricsAudiopolicyReported mediametrics_audiopolicy_reported = 191;
        MediametricsAudiorecordReported mediametrics_audiorecord_reported = 192;
        MediametricsAudiothreadReported mediametrics_audiothread_reported = 193;
        MediametricsAudiotrackReported mediametrics_audiotrack_reported = 194;
        MediametricsCodecReported mediametrics_codec_reported = 195;
        MediametricsDrmWidevineReported mediametrics_drm_widevine_reported = 196;
        MediametricsExtractorReported mediametrics_extractor_reported = 197;
        MediametricsMediadrmReported mediametrics_mediadrm_reported = 198;
        MediametricsNuPlayerReported mediametrics_nuplayer_reported = 199;
        MediametricsRecorderReported mediametrics_recorder_reported = 200;
        CarPowerStateChanged car_power_state_changed = 203;
        GarageModeInfo garage_mode_info = 204;
        TestAtomReported test_atom_reported = 205 [(log_from_module) = "cts"];
        ContentCaptureCallerMismatchReported content_capture_caller_mismatch_reported = 206;
        ContentCaptureServiceEvents content_capture_service_events = 207;
        ContentCaptureSessionEvents content_capture_session_events = 208;
        ContentCaptureFlushed content_capture_flushed = 209;
        LocationManagerApiUsageReported location_manager_api_usage_reported = 210;
        ReviewPermissionsFragmentResultReported review_permissions_fragment_result_reported =
            211 [(log_from_module) = "permissioncontroller"];
        RuntimePermissionsUpgradeResult runtime_permissions_upgrade_result =
            212 [(log_from_module) = "permissioncontroller"];
        GrantPermissionsActivityButtonActions grant_permissions_activity_button_actions =
            213 [(log_from_module) = "permissioncontroller"];
        LocationAccessCheckNotificationAction location_access_check_notification_action =
            214 [(log_from_module) = "permissioncontroller"];
        AppPermissionFragmentActionReported app_permission_fragment_action_reported =
            215 [(log_from_module) = "permissioncontroller"];
        AppPermissionFragmentViewed app_permission_fragment_viewed =
            216 [(log_from_module) = "permissioncontroller"];
        AppPermissionsFragmentViewed app_permissions_fragment_viewed =
            217 [(log_from_module) = "permissioncontroller"];
        PermissionAppsFragmentViewed permission_apps_fragment_viewed =
            218  [(log_from_module) = "permissioncontroller"];
        ExclusionRectStateChanged exclusion_rect_state_changed = 223;
        BackGesture back_gesture_reported_reported = 224;

        UpdateEngineUpdateAttemptReported update_engine_update_attempt_reported = 225;
        UpdateEngineSuccessfulUpdateReported update_engine_successful_update_reported = 226;
        AppCompatibilityChangeReported app_compatibility_change_reported =
            228 [(allow_from_any_uid) = true];
        PerfettoUploaded perfetto_uploaded =
            229 [(log_from_module) = "perfetto"];
<<<<<<< HEAD
        VmsClientConnectionStateChanged vms_client_connection_state_changed = 230;
=======
>>>>>>> 2a53c0c1
        BootTimeEventDuration boot_time_event_duration_reported = 239;
        BootTimeEventElapsedTime boot_time_event_elapsed_time_reported = 240;
        BootTimeEventUtcTime boot_time_event_utc_time_reported = 241;
        BootTimeEventErrorCode boot_time_event_error_code_reported = 242;
        UserspaceRebootReported userspace_reboot_reported = 243;
    }

    // Pulled events will start at field 10000.
    // Next: 10067
    oneof pulled {
        WifiBytesTransfer wifi_bytes_transfer = 10000;
        WifiBytesTransferByFgBg wifi_bytes_transfer_by_fg_bg = 10001;
        MobileBytesTransfer mobile_bytes_transfer = 10002;
        MobileBytesTransferByFgBg mobile_bytes_transfer_by_fg_bg = 10003;
        BluetoothBytesTransfer bluetooth_bytes_transfer = 10006;
        KernelWakelock kernel_wakelock = 10004;
        SubsystemSleepState subsystem_sleep_state = 10005;
        CpuTimePerFreq cpu_time_per_freq = 10008;
        CpuTimePerUid cpu_time_per_uid = 10009;
        CpuTimePerUidFreq cpu_time_per_uid_freq = 10010;
        WifiActivityInfo wifi_activity_info = 10011;
        ModemActivityInfo modem_activity_info = 10012;
        BluetoothActivityInfo bluetooth_activity_info = 10007;
        ProcessMemoryState process_memory_state = 10013;
        SystemElapsedRealtime system_elapsed_realtime = 10014;
        SystemUptime system_uptime = 10015;
        CpuActiveTime cpu_active_time = 10016;
        CpuClusterTime cpu_cluster_time = 10017;
        DiskSpace disk_space = 10018 [deprecated=true];
        RemainingBatteryCapacity remaining_battery_capacity = 10019;
        FullBatteryCapacity full_battery_capacity = 10020;
        Temperature temperature = 10021;
        BinderCalls binder_calls = 10022;
        BinderCallsExceptions binder_calls_exceptions = 10023;
        LooperStats looper_stats = 10024;
        DiskStats disk_stats = 10025;
        DirectoryUsage directory_usage = 10026;
        AppSize app_size = 10027;
        CategorySize category_size = 10028;
        ProcStats proc_stats = 10029;
        BatteryVoltage battery_voltage = 10030;
        NumFingerprintsEnrolled num_fingerprints_enrolled = 10031;
        DiskIo disk_io = 10032;
        PowerProfile power_profile = 10033;
        ProcStatsPkgProc proc_stats_pkg_proc = 10034;
        ProcessCpuTime process_cpu_time = 10035;
        NativeProcessMemoryState native_process_memory_state = 10036;
        CpuTimePerThreadFreq cpu_time_per_thread_freq = 10037;
        OnDevicePowerMeasurement on_device_power_measurement = 10038;
        DeviceCalculatedPowerUse device_calculated_power_use = 10039;
        DeviceCalculatedPowerBlameUid device_calculated_power_blame_uid = 10040;
        DeviceCalculatedPowerBlameOther device_calculated_power_blame_other = 10041;
        ProcessMemoryHighWaterMark process_memory_high_water_mark = 10042;
        BatteryLevel battery_level = 10043;
        BuildInformation build_information = 10044;
        BatteryCycleCount battery_cycle_count = 10045;
        DebugElapsedClock debug_elapsed_clock = 10046;
        DebugFailingElapsedClock debug_failing_elapsed_clock = 10047;
        NumFacesEnrolled num_faces_enrolled = 10048;
        RoleHolder role_holder = 10049;
        DangerousPermissionState dangerous_permission_state = 10050;
        TrainInfo train_info = 10051;
        TimeZoneDataInfo time_zone_data_info = 10052;
        ExternalStorageInfo external_storage_info = 10053;
        GpuStatsGlobalInfo gpu_stats_global_info = 10054;
        GpuStatsAppInfo gpu_stats_app_info = 10055;
        SystemIonHeapSize system_ion_heap_size = 10056;
        AppsOnExternalStorageInfo apps_on_external_storage_info = 10057;
        FaceSettings face_settings = 10058;
        CoolingDevice cooling_device = 10059;
        AppOps app_ops = 10060;
        ProcessSystemIonHeapSize process_system_ion_heap_size = 10061;
        VmsClientStats vms_client_stats = 10065;
        NotificationRemoteViews notification_remote_views = 10066;
    }

    // DO NOT USE field numbers above 100,000 in AOSP.
    // Field numbers 100,000 - 199,999 are reserved for non-AOSP (e.g. OEMs) to use.
    // Field numbers 200,000 and above are reserved for future use; do not use them at all.
}

/**
 * This proto represents a node of an attribution chain.
 * Note: All attribution chains are represented as a repeated field of type
 * AttributionNode. It is understood that in such arrays, the order is that
 * of calls, that is [A, B, C] if A calls B that calls C.
 */
message AttributionNode {
    // The uid for a given element in the attribution chain.
    optional int32 uid = 1;

    // The (optional) string tag for an element in the attribution chain. If the
    // element has no tag, it is encoded as an empty string.
    optional string tag = 2;
}

message KeyValuePair {
    optional int32 key = 1;
    oneof value {
        int32 value_int = 2;
        int64 value_long = 3;
        string value_str = 4;
        float value_float = 5;
    }
}

message KeyValuePairsAtom {
    optional int32 uid = 1;
    repeated KeyValuePair pairs = 2;
}

/*
 * *****************************************************************************
 * Below are all of the individual atoms that are logged by Android via statsd.
 *
 * RULES:
 *   - The field ids for each atom must start at 1, and count upwards by 1.
 *     Skipping field ids is not allowed.
 *   - These form an API, so renaming, renumbering or removing fields is
 *     not allowed between android releases.  (This is not currently enforced,
 *     but there will be a tool to enforce this restriction).
 *   - The types must be built-in protocol buffer types, namely, no sub-messages
 *     are allowed (yet).  The bytes type is also not allowed.
 *   - The CamelCase name of the message type should match the
 *     underscore_separated name as defined in Atom.
 *   - If an atom represents work that can be attributed to an app, there can
 *     be exactly one AttributionChain field. It must be field number 1.
 *   - A field that is a uid should be a string field, tagged with the [xxx]
 *     annotation. The generated code on android will be represented by UIDs,
 *     and those UIDs will be translated in xxx to those strings.
 *
 * CONVENTIONS:
 *   - Events are past tense. e.g. ScreenStateChanged, not ScreenStateChange.
 *   - If there is a UID, it goes first. Think in an object-oriented fashion.
 * *****************************************************************************
 */

/**
 * This atom is deprecated starting in Q. Please use ThermalThrottlingSeverityStateChanged.
 * Logs when the Thermal service HAL notifies the throttling start/stop events.
 *
 * Logged from:
 *   frameworks/base/services/core/java/com/android/server/stats/StatsCompanionService.java
 */
message ThermalThrottlingStateChanged {
    // The type of temperature being reported (CPU, GPU, SKIN, etc)
    optional android.os.TemperatureTypeEnum sensor_type = 1;

    // Throttling state, this field is DEPRECATED
    enum State {
        UNKNOWN = 0;
        START = 1; // START indicated that throttling was triggered.
        STOP = 2; // STOP indicates that throttling was cleared.
    }
    optional State state = 2;

    optional float temperature = 3;
}

/**
 * Logs when the screen state changes.
 *
 * Logged from:
 *   frameworks/base/services/core/java/com/android/server/am/BatteryStatsService.java
 */
message ScreenStateChanged {
    // New screen state, from frameworks/base/core/proto/android/view/enums.proto.
    optional android.view.DisplayStateEnum state = 1 [(state_field_option).option = EXCLUSIVE];
}

/**
 * Logs that the process state of the uid, as determined by ActivityManager
 * (i.e. the highest process state of that uid's processes) has changed.
 *
 * Logged from:
 *   frameworks/base/services/core/java/com/android/server/am/BatteryStatsService.java
 */
message UidProcessStateChanged {
    optional int32 uid = 1 [(state_field_option).option = PRIMARY, (is_uid) = true];

    // The state, from frameworks/base/core/proto/android/app/enums.proto.
    optional android.app.ProcessStateEnum state = 2 [(state_field_option).option = EXCLUSIVE];
}

/**
 * Logs process state change of a process, as per the activity manager.
 *
 * Logged from:
 *   frameworks/base/services/core/java/com/android/server/am/ProcessRecord.java
 */
message ProcessStateChanged {
    optional int32 uid = 1;
    optional string process_name = 2;
    optional string package_name = 3;
    // TODO: remove this when validation is done
    optional int64 version = 5;
    // The state, from frameworks/base/core/proto/android/app/enums.proto.
    optional android.app.ProcessStateEnum state = 4;
}

/**
 * Logs when ActivityManagerService sleep state is changed.
 *
 * Logged from:
 *   frameworks/base/services/core/java/com/android/server/am/ActivityTaskManagerService.java
 */
message ActivityManagerSleepStateChanged {
    // TODO: import frameworks proto
    enum State {
        UNKNOWN = 0;
        ASLEEP = 1;
        AWAKE = 2;
    }
    optional State state = 1 [(state_field_option).option = EXCLUSIVE];
}

/**
 * Logs when system memory state changes.
 *
 * Logged from:
 *   frameworks/base/services/core/java/com/android/server/am/ActivityManagerService.java
 */
message MemoryFactorStateChanged {
    // TODO: import frameworks proto
    enum State {
        MEMORY_UNKNOWN = 0;
        NORMAL = 1;     // normal.
        MODERATE = 2;   // moderate memory pressure.
        LOW = 3;        // low memory.
        CRITICAL = 4;   // critical memory.

    }
    optional State factor = 1 [(state_field_option).option = EXCLUSIVE];
}

/**
 * Logs when app is using too much cpu, according to ActivityManagerService.
 *
 * Logged from:
 *   frameworks/base/services/core/java/com/android/server/am/ActivityManagerService.java
 */
message ExcessiveCpuUsageReported {
    optional int32 uid = 1;
    optional string process_name = 2;
    optional string package_name = 3;
    // package version. TODO: remove this when validation is done
    optional int64 version = 4;
}

/**
 * Logs when a cached process is killed, along with its pss.
 *
 * Logged from:
 *   frameworks/base/services/core/java/com/android/server/am/ActivityManagerService.java
 */
message CachedKillReported {
    optional int32 uid = 1;
    optional string process_name = 2;
    optional string package_name = 3;
    // TODO: remove this when validation is done
    optional int64 version = 5;
    optional int64 pss = 4;
}

/**
 * Logs when memory stats of a process is reported.
 *
 * Logged from:
 *   frameworks/base/services/core/java/com/android/server/am/ProcessRecord.java
 */
message ProcessMemoryStatReported {
    optional int32 uid = 1;
    optional string process_name = 2;
    optional string package_name = 3;
    //TODO: remove this when validation is done
    optional int64 version = 9;
    optional int64 pss = 4;
    optional int64 uss = 5;
    optional int64 rss = 6;
    enum Type {
        ADD_PSS_INTERNAL_SINGLE = 0;
        ADD_PSS_INTERNAL_ALL_MEM = 1;
        ADD_PSS_INTERNAL_ALL_POLL = 2;
        ADD_PSS_EXTERNAL = 3;
        ADD_PSS_EXTERNAL_SLOW = 4;
    }
    optional Type type = 7;
    optional int64 duration_millis = 8;
}

/**
 * Logs that a process started, finished, crashed, or ANRed.
 *
 * Logged from:
 *   frameworks/base/services/core/java/com/android/server/am/BatteryStatsService.java
 */
message ProcessLifeCycleStateChanged {
    optional int32 uid = 1 [(is_uid) = true];

    // The process name (usually same as the app name).
    optional string process_name = 2;

    // What lifecycle state the process changed to.
    // This enum is specific to atoms.proto.
    enum State {
        FINISHED = 0;
        STARTED = 1;
        CRASHED = 2;
    }
    optional State state = 3;
}

/**
 * Logs when the ble scan state changes.
 *
 * Logged from:
 *   packages/apps/Bluetooth/src/com/android/bluetooth/gatt/AppScanStats.java
 */
message BleScanStateChanged {
    repeated AttributionNode attribution_node = 1;

    enum State {
        OFF = 0;
        ON = 1;
        // RESET indicates all ble stopped. Used when it (re)starts (e.g. after it crashes).
        RESET = 2;
    }
    optional State state = 2;

    // Does the scan have a filter.
    optional bool is_filtered = 3;
    // Whether the scan is a CALLBACK_TYPE_FIRST_MATCH scan. Called 'background' scan internally.
    optional bool is_first_match = 4;
    // Whether the scan set to piggy-back off the results of other scans (SCAN_MODE_OPPORTUNISTIC).
    optional bool is_opportunistic = 5;
}

/**
 * Logs reporting of a ble scan finding results.
 *
 * Logged from:
 *   packages/apps/Bluetooth/src/com/android/bluetooth/gatt/AppScanStats.java
 */
// TODO: Consider also tracking per-scanner-id.
message BleScanResultReceived {
    repeated AttributionNode attribution_node = 1;

    // Number of ble scan results returned.
    optional int32 num_results = 2;
}

/**
 * Logs when a sensor state changes.
 *
 * Logged from:
 *   frameworks/base/services/core/java/com/android/server/am/BatteryStatsService.java
 */
message SensorStateChanged {
    repeated AttributionNode attribution_node = 1;

    // The id (int) of the sensor.
    optional int32 sensor_id = 2;

    enum State {
        OFF = 0;
        ON = 1;
    }
    optional State state = 3;
}

/**
 * Logs when GPS state changes.
 *
 * Logged from:
 *   frameworks/base/core/java/com/android/internal/os/BatteryStatsImpl.java
 */
message GpsScanStateChanged {
    repeated AttributionNode attribution_node = 1;

    enum State {
        OFF = 0;
        ON = 1;
    }
    optional State state = 2;
}

/**
 * Logs when GPS signal quality.
 *
 * Logged from:
 *   /frameworks/base/location/java/com/android/internal/location/gnssmetrics/GnssMetrics.java
 */
message GpsSignalQualityChanged {
    optional android.server.location.GpsSignalQualityEnum level = 1;
}


/**
 * Logs when a sync manager sync state changes.
 *
 * Logged from:
 *   frameworks/base/services/core/java/com/android/server/am/BatteryStatsService.java
 */
message SyncStateChanged {
    repeated AttributionNode attribution_node = 1;

    // Name of the sync (as named in the app). Can be chosen at run-time.
    optional string sync_name = 2;

    enum State {
        OFF = 0;
        ON = 1;
    }
    optional State state = 3;
}

/*
 * Deferred job stats.
 *
 * Logged from:
 *   frameworks/base/services/core/java/com/android/server/job/JobSchedulerService.java
*/
message DeferredJobStatsReported {
    repeated AttributionNode attribution_node = 1;

    // Number of jobs deferred.
    optional int32 num_jobs_deferred = 2;

    // Time since the last job runs.
    optional int64 time_since_last_job_millis = 3;
}

/**
 * Logs when a job scheduler job state changes.
 *
 * Logged from:
 *   frameworks/base/services/core/java/com/android/server/am/BatteryStatsService.java
 */
message ScheduledJobStateChanged {
    repeated AttributionNode attribution_node = 1;

    // Name of the job (as named in the app)
    optional string job_name = 2;

    enum State {
        FINISHED = 0;
        STARTED = 1;
        SCHEDULED = 2;
    }
    optional State state = 3;

    // The reason a job has stopped.
    // This is only applicable when the state is FINISHED.
    // The default value is STOP_REASON_UNKNOWN.
    optional android.app.job.StopReasonEnum stop_reason = 4;

    // The standby bucket of the app that scheduled the job. These match the framework constants
    // defined in JobSchedulerService.java with the addition of UNKNOWN using -1, as ACTIVE is
    // already assigned 0.
    enum Bucket {
        UNKNOWN = -1;
        ACTIVE = 0;
        WORKING_SET = 1;
        FREQUENT = 2;
        RARE = 3;
        NEVER = 4;
    }
    optional Bucket standby_bucket = 5 [default = UNKNOWN];

    // The job id (as assigned by the app).
    optional int32 job_id = 6;
}

/**
 * Logs when the audio state changes.
 *
 * Logged from:
 *   frameworks/base/services/core/java/com/android/server/am/BatteryStatsService.java
 */
message AudioStateChanged {
    repeated AttributionNode attribution_node = 1;

    enum State {
        OFF = 0;
        ON = 1;
        // RESET indicates all audio stopped. Used when it (re)starts (e.g. after it crashes).
        RESET = 2;
    }
    optional State state = 2;
}

/**
 * Logs when the video codec state changes.
 *
 * Logged from:
 *   frameworks/base/services/core/java/com/android/server/am/BatteryStatsService.java
 */
message MediaCodecStateChanged {
    repeated AttributionNode attribution_node = 1;

    enum State {
        OFF = 0;
        ON = 1;
        // RESET indicates all mediaCodec stopped. Used when it (re)starts (e.g. after it crashes).
        RESET = 2;
    }
    optional State state = 2;
}

/**
 * Logs when the flashlight state changes.
 *
 * Logged from:
 *   frameworks/base/services/core/java/com/android/server/am/BatteryStatsService.java
 */
message FlashlightStateChanged {
    repeated AttributionNode attribution_node = 1;

    enum State {
        OFF = 0;
        ON = 1;
        // RESET indicates all flashlight stopped. Used when it (re)starts (e.g. after it crashes).
        RESET = 2;
    }
    optional State state = 2;
}

/**
 * Logs when the camera state changes.
 *
 * Logged from:
 *   frameworks/base/services/core/java/com/android/server/am/BatteryStatsService.java
 */
message CameraStateChanged {
    repeated AttributionNode attribution_node = 1;

    enum State {
        OFF = 0;
        ON = 1;
        // RESET indicates all camera stopped. Used when it (re)starts (e.g. after it crashes).
        RESET = 2;
    }
    optional State state = 2;
}

/**
 * Logs that the state of a wakelock (per app and per wakelock name) has changed.
 *
 * Logged from:
 *   TODO
 */
message WakelockStateChanged {
    repeated AttributionNode attribution_node = 1;

    // The type (level) of the wakelock; e.g. a partial wakelock or a full wakelock.
    // From frameworks/base/core/proto/android/os/enums.proto.
    optional android.os.WakeLockLevelEnum type = 2;

    // The wakelock tag (Called tag in the Java API, sometimes name elsewhere).
    optional string tag = 3;

    enum State {
        RELEASE = 0;
        ACQUIRE = 1;
        CHANGE_RELEASE = 2;
        CHANGE_ACQUIRE = 3;
    }
    optional State state = 4;
}

/**
 * Logs when a partial wakelock is considered 'long' (over 1 min).
 *
 * Logged from:
 *   frameworks/base/core/java/com/android/internal/os/BatteryStatsImpl.java
 */
message LongPartialWakelockStateChanged {
    repeated AttributionNode attribution_node = 1;

    // The wakelock tag (Called tag in the Java API, sometimes name elsewhere).
    optional string tag = 2;

    // TODO: I have no idea what this is.
    optional string history_tag = 3;

    enum State {
        OFF = 0;
        ON = 1;
    }
    optional State state = 4;
}

/**
 * Logs when the device is interactive, according to the PowerManager Notifier.
 *
 * Logged from:
 *   frameworks/base/services/core/java/com/android/server/power/Notifier.java
 */
message InteractiveStateChanged {
    enum State {
        OFF = 0;
        ON = 1;
    }
    optional State state = 1;
}

/**
 * Logs Battery Saver state change.
 *
 * Logged from:
 *   frameworks/base/core/java/com/android/internal/os/BatteryStatsImpl.java
 */
message BatterySaverModeStateChanged {
    enum State {
        OFF = 0;
        ON = 1;
    }
    optional State state = 1;
}

/**
 * Logs Doze mode state change.
 *
 * Logged from:
 *   frameworks/base/core/java/com/android/internal/os/BatteryStatsImpl.java
 */
message DeviceIdleModeStateChanged {
    optional android.server.DeviceIdleModeEnum state = 1;
}


/**
 * Logs state change of Doze mode including maintenance windows.
 *
 * Logged from:
 *   frameworks/base/core/java/com/android/internal/os/BatteryStatsImpl.java
 */
message DeviceIdlingModeStateChanged {
    optional android.server.DeviceIdleModeEnum state = 1;
}

/**
 * Logs screen brightness level.
 *
 * Logged from:
 *   frameworks/base/services/core/java/com/android/server/am/BatteryStatsService.java
 */
message ScreenBrightnessChanged {
    // Screen brightness level. Should be in [-1, 255] according to PowerManager.java.
    optional int32 level = 1;
}

/**
 * Logs battery level (percent full, from 0 to 100).
 *
 * Logged from:
 *   frameworks/base/core/java/com/android/internal/os/BatteryStatsImpl.java
 */
message BatteryLevelChanged {
    // Battery level. Should be in [0, 100].
    optional int32 battery_level = 1;
}

/**
 * Logs change in charging status of the device.
 *
 * Logged from:
 *   frameworks/base/core/java/com/android/internal/os/BatteryStatsImpl.java
 */
message ChargingStateChanged {
    // State of the battery, from frameworks/base/core/proto/android/os/enums.proto.
    optional android.os.BatteryStatusEnum state = 1;
}

/**
 * Logs whether the device is plugged in, and what power source it is using.
 *
 * Logged from:
 *   frameworks/base/core/java/com/android/internal/os/BatteryStatsImpl.java
 */
message PluggedStateChanged {
    // Whether the device is plugged in, from frameworks/base/core/proto/android/os/enums.proto.
    optional android.os.BatteryPluggedStateEnum state = 1;
}

/**
 * Logs when an app's wakeup alarm fires.
 *
 * Logged from:
 *   frameworks/base/services/core/java/com/android/server/am/ActivityManagerService.java
 */
message WakeupAlarmOccurred {
    repeated AttributionNode attribution_node = 1;

    // Name of the wakeup alarm.
    optional string tag = 2;

    // Name of source package (for historical reasons, since BatteryStats tracked it).
    optional string package_name = 3;

    // These enum values match the STANDBY_BUCKET_XXX constants defined in UsageStatsManager.java.
    enum Bucket {
        UNKNOWN = 0;
        EXEMPTED = 5;
        ACTIVE = 10;
        WORKING_SET = 20;
        FREQUENT = 30;
        RARE = 40;
        NEVER = 50;
    }
    // The App Standby bucket of the app that scheduled the alarm at the time the alarm fired.
    optional Bucket app_standby_bucket = 4;
}

/**
 * Logs when an an app causes the mobile radio to change state.
 * Changing from LOW to MEDIUM or HIGH can be considered the app waking the mobile radio.
 *
 * Logged from:
 *   frameworks/base/services/core/java/com/android/server/NetworkManagementService.java
 */
message MobileRadioPowerStateChanged {
    repeated AttributionNode attribution_node = 1;

    // Power state, from frameworks/base/core/proto/android/telephony/enums.proto.
    optional android.telephony.DataConnectionPowerStateEnum state = 2;
}

/**
 * Logs when an an app causes the wifi radio to change state.
 * Changing from LOW to MEDIUM or HIGH can be considered the app waking the wifi radio.
 *
 * Logged from:
 *   frameworks/base/services/core/java/com/android/server/NetworkManagementService.java
 */
message WifiRadioPowerStateChanged {
    repeated AttributionNode attribution_node = 1;

    // Power state, from frameworks/base/core/proto/android/telephony/enums.proto.
    optional android.telephony.DataConnectionPowerStateEnum state = 2;
}

/**
 * Logs kernel wakeup reasons and aborts.
 *
 * Logged from:
 *   frameworks/base/core/java/com/android/internal/os/BatteryStatsImpl.java
 */
message KernelWakeupReported {
    // Name of the kernel wakeup reason (or abort).
    optional string wakeup_reason_name = 1;

    // Duration (in microseconds) for the wake-up interrupt to be serviced.
    optional int64 duration_micros = 2;
}

/**
 * Logs when Wifi is toggled on/off.
 * Note that Wifi may still perform certain functions (e.g. location scanning) even when disabled.
 *
 * Logged from:
 *   frameworks/base/services/core/java/com/android/server/am/BatteryStatsService.java
 */
message WifiEnabledStateChanged {
    enum State {
        OFF = 0;
        ON = 1;
    }
    optional State state = 1;
}

/**
 * Logs when an app causes Wifi to run. In this context, 'to run' means to use Wifi Client Mode.
 * TODO: Include support for Hotspot, perhaps by using an extra field to denote 'mode'.
 * Note that Wifi Scanning is monitored separately in WifiScanStateChanged.
 *
 * Logged from:
 *   frameworks/base/services/core/java/com/android/server/am/BatteryStatsService.java
 */
message WifiRunningStateChanged {
    repeated AttributionNode attribution_node = 1;

    enum State {
        OFF = 0;
        ON = 1;
    }
    optional State state = 2;
}

/**
 * Logs wifi locks held by an app.
 *
 * Logged from:
 *   frameworks/base/core/java/com/android/internal/os/BatteryStatsImpl.java
 */
message WifiLockStateChanged {
    repeated AttributionNode attribution_node = 1;

    enum State {
        OFF = 0;
        ON = 1;
    }
    optional State state = 2;

    // WifiLock type, from frameworks/base/core/proto/android/wifi/enums.proto.
    optional android.net.wifi.WifiModeEnum mode = 3;
}

/**
 * Logs wifi signal strength changes.
 *
 * Logged from:
 *   frameworks/opt/net/wifi/service/java/com/android/server/wifi/ClientModeImpl.java
 */
message WifiSignalStrengthChanged {
    // Signal strength, from frameworks/base/core/proto/android/telephony/enums.proto.
    optional android.telephony.SignalStrengthEnum signal_strength = 1;
}

/**
 * Logs wifi scans performed by an app.
 *
 * Logged from:
 *   frameworks/opt/net/wifi/service/java/com/android/server/wifi/scanner/WifiScanningServiceImpl.java
 */
message WifiScanStateChanged {
    repeated AttributionNode attribution_node = 1;

    enum State {
        OFF = 0;
        ON = 1;
    }
    optional State state = 2;
}

/**
 * Logs wifi multicast locks held by an app
 *
 * Logged from:
 *   frameworks/opt/net/wifi/service/java/com/android/server/wifi/WifiMulticastLockManager.java
 */
message WifiMulticastLockStateChanged {
    repeated AttributionNode attribution_node = 1;

    enum State {
        OFF = 0;
        ON = 1;
    }
    optional State state = 2;

    optional string tag = 3;
}

/**
 * Logs shutdown reason and duration on next boot.
 *
 * Logged from:
 *   frameworks/base/core/java/com/android/server/BootReceiver.java
 */
message ShutdownSequenceReported {
    // True if shutdown is for a reboot. Default: false if we do not know.
    optional bool reboot = 1;

    // Reason for shutdown. Eg: userrequested. Default: "<EMPTY>".
    optional string reason = 2;

    // Beginning of shutdown time in ms using wall clock time since unix epoch.
    // Default: 0 if no start time received.
    optional int64 start_time_millis = 3;

    // Duration of shutdown in ms. Default: 0 if no duration received.
    optional int64 duration_millis = 4;
}


/**
 * Logs boot reason and duration.
 *
 * Logged from:
 *   system/core/bootstat/bootstat.cpp
 */
message BootSequenceReported {
    // Reason for bootloader boot. Eg. reboot. See bootstat.cpp for larger list
    // Default: "<EMPTY>" if not available.
    optional string bootloader_reason = 1;

    // Reason for system boot. Eg. bootloader, reboot,userrequested
    // Default: "<EMPTY>" if not available.
    optional string system_reason = 2;

    // End of boot time in ms from unix epoch using system wall clock.
    optional int64 end_time_millis = 3;

    // Total boot duration in ms.
    optional int64 total_duration_millis = 4;

    // Bootloader duration in ms.
    optional int64 bootloader_duration_millis = 5;

    // Time since last boot in ms. Default: 0 if not available.
    optional int64 time_since_last_boot = 6;
}


/**
 * Logs call state and disconnect cause (if applicable).
 *
 * Logged from:
 *   packages/services/Telecomm/src/com/android/server/telecom/Call.java
 */
message CallStateChanged {
    // The state of the call. Eg. DIALING, ACTIVE, ON_HOLD, DISCONNECTED.
    // From frameworks/base/core/proto/android/telecomm/enums.proto.
    optional android.telecom.CallStateEnum call_state = 1;

    // The reason the call disconnected. Eg. ERROR, MISSED, REJECTED, BUSY.
    // This value is only applicable when the call_state is DISCONNECTED, and
    // should always be UNKNOWN if the call_state is not DISCONNECTED.
    // From frameworks/base/core/proto/android/telecomm/enums.proto.
    optional android.telecom.DisconnectCauseEnum disconnect_cause = 2;

    // True if the call is self-managed, which are apps that use the
    // telecom infrastructure to make their own calls.
    optional bool self_managed = 3;

    // True if call is external. External calls are calls on connected Wear
    // devices but show up in Telecom so the user can pull them onto the device.
    optional bool external_call = 4;
}

/**
 * Logs keyguard state. The keyguard is the lock screen.
 *
 * Logged from:
 *   frameworks/base/packages/SystemUI/src/com/android/systemui/statusbar/phone/StatusBarKeyguardViewManager.java
 */
message KeyguardStateChanged {
    enum State {
        UNKNOWN = 0;
        // The keyguard is hidden when the phone is unlocked.
        HIDDEN = 1;
        // The keyguard is shown when the phone is locked (screen turns off).
        SHOWN= 2;
        // The keyguard is occluded when something is overlaying the keyguard.
        // Eg. Opening the camera while on the lock screen.
        OCCLUDED = 3;
    }
    optional State state = 1;
}

/**
 * Logs keyguard bouncer state. The bouncer is a part of the keyguard, and
 * prompts the user to enter a password (pattern, pin, etc).
 *
 * Logged from:
 *   frameworks/base/packages/SystemUI/src/com/android/systemui/statusbar/phone/KeyguardBouncer.java
 */

message KeyguardBouncerStateChanged {
    enum State {
        UNKNOWN = 0;
        // Bouncer is hidden, either as a result of successfully entering the
        // password, screen timing out, or user going back to lock screen.
        HIDDEN = 1;
        // This is when the user is being prompted to enter the password.
        SHOWN = 2;
    }
    optional State state = 1;
}

/**
 * Logs the result of entering a password into the keyguard bouncer.
 *
 * Logged from:
 *   frameworks/base/packages/SystemUI/src/com/android/keyguard/KeyguardSecurityContainer.java
 */
message KeyguardBouncerPasswordEntered {
    enum BouncerResult {
        UNKNOWN = 0;
        // The password entered was incorrect.
        FAILURE = 1;
        // The password entered was correct.
        SUCCESS = 2;
    }
    optional BouncerResult result = 1;
}

/*
 * Logs changes to the configuration of the device. The configuration is defined
 * in frameworks/base/core/java/android/content/res/Configuration.java
 * More documentation is at https://d.android.com/reference/android/content/res/Configuration.html
 * Please go there to interpret the possible values each field can be.
 *
 * Logged from:
 *   frameworks/base/services/core/java/com/android/server/am/ActivityManagerService.java
 */
message ResourceConfigurationChanged {
    // Bit mask of color capabilities of the screen.
    // Contains information about the color gamut and hdr mode of the screen.
    // See: https://d.android.com/reference/android/content/res/Configuration.html#colorMode
    optional int32 color_mode = 1;

    // The target screen density being rendered to.
    // See: https://d.android.com/reference/android/content/res/Configuration.html#densityDpi
    optional int32 density_dpi = 2;

    // Current user preference for the scaling factor for fonts,
    // relative to the base density scaling.
    // See: https://d.android.com/reference/android/content/res/Configuration.html#fontScale
    optional float font_scale = 3;

    // Flag indicating whether the hard keyboard is hidden.
    // See: https://d.android.com/reference/android/content/res/Configuration.html#hardKeyboardHidden
    optional int32 hard_keyboard_hidden = 4;

    // The type of keyboard attached to the device.
    // See: https://d.android.com/reference/android/content/res/Configuration.html#keyboard
    optional int32 keyboard = 5;

    // Flag indicating whether any keyboard is available. Takes soft keyboards into account.
    // See: https://d.android.com/reference/android/content/res/Configuration.html#keyboardHidden
    optional int32 keyboard_hidden = 6;

    // IMSI MCC (Mobile Country Code), corresponding to mcc resource qualifier.
    // 0 if undefined.
    // See: https://d.android.com/reference/android/content/res/Configuration.html#mcc
    optional int32 mcc = 7;

    // IMSI MNC (Mobile Network Code), corresponding to mnc resource qualifier.
    // 0 if undefined. Note: the actual MNC may be 0, to check for this use the
    // MNC_ZERO symbol defined in Configuration.java.
    // See: https://d.android.com/reference/android/content/res/Configuration.html#mnc
    optional int32 mnc = 8;

    // The kind of navigation available on the device.
    // See: https://developer.android.com/reference/android/content/res/Configuration.html#navigation
    optional int32 navigation = 9;

    // Flag indicating whether the navigation is available.
    // See: https://d.android.com/reference/android/content/res/Configuration.html#navigationHidden
    optional int32 navigation_hidden = 10;

    // Overall orientation of the screen.
    // See: https://d.android.com/reference/android/content/res/Configuration.html#orientation
    optional int32 orientation = 11;

    // The current height of the available screen space, in dp units.
    // See: https://d.android.com/reference/android/content/res/Configuration.html#screenHeightDp
    optional int32 screen_height_dp = 12;

    // Bit mask of overall layout of the screen.
    // Contains information about screen size, whether the screen is wider/taller
    // than normal, whether the screen layout is right-tl-left or left-to-right,
    // and whether the screen has a rounded shape.
    // See: https://d.android.com/reference/android/content/res/Configuration.html#screenLayout
    optional int32 screen_layout = 13;

    // Current width of the available screen space, in dp units.
    // See: https://d.android.com/reference/android/content/res/Configuration.html#screenWidthDp
    optional int32 screen_width_dp = 14;

    // The smallest screen size an application will see in normal operation.
    // This is the smallest value of both screenWidthDp and screenHeightDp
    // in portrait and landscape.
    // See: https://d.android.com/reference/android/content/res/Configuration.html#smallestScreenWidthDp
    optional int32 smallest_screen_width_dp = 15;

    // The type of touch screen attached to the device.
    // See: https://d.android.com/reference/android/content/res/Configuration.html#touchscreen
    optional int32 touchscreen = 16;

    // Bit mask of the ui mode.
    // Contains information about the overall ui mode of the device.
    // Eg: NORMAL, DESK, CAR, TELEVISION, WATCH, VR_HEADSET
    // Also contains information about whether the device is in night mode.
    // See: https://d.android.com/reference/android/content/res/Configuration.html#uiMode
    optional int32 ui_mode = 17;
}


/**
 * Logs changes in the connection state of the mobile radio.
 *
 * Logged from:
 *    frameworks/opt/telephony/src/java/com/android/internal/telephony/dataconnection/DataConnection.java
 */
message MobileConnectionStateChanged {
    // States are from the state machine DataConnection.java.
    enum State {
        UNKNOWN = 0;
        // The connection is inactive, or disconnected.
        INACTIVE = 1;
        // The connection is being activated, or connecting.
        ACTIVATING = 2;
        // The connection is active, or connected.
        ACTIVE = 3;
        // The connection is disconnecting.
        DISCONNECTING = 4;
        // The connection is disconnecting after creating a connection.
        DISCONNECTION_ERROR_CREATING_CONNECTION = 5;
    }
    optional State state  = 1;
    // For multi-sim phones, this distinguishes between the sim cards.
    optional int32 sim_slot_index = 2;
    // Used to identify the connection. Starts at 0 and increments by 1 for
    // every new network created. Resets whenever the device reboots.
    optional int32 data_connection_id = 3;
    // A bitmask for the capabilities of this connection.
    // Eg. DEFAULT (internet), MMS, SUPL, DUN, IMS.
    // Default value (if we have no information): 0
    optional int64 capabilities = 4;
    // If this connection has internet.
    // This just checks if the DEFAULT bit of capabilities is set.
    optional bool has_internet = 5;
}

/**
 * Logs changes in mobile radio technology. eg: LTE, EDGE, CDMA.
 *
 * Logged from:
 *   frameworks/opt/telephony/src/java/com/android/internal/telephony/ServiceStateTracker.java
 */
message MobileRadioTechnologyChanged {
    optional android.telephony.NetworkTypeEnum state = 1;
    // For multi-sim phones, this distinguishes between the sim cards.
    optional int32 sim_slot_index = 2;
}

/**
 * Logs the VID and PID of any connected USB devices.
 *
 * Notes if any Audio, HID (input buttons/mouse/keyboard), or Storage interfaces are present.
 *
 * Logged by Vendor.
 */
message UsbDeviceAttached {
    optional int32 vid = 1;
    optional int32 pid = 2;
    optional bool has_audio = 3;
    optional bool has_hid = 4;
    optional bool has_storage = 5;
    enum State {
        STATE_DISCONNECTED = 0;
        STATE_CONNECTED = 1;
    }
    optional State state = 6;
    optional int64 last_connect_duration_millis = 7;
}


/**
 * Logs when Bluetooth is enabled and disabled.
 *
 * Logged from:
 *   services/core/java/com/android/server/BluetoothManagerService.java
 */
message BluetoothEnabledStateChanged {
    repeated AttributionNode attribution_node = 1;
    // Whether or not bluetooth is enabled on the device.
    enum State {
        UNKNOWN = 0;
        ENABLED = 1;
        DISABLED = 2;
    }
    optional State state = 2;
    // The reason for being enabled/disabled.
    // Eg. Airplane mode, crash, application request.
    optional android.bluetooth.EnableDisableReasonEnum reason = 3;
    // If the reason is an application request, this will be the package name.
    optional string pkg_name = 4;
}

/**
 * Logs when profiles on a Bluetooth device connects and disconnects.
 *
 * Logged from:
 *    packages/apps/Bluetooth/src/com/android/bluetooth/btservice/RemoteDevices.java
 *
 * Next Tag: 5
 */
message BluetoothConnectionStateChanged {
    // The state of the connection.
    // Eg: CONNECTING, CONNECTED, DISCONNECTING, DISCONNECTED.
    optional android.bluetooth.ConnectionStateEnum state = 1;
    // An identifier that can be used to match connect and disconnect events.
    // Currently is last two bytes of a hash of a device level ID and
    // the mac address of the bluetooth device that is connected.
    // Deprecated: use obfuscated_id instead, this one is always 0 for Q+
    optional int32 obfuscated_id = 2 [deprecated = true];
    // The profile that is connected. Eg. GATT, A2DP, HEADSET.
    // From android.bluetooth.BluetoothAdapter.java
    // Default: 0 when not used
    optional int32 bt_profile = 3;
    // An identifier that can be used to match events for this device.
    // Currently, this is a salted hash of the MAC address of this Bluetooth device.
    // Salt: Randomly generated 256 bit value
    // Hash algorithm: HMAC-SHA256
    // Size: 32 byte
    // Default: null or empty if the device identifier is not known
    optional bytes new_obfuscated_id = 4 [(android.os.statsd.log_mode) = MODE_BYTES];
}

/**
 * Logs when a Bluetooth device connects and disconnects over ACL
 *
 * Logged from:
 *    packages/apps/Bluetooth/src/com/android/bluetooth/btservice/AdapterProperties.java
 *
 * Next Tag: 3
 */
message BluetoothAclConnectionStateChanged {
    // An identifier that can be used to match events for this device.
    // Currently, this is a salted hash of the MAC address of this Bluetooth device.
    // Salt: Randomly generated 256 bit value
    // Hash algorithm: HMAC-SHA256
    // Size: 32 byte
    // Default: null or empty if the device identifier is not known
    optional bytes obfuscated_id = 1 [(android.os.statsd.log_mode) = MODE_BYTES];
    // The state of the connection.
    // Eg: CONNECTING, CONNECTED, DISCONNECTING, DISCONNECTED.
    optional android.bluetooth.ConnectionStateEnum state = 2;
}

/**
 * Logs when a Bluetooth device connects and disconnects over SCO
 *
 * Logged from:
 *    packages/apps/Bluetooth/src/com/android/bluetooth/hfp/HeadsetStateMachine.java
 *    packages/apps/Bluetooth/src/com/android/bluetooth/hfp/HeadsetClientStateMachine.java
 *
 * Next Tag: 4
 */
message BluetoothScoConnectionStateChanged {
    // An identifier that can be used to match events for this device.
    // Currently, this is a salted hash of the MAC address of this Bluetooth device.
    // Salt: Randomly generated 256 bit value
    // Hash algorithm: HMAC-SHA256
    // Size: 32 byte
    // Default: null or empty if the device identifier is not known
    optional bytes obfuscated_id = 1 [(android.os.statsd.log_mode) = MODE_BYTES];
    // The state of the connection.
    // Eg: CONNECTING, CONNECTED, DISCONNECTING, DISCONNECTED.
    optional android.bluetooth.ConnectionStateEnum state = 2;
    // Codec used for this SCO connection
    // Default: UNKNOWN
    optional android.bluetooth.hfp.ScoCodec codec = 3;
}

/**
 * Logged when active device of a profile changes
 *
 * Logged from:
 *     packages/apps/Bluetooth/src/com/android/bluetooth/a2dp/A2dpService.java
 *     packages/apps/Bluetooth/src/com/android/bluetooth/hfp/HeadsetService.java
 *     packages/apps/Bluetooth/src/com/android/bluetooth/hearingaid/HearingAidService.java
 */
message BluetoothActiveDeviceChanged {
    // The profile whose active device has changed. Eg. A2DP, HEADSET, HEARING_AID
    // From android.bluetooth.BluetoothProfile
    optional int32 bt_profile = 1;
    // An identifier that can be used to match events for this new active device.
    // Currently, this is a salted hash of the MAC address of this Bluetooth device.
    // Salt: Randomly generated 256 bit value
    // Hash algorithm: HMAC-SHA256
    // Size: 32 byte
    // Default: null or empty if there is no active device for this profile
    optional bytes obfuscated_id = 2 [(android.os.statsd.log_mode) = MODE_BYTES];
}

// Logs when there is an event affecting Bluetooth device's link layer connection.
// - This event is triggered when there is a related HCI command or event
// - Users of this metrics can deduce Bluetooth device's connection state from these events
// - HCI commands are logged before the command is sent, after receiving command status, and after
//   receiving command complete
// - HCI events are logged when they arrive
//
// Low level log from system/bt
//
// Bluetooth classic commands:
// - CMD_CREATE_CONNECTION
// - CMD_DISCONNECT
// - CMD_CREATE_CONNECTION_CANCEL
// - CMD_ACCEPT_CONNECTION_REQUEST
// - CMD_REJECT_CONNECTION_REQUEST
// - CMD_SETUP_ESCO_CONNECTION
// - CMD_ACCEPT_ESCO_CONNECTION
// - CMD_REJECT_ESCO_CONNECTION
// - CMD_ENH_SETUP_ESCO_CONNECTION
// - CMD_ENH_ACCEPT_ESCO_CONNECTION
//
// Bluetooth low energy commands:
// - CMD_BLE_CREATE_LL_CONN [Only logged on error or when initiator filter policy is 0x00]
// - CMD_BLE_CREATE_CONN_CANCEL [Only logged when there is an error]
// - CMD_BLE_EXTENDED_CREATE_CONNECTION [Only logged on error or when initiator filter policy is 0x00]
// - CMD_BLE_CLEAR_WHITE_LIST
// - CMD_BLE_ADD_WHITE_LIST
// - CMD_BLE_REMOVE_WHITE_LIST
//
// Bluetooth classic events:
// - EVT_CONNECTION_COMP
// - EVT_CONNECTION_REQUEST
// - EVT_DISCONNECTION_COMP
// - EVT_ESCO_CONNECTION_COMP
// - EVT_ESCO_CONNECTION_CHANGED
//
// Bluetooth low energy meta events:
// - BLE_EVT_CONN_COMPLETE_EVT
// - BLE_EVT_ENHANCED_CONN_COMPLETE_EVT
//
// Next tag: 10
message BluetoothLinkLayerConnectionEvent {
    // An identifier that can be used to match events for this device.
    // Currently, this is a salted hash of the MAC address of this Bluetooth device.
    // Salt: Randomly generated 256 bit value
    // Hash algorithm: HMAC-SHA256
    // Size: 32 byte
    // Default: null or empty if the device identifier is not known
    optional bytes obfuscated_id = 1 [(android.os.statsd.log_mode) = MODE_BYTES];
    // Connection handle of this connection if available
    // Range: 0x0000 - 0x0EFF (12 bits)
    // Default: 0xFFFF if the handle is unknown
    optional int32 connection_handle = 2;
    // Direction of the link
    // Default: DIRECTION_UNKNOWN
    optional android.bluetooth.DirectionEnum direction = 3;
    // Type of this link
    // Default: LINK_TYPE_UNKNOWN
    optional android.bluetooth.LinkTypeEnum type = 4;

    // Reason metadata for this link layer connection event, rules for interpretation:
    // 1. If hci_cmd is set and valid, hci_event can be either EVT_COMMAND_STATUS or
    //    EVT_COMMAND_COMPLETE, ignore hci_ble_event in this case
    // 2. If hci_event is set to EVT_BLE_META, look at hci_ble_event; otherwise, if hci_event is
    //    set and valid, ignore hci_ble_event

    // HCI command associated with this event
    // Default: CMD_UNKNOWN
    optional android.bluetooth.hci.CommandEnum hci_cmd = 5;
    // HCI event associated with this event
    // Default: EVT_UNKNOWN
    optional android.bluetooth.hci.EventEnum hci_event = 6;
    // HCI BLE meta event associated with this event
    // Default: BLE_EVT_UNKNOWN
    optional android.bluetooth.hci.BleMetaEventEnum hci_ble_event = 7;
    // HCI command status code if this is triggerred by hci_cmd
    // Default: STATUS_UNKNOWN
    optional android.bluetooth.hci.StatusEnum cmd_status = 8;
    // HCI reason code associated with this event
    // Default: STATUS_UNKNOWN
    optional android.bluetooth.hci.StatusEnum reason_code = 9;
}

/**
 * Logs when a module is rolled back by Watchdog.
 *
 * Logged from: Rollback Manager
 */
message WatchdogRollbackOccurred {
    enum RollbackType {
        UNKNOWN = 0;
        ROLLBACK_INITIATE = 1;
        ROLLBACK_SUCCESS = 2;
        ROLLBACK_FAILURE = 3;
        ROLLBACK_BOOT_TRIGGERED = 4;
    }
    optional RollbackType rollback_type = 1;

    optional string package_name = 2;

    optional int32 package_version_code = 3;

    enum RollbackReasonType {
        REASON_UNKNOWN = 0;
        REASON_NATIVE_CRASH = 1;
        REASON_EXPLICIT_HEALTH_CHECK = 2;
        REASON_APP_CRASH = 3;
        REASON_APP_NOT_RESPONDING = 4;
    }
    optional RollbackReasonType rollback_reason = 4;

    // Set by RollbackPackageHealthObserver to be the package that is failing when a rollback
    // is initiated. Empty if the package is unknown.
    optional string failing_package_name = 5;
}

/**
 * Logs when there is a change in Bluetooth A2DP playback state
 *
 * Logged from:
 *     packages/apps/Bluetooth/src/com/android/bluetooth/a2dp/A2dpService.java
 */
message BluetoothA2dpPlaybackStateChanged {
    // An identifier that can be used to match events for this device.
    // Currently, this is a salted hash of the MAC address of this Bluetooth device.
    // Salt: Randomly generated 256 bit value
    // Hash algorithm: HMAC-SHA256
    // Size: 32 byte
    // Default: null or empty if the device identifier is not known
    optional bytes obfuscated_id = 1 [(android.os.statsd.log_mode) = MODE_BYTES];
    // Current playback state
    // Default: PLAYBACK_STATE_UNKNOWN
    optional android.bluetooth.a2dp.PlaybackStateEnum playback_state = 2;
    // Current audio coding mode
    // Default: AUDIO_CODING_MODE_UNKNOWN
    optional android.bluetooth.a2dp.AudioCodingModeEnum audio_coding_mode = 3;
}

/**
 * Logs when there is a change in A2DP codec config for a particular remote device
 *
 * Logged from:
 *     frameworks/base/core/java/android/bluetooth/BluetoothCodecConfig.java
 *     packages/apps/Bluetooth/src/com/android/bluetooth/a2dp/A2dpService.java
 */
message BluetoothA2dpCodecConfigChanged {
    // An identifier that can be used to match events for this device.
    // Currently, this is a salted hash of the MAC address of this Bluetooth device.
    // Salt: Randomly generated 256 bit value
    // Hash algorithm: HMAC-SHA256
    // Size: 32 byte
    // Default: null or empty if the device identifier is not known
    optional bytes obfuscated_id = 1 [(android.os.statsd.log_mode) = MODE_BYTES];
    // Type of codec as defined by various SOURCE_CODEC_TYPE_* constants in BluetoothCodecConfig
    // Default SOURCE_CODEC_TYPE_INVALID
    optional int32 codec_type = 2;
    // Codec priroity, the higher the more preferred, -1 for disabled
    // Default: CODEC_PRIORITY_DEFAULT
    optional int32 codec_priority = 3;
    // Sample rate in Hz as defined by various SAMPLE_RATE_* constants in BluetoothCodecConfig
    // Default: SAMPLE_RATE_NONE
    optional int32 sample_rate = 4;
    // Bits per sample as defined by various BITS_PER_SAMPLE_* constants in BluetoothCodecConfig
    // Default: BITS_PER_SAMPLE_NONE
    optional int32 bits_per_sample = 5;
    // Channel mode as defined by various CHANNEL_MODE_* constants in BluetoothCodecConfig
    // Default: CHANNEL_MODE_NONE
    optional int32 channel_mode = 6;
    // Codec specific values
    // Default 0
    optional int64 codec_specific_1 = 7;
    optional int64 codec_specific_2 = 8;
    optional int64 codec_specific_3 = 9;
    optional int64 codec_specific_4 = 10;
}

/**
 * Logs when there is a change in selectable A2DP codec capability for a paricular remote device
 * Each codec's capability is logged separately due to statsd restriction
 *
 * Logged from:
 *     frameworks/base/core/java/android/bluetooth/BluetoothCodecConfig.java
 *     packages/apps/Bluetooth/src/com/android/bluetooth/a2dp/A2dpService.java
 */
message BluetoothA2dpCodecCapabilityChanged {
    // An identifier that can be used to match events for this device.
    // Currently, this is a salted hash of the MAC address of this Bluetooth device.
    // Salt: Randomly generated 256 bit value
    // Hash algorithm: HMAC-SHA256
    // Size: 32 byte
    // Default: null or empty if the device identifier is not known
    optional bytes obfuscated_id = 1 [(android.os.statsd.log_mode) = MODE_BYTES];
    // Type of codec as defined by various SOURCE_CODEC_TYPE_* constants in BluetoothCodecConfig
    // Default SOURCE_CODEC_TYPE_INVALID
    optional int32 codec_type = 2;
    // Codec priroity, the higher the more preferred, -1 for disabled
    // Default: CODEC_PRIORITY_DEFAULT
    optional int32 codec_priority = 3;
    // A bit field of supported sample rates as defined by various SAMPLE_RATE_* constants
    // in BluetoothCodecConfig
    // Default: empty and SAMPLE_RATE_NONE for individual item
    optional int32 sample_rate = 4;
    // A bit field of supported bits per sample as defined by various BITS_PER_SAMPLE_* constants
    // in BluetoothCodecConfig
    // Default: empty and BITS_PER_SAMPLE_NONE for individual item
    optional int32 bits_per_sample = 5;
    // A bit field of supported channel mode as defined by various CHANNEL_MODE_* constants in
    // BluetoothCodecConfig
    // Default: empty and CHANNEL_MODE_NONE for individual item
    optional int32 channel_mode = 6;
    // Codec specific values
    // Default 0
    optional int64 codec_specific_1 = 7;
    optional int64 codec_specific_2 = 8;
    optional int64 codec_specific_3 = 9;
    optional int64 codec_specific_4 = 10;
}

/**
 * Logs when A2DP failed to read from PCM source.
 * This typically happens when audio HAL cannot supply A2DP with data fast enough for encoding.
 *
 * Logged from:
 *     system/bt
 */
message BluetoothA2dpAudioUnderrunReported {
    // An identifier that can be used to match events for this device.
    // Currently, this is a salted hash of the MAC address of this Bluetooth device.
    // Salt: Randomly generated 256 bit value
    // Hash algorithm: HMAC-SHA256
    // Size: 32 byte
    // Default: null or empty if the device identifier is not known
    optional bytes obfuscated_id = 1 [(android.os.statsd.log_mode) = MODE_BYTES];
    // Encoding interval in nanoseconds
    // Default: 0
    optional int64 encoding_interval_nanos = 2;
    // Number of bytes of PCM data that could not be read from the source
    // Default: 0
    optional int32 num_missing_pcm_bytes = 3;
}

/**
 * Logs when A2DP failed send encoded data to the remote device fast enough such that the transmit
 * buffer queue is full and we have to drop data
 *
 * Logged from:
 *     system/bt
 */
message BluetoothA2dpAudioOverrunReported {
    // An identifier that can be used to match events for this device.
    // Currently, this is a salted hash of the MAC address of this Bluetooth device.
    // Salt: Randomly generated 256 bit value
    // Hash algorithm: HMAC-SHA256
    // Size: 32 byte
    // Default: null or empty if the device identifier is not known
    optional bytes obfuscated_id = 1 [(android.os.statsd.log_mode) = MODE_BYTES];
    // Encoding interval in nanoseconds
    // Default: 0
    optional int64 encoding_interval_nanos = 2;
    // Number of buffers dropped in this event
    // Each buffer is encoded in one encoding interval and consists of multiple encoded frames
    // Default: 0
    optional int32 num_dropped_buffers = 3;
    // Number of encoded buffers dropped in this event
    // Default 0
    optional int32 num_dropped_encoded_frames = 4;
    // Number of encoded bytes dropped in this event
    // Default: 0
    optional int32 num_dropped_encoded_bytes = 5;
}

/**
 * Logs when we receive reports regarding a device's RSSI value
 *
 * Logged from:
 *     system/bt
 */
message BluetoothDeviceRssiReported {
    // An identifier that can be used to match events for this device.
    // Currently, this is a salted hash of the MAC address of this Bluetooth device.
    // Salt: Randomly generated 256 bit value
    // Hash algorithm: HMAC-SHA256
    // Size: 32 byte
    // Default: null or empty if the device identifier is not known
    optional bytes obfuscated_id = 1 [(android.os.statsd.log_mode) = MODE_BYTES];
    // Connection handle of this connection if available
    // Range: 0x0000 - 0x0EFF (12 bits)
    // Default: 0xFFFF if the handle is unknown
    optional int32 connection_handle = 2;
    // HCI command status code if this is triggerred by hci_cmd
    // Default: STATUS_UNKNOWN
    optional android.bluetooth.hci.StatusEnum hci_status = 3;
    // BR/EDR
    //   Range: -128 ≤ N ≤ 127 (signed integer)
    //   Units: dB
    // LE:
    //   Range: -127 to 20, 127 (signed integer)
    //   Units: dBm
    // Invalid when an out of range value is reported
    optional int32 rssi = 4;
}

/**
 * Logs when we receive reports regarding how many consecutive failed contacts for a connection
 *
 * Logged from:
 *     system/bt
 */
message BluetoothDeviceFailedContactCounterReported {
    // An identifier that can be used to match events for this device.
    // Currently, this is a salted hash of the MAC address of this Bluetooth device.
    // Salt: Randomly generated 256 bit value
    // Hash algorithm: HMAC-SHA256
    // Size: 32 byte
    // Default: null or empty if the device identifier is not known
    optional bytes obfuscated_id = 1 [(android.os.statsd.log_mode) = MODE_BYTES];
    // Connection handle of this connection if available
    // Range: 0x0000 - 0x0EFF (12 bits)
    // Default: 0xFFFF if the handle is unknown
    optional int32 connection_handle = 2;
    // HCI command status code if this is triggerred by hci_cmd
    // Default: STATUS_UNKNOWN
    optional android.bluetooth.hci.StatusEnum cmd_status = 3;
    // Number of consecutive failed contacts for a connection corresponding to the Handle
    // Range: uint16_t, 0-0xFFFF
    // Default: 0xFFFFF
    optional int32 failed_contact_counter = 4;
}

/**
 * Logs when we receive reports regarding the tranmit power level used for a specific connection
 *
 * Logged from:
 *     system/bt
 */
message BluetoothDeviceTxPowerLevelReported {
    // An identifier that can be used to match events for this device.
    // Currently, this is a salted hash of the MAC address of this Bluetooth device.
    // Salt: Randomly generated 256 bit value
    // Hash algorithm: HMAC-SHA256
    // Size: 32 byte
    // Default: null or empty if the device identifier is not known
    optional bytes obfuscated_id = 1 [(android.os.statsd.log_mode) = MODE_BYTES];
    // Connection handle of this connection if available
    // Range: 0x0000 - 0x0EFF (12 bits)
    // Default: 0xFFFF if the handle is unknown
    optional int32 connection_handle = 2;
    // HCI command status code if this is triggered by hci_cmd
    // Default: STATUS_UNKNOWN
    optional android.bluetooth.hci.StatusEnum hci_status = 3;
    // Range: -30 ≤ N ≤ 20
    // Units: dBm
    // Invalid when an out of range value is reported
    optional int32 transmit_power_level = 4;
}

/**
 * Logs when Bluetooth controller failed to reply with command status within a timeout period after
 * receiving an HCI command from the host
 *
 * Logged from: system/bt
 */
message BluetoothHciTimeoutReported {
    // HCI command associated with this event
    // Default: CMD_UNKNOWN
    optional android.bluetooth.hci.CommandEnum hci_command = 1;
}

/**
 * Logs when we receive Bluetooth Link Quality Report event from the controller
 * See Android Bluetooth HCI specification for more details
 *
 * Note: all count and bytes field are counted since last event
 *
 * Logged from: system/bt
 */
message BluetoothQualityReportReported {
    // Quality report ID
    // Original type: uint8_t
    // Default: BQR_ID_UNKNOWN
    optional android.bluetooth.hci.BqrIdEnum quality_report_id = 1;
    // Packet type of the connection
    // Original type: uint8_t
    // Default: BQR_PACKET_TYPE_UNKNOWN
    optional android.bluetooth.hci.BqrPacketTypeEnum packet_types = 2;
    // Connection handle of the connection
    // Original type: uint16_t
    optional int32 connection_handle = 3;
    // Performing Role for the connection
    // Original type: uint8_t
    optional int32 connection_role = 4;
    // Current Transmit Power Level for the connection. This value is the same as the controller's
    // response to the HCI_Read_Transmit_Power_Level HCI command
    // Original type: uint8_t
    optional int32 tx_power_level = 5;
    // Received Signal Strength Indication (RSSI) value for the connection. This value is an
    // absolute receiver signal strength value
    // Original type: int8_t
    optional int32 rssi = 6;
    // Signal-to-Noise Ratio (SNR) value for the connection. It is the average SNR of all the
    // channels used by the link currently
    // Original type: uint8_t
    optional int32 snr = 7;
    // Indicates the number of unused channels in AFH_channel_map
    // Original type: uint8_t
    optional int32 unused_afh_channel_count = 8;
    // Indicates the number of the channels which are interfered and quality is bad but are still
    // selected for AFH
    // Original type: uint8_t
    optional int32 afh_select_unideal_channel_count = 9;
    // Current Link Supervision Timeout Setting
    // Unit: N * 0.3125 ms (1 Bluetooth Clock)
    // Original type: uint16_t
    optional int32 lsto = 10;
    // Piconet Clock for the specified Connection_Handle. This value is the same as the controller's
    // response to HCI_Read_Clock HCI command with the parameter "Which_Clock" of
    // 0x01 (Piconet Clock)
    // Unit: N * 0.3125 ms (1 Bluetooth Clock)
    // Original type: uint32_t
    optional int64 connection_piconet_clock = 11;
    // The count of retransmission
    // Original type: uint32_t
    optional int64 retransmission_count = 12;
    // The count of no RX
    // Original type: uint32_t
    optional int64 no_rx_count = 13;
    // The count of NAK (Negative Acknowledge)
    // Original type: uint32_t
    optional int64 nak_count = 14;
    // Controller timestamp of last TX ACK
    // Unit: N * 0.3125 ms (1 Bluetooth Clock)
    // Original type: uint32_t
    optional int64 last_tx_ack_timestamp = 15;
    // The count of Flow-off (STOP)
    // Original type: uint32_t
    optional int64 flow_off_count = 16;
    // Controller timestamp of last Flow-on (GO)
    // Unit: N * 0.3125 ms (1 Bluetooth Clock)
    // Original type: uint32_t
    optional int64 last_flow_on_timestamp = 17;
    // Buffer overflow count (how many bytes of TX data are dropped) since the last event
    // Original type: uint32_t
    optional int64 buffer_overflow_bytes = 18;
    // Buffer underflow count (in byte) since last event
    // Original type: uint32_t
    optional int64 buffer_underflow_bytes = 19;
}

/**
 * Logs when a Bluetooth device's manufacturer information is learnt by the Bluetooth stack
 *
 * Notes:
 * - Each event can be partially filled as we might learn different pieces of device
 *   information at different time
 * - Multiple device info events can be combined to give more complete picture
 * - When multiple device info events tries to describe the same information, the
 *   later one wins
 *
 * Logged from:
 *     packages/apps/Bluetooth
 */
message BluetoothDeviceInfoReported {
    // An identifier that can be used to match events for this device.
    // Currently, this is a salted hash of the MAC address of this Bluetooth device.
    // Salt: Randomly generated 256 bit value
    // Hash algorithm: HMAC-SHA256
    // Size: 32 byte
    // Default: null or empty if the device identifier is not known
    optional bytes obfuscated_id = 1 [(android.os.statsd.log_mode) = MODE_BYTES];
    // Where is this device info obtained from
    optional android.bluetooth.DeviceInfoSrcEnum source_type = 2;
    // Name of the data source
    // For EXTERNAL: package name of the data source
    // For INTERNAL: null for general case, component name otherwise
    optional string source_name = 3;
    // Name of the manufacturer of this device
    optional string manufacturer = 4;
    // Model of this device
    optional string model = 5;
    // Hardware version of this device
    optional string hardware_version = 6;
    // Software version of this device
    optional string software_version = 7;
}

/**
 * Logs when we receive Bluetooth Read Remote Version Information Complete Event from the remote
 * device, as documented by the Bluetooth Core HCI specification
 * Reference: https://www.bluetooth.com/specifications/bluetooth-core-specification
 * Vol 2, Part E, Page 1118
 *
 * Logged from:
 *     system/bt
 */
message BluetoothRemoteVersionInfoReported {
    // Connection handle of the connection
    // Original type: uint16_t
    optional int32 connection_handle = 1;
    // HCI command status code
    // Default: STATUS_UNKNOWN
    optional android.bluetooth.hci.StatusEnum hci_status = 2;
    // 1 byte Version of current LMP in the remote controller
    optional int32 lmp_version = 3;
    // 2 bytes LMP manufacturer code of the remote controller
    // https://www.bluetooth.com/specifications/assigned-numbers/company-identifiers
    optional int32 lmp_manufacturer_code = 4;
    // 4 bytes subversion of the LMP in the remote controller
    optional int32 lmp_subversion = 5;
}

/**
 * Logs when certain Bluetooth SDP attributes are discovered
 * Constant definitions are from:
 *     https://www.bluetooth.com/specifications/assigned-numbers/service-discovery
 *
 * Current logged attributes:
 * - BluetoothProfileDescriptorList
 * - Supported Features Bitmask
 *
 * Logged from:
 *     system/bt
 */
message BluetoothSdpAttributeReported {
    // An identifier that can be used to match events for this device.
    // Currently, this is a salted hash of the MAC address of this Bluetooth device.
    // Salt: Randomly generated 256 bit value
    // Hash algorithm: HMAC-SHA256
    optional bytes obfuscated_id = 1 [(android.os.statsd.log_mode) = MODE_BYTES];
    // Short form UUIDs used to identify Bluetooth protocols, profiles, and service classes
    // Original type: uint16_t
    optional int32 protocol_uuid = 2;
    // Short form UUIDs used to identify Bluetooth SDP attribute types
    // Original type: uint16_t
    optional int32 attribute_id = 3;
    // Attribute value for the particular attribute
    optional bytes attribute_value = 4 [(android.os.statsd.log_mode) = MODE_BYTES];
}

/**
 * Logs when bond state of a Bluetooth device changes
 *
 * Logged from:
 *     frameworks/base/core/java/android/bluetooth/BluetoothDevice.java
 *     packages/apps/Bluetooth/src/com/android/bluetooth/btservice/BondStateMachine.java
 */
message BluetoothBondStateChanged {
    // An identifier that can be used to match events for this device.
    // Currently, this is a salted hash of the MAC address of this Bluetooth device.
    // Salt: Randomly generated 256 bit value
    // Hash algorithm: HMAC-SHA256
    // Size: 32 byte
    // Default: null or empty if the device identifier is not known
    optional bytes obfuscated_id = 1 [(android.os.statsd.log_mode) = MODE_BYTES];
    // Preferred transport type to remote dual mode device
    // Default: TRANSPORT_AUTO means no preference
    optional android.bluetooth.TransportTypeEnum transport = 2;
    // The type of this Bluetooth device (Classic, LE, or Dual mode)
    // Default: UNKNOWN
    optional android.bluetooth.DeviceTypeEnum type = 3;
    // Current bond state (NONE, BONDING, BONDED)
    // Default: BOND_STATE_UNKNOWN
    optional android.bluetooth.BondStateEnum bond_state = 4;
    // Bonding sub state
    // Default: BOND_SUB_STATE_UNKNOWN
    optional android.bluetooth.BondSubStateEnum bonding_sub_state = 5;
    // Unbond Reason
    // Default: UNBOND_REASON_UNKNOWN
    optional android.bluetooth.UnbondReasonEnum unbond_reason = 6;
}

/**
 * Logs there is an event related Bluetooth classic pairing
 *
 * Logged from:
 *     system/bt
 */
message BluetoothClassicPairingEventReported {
    // An identifier that can be used to match events for this device.
    // Currently, this is a salted hash of the MAC address of this Bluetooth device.
    // Salt: Randomly generated 256 bit value
    // Hash algorithm: HMAC-SHA256
    // Size: 32 byte
    // Default: null or empty if the device identifier is not known
    optional bytes obfuscated_id = 1 [(android.os.statsd.log_mode) = MODE_BYTES];
    // Connection handle of this connection if available
    // Range: 0x0000 - 0x0EFF (12 bits)
    // Default: 0xFFFF if the handle is unknown
    optional int32 connection_handle = 2;
    // HCI command associated with this event
    // Default: CMD_UNKNOWN
    optional android.bluetooth.hci.CommandEnum hci_cmd = 3;
    // HCI event associated with this event
    // Default: EVT_UNKNOWN
    optional android.bluetooth.hci.EventEnum hci_event = 4;
    // HCI command status code if this is triggerred by hci_cmd
    // Default: STATUS_UNKNOWN
    optional android.bluetooth.hci.StatusEnum cmd_status = 5;
    // HCI reason code associated with this event
    // Default: STATUS_UNKNOWN
    optional android.bluetooth.hci.StatusEnum reason_code = 6;
    // A status value related to this specific event
    // Default: 0
    optional int64 event_value = 7;
}

/**
 * Logs when there is an event related to Bluetooth Security Manager Protocol (SMP)
 *
 * Logged from:
 *     system/bt
 */
message BluetoothSmpPairingEventReported {
    // An identifier that can be used to match events for this device.
    // Currently, this is a salted hash of the MAC address of this Bluetooth device.
    // Salt: Randomly generated 256 bit value
    // Hash algorithm: HMAC-SHA256
    // Size: 32 byte
    // Default: null or empty if the device identifier is not known
    optional bytes obfuscated_id = 1 [(android.os.statsd.log_mode) = MODE_BYTES];
    // SMP command sent or received over L2CAP
    // Default: CMD_UNKNOWN
    optional android.bluetooth.smp.CommandEnum smp_command = 2;
    // Whether this command is sent or received
    // Default: DIRECTION_UNKNOWN
    optional android.bluetooth.DirectionEnum direction = 3;
    // SMP failure reason code
    // Default: PAIRING_FAIL_REASON_DEFAULT
    optional android.bluetooth.smp.PairingFailReasonEnum smp_fail_reason = 4;
}

/**
 * Logs when a Bluetooth socket’s connection state changed
 *
 * Logged from:
 *   system/bt
 */
message BluetoothSocketConnectionStateChanged {
    // An identifier that can be used to match events for this device.
    // Currently, this is a salted hash of the MAC address of this Bluetooth device.
    // Salt: Randomly generated 256 bit value
    // Hash algorithm: HMAC-SHA256
    // Size: 32 byte
    // Default: null or empty if this is a server listener socket
    optional bytes obfuscated_id = 1 [(android.os.statsd.log_mode) = MODE_BYTES];
    // Temporary port of this socket for the current connection or session only
    // Default 0 when unknown or don't care
    optional int32 port = 2;
    // Socket type as mentioned in
    // frameworks/base/core/java/android/bluetooth/BluetoothSocket.java
    // Default: SOCKET_TYPE_UNKNOWN
    optional android.bluetooth.SocketTypeEnum type = 3;
    // Socket connection state
    // Default: SOCKET_CONNECTION_STATE_UNKNOWN
    optional android.bluetooth.SocketConnectionstateEnum state = 4;
    // Number of bytes sent to remote device during this connection
    optional int64 tx_bytes = 5;
    // Number of bytes received from remote device during this connection
    optional int64 rx_bytes = 6;
    // Socket owner's UID
    optional int32 uid = 7 [(is_uid) = true];
    // Server port of this socket, if any. When both |server_port| and |port| fields are populated,
    // |port| must be spawned by |server_port|
    // Default 0 when unknown or don't care
    optional int32 server_port = 8;
    // Whether this is a server listener socket
    optional android.bluetooth.SocketRoleEnum is_server = 9;
}

/**
 * Logs when Class of Device (CoD) value is learnt for a device during pairing or connection
 *
 * Logged from:
 *   packages/apps/Bluetooth/src/com/android/bluetooth/btservice/BondStateMachine.java
 *   packages/apps/Bluetooth/src/com/android/bluetooth/btservice/RemoteDevices.java
 *
 */
message BluetoothClassOfDeviceReported {
    // An identifier that can be used to match events for this device.
    // Currently, this is a salted hash of the MAC address of this Bluetooth device.
    // Salt: Randomly generated 256 bit value
    // Hash algorithm: HMAC-SHA256
    // Size: 32 byte
    // Default: null or empty if this is a server listener socket
    optional bytes obfuscated_id = 1 [(android.os.statsd.log_mode) = MODE_BYTES];
    // Class of Device (CoD) value including both Major, Minor device class and service class
    // Defined in: https://www.bluetooth.com/specifications/assigned-numbers/baseband
    // Also defined in: https://developer.android.com/reference/android/bluetooth/BluetoothClass
    // Default: 0
    optional int32 class_of_device = 2;
}

/**
 * Logs when something is plugged into or removed from the USB-C connector.
 *
 * Logged from:
 *  UsbService
 */
message UsbConnectorStateChanged {
    enum State {
        STATE_DISCONNECTED = 0;
        STATE_CONNECTED = 1;
    }
    optional State state = 1;
    optional string id = 2;
    // Last active session in ms.
    // 0 when the port is in connected state.
    optional int64 last_connect_duration_millis = 3;
}

/**
 * Logs the reported speaker impedance.
 *
 * Logged from:
 *  Vendor audio implementation.
 */
message SpeakerImpedanceReported {
    optional int32 speaker_location = 1;
    optional int32 impedance = 2;
}

/**
 * Logs the report of a failed hardware.
 *
 * Logged from:
 *  Vendor HALs.
 *
 */
message HardwareFailed {
    enum HardwareType {
        HARDWARE_FAILED_UNKNOWN = 0;
        HARDWARE_FAILED_MICROPHONE = 1;
        HARDWARE_FAILED_CODEC = 2;
        HARDWARE_FAILED_SPEAKER = 3;
        HARDWARE_FAILED_FINGERPRINT = 4;
    }
    optional HardwareType hardware_type = 1;

   /**
    * hardware_location allows vendors to differentiate between multiple instances of
    * the same hardware_type.  The specific locations are vendor defined integers,
    * referring to board-specific numbering schemes.
    */
    optional int32 hardware_location = 2;

    /**
     * failure_code is specific to the HardwareType of the failed hardware.
     * It should use one of the enum values defined below.
     */
    enum HardwareErrorCode {
        UNKNOWN = 0;
        COMPLETE = 1;
        SPEAKER_HIGH_Z = 2;
        SPEAKER_SHORT = 3;
        FINGERPRINT_SENSOR_BROKEN = 4;
        FINGERPRINT_TOO_MANY_DEAD_PIXELS = 5;
        DEGRADE = 6;
    }
    optional int32 failure_code = 3;
}

/**
 * Log an event when the device has been physically dropped.
 * Reported from the /vendor partition.
 */
message PhysicalDropDetected {
    // Confidence that the event was actually a drop, 0 -> 100
    optional int32 confidence_pctg = 1;
    // Peak acceleration of the drop, in 1/1000s of a g.
    optional int32 accel_peak_thousandths_g = 2;
    // Duration of freefall in ms
    optional int32 freefall_time_millis = 3;
}

/**
 * Log bucketed battery charge cycles.
 *
 * Each bucket represents cycles of the battery past
 * a given charge point.  For example, if 10 cycle buckets are
 * initialized, bucket 1 is the lowest 1/10th of the battery,
 * and bucket 10 is 100%.
 *
 * Logged from:
 * /sys/class/power_supply/bms/cycle_count, via Vendor.
 */
message ChargeCyclesReported {
    optional int32 cycle_bucket_1 = 1;
    optional int32 cycle_bucket_2 = 2;
    optional int32 cycle_bucket_3 = 3;
    optional int32 cycle_bucket_4 = 4;
    optional int32 cycle_bucket_5 = 5;
    optional int32 cycle_bucket_6 = 6;
    optional int32 cycle_bucket_7 = 7;
    optional int32 cycle_bucket_8 = 8;
    optional int32 cycle_bucket_9 = 9;
    optional int32 cycle_bucket_10 = 10;
}

/**
 * Log battery health snapshot.
 *
 * Resistance, Voltage, Open Circuit Voltage, Temperature, and Charge Level
 * are snapshotted periodically over 24hrs.
 */
message BatteryHealthSnapshot {
    enum BatterySnapshotType {
        UNKNOWN = 0;
        MIN_TEMP = 1;         // Snapshot at min batt temp over 24hrs.
        MAX_TEMP = 2;         // Snapshot at max batt temp over 24hrs.
        MIN_RESISTANCE = 3;   // Snapshot at min batt resistance over 24hrs.
        MAX_RESISTANCE = 4;   // Snapshot at max batt resistance over 24hrs.
        MIN_VOLTAGE = 5;      // Snapshot at min batt voltage over 24hrs.
        MAX_VOLTAGE = 6;      // Snapshot at max batt voltage over 24hrs.
        MIN_CURRENT = 7;      // Snapshot at min batt current over 24hrs.
        MAX_CURRENT = 8;      // Snapshot at max batt current over 24hrs.
        MIN_BATT_LEVEL = 9;   // Snapshot at min battery level (SoC) over 24hrs.
        MAX_BATT_LEVEL = 10;  // Snapshot at max battery level (SoC) over 24hrs.
        AVG_RESISTANCE = 11;  // Snapshot at average battery resistance over 24hrs.
    }
    optional BatterySnapshotType type = 1;
    // Temperature, in 1/10ths of degree C.
    optional int32 temperature_deci_celsius = 2;
    // Voltage Battery Voltage, in microVolts.
    optional int32 voltage_micro_volt = 3;
    // Current Battery current, in microAmps.
    optional int32 current_micro_amps = 4;
    // OpenCircuitVoltage Battery Open Circuit Voltage, in microVolts.
    optional int32 open_circuit_micro_volt = 5;
    // Resistance Battery Resistance, in microOhms.
    optional int32 resistance_micro_ohm = 6;
    // Level Battery Level, as % of full.
    optional int32 level_percent = 7;
}

/**
 * Log slow I/O operations on the primary storage.
 */
message SlowIo {
    // Classifications of IO Operations.
    enum IoOperation {
        UNKNOWN = 0;
        READ = 1;
        WRITE = 2;
        UNMAP = 3;
        SYNC = 4;
    }
    optional IoOperation operation = 1;

    // The number of slow IO operations of this type over 24 hours.
    optional int32 count = 2;
}

/**
 * Log battery caused shutdown with the last recorded voltage.
 */
message BatteryCausedShutdown {
    // The last recorded battery voltage prior to shutdown.
    optional int32 last_recorded_micro_volt = 1;
}

/**
 * Logs when ThermalService receives throttling events.
 *
 * Logged from:
 *   frameworks/base/services/core/java/com/android/server/stats/StatsCompanionService.java
 */
message ThermalThrottlingSeverityStateChanged {
    // The type of temperature being reported (CPU, GPU, SKIN, etc)
    optional android.os.TemperatureTypeEnum sensor_type = 1;

    // The name of the temperature source. Eg. CPU0
    optional string sensor_name = 2;

    // Temperature in tenths of a degree C.
    // For BCL, it is decimillivolt, decimilliamps, and percentage * 10.
    optional int32 temperature_deci_celsius = 3;

    // Relative severity of the throttling, see enum definition.
    optional android.os.ThrottlingSeverityEnum severity = 4;
}

/**
 * Logs the duration of a davey (jank of >=700ms) when it occurs
 *
 * Logged from:
 *   frameworks/base/libs/hwui/JankTracker.cpp
 */
message DaveyOccurred {
    // The UID that logged this atom.
    optional int32 uid = 1 [(is_uid) = true];

    // Amount of time it took to render the frame. Should be >=700ms.
    optional int64 jank_duration_millis = 2;
}

/**
 * Logs phone signal strength changes.
 *
 * Logged from:
 *   frameworks/base/core/java/com/android/internal/os/BatteryStatsImpl.java
 */
message PhoneSignalStrengthChanged {
    // Signal strength, from frameworks/base/core/proto/android/telephony/enums.proto.
    optional android.telephony.SignalStrengthEnum signal_strength = 1;
}


/**
 * Logs when the phone state, sim state or signal strength changes
 *
 * Logged from:
 *   frameworks/base/core/java/com/android/internal/os/BatteryStatsImpl.java
 */
message PhoneServiceStateChanged {
    optional android.telephony.ServiceStateEnum state = 1;
    optional android.telephony.SimStateEnum sim_state = 2;
    optional android.telephony.SignalStrengthEnum signal_strength = 3;
}

/**
 * Logs when the phone becomes on or off.
 *
 * Logged from:
 *   frameworks/base/core/java/com/android/internal/os/TelephonyRegistry.java
 */
message PhoneStateChanged {
    enum State {
        OFF = 0;
        ON = 1;
    }
    optional State state = 1;
}

message BackGesture {
    enum BackType {
          DEFAULT_BACK_TYPE = 0;
          COMPLETED = 1;
          COMPLETED_REJECTED = 2; // successful because coming from rejected area
          INCOMPLETE_EXCLUDED = 3; // would have been successful but in the exclusion area
          INCOMPLETE = 4;
    }
    optional BackType type = 1;

    optional int32 y_coordinate = 2; // y coordinate for ACTION_DOWN event
    enum WindowHorizontalLocation {
        DEFAULT_LOCATION = 0;
        LEFT = 1;
        RIGHT = 2;
    }
    optional WindowHorizontalLocation x_location = 3;
}

message ExclusionRectStateChanged {
    optional string component_name = 1;    // if not available, simply packageName
    optional int32 requested_height = 2;   // px
    optional int32 rejected_height = 3;    // px

    enum WindowHorizontalLocation {
        DEFAULT_LOCATION = 0;
        LEFT = 1;
        RIGHT = 2;
    }
    optional WindowHorizontalLocation x_location = 4;
    optional bool landscape = 5;
    optional bool splitscreen = 6;
    optional int32 duration_millis = 7;
}

message LauncherUIChanged {
    optional android.stats.launcher.LauncherAction action = 1;
    optional android.stats.launcher.LauncherState src_state = 2;
    optional android.stats.launcher.LauncherState dst_state = 3;
    optional android.stats.launcher.LauncherExtension extension = 4 [(log_mode) = MODE_BYTES];
    optional bool is_swipe_up_enabled = 5;
}

message StyleUIChanged {
    optional android.stats.style.Action action = 1;
    optional int32 color_package_hash = 2;
    optional int32 font_package_hash  = 3;
    optional int32 shape_package_hash = 4;
    optional int32 clock_package_hash = 5;
    optional int32 launcher_grid = 6;
    optional int32 wallpaper_category_hash = 7;
    optional int32 wallpaper_id_hash = 8;
    optional int32 color_preference = 9;
    optional android.stats.style.LocationPreference location_preference = 10;
}

/**
 * Logs when Settings UI has changed.
 *
 * Logged from:
 *   packages/apps/Settings
 */
message SettingsUIChanged {
    /**
     * Where this SettingsUIChange event comes from. For example, if
     * it's a PAGE_VISIBLE event, where the page is opened from.
     */
    optional android.app.settings.PageId attribution = 1;

    /**
     * What the UI action is.
     */
    optional android.app.settings.Action action = 2;

    /**
     * Where the action is happening
     */
    optional android.app.settings.PageId page_id = 3;

    /**
     * What preference changed in this event.
     */
    optional string changed_preference_key = 4;

    /**
     * The new value of the changed preference.
     */
    optional int64 changed_preference_int_value = 5;
}

/**
 * Logs basic timing information about touch events.
 * Reported at most every 5 minutes while device is being interacted with.
 *
 * Logged from:
 *   frameworks/native/services/inputflinger
 */
message TouchEventReported {
    /**
     * The fields latency_{min|max|mean|stdev} represent minimum, maximum, mean,
     * and the standard deviation of latency between the kernel and framework
     * for touchscreen events. The units are microseconds.
     *
     * The number is measured as the difference between the time at which
     * the input event was received in the evdev driver,
     * and the time at which the input event was received in EventHub.
     */
    // Minimum value
    optional float latency_min_micros = 1;
    // Maximum value
    optional float latency_max_micros = 2;
    // Average value
    optional float latency_mean_micros = 3;
    // Standard deviation
    optional float latency_stdev_micros = 4;
    // Number of touch events (input_event) in this report
    optional int32 count = 5;
}

/**
 * Logs gesture classification and timing information for touch events.
 *
 * Logged from:
 *   frameworks/base/core/java/android/view/GestureDetector.java
 *   frameworks/base/core/java/android/view/View.java
 */
message TouchGestureClassified {
    // The source of the classification (e.g. Java class name).
    optional string source = 1;

    enum Classification {
        UNKNOWN_CLASSIFICATION = 0;
        SINGLE_TAP = 1;
        DOUBLE_TAP = 2;
        LONG_PRESS = 3;
        DEEP_PRESS = 4;
        SCROLL = 5;
    }
    // The classification of the gesture.
    optional Classification classification = 2;

    // The interval from the start of a touch event stream until the
    // classification was made.
    optional int32 latency_millis = 3;

    // The distance from the location of the first touch event to the
    // location of the touch event when the classification was made.
    optional float displacement_px = 4;
}

/**
 * Logs that a setting was updated.
 * Logged from:
 *   frameworks/base/packages/SettingsProvider/src/com/android/providers/settings/SettingsState.java
 * The tag and is_default allow resetting of settings to default values based on the specified
 * tag. See Settings#putString(ContentResolver, String, String, String, boolean) for more details.
 */
message SettingChanged {
    // The name of the setting.
    optional string setting = 1;

    // The change being imposed on this setting. May represent a number, eg "3".
    optional string value = 2;

    // The new value of this setting. For most settings, this is same as value. For some settings,
    // value is +X or -X where X represents an element in a set. For example, if the previous value
    // is A,B,C and value is -B, then new_value is A,C and prev_value is A,B,C.
    // The +/- feature is currently only used for location_providers_allowed.
    optional string new_value = 3;

    // The previous value of this setting.
    optional string prev_value = 4;

    // The tag used with the is_default for resetting sets of settings. This is generally null.
    optional string tag = 5;

    // True if this setting with tag should be resettable.
    optional bool is_default = 6;

    // The associated user (for multi-user feature). Defined in android/os/UserHandle.java
    optional int32 user = 7;

    enum ChangeReason {
        UPDATED = 1; // Updated can be an insertion or an update.
        DELETED = 2;
    }
    optional ChangeReason reason = 8;
}

/**
 * Logs activity going to foreground or background
 *
 * Logged from:
  *   frameworks/base/services/core/java/com/android/server/am/ActivityRecord.java
 */
message ActivityForegroundStateChanged {
    optional int32 uid = 1 [(is_uid) = true];
    optional string pkg_name = 2;
    optional string class_name = 3;

    enum State {
        BACKGROUND = 0;
        FOREGROUND = 1;
    }
    optional State state = 4;
}

/**
 * Logs when a volume entered low Storage state.
 * Logged from:
 *      frameworks/base/services/core/java/com/android/server/storage/DeviceStorageMonitorService.java
 */
message LowStorageStateChanged {
    // Volume that ran out of storage.
    optional string volume_description = 1;

    enum State {
        UNKNOWN = 0;
        OFF = 1;
        ON = 2;
    }
    optional State state = 2;
}

/**
 * Logs when an app is downgraded.
 * Logged from:
 *      frameworks/base/services/core/java/com/android/server/pm/BackgroundDexOptService.java
 */
message AppDowngraded {
    optional string package_name = 1;
    // Size of the package (all data) before being downgraded.
    optional int64 size_in_bytes_before = 2;
    // Size of the package (all data) after being downgraded.
    optional int64 size_in_bytes_after = 3;

    optional bool aggressive = 4;
}

/**
 * Logs when an app is optimized after being downgraded.
 * Logged from:
 *      frameworks/base/services/core/java/com/android/server/pm/BackgroundDexOptService.java
 */
message AppOptimizedAfterDowngraded {
    optional string package_name = 1;
}

/**
 * Logs whenever an app is installed on external storage.
 * Logged from:
        frameworks/base/services/core/java/com/android/server/pm/PackageManagerService.java
 */
message AppInstallOnExternalStorageReported {
    // The type of external storage.
    optional android.stats.storage.ExternalStorageType storage_type = 1;
    // The name of the package that is installed on the sd card.
    optional string package_name = 2;
}

/**
 * Logs when an app crashes.
 * Logged from:
 *      frameworks/base/services/core/java/com/android/server/am/ActivityManagerService.java
 */
message AppCrashOccurred {
    optional int32 uid = 1 [(is_uid) = true];

    optional string event_type = 2;

    // The name of the process.
    // system_server if it is not by an app
    optional string process_name = 3;

    // The pid if available. -1 means not available.
    optional sint32 pid = 4;

    optional string package_name = 5;

    enum InstantApp {
        UNAVAILABLE = 0;
        FALSE = 1;
        TRUE = 2;
    }
    optional InstantApp is_instant_app = 6;

    enum ForegroundState {
        UNKNOWN = 0;
        BACKGROUND = 1;
        FOREGROUND = 2;
    }
    optional ForegroundState foreground_state = 7;

    optional android.server.ErrorSource error_source = 8;
}

/**
 * Logs when a WTF (What a Terrible Failure) happened.
 * Logged from:
 *      frameworks/base/services/core/java/com/android/server/am/ActivityManagerService.java
 */
message WTFOccurred {
    optional int32 uid = 1 [(is_uid) = true];

    optional string tag = 2;

    // The name of the process.
    // system_server if it is not by an app
    optional string process_name = 3;

    // The pid if available. -1 means not available.
    optional sint32 pid = 4;

    optional android.server.ErrorSource error_source = 5;
}

/**
 * Logs when system server reports low memory.
 * Logged from:
 *      frameworks/base/services/core/java/com/android/server/am/ActivityManagerService.java
 */
message LowMemReported {
}

/**
 * Logs when an app ANR (App Not Responding) occurs.
 * Logged from:
 *      frameworks/base/services/core/java/com/android/server/am/AppErrors.java
 */
message ANROccurred {
    optional int32 uid = 1 [(is_uid) = true];

    optional string process_name = 2;

    optional string short_component_name = 3;

    optional string reason = 4;

    enum InstantApp {
        UNAVAILABLE = 0;
        FALSE = 1;
        TRUE = 2;
    }
    optional InstantApp is_instant_app = 5;

    enum ForegroundState {
        UNKNOWN = 0;
        BACKGROUND = 1;
        FOREGROUND = 2;
    }
    optional ForegroundState foreground_state = 6;

    optional android.server.ErrorSource error_source = 7;

    optional string package_name = 8;
}

/**
 * Logs when the vibrator state changes.
 * Logged from:
 *      frameworks/base/services/core/java/com/android/server/VibratorService.java
 */
message VibratorStateChanged {
    repeated AttributionNode attribution_node = 1;

    enum State {
        OFF = 0;
        ON = 1;
    }
    optional State state = 2;

    // Duration (in milliseconds) requested to keep the vibrator on.
    // Only applicable for State == ON.
    optional int64 duration_millis = 3;
}

/*
 * Allows other apps to push events into statsd.
 * Logged from:
 *      frameworks/base/core/java/android/util/StatsLog.java
 */
message AppBreadcrumbReported {
    // The uid of the application that sent this custom atom.
    optional int32 uid = 1 [(is_uid) = true];

    // An arbitrary label chosen by the developer. For Android P, the label should be in [0, 16).
    optional int32 label = 2;

    // Allows applications to easily use a custom event as start/stop boundaries (ie, define custom
    // predicates for the metrics).
    enum State {
        UNKNOWN = 0;
        UNSPECIFIED = 1;  // For events that are known to not represent START/STOP.
        STOP = 2;
        START = 3;
    }
    optional State state = 3;
}

/**
 * Logs the wall-clock time when a significant wall-clock time shift occurs.
 * For example, this could be due to the user manually changing the time.
 *
 * Logged from:
 *   frameworks/base/services/core/java/com/android/server/AlarmManagerService.java
 */
message WallClockTimeShifted {
    // New wall-clock time in milliseconds, according to System.currentTimeMillis().
    optional int64 wall_clock_timestamp_millis = 1;
}

/**
 * Logs when statsd detects an anomaly.
 *
 * Logged from:
 *   frameworks/base/cmds/statsd/src/anomaly/AnomalyTracker.cpp
 */
message AnomalyDetected {
    // Uid that owns the config whose anomaly detection alert fired.
    optional int32 config_uid = 1 [(is_uid) = true];

    // Id of the config whose anomaly detection alert fired.
    optional int64 config_id = 2;

    // Id of the alert (i.e. name of the anomaly that was detected).
    optional int64 alert_id = 3;
}

message AppStartOccurred {
    // The uid if available. -1 means not available.
    optional int32 uid = 1 [(is_uid) = true];

    // The app package name.
    optional string pkg_name = 2;

    enum TransitionType {
        UNKNOWN = 0;
        WARM = 1;
        HOT = 2;
        COLD = 3;
    }
    // The transition type.
    optional TransitionType type = 3;

    // The activity name.
    optional string activity_name = 4;

    // The name of the calling app. Empty if not set.
    optional string calling_pkg_name = 5;

    // Whether the app is an instant app.
    optional bool is_instant_app = 6;

    // Device uptime when activity started.
    optional int64 activity_start_millis = 7;

    optional android.app.AppTransitionReasonEnum reason = 8;

    optional int32 transition_delay_millis = 9;
    // -1 if not set.
    optional int32 starting_window_delay_millis = 10;
    // -1 if not set.
    optional int32 bind_application_delay_millis = 11;
    optional int32 windows_drawn_delay_millis = 12;

    // Empty if not set.
    optional string launch_token = 13;

    // The compiler filter used when when the package was optimized.
    optional int32 package_optimization_compilation_filter = 14;

    // The reason why the package was optimized.
    optional int32 package_optimization_compilation_reason = 15;
}

message AppStartCanceled {
    // The uid if available. -1 means not available.
    optional int32 uid = 1 [(is_uid) = true];

    // The app package name.
    optional string pkg_name = 2;

    enum TransitionType {
        UNKNOWN = 0;
        WARM = 1;
        HOT = 2;
        COLD = 3;
    }
    // The transition type.
    optional TransitionType type = 3;

    // The activity name.
    optional string activity_name = 4;
}

message AppStartFullyDrawn {
    // The uid if available. -1 means not available.
    optional int32 uid = 1 [(is_uid) = true];

    // The app package name.
    optional string pkg_name = 2;

    enum TransitionType {
        UNKNOWN = 0;
        WITH_BUNDLE = 1;
        WITHOUT_BUNDLE = 2;
    }
    // The transition type.
    optional TransitionType type = 3;

    // The activity name.
    optional string activity_name = 4;

    optional bool transition_process_running = 5;

    // App startup time (until call to Activity#reportFullyDrawn()).
    optional int64 app_startup_time_millis = 6;
}

/**
 * Logs a picture-in-picture action
 * Logged from:
 *      frameworks/base/services/core/java/com/android/server/am/ActivityManagerService.java
 *      frameworks/base/services/core/java/com/android/server/am/ActivityStackSupervisor.java
 *      frameworks/base/packages/SystemUI/src/com/android/systemui/pip/phone/PipTouchHandler.java
 */
message PictureInPictureStateChanged {
    // -1 if it is not available
    optional int32 uid = 1 [(is_uid) = true];

    optional string short_name = 2;

    enum State {
        ENTERED = 1;
        EXPANDED_TO_FULL_SCREEN = 2;
        MINIMIZED = 3;
        DISMISSED = 4;
    }
    optional State state = 3;
}

/**
 * Logs overlay action
 * Logged from:
 *     services/core/java/com/android/server/wm/Session.java
 */
message OverlayStateChanged {
    optional int32 uid = 1 [(is_uid) = true];

    optional string package_name = 2;

    optional bool using_alert_window = 3;

    enum State {
        ENTERED = 1;
        EXITED = 2;
    }
    optional State state = 4;
}

/*
 * Logs foreground service starts and stops.
 * Note that this is not when a service starts or stops, but when it is
 * considered foreground.
 * Logged from
 *     //frameworks/base/services/core/java/com/android/server/am/ActiveServices.java
 */
message ForegroundServiceStateChanged {
    optional int32 uid = 1 [(is_uid) = true];
    // package_name + "/" + class_name
    optional string short_name = 2;

    enum State {
        ENTER = 1;
        EXIT = 2;
    }
    optional State state = 3;
}

/**
 * Logs creation or removal of an isolated uid. Isolated uid's are temporary uid's to sandbox risky
 * behavior in its own uid. However, the metrics of these isolated uid's almost always should be
 * attributed back to the parent (host) uid. One example is Chrome.
 *
 * Logged from:
 *   frameworks/base/core/java/com/android/internal/os/BatteryStatsImpl.java
 */
message IsolatedUidChanged {
    // The host UID. Generally, we should attribute metrics from the isolated uid to the host uid.
    // NOTE: DO NOT annotate uid field in this atom. This atom is specially handled in statsd.
    // This field is ignored when event == REMOVED.
    optional int32 parent_uid = 1;

    optional int32 isolated_uid = 2;

    // We expect an isolated uid to be removed before if it's used for another parent uid.
    enum Event {
        REMOVED = 0;
        CREATED = 1;
    }
    optional Event event = 3;
}

/*
 * Logs the reception of an incoming network packet causing the main system to wake up for
 * processing that packet. These events are notified by the kernel via Netlink NFLOG to Netd
 * and processed by WakeupController.cpp.
 */
message PacketWakeupOccurred {
    // The uid owning the socket into which the packet was delivered, or -1 if the packet was
    // delivered nowhere.
    optional int32 uid = 1 [(is_uid) = true];
    // The interface name on which the packet was received.
    optional string iface = 2;
    // The ethertype value of the packet.
    optional int32 ethertype = 3;
    // String representation of the destination MAC address of the packet.
    optional string destination_hardware_address = 4;
    // String representation of the source address of the packet if this was an IP packet.
    optional string source_ip = 5;
    // String representation of the destination address of the packet if this was an IP packet.
    optional string destination_ip = 6;
    // The value of the protocol field if this was an IPv4 packet or the value of the Next Header
    // field if this was an IPv6 packet. The range of possible values is the same for both IP
    // families.
    optional int32 ip_next_header = 7;
    // The source port if this was a TCP or UDP packet.
    optional int32 source_port = 8;
    // The destination port if this was a TCP or UDP packet.
    optional int32 destination_port = 9;
}

/*
 * Logs the memory stats for an app on startup.
 * Logged from:
 *     frameworks/base/services/core/java/com/android/server/am/ActivityManagerService.java
 */
message AppStartMemoryStateCaptured {
    // The uid if available. -1 means not available.
    optional int32 uid = 1 [(is_uid) = true];

    // The process name.
    optional string process_name = 2;

    // The activity name.
    optional string activity_name = 3;

    // # of page-faults
    optional int64 page_fault = 4;

    // # of major page-faults
    optional int64 page_major_fault = 5;

    // RSS
    optional int64 rss_in_bytes = 6;

    // CACHE
    optional int64 cache_in_bytes = 7;

    // SWAP
    optional int64 swap_in_bytes = 8;
}

/*
 * Logs the change in Low Memory Killer Daemon (LMKD) state which is used as start/stop boundaries
 * for LMK event.
 * Logged from:
 *      system/core/lmkd/lmkd.c
 */
message LmkStateChanged {
    enum State {
        UNKNOWN = 0;
        START = 1;
        STOP = 2;
    }
    optional State state = 1;
}

/*
 * Logs the event when Low Memory Killer Daemon (LMKD) kills a process to reduce memory pressure.
 * Logged from:
 *      system/core/lmkd/lmkd.c
 */
message LmkKillOccurred {
    // The uid if available. -1 means not available.
    optional int32 uid = 1 [(is_uid) = true];

    // The process name.
    optional string process_name = 2;

    // oom adj score.
    optional int32 oom_adj_score = 3;

    // # of page-faults
    optional int64 page_fault = 4;

    // # of major page-faults
    optional int64 page_major_fault = 5;

    // RSS
    optional int64 rss_in_bytes = 6;

    // CACHE
    optional int64 cache_in_bytes = 7;

    // SWAP
    optional int64 swap_in_bytes = 8;

    // The elapsed real time of start of the process.
    optional int64 process_start_time_nanos = 9;

    // Min oom adj score considered by lmkd.
    optional int32 min_oom_score = 10;
}

/*
 * Logs when the ActivityManagerService detects that an app died.
 *
 * Logged from:
 *   frameworks/base/services/core/java/com/android/server/am/ActivityManagerService.java
 */
message AppDied {
    // timestamp(elapsedRealtime) of record creation
    optional uint64 timestamp_millis = 1 [(state_field_option).option = EXCLUSIVE];
}

/**
 * An atom for generic metrics logging. Available from Android Q.
 */
message GenericAtom {
    // The uid of the application that sent this custom atom.
    optional int32 uid = 1 [(is_uid) = true];

    // An event_id indicates the type of event.
    optional android.stats.EventType event_id = 2;
}

/**
 * Logs when a biometric acquire event occurs.
 *
 * Logged from:
 *   frameworks/base/services/core/java/com/android/server/biometrics
 */
message BiometricAcquired {
    // Biometric modality that was acquired.
    optional android.hardware.biometrics.ModalityEnum modality = 1;
    // The associated user. Eg: 0 for owners, 10+ for others. Defined in android/os/UserHandle.java.
    optional int32 user = 2;
    // If this acquire is for a crypto operation. e.g. Secure purchases, unlock password storage.
    optional bool is_crypto = 3;
    // Action that the device is performing. Acquired messages are only expected for enroll and
    // authenticate. Other actions may indicate an error.
    optional android.hardware.biometrics.ActionEnum action = 4;
    // The client that this acquisition was received for.
    optional android.hardware.biometrics.ClientEnum client = 5;
    // Acquired constants, e.g. ACQUIRED_GOOD. See constants defined by <Biometric>Manager.
    optional int32 acquire_info = 6;
    // Vendor-specific acquire info. Valid only if acquire_info == ACQUIRED_VENDOR.
    optional int32 acquire_info_vendor = 7;
    // Dictates if this message should trigger additional debugging.
    optional bool debug = 8;
}

/**
 * Logs when a biometric authentication event occurs.
 *
 * Logged from:
 *   frameworks/base/services/core/java/com/android/server/biometrics
 */
message BiometricAuthenticated {
    // Biometric modality that was used.
    optional android.hardware.biometrics.ModalityEnum modality = 1;
    // The associated user. Eg: 0 for owners, 10+ for others. Defined in android/os/UserHandle.java
    optional int32 user = 2;
    // If this authentication is for a crypto operation. e.g. Secure purchases, unlock password
    // storage.
    optional bool is_crypto = 3;
    // The client that this acquisition was received for.
    optional android.hardware.biometrics.ClientEnum client = 4;
    // If authentication requires user confirmation. See BiometricPrompt's
    // setRequireConfirmation(bool) method.
    optional bool require_confirmation = 5;

    enum State {
        UNKNOWN = 0;
        REJECTED = 1;
        PENDING_CONFIRMATION = 2;
        CONFIRMED = 3;
    }

    // State of the current auth attempt.
    optional State state = 6;
    // Time it took to authenticate. For BiometricPrompt where setRequireConfirmation(false) is
    // specified and supported by the biometric modality, this is from the first ACQUIRED_GOOD to
    // AUTHENTICATED. for setRequireConfirmation(true), this is from PENDING_CONFIRMATION to
    // CONFIRMED.
    optional int64 latency_millis = 7;
    // Dictates if this message should trigger additional debugging.
    optional bool debug = 8;
}

/**
 * Logs when a biometric error occurs.
 *
 * Logged from:
 *   frameworks/base/services/core/java/com/android/server/biometrics
 */
message BiometricErrorOccurred {
    // Biometric modality that was used.
    optional android.hardware.biometrics.ModalityEnum modality = 1;
    // The associated user. Eg: 0 for owners, 10+ for others. Defined in android/os/UserHandle.java
    optional int32 user = 2;
    // If this error is for a crypto operation. e.g. Secure purchases, unlock password storage.
    optional bool is_crypto = 3;
    // Action that the device is performing.
    optional android.hardware.biometrics.ActionEnum action = 4;
    // The client that this acquisition was received for.
    optional android.hardware.biometrics.ClientEnum client = 5;
    // Error constants. See constants defined by <Biometric>Manager. Enums won't work since errors
    // are unique to modality.
    optional int32 error_info = 6;
    // Vendor-specific error info. Valid only if acquire_info == ACQUIRED_VENDOR. These are defined
    // by the vendor and not specified by the HIDL interface.
    optional int32 error_info_vendor = 7;
    // Dictates if this message should trigger additional debugging.
    optional bool debug = 8;
    // Time spent during the authentication attempt.
    optional int64 latency_millis = 9;
}

/**
 * Logs when a system health issue is detected.
 * Logged from:
 *   frameworks/base/services/core/java/com/android/server/biometrics
 */
message BiometricSystemHealthIssueDetected {
    // Biometric modality.
    optional android.hardware.biometrics.ModalityEnum modality = 1;
    // Type of issue detected.
    optional android.hardware.biometrics.IssueEnum issue = 2;
    // Dictates if this message should trigger additional debugging.
    optional bool debug = 3;
}

/**
 * Logs when a biometric enrollment occurs.
 *
 * Logged from:
 *   frameworks/base/services/core/java/com/android/server/biometrics
 */
message BiometricEnrolled {
    // Biometric modality that was used.
    optional android.hardware.biometrics.ModalityEnum modality = 1;
    // The associated user. Eg: 0 for owners, 10+ for others. Defined in android/os/UserHandle.java
    optional int32 user = 2;
    // The amount of time the enrollment took in milliseconds.
    optional int64 latency_millis = 3;
    // Whether or not the enrollment was successful.
    optional bool success = 4;
}

/*
 * Logs when a flag flip update occurrs. Used for mainline modules that update via flag flips.
 */
message FlagFlipUpdateOccurred {
    // If the event is from a flag config package, specify the package name.
    optional string flag_flip_package_name = 1;

    // The order id of the package
    optional int64 order_id = 2;
}

/**
 * Potential experiment ids that goes with a train install.
 */
message TrainExperimentIds {
    repeated int64 experiment_id = 1;
}

/*
 * Logs when a binary push state changes.
 * Logged by the installer via public api.
 */
message BinaryPushStateChanged {
    // Name of the train.
    optional string train_name = 1;
    // Version code for a "train" of packages that need to be installed atomically
    optional int64 train_version_code = 2;
    // After installation of this package, device requires a restart.
    optional bool requires_staging = 3;
    // Rollback should be enabled for this install.
    optional bool rollback_enabled = 4;
    // Requires low latency monitoring if possible.
    optional bool requires_low_latency_monitor = 5;

    enum State {
        UNKNOWN = 0;
        INSTALL_REQUESTED = 1;
        INSTALL_STARTED = 2;
        INSTALL_STAGED_NOT_READY = 3;
        INSTALL_STAGED_READY = 4;
        INSTALL_SUCCESS = 5;
        // Replaced by INSTALL_FAILURE_DOWNLOAD, INSTALL_FAILURE_STATE_MISMATCH,
        // and INSTALL_FAILURE_COMMIT.
        INSTALL_FAILURE = 6  [deprecated = true];
        // This enum is for installs that are manually cancelled via the Manual Update UI.
        INSTALL_CANCELLED = 7;
        INSTALLER_ROLLBACK_REQUESTED = 8;
        INSTALLER_ROLLBACK_INITIATED = 9;
        INSTALLER_ROLLBACK_INITIATED_FAILURE = 10;
        INSTALLER_ROLLBACK_STAGED = 11;
        INSTALLER_ROLLBACK_STAGED_FAILURE = 12;
        INSTALLER_ROLLBACK_BOOT_TRIGGERED = 13;
        INSTALLER_ROLLBACK_BOOT_TRIGGERED_FAILURE = 14;
        INSTALLER_ROLLBACK_SUCCESS = 15;
        INSTALLER_ROLLBACK_FAILURE = 16;
        INSTALLER_ROLLBACK_STAGED_CANCEL_REQUESTED = 17;
        INSTALLER_ROLLBACK_STAGED_CANCEL_SUCCESS = 18;
        INSTALLER_ROLLBACK_STAGED_CANCEL_FAILURE = 19;
        INSTALL_STAGED_CANCEL_REQUESTED = 20;
        INSTALL_STAGED_CANCEL_SUCCESS = 21;
        INSTALL_STAGED_CANCEL_FAILURE = 22;
        INSTALL_FAILURE_DOWNLOAD = 23;
        INSTALL_FAILURE_STATE_MISMATCH = 24;
        INSTALL_FAILURE_COMMIT = 25;
    }
    optional State state = 6;
    // Possible experiment ids for monitoring this push.
    optional TrainExperimentIds experiment_ids = 7 [(log_mode) = MODE_BYTES];
    // user id
    optional int32 user_id = 8;
}

/* Test atom, is not logged anywhere */
message TestAtomReported {
    repeated AttributionNode attribution_node = 1;
    optional int32 int_field = 2;
    optional int64 long_field = 3;
    optional float float_field = 4;
    optional string string_field = 5;
    optional bool boolean_field = 6;
    enum State {
        UNKNOWN = 0;
        OFF = 1;
        ON = 2;
    }
    optional State state = 7;
    optional TrainExperimentIds bytes_field = 8 [(android.os.statsd.log_mode) = MODE_BYTES];
}

/** Represents USB port overheat event. */
message UsbPortOverheatEvent {
    /* Temperature of USB port at USB plug event, in 1/10ths of degree C. */
    optional int32 plug_temperature_deci_c = 1;

    /* Maximum temperature of USB port during overheat event, in 1/10ths of degree C. */
    optional int32 max_temperature_deci_c = 2;

    /* Time between USB plug event and overheat threshold trip, in seconds. */
    optional int32 time_to_overheat_secs = 3;

    /* Time between overheat threshold trip and hysteresis, in seconds. */
    optional int32 time_to_hysteresis_secs = 4;

    /* Time between hysteresis and active mitigation ending, in seconds. */
    optional int32 time_to_inactive_secs = 5;
};

/**
 * Logs total effective full charge and discharge cycles on a battery.
 * Here are some examples of one effective cycle:
 *   1) the battery charges from 0% to 100% and drains back to 0%,
 *   2) charging from 50% to 100% and draining back to 50% twice.
 * Pulled from:
 *   frameworks/base/cmds/statsd/src/external/ResourceHealthManagerPuller.cpp
 */
message BatteryCycleCount {
    /* Number of total charge and discharge cycles on the system battery. */
    optional int32 cycle_count = 1;
}

/**
 * Logs that external storage is mounted and information about it, the storage type (sd card/usb/
 * others), its type (public or private) and the size in bytes.
 * Pulled from:
 *   StatsCompanionService
 */

message ExternalStorageInfo {

    enum VolumeType {
        UNKNOWN = 0;
        PUBLIC = 1;
        PRIVATE = 2;
        OTHER = 3;
    }

    // The type of external storage.
    optional android.stats.storage.ExternalStorageType storage_type = 1;
    // Type of the volume: TYPE_PUBLIC if portable and TYPE_PRIVATE if internal.
    optional VolumeType volume_type = 2;
    // Total size of the sd card in bytes.
    optional int64 size_bytes = 3;
}

/*
 * Logs when a connection becomes available and lost.
 * Logged in StatsCompanionService.java
 */
message ConnectivityStateChanged {
  // Id of the network.
  optional int32 net_id = 1;

  enum State {
    UNKNOWN = 0;
    CONNECTED = 1;
    DISCONNECTED = 2;
  }
  // Connected state of a network.
  optional State state = 2;
}

/**
 * Logs when a service starts and stops.
 * Logged from:
 *   services/core/java/com/android/server/am/ActiveServices.java
 */
message ServiceStateChanged {

    optional int32 uid = 1 [(is_uid) = true];

    optional string package_name = 2;

    optional string service_name = 3;

    enum State {
        START = 1;
        STOP = 2;
    }

    optional State state = 4;
}

/**
 * Logs when a service is launched.
 * Logged from:
 *   services/core/java/com/android/server/am/ActiveServices.java
 */
message ServiceLaunchReported {

    optional int32 uid = 1 [(is_uid) = true];

    optional string package_name = 2;

    optional string service_name = 3;
}

/**
 * Logs when a hidden API is used.
 *
 * Logged from:
 *     libcore/libart/src/main/java/dalvik/system/VMRuntime.java
 */
message HiddenApiUsed {
    // The uid of the app making the hidden access.
    optional int32 uid = 1 [(is_uid) = true];

    // Signature of the method or field accessed.
    optional string signature = 2;

    enum AccessMethod {
        NONE = 0;
        REFLECTION = 1;
        JNI = 2;
        LINKING = 3;
    }

    // Type of access.
    optional AccessMethod access_method = 3;

    // Whether the access was prevented or not.
    optional bool access_denied = 4;
}

/**
 * Logs user interaction with the Privacy Indicators added in Q. In particular:
 * - When user sees privacy chip
 * - When user clicks privacy chip
 * - How does the user exit the Privacy Dialog
 * Logged from:
 *   packages/SystemUI/src/com/android/systemui/qs/QuickStatusBarHeader.java
 */
message PrivacyIndicatorsInteracted {

    enum Type {
        UNKNOWN = 0;
        CHIP_VIEWED = 1;
        CHIP_CLICKED = 2;
        DIALOG_PRIVACY_SETTINGS = 3;
        DIALOG_DISMISS = 4;
        DIALOG_LINE_ITEM = 5;
    }

    optional Type type = 1 [(state_field_option).option = EXCLUSIVE];

    // Used if the type is LINE_ITEM
    optional string package_name = 2;
}

/**
 * Logs information about a package that is moved from the internal to external storage and vice
 * versa.
 * It logs the package name, the type of the external storage where the package is installed
 * (if moved to external storage, or UNKNOWN if moved to internal storage),
 * and the move type: if it's from internal to external or the other way around.
 *
 * Logged from:
        frameworks/base/services/core/java/com/android/server/pm/PackageManagerService.java
 */
message AppMovedStorageReported {
    enum MoveType {
        UNKNOWN = 0;
        TO_EXTERNAL = 1;
        TO_INTERNAL = 2;
    }
    // The type of the external storage.
    optional android.stats.storage.ExternalStorageType external_storage_type = 1;
    // The type of move.
    optional MoveType move_type = 2;
    // The name of the package that was moved.
    optional string package_name = 3;
}

/**
 * Logs when system server watchdog occurs.
 * Logged from:
 *      frameworks/base/services/core/java/com/android/server/Watchdog.java
 */
message SystemServerWatchdogOccurred {
    optional string subject = 1;
}

/**
 * Logs when new file added to tombstones.
 * Logged from:
 *      frameworks/base/core/java/com/android/server/BootReceiver.java
 */
message TombStoneOccurred {
}

/*
 * Information about a role request
 *
 * Logged from:
 *   packages/apps/PermissionController/src/com/android/packageinstaller/role/ui/RequestRoleFragment.java
 */
message RoleRequestResultReported {
    // UID of application requesting the role
    optional int32 requesting_uid = 1;

    // Package name of application requesting the role
    optional string requesting_package_name = 2;

    // The role to be granted
    optional string role_name = 3;

    // The count of applications qualifying for the role
    optional int32 qualifying_count = 4;

    // UID of application current granted the role
    optional int32 current_uid = 5;

    // Package name of application current granted the role
    optional string current_package_name = 6;

    // UID of another application that user chose to grant the role to, instead of the requesting
    // application
    optional int32 granted_another_uid = 7;

    // Package name of another application that user chose to grant the role to, instead of the
    // requesting application
    optional string granted_another_package_name = 8;

    enum Result {
        UNDEFINED = 0;
        // role request was ignored
        IGNORED = 1;
        // role request was ignored because it's already granted
        IGNORED_ALREADY_GRANTED = 2;
        // role request was ignored because the application isn't qualified
        IGNORED_NOT_QUALIFIED = 3;
        // role request was ignored because user said it should be always denied
        IGNORED_USER_ALWAYS_DENIED = 4;
        // role was granted by user action
        USER_GRANTED = 5;
        // role was denied by user action
        USER_DENIED = 6;
        // role was denied by user granting another application the role
        USER_DENIED_GRANTED_ANOTHER = 7;
        // role was denied and set to be always denied by the user
        USER_DENIED_WITH_ALWAYS = 8;
    }
    // The result of the role request
    optional Result result = 9;
}

/**
<<<<<<< HEAD
 * Logs when a Vehicle Maps Service client's connection state has changed
 *
 * Logged from:
 *   packages/services/Car/service/src/com/android/car/stats/VmsClientLog.java
 */
message VmsClientConnectionStateChanged {
    // The UID of the VMS client app
    optional int32 uid = 1 [(is_uid) = true];

    enum State {
        UNKNOWN = 0;
        // Attempting to connect to the client
        CONNECTING = 1;
        // Client connection established
        CONNECTED = 2;
        // Client connection closed unexpectedly
        DISCONNECTED = 3;
        // Client connection closed by VMS
        TERMINATED = 4;
        // Error establishing the client connection
        CONNECTION_ERROR = 5;
    }

    optional State state  = 2;
}

/**
=======
>>>>>>> 2a53c0c1
 * Represents boot time event with duration in ms.
 *
 * Logged from: bootstat and various system server components. Check each enums for details.
 */
message BootTimeEventDuration {
    enum DurationEvent {
        UNKNOWN = 0;
        // Bootloader time excluding BOOTLOADER_UI_WAIT + boot complete time. Logged from bootstat.
        ABSOLUTE_BOOT_TIME = 1;
        // Bootloader's 1st stage execution time.
        // Logged from bootstat.
        BOOTLOADER_FIRST_STAGE_EXEC = 2;
        // Bootloader's 1st stage loading time.
        // Logged from bootstat.
        BOOTLOADER_FIRST_STAGE_LOAD = 3;
        // Bootloader's kernel loading time.
        // Logged from bootstat.
        BOOTLOADER_KERNEL_LOAD = 4;
        // Bootloader's 2nd stage execution time.
        // Logged from bootstat.
        BOOTLOADER_SECOND_STAGE_EXEC = 5;
        // Bootloader's 2nd stage loading time.
        // Logged from bootstat.
        BOOTLOADER_SECOND_STAGE_LOAD = 6;
        // Duration for Bootloader to show unlocked device's warning UI. This should not happen
        // for locked device.
        // Logged from bootstat.
        BOOTLOADER_UI_WAIT = 7;
        // Total time spend in bootloader. This is the sum of all BOOTLOADER_* listed above.
        // Logged from bootstat.
        BOOTLOADER_TOTAL = 8;
        // Shutdown duration inside init for the reboot before the current boot up.
        // Logged from f/b/services/.../BootReceiver.java.
        SHUTDOWN_DURATION = 9;
        // Total time for mounting of disk devices during bootup.
        // Logged from f/b/services/.../BootReceiver.java.
        MOUNT_DEFAULT_DURATION = 10;
        // Total time for early stage mounting of disk devices during bootup.
        // Logged from f/b/services/.../BootReceiver.java.
        MOUNT_EARLY_DURATION = 11;
        // Total time for late stage mounting of disk devices during bootup.
        // Logged from f/b/services/.../BootReceiver.java.
        MOUNT_LATE_DURATION = 12;
        // Average time to scan non-system app after OTA
        // Logged from f/b/services/.../PackageManagerService.java
        OTA_PACKAGE_MANAGER_INIT_TIME = 13;
        // Time to initialize Package manager after OTA
        // Logged from f/b/services/.../PackageManagerService.java
        OTA_PACKAGE_MANAGER_DATA_APP_AVG_SCAN_TIME = 14;
        // Time to scan all system app from Package manager after OTA
        // Logged from f/b/services/.../PackageManagerService.java
        OTA_PACKAGE_MANAGER_SYSTEM_APP_AVG_SCAN_TIME = 15;
        // Init's total time for cold boot stage.
        // Logged from bootstat.
        COLDBOOT_WAIT = 16;
        // Init's total time for initializing selinux.
        // Logged from bootstat.
        SELINUX_INIT = 17;
        // Time since last factory reset.
        // Logged from bootstat.
        FACTORY_RESET_TIME_SINCE_RESET = 18;
<<<<<<< HEAD
=======
        // Init's total time spent for completing the 1st stage.
        // Logged from bootstat.
        ANDROID_INIT_STAGE_1 = 19;
>>>>>>> 2a53c0c1
    }

    // Type of the event.
    optional DurationEvent event = 1;
    // Duration of the event in ms.
    optional int64 duration_millis = 2;
}

/**
 * Represents the start of specific boot time event during bootup in ms. This is usually a time
 * since boot-up.
 *
 * Logged from: bootstat and various system server components. Check each enums for details.
 */
message BootTimeEventElapsedTime {
    enum ElapsedTimeEvent {
        UNKNOWN = 0;
        // Time when init starts 1st stage. Logged from bootstat.
        ANDROID_INIT_STAGE_1 = 1;
        // Time when sys.boot_completed prop is set.
        // Logged from bootstat.
        BOOT_COMPLETE = 2;
        // BOOT_COMPLETE for encrypted device.
        BOOT_COMPLETE_ENCRYPTION = 3;
        // BOOT_COMPLETE for device with no encryption.
        BOOT_COMPLETE_NO_ENCRYPTION = 4;
        // Adjusted BOOT_COMPLETE for encrypted device extracting decryption time.
<<<<<<< HEAD
        BOOT_COMPLETE_POST_DESCRYPT = 5;
=======
        BOOT_COMPLETE_POST_DECRYPT = 5;
>>>>>>> 2a53c0c1
        // BOOT_COMPLETE after factory reset.
        FACTORY_RESET_BOOT_COMPLETE = 6;
        // BOOT_COMPLETE_NO_ENCRYPTION after factory reset.
        FACTORY_RESET_BOOT_COMPLETE_NO_ENCRYPTION = 7;
<<<<<<< HEAD
        // BOOT_COMPLETE_POST_DESCRYPT after factory reset.
        FACTORY_RESET_BOOT_COMPLETE_POST_DESCRYPT = 8;
=======
        // BOOT_COMPLETE_POST_DECRYPT after factory reset.
        FACTORY_RESET_BOOT_COMPLETE_POST_DECRYPT = 8;
>>>>>>> 2a53c0c1
        // BOOT_COMPLETE after OTA.
        OTA_BOOT_COMPLETE = 9;
        // BOOT_COMPLETE_NO_ENCRYPTION after OTA.
        OTA_BOOT_COMPLETE_NO_ENCRYPTION = 10;
<<<<<<< HEAD
        // BOOT_COMPLETE_POST_DESCRYPT after OTA.
        OTA_BOOT_COMPLETE_POST_DESCRYPT = 11;
=======
        // BOOT_COMPLETE_POST_DECRYPT after OTA.
        OTA_BOOT_COMPLETE_POST_DECRYPT = 11;
>>>>>>> 2a53c0c1
        // Time when the system starts sending LOCKED_BOOT_COMPLETED broadcast.
        // Logged from  f/b/services/.../UserController.java
        FRAMEWORK_LOCKED_BOOT_COMPLETED = 12;
        // Time when the system starts sending BOOT_COMPLETED broadcast.
        // Logged from  f/b/services/.../UserController.java
        FRAMEWORK_BOOT_COMPLETED = 13;
        // Time when the package manager starts init.
        // Logged from f/b/services/.../SystemServer.java
        PACKAGE_MANAGER_INIT_START = 14;
        // Time when package manager is ready
        // Logged from f/b/services/.../SystemServer.java
        PACKAGE_MANAGER_INIT_READY = 15;
        // Represents the time when user has entered unlock credential for system with user pin.
        // Logged from bootstat.
        POST_DECRYPT = 16;
        // Represents the start of zygote's init.
        // Logged from zygote itself.
        ZYGOTE_INIT_START = 17;
        // Represents the start of secondary zygote's init.
        // TODO: add logging to zygote
        SECONDARY_ZYGOTE_INIT_START = 18;
        // Represents the start of system server's init.
        // Logged from f/b/services/.../SystemServer.java
        SYSTEM_SERVER_INIT_START = 19;
        // Represents the completion of system server's init.
        // Logged from f/b/services/.../SystemServer.java
        SYSTEM_SERVER_READY = 20;
        // Represents the start of launcher during boot-up.
        // TODO: add logging
        LAUNCHER_START = 21;
        // Represents the completion of launcher's initial rendering. User can use other apps from
        // launcher from this point.
        // TODO: add logging
        LAUNCHER_SHOWN = 22;
    }

    // Type of the event.
    optional ElapsedTimeEvent event = 1;
    // Time since bootup for the event.
    // It should be acquired from SystemClock elapsedRealtime() call or equivalent.
    optional int64 time_millis = 2;
}

/**
 * Boot time events with UTC time.
 *
 * Logged from: bootstat and various system server components. Check each enums for details.
 */
message BootTimeEventUtcTime {
    enum UtcTimeEvent {
        UNKNOWN = 0;
        // Time of the bootstat's marking of 1st boot after the last factory reset.
        // Logged from bootstat.
        FACTORY_RESET_RESET_TIME = 1;
        // The time when bootstat records FACTORY_RESET_* events. This is close to
        // BOOT_COMPLETE time for the current bootup.
        // Logged from bootstat.
        FACTORY_RESET_CURRENT_TIME = 2;
        // DUplicate of FACTORY_RESET_RESET_TIME added for debugging purpose.
        // Logged from bootstat.
        FACTORY_RESET_RECORD_VALUE = 3;
    }

    // Type of the event.
    optional UtcTimeEvent event = 1;
    // UTC time for the event.
    optional int64 utc_time_secs = 2;
}

/**
 * Boot time events representing specific error code during bootup.
 * Meaning of error code can be different per each event type.
 *
 * Logged from: bootstat and various system server components. Check each enums for details.
 */
message BootTimeEventErrorCode {
    enum ErrorCodeEvent {
        UNKNOWN = 0;
        // Linux error code for time() call to get the current UTC time.
        // Logged from bootstat.
        FACTORY_RESET_CURRENT_TIME_FAILURE = 1;
        // Represents UmountStat before the reboot for the current boot up. Error codes defined
        // as UMOUNT_STAT_* from init/reboot.cpp.
        // Logged from f/b/services/.../BootReceiver.java.
        SHUTDOWN_UMOUNT_STAT = 2;
        // Reprepsents fie system mounting error code of /data partition for the current boot.
        // Error codes defined as combination of FsStatFlags from system/core/fs_mgr/fs_mgr.cpp.
        // Logged from f/b/services/.../BootReceiver.java.
        FS_MGR_FS_STAT_DATA_PARTITION = 3;
    }

    // Type of the event.
    optional ErrorCodeEvent event = 1;
    // error code defined per each event type.
    // For example, this can have a value of FsStatFlags.FS_STAT_FULL_MOUNT_FAILED for the event of
    // FS_MGR_FS_STAT.
    optional int32 error_code = 2;
}

//////////////////////////////////////////////////////////////////////
// Pulled atoms below this line //
//////////////////////////////////////////////////////////////////////

/**
 * Pulls bytes transferred via wifi (Sum of foreground and background usage).
 *
 * Pulled from:
 *   StatsCompanionService (using BatteryStats to get which interfaces are wifi)
 */
message WifiBytesTransfer {
    optional int32 uid = 1 [(is_uid) = true];

    optional int64 rx_bytes = 2;

    optional int64 rx_packets = 3;

    optional int64 tx_bytes = 4;

    optional int64 tx_packets = 5;
}

/**
 * Pulls bytes transferred via wifi (separated by foreground and background usage).
 *
 * Pulled from:
 *   StatsCompanionService (using BatteryStats to get which interfaces are wifi)
 */
message WifiBytesTransferByFgBg {
    optional int32 uid = 1 [(is_uid) = true];

    // 1 denotes foreground and 0 denotes background. This is called Set in NetworkStats.
    optional bool is_foreground = 2;

    optional int64 rx_bytes = 3;

    optional int64 rx_packets = 4;

    optional int64 tx_bytes = 5;

    optional int64 tx_packets = 6;
}

/**
 * Pulls bytes transferred via mobile networks (Sum of foreground and background usage).
 *
 * Pulled from:
 *   StatsCompanionService (using BatteryStats to get which interfaces are mobile data)
 */
message MobileBytesTransfer {
    optional int32 uid = 1 [(is_uid) = true];

    optional int64 rx_bytes = 2;

    optional int64 rx_packets = 3;

    optional int64 tx_bytes = 4;

    optional int64 tx_packets = 5;
}

/**
 * Pulls bytes transferred via mobile networks (separated by foreground and background usage).
 *
 * Pulled from:
 *   StatsCompanionService (using BatteryStats to get which interfaces are mobile data)
 */
message MobileBytesTransferByFgBg {
    optional int32 uid = 1 [(is_uid) = true];

    // 1 denotes foreground and 0 denotes background. This is called Set in
    // NetworkStats.
    optional bool is_foreground = 2;

    optional int64 rx_bytes = 3;

    optional int64 rx_packets = 4;

    optional int64 tx_bytes = 5;

    optional int64 tx_packets = 6;
}

/**
 * Pulls bytes transferred via bluetooth. It is pulled from Bluetooth controller.
 *
 * Pulled from:
 *   StatsCompanionService
 */
message BluetoothBytesTransfer {
    optional int32 uid = 1 [(is_uid) = true];

    optional int64 rx_bytes = 2;

    optional int64 tx_bytes = 3;
}

/**
 * Pulls the kernel wakelock durations. This atom is adapted from
 * android/internal/os/KernelWakelockStats.java
 *
 * Pulled from:
 *   StatsCompanionService using KernelWakelockReader.
 */
message KernelWakelock {
    optional string name = 1;

    optional int32 count = 2;

    optional int32 version = 3;

    optional int64 time_micros = 4;
}

/**
 * Pulls low power state information. If power.stats HAL is not available, this
 * includes platform and subsystem sleep state information,
 * PowerStatePlatformSleepState, PowerStateVoter or PowerStateSubsystemSleepState
 * as defined in:
 *   hardware/interfaces/power/1.0/types.hal
 *   hardware/interfaces/power/1.1/types.hal
 * If power.stats HAL is available, this includes PowerEntityStateResidencyResult
 * as defined in:
 *   hardware/interfaces/power/stats/1.0/types.hal
 */
message SubsystemSleepState {
    // Subsystem name
    optional string subsystem_name = 1;
    // For PlatformLowPowerStats (hal 1.0), this is the voter name, which could be empty.
    // For SubsystemLowPowerStats (hal 1.1), this is the sleep state name.
    // For PowerEntityStateResidencyResult (hal power/stats/1.0) this is the
    //    powerEntityStateName from the corresponding PowerEntityStateInfo.
    optional string subname = 2;
    // The number of times it entered, or voted for entering the sleep state
    optional uint64 count = 3;
    // The length of time spent in, or spent voting for, the sleep state
    optional uint64 time_millis = 4;
}

/**
 * Pulls on-device power measurement information.
 * Data defined by hardware/interfaces/power/stats/1.0/types.hal.
 * Pulled from:
 *   frameworks/base/cmds/statsd/src/external/PowerStatsPuller.cpp
 */
message OnDevicePowerMeasurement {
    // Name of the subsystem (to which the rail belongs).
    optional string subsystem_name = 1;

    // Rail name. The rail lies within the subsystem.
    optional string rail_name = 2;

    // Time (in ms since boot) at which the rail energy value was measured.
    // This may differ slightly from the time that statsd logs this information.
    optional uint64 measurement_timestamp_millis = 3;

    // Accumulated energy used via the rail since device boot in uWs.
    optional uint64 energy_microwatt_secs = 4;
}

/**
 * Pulls Cpu time per frequency.
 * Pulls the time the cpu spend on the frequency index. Frequency index
 * starts from highest to lowest. The value should be monotonically
 * increasing since boot. However, if there is a cpu
 * hotplug event, the value would be reset as well.
 */
message CpuTimePerFreq {
    optional uint32 cluster = 1;
    optional uint32 freq_index = 2;
    optional uint64 time_millis = 3;
}

/**
 * Pulls Cpu Time Per Uid.
 * Note that isolated process uid time should be attributed to host uids.
 */
message CpuTimePerUid {
    optional int32 uid = 1 [(is_uid) = true];
    optional uint64 user_time_micros = 2;
    optional uint64 sys_time_micros = 3;
}

/**
 * Pulls Cpu Time Per Uid per frequency.
 * Note that isolated process uid time should be attributed to host uids.
 * For each uid, we order the time by descending frequencies.
 */
message CpuTimePerUidFreq {
    optional int32 uid = 1 [(is_uid) = true];
    optional uint32 freq_index = 2;
    optional uint64 time_millis = 3;
}

/**
 * Pulls Wifi Controller Activity Energy Info
 */
message WifiActivityInfo {
    // timestamp(wall clock) of record creation
    optional uint64 timestamp_millis = 1;
    // stack reported state
    // TODO: replace this with proto enum
    optional int32 stack_state = 2;
    // tx time in millis
    optional uint64 controller_tx_time_millis = 3;
    // rx time in millis
    optional uint64 controller_rx_time_millis = 4;
    // idle time in millis
    optional uint64 controller_idle_time_millis = 5;
    // product of current(mA), voltage(V) and time(ms)
    optional uint64 controller_energy_used = 6;
}

/**
 * Pulls Modem Activity Energy Info
 */
message ModemActivityInfo {
    // timestamp(wall clock) of record creation
    optional uint64 timestamp_millis = 1;
    // sleep time in millis.
    optional uint64 sleep_time_millis = 2;
    // idle time in millis
    optional uint64 controller_idle_time_millis = 3;
    /**
     * Tx power index
     * index 0 = tx_power < 0dBm
     * index 1 = 0dBm < tx_power < 5dBm
     * index 2 = 5dBm < tx_power < 15dBm
     * index 3 = 15dBm < tx_power < 20dBm
     * index 4 = tx_power > 20dBm
     */
    // tx time in ms at power level 0
    optional uint64 controller_tx_time_pl0_millis = 4;
    // tx time in ms at power level 1
    optional uint64 controller_tx_time_pl1_millis = 5;
    // tx time in ms at power level 2
    optional uint64 controller_tx_time_pl2_millis = 6;
    // tx time in ms at power level 3
    optional uint64 controller_tx_time_pl3_millis = 7;
    // tx time in ms at power level 4
    optional uint64 controller_tx_time_pl4_millis = 8;
    // rx time in ms at power level 5
    optional uint64 controller_rx_time_millis = 9;
    // product of current(mA), voltage(V) and time(ms)
    optional uint64 energy_used = 10 [deprecated=true];
}

/**
 * Pulls Bluetooth Activity Energy Info
 * Note: BluetoothBytesTransfer is pulled at the same time from the controller.
 */
message BluetoothActivityInfo {
    // timestamp(wall clock) of record creation
    optional uint64 timestamp_millis = 1;
    // bluetooth stack state
    optional int32 bluetooth_stack_state = 2;
    // tx time in millis
    optional uint64 controller_tx_time_millis = 3;
    // rx time in millis
    optional uint64 controller_rx_time_millis = 4;
    // idle time in millis
    optional uint64 controller_idle_time_millis = 5;
    // product of current(mA), voltage(V) and time(ms)
    optional uint64 energy_used = 6;
}

/*
 * Logs the memory stats for a process.
 *
 * Pulled from StatsCompanionService for all managed processes (from ActivityManagerService).
 */
message ProcessMemoryState {
    // The uid if available. -1 means not available.
    optional int32 uid = 1 [(is_uid) = true];

    // The process name.
    // Usually package name, "system" for system server.
    // Provided by ActivityManagerService.
    optional string process_name = 2;

    // Current OOM score adjustment. Value read from ProcessRecord.
    optional int32 oom_adj_score = 3;

    // # of page-faults
    optional int64 page_fault = 4;

    // # of major page-faults
    optional int64 page_major_fault = 5;

    // RSS
    // Value is read from /proc/PID/status. Or from memory.stat, field
    // total_rss if per-app memory cgroups are enabled.
    optional int64 rss_in_bytes = 6;

    // CACHE
    // Value is read from memory.stat, field total_cache if per-app memory
    // cgroups are enabled. Otherwise, 0.
    optional int64 cache_in_bytes = 7;

    // SWAP
    // Value is read from memory.stat, field total_swap if per-app memory
    // cgroups are enabled. Otherwise, VmSwap from /proc/PID/status.
    optional int64 swap_in_bytes = 8;

    // Deprecated: use ProcessMemoryHighWaterMark atom instead. Always 0.
    optional int64 rss_high_watermark_in_bytes = 9 [deprecated = true];

    // Elapsed real time when the process started.
    // Value is read from /proc/PID/stat, field 22. 0 if read from per-app memory cgroups.
    optional int64 start_time_nanos = 10;

    // Anonymous page size plus swap size. Values are read from /proc/PID/status.
    optional int32 anon_rss_and_swap_in_kilobytes = 11;
}

/*
 * Logs the memory stats for a native process (from procfs).
 *
 * Pulled from StatsCompanionService for selected native processes.
 */
message NativeProcessMemoryState {
    // The uid if available. -1 means not available.
    optional int32 uid = 1 [(is_uid) = true];

    // The process name.
    // Value read from /proc/PID/cmdline.
    optional string process_name = 2;

    // # of page-faults
    optional int64 page_fault = 3;

    // # of major page-faults
    optional int64 page_major_fault = 4;

    // RSS
    // Value read from /proc/PID/status.
    optional int64 rss_in_bytes = 5;

    // Deprecated: use ProcessMemoryHighWaterMark atom instead. Always 0.
    optional int64 rss_high_watermark_in_bytes = 6 [deprecated = true];

    // Elapsed real time when the process started.
    // Value is read from /proc/PID/stat, field 22.
    optional int64 start_time_nanos = 7;

    // SWAP
    // Value read from /proc/PID/status, field VmSwap.
    optional int64 swap_in_bytes = 8;

    // Anonymous page size plus swap size. Values are read from /proc/PID/status.
    optional int32 anon_rss_and_swap_in_kilobytes = 9;
}

/*
 * Logs the memory high-water mark for a process.
 *
 * Pulled from StatsCompanionService for all managed processes (from ActivityManagerServie)
 * and for selected native processes.
 *
 * Pulling this atom resets high-water mark counters for all processes.
 */
message ProcessMemoryHighWaterMark {
    // The uid if available. -1 means not available.
    optional int32 uid = 1 [(is_uid) = true];

    // The process name.
    // Usually package name or process cmdline.
    // Provided by ActivityManagerService or read from /proc/PID/cmdline.
    optional string process_name = 2;

    // RSS high-water mark. Peak RSS usage of the process. Read from the VmHWM field in
    // /proc/PID/status.
    optional int64 rss_high_water_mark_in_bytes = 3;
}

/*
 * Elapsed real time from SystemClock.
 */
message SystemElapsedRealtime {
    optional uint64 time_millis = 1;
}

/*
 * Up time from SystemClock.
 */
message SystemUptime {
    // Milliseconds since the system was booted.
    // This clock stops when the system enters deep sleep (CPU off, display dark, device waiting
    // for external input).
    // It is not affected by clock scaling, idle, or other power saving mechanisms.
    optional uint64 uptime_millis = 1;
}

/*
 * Reads from /proc/uid_concurrent_active_time which has the format:
 * active: X (X is # cores)
 * [uid0]: [time-0] [time-1] [time-2] ... (# entries = # cores)
 * [uid1]: [time-0] [time-1] [time-2] ... ...
 * ...
 * Time-N means the CPU time a UID spent running concurrently with N other processes.
 * The file contains a monotonically increasing count of time for a single boot.
 */
message CpuActiveTime {
    optional int32 uid = 1 [(is_uid) = true];
    optional uint64 time_millis = 2;
}

/**
 * Reads from /proc/uid_concurrent_policy_time which has the format:
 * policy0: X policy4: Y (there are X cores on policy0, Y cores on policy4)
 * [uid0]: [time-0-0] [time-0-1] ... [time-1-0] [time-1-1] ...
 * [uid1]: [time-0-0] [time-0-1] ... [time-1-0] [time-1-1] ...
 * ...
 * Time-X-Y means the time a UID spent on clusterX running concurrently with Y other processes.
 * The file contains a monotonically increasing count of time for a single boot.
 */
message CpuClusterTime {
    optional int32 uid = 1 [(is_uid) = true];
    optional int32 cluster_index = 2;
    optional uint64 time_millis = 3;
}

/*
 * Pulls free disk space, for data, system partition and temporary directory.
 */
message DiskSpace {
    // available bytes in data partition
    optional uint64 data_available_bytes = 1;
    // available bytes in system partition
    optional uint64 system_available_bytes = 2;
    // available bytes in download cache or temp directories
    optional uint64 temp_available_bytes = 3;
}

/**
 * Pulls battery coulomb counter, which is the remaining battery charge in uAh.
 *
 * Pulled from StatsCompanionService.java
 */
message RemainingBatteryCapacity {
    optional int32 charge_micro_ampere_hour = 1;
}

/**
 * Pulls battery capacity, which is the battery capacity when full in uAh.
 * Pulled from:
 *   frameworks/base/cmds/statsd/src/external/ResourceHealthManagerPuller.cpp
 */
message FullBatteryCapacity {
    optional int32 capacity_micro_ampere_hour = 1;
}

/**
 * Pulls battery voltage.
 * Pulled from:
 *   frameworks/base/cmds/statsd/src/external/ResourceHealthManagerPuller.cpp
 */
message BatteryVoltage {
    // The voltage of the battery, in millivolts.
    optional int32 voltage_millivolt = 1;
}

/**
 * Pulls battery level (percent full, from 0 to 100).
 *
 * Pulled from:
 *   frameworks/base/cmds/statsd/src/external/ResourceHealthManagerPuller.cpp
 */
message BatteryLevel {
    // Battery level. Should be in [0, 100].
    optional int32 battery_level = 1;
}

/**
 * Pulls the temperature of various parts of the device.
 * The units are tenths of a degree Celsius. Eg: 30.3C is reported as 303.
 *
 * Pulled from StatsCompanionService.java
 */
message Temperature {
    // The type of temperature being reported. Eg. CPU, GPU, SKIN, BATTERY, BCL_.
    optional android.os.TemperatureTypeEnum sensor_location = 1;

    // The name of the temperature source. Eg. CPU0
    optional string sensor_name = 2;

    // Temperature in tenths of a degree C.
    // For BCL, it is decimillivolt, decimilliamps, and percentage * 10.
    optional int32 temperature_deci_celsius = 3;

    // Relative severity of the throttling, see enum definition.
    optional android.os.ThrottlingSeverityEnum severity = 4;
}

/**
 * Pulls the statistics of calls to Binder.
 *
 * Binder stats will be reset every time the data is pulled. It means it can only be pulled by one
 * config on the device.
 *
 * Next tag: 15
 */
message BinderCalls {
    // UID of the process responsible for the binder transaction. It will be set if the process
    // executing the binder transaction attribute the transaction to another uid using
    // Binder.setThreadWorkSource().
    //
    // If not set, the value will be -1.
    optional int32 uid = 1 [(is_uid) = true];
    // UID of the process executing the binder transaction.
    optional int32 direct_caller_uid = 14;
    // Fully qualified class name of the API call.
    //
    // This is a system server class name.
    //
    // TODO(gaillard): figure out if binder call stats includes data from isolated uids, if a uid
    // gets recycled and we have isolated uids, we might attribute the data incorrectly.
    // TODO(gaillard): there is a high dimensions cardinality, figure out if we should drop the less
    // commonly used APIs.
    optional string service_class_name = 2;
    // Method name of the API call. It can also be a transaction code if we cannot
    // resolve it to a name. See Binder#getTransactionName.
    //
    // This is a system server method name.
    optional string service_method_name = 3;
    // Total number of API calls.
    optional int64 call_count = 4;
    // True if the screen was interactive PowerManager#isInteractive at the end of the call.
    optional bool screen_interactive = 13;
    // Total number of API calls we have data recorded for. If we collected data for all the calls,
    // call_count will be equal to recorded_call_count.
    //
    // If recorded_call_count is different than call_count, it means data collection has been
    // sampled. All the fields below will be sampled in this case.
    optional int64 recorded_call_count = 12;
    // Number of exceptions thrown by the API.
    optional int64 recorded_exception_count = 5;
    // Total latency of all API calls.
    // Average can be computed using total_latency_micros / recorded_call_count.
    optional int64 recorded_total_latency_micros = 6;
    // Maximum latency of one API call.
    optional int64 recorded_max_latency_micros = 7;
    // Total CPU usage of all API calls.
    // Average can be computed using total_cpu_micros / recorded_call_count.
    // Total can be computed using total_cpu_micros / recorded_call_count * call_count.
    optional int64 recorded_total_cpu_micros = 8;
    // Maximum CPU usage of one API call.
    optional int64 recorded_max_cpu_micros = 9;
    // Maximum parcel reply size of one API call.
    optional int64 recorded_max_reply_size_bytes = 10;
    // Maximum parcel request size of one API call.
    optional int64 recorded_max_request_size_bytes = 11;
}

/**
 * Pulls the statistics of exceptions during calls to Binder.
 *
 * Binder stats are cumulative from boot unless somebody reset the data using
 * > adb shell dumpsys binder_calls_stats --reset
 */
message BinderCallsExceptions {
    // Exception class name, e.g. java.lang.IllegalArgumentException.
    //
    // This is an exception class name thrown by the system server.
    optional string exception_class_name = 1;
    // Total number of exceptions.
    optional int64 exception_count = 2;
}

/**
 * Pulls the statistics of message dispatching on HandlerThreads.
 *
 * Looper stats will be reset every time the data is pulled. It means it can only be pulled by one
 * config on the device.
 *
 * Next tag: 11
 */
message LooperStats {
    // The uid that made a call to the System Server and caused the message to be enqueued.
    optional int32 uid = 1 [(is_uid) = true];

    // Fully qualified class name of the handler target class.
    //
    // This field does not contain PII. This is a system server class name.
    optional string handler_class_name = 2;

    // The name of the thread that runs the Looper.
    //
    // This field does not contain PII. This is a system server thread name.
    optional string looper_thread_name = 3;

    // The name of the dispatched message.
    //
    // This field does not contain PII. This is a system server constant or class
    // name.
    optional string message_name = 4;

    // Total number of successfully dispatched messages.
    optional int64 message_count = 5;

    // Total number of messages that failed dispatching.
    optional int64 exception_count = 6;

    // Total number of processed messages we have data recorded for. If we
    // collected data for all the messages, message_count will be equal to
    // recorded_message_count.
    //
    // If recorded_message_count is different than message_count, it means data
    // collection has been sampled. The fields below will be sampled in this case.
    optional int64 recorded_message_count = 7;

    // Total latency of all processed messages.
    // Average can be computed using recorded_total_latency_micros /
    // recorded_message_count.
    optional int64 recorded_total_latency_micros = 8;

    // Total CPU usage of all processed message.
    // Average can be computed using recorded_total_cpu_micros /
    // recorded_message_count. Total can be computed using
    // recorded_total_cpu_micros / recorded_message_count * message_count.
    optional int64 recorded_total_cpu_micros = 9;

    // True if the screen was interactive PowerManager#isInteractive at the end of the call.
    optional bool screen_interactive = 10;

    // Max recorded CPU usage of all processed messages.
    optional int64 recorded_max_cpu_micros = 11;

    // Max recorded latency of all processed messages.
    optional int64 recorded_max_latency_micros = 12;

    // Total number of messages we tracked the dispatching delay for. If we
    // collected data for all the messages, message_count will be equal to
    // recorded_delay_message_count.
    //
    // If recorded_delay_message_count is different than message_count, it means data
    // collection has been sampled or/and not all messages specified the target dispatch time.
    // The fields below will be sampled in this case.
    optional int64 recorded_delay_message_count = 13;

    // Total dispatching delay of all processed messages.
    // Calculated as a difference between the target dispatching time (Message.when)
    // and the actual dispatching time.
    // Average can be computed using recorded_total_delay_millis / recorded_delay_message_count.
    optional int64 recorded_total_delay_millis = 14;

    // Max dispatching delay of all processed messages.
    // Calculated as a difference between the target dispatching time (Message.when)
    // and the actual dispatching time.
    optional int64 recorded_max_delay_millis = 15;
}

/**
 * Pulls disk information, such as write speed and latency.
 */
message DiskStats {
    // Time taken to open, write 512B to, and close a file.
    // -1 if error performing the check.
    optional int64 data_write_latency_millis = 1;

    optional bool file_based_encryption = 2;

    // Recent disk write speed in kB/s.
    // -1 if error querying storageed.
    // 0 if data is unavailable.
    optional int32 recent_disk_write_speed = 3;
}


/**
 * Free and total bytes of the Data, Cache, and System partition.
 */
message DirectoryUsage {
    enum Directory {
        UNKNOWN = 0;
        DATA = 1;
        CACHE = 2;
        SYSTEM = 3;
    }
    optional Directory directory = 1;
    optional int64 free_bytes = 2;
    optional int64 total_bytes = 3;
}


/**
 * Size of an application: apk size, data size, and cache size.
 * Reads from a cached file produced daily by DiskStatsLoggingService.java.
 * Information is only reported for apps with the primary user (user 0).
 * Sizes are aggregated by package name.
 */
message AppSize {
    // Including uids will involve modifying diskstats logic.
    optional string package_name = 1;
    // App size in bytes. -1 if unavailable.
    optional int64 app_size_bytes = 2;
    // App data size in bytes. -1 if unavailable.
    optional int64 app_data_size_bytes = 3;
    // App cache size in bytes. -1 if unavailable.
    optional int64 app_cache_size_bytes = 4;
    // Time that the cache file was produced.
    // Uses System.currentTimeMillis(), which is wall clock time.
    optional int64 cache_time_millis = 5;
}


/**
 * Size of a particular category. Eg: photos, videos.
 * Reads from a cached file produced daily by DiskStatsLoggingService.java.
 */
message CategorySize {
    enum Category {
        UNKNOWN = 0;
        APP_SIZE = 1;
        APP_DATA_SIZE = 2;
        APP_CACHE_SIZE = 3;
        PHOTOS = 4;
        VIDEOS = 5;
        AUDIO = 6;
        DOWNLOADS = 7;
        SYSTEM = 8;
        OTHER = 9;
    }
    optional Category category = 1;
    // Category size in bytes.
    optional int64 size_bytes = 2;
    // Time that the cache file was produced.
    // Uses System.currentTimeMillis(), which is wall clock time.
    optional int64 cache_time_millis = 3;
}

/**
 * Pulls per uid I/O stats. The stats are cumulative since boot.
 *
 * Read/write bytes are I/O events from a storage device
 * Read/write chars are data requested by read/write syscalls, and can be
 *   satisfied by caching.
 *
 * Pulled from StatsCompanionService, which reads proc/uid_io/stats.
 */
message DiskIo {
    optional int32 uid = 1 [(is_uid) = true];
    optional int64 fg_chars_read = 2;
    optional int64 fg_chars_write = 3;
    optional int64 fg_bytes_read = 4;
    optional int64 fg_bytes_write = 5;
    optional int64 bg_chars_read = 6;
    optional int64 bg_chars_write = 7;
    optional int64 bg_bytes_read = 8;
    optional int64 bg_bytes_write = 9;
    optional int64 fg_fsync = 10;
    optional int64 bg_fsync= 11;
}


/**
 * Pulls the number of fingerprints for each user.
 *
 * Pulled from StatsCompanionService, which queries <Biometric>Manager.
 */
message NumFingerprintsEnrolled {
    // The associated user. Eg: 0 for owners, 10+ for others.
    // Defined in android/os/UserHandle.java
    optional int32 user = 1;
    // Number of fingerprints registered to that user.
    optional int32 num_fingerprints_enrolled = 2;
}

/**
 * Pulls the number of faces for each user.
 *
 * Pulled from StatsCompanionService, which queries <Biometric>Manager.
 */
message NumFacesEnrolled {
    // The associated user. Eg: 0 for owners, 10+ for others.
    // Defined in android/os/UserHandle.java
    optional int32 user = 1;
    // Number of faces registered to that user.
    optional int32 num_faces_enrolled = 2;
}
/**
 * A mapping of role holder -> role
 */
message RoleHolder {
    // uid of the role holder
    optional int32 uid = 1 [(is_uid) = true];

    // package name of the role holder
    optional string package_name = 2;

    // the role held
    optional string role = 3;
}

message AggStats {
    optional int64 min = 1;

    optional int64 average = 2;

    optional int64 max = 3;
}

message ProcessStatsStateProto {
    optional android.service.procstats.ScreenState screen_state = 1;

    optional android.service.procstats.MemoryState memory_state = 2;

    // this enum list is from frameworks/base/core/java/com/android/internal/app/procstats/ProcessStats.java
    // and not frameworks/base/core/java/android/app/ActivityManager.java
    optional android.service.procstats.ProcessState process_state = 3;

    // Millisecond uptime duration spent in this state
    optional int64 duration_millis = 4;

    // Millisecond elapsed realtime duration spent in this state
    optional int64 realtime_duration_millis = 9;

    // # of samples taken
    optional int32 sample_size = 5;

    // PSS is memory reserved for this process
    optional AggStats pss = 6;

    // USS is memory shared between processes, divided evenly for accounting
    optional AggStats uss = 7;

    // RSS is memory resident for this process
    optional AggStats rss = 8;
}

// Next Tag: 7
message ProcessStatsProto {
    // Name of process.
    optional string process = 1;

    // Uid of the process.
    optional int32 uid = 2;

    // Information about how often kills occurred
    message Kill {
        // Count of excessive CPU kills
        optional int32 cpu = 1;

        // Count of kills when cached
        optional int32 cached = 2;

        // PSS stats during cached kill
        optional AggStats cached_pss = 3;
    }
    optional Kill kill = 3;

    // Time and memory spent in various states.
    repeated ProcessStatsStateProto states = 5;

    // Total time process has been running...  screen_state, memory_state, and process_state
    // will not be set.
    optional ProcessStatsStateProto total_running_state = 6;
}

message PackageServiceOperationStatsProto {
    // Operate enum: Started, Foreground, Bound, Executing
    optional android.service.procstats.ServiceOperationState operation = 1;

    // Number of times the service was in this operation.
    optional int32 count = 2;

    // Information about a state the service can be in.
    message StateStats {
        // Screen state enum.
        optional android.service.procstats.ScreenState screen_state = 1;
        // Memory state enum.
        optional android.service.procstats.MemoryState memory_state = 2;

        // duration in milliseconds.
        optional int64 duration_millis = 3;
        // Millisecond elapsed realtime duration spent in this state
        optional int64 realtime_duration_millis = 4;
    }
    repeated StateStats state_stats = 3;
}

message PackageServiceStatsProto {
    // Name of service component.
    optional string service_name = 1;

    // The operation stats.
    // The package_name, package_uid, package_version, service_name will not be set to save space.
    repeated PackageServiceOperationStatsProto operation_stats = 2;
}

message PackageAssociationSourceProcessStatsProto {
    // Uid of the process.
    optional int32 process_uid = 1;
    // Process name.
    optional string process_name = 2;
    // Package name.
    optional string package_name = 7;
    // Total count of the times this association appeared.
    optional int32 total_count = 3;

    // Millisecond uptime total duration this association was around.
    optional int64 total_duration_millis = 4;

    // Total count of the times this association became actively impacting its target process.
    optional int32 active_count = 5;

    // Information on one source in this association.
    message StateStats {
        // Process state enum.
        optional android.service.procstats.ProcessState process_state = 1;
        // Millisecond uptime duration spent in this state
        optional int64 duration_millis = 2;
        // Millisecond elapsed realtime duration spent in this state
        optional int64 realtime_duration_mmillis = 3;
    }
    repeated StateStats active_state_stats = 6;
}

message PackageAssociationProcessStatsProto {
    // Name of the target component.
    optional string component_name = 1;
    // Information on one source in this association.
    repeated PackageAssociationSourceProcessStatsProto sources = 2;
}


message ProcessStatsPackageProto {
    // Name of package.
    optional string package = 1;

    // Uid of the package.
    optional int32 uid = 2;

    // Version of the package.
    optional int64 version = 3;

    // Stats for each process running with the package loaded in to it.
    repeated ProcessStatsProto process_stats = 4;

    // Stats for each of the package's services.
    repeated PackageServiceStatsProto service_stats = 5;

    // Stats for each association with the package.
    repeated PackageAssociationProcessStatsProto association_stats = 6;
}

message ProcessStatsSectionProto {
    // Elapsed realtime at start of report.
    optional int64 start_realtime_millis = 1;

    // Elapsed realtime at end of report.
    optional int64 end_realtime_millis = 2;

    // CPU uptime at start of report.
    optional int64 start_uptime_millis = 3;

    // CPU uptime at end of report.
    optional int64 end_uptime_millis = 4;

    // System runtime library. e.g. "libdvm.so", "libart.so".
    optional string runtime = 5;

    // whether kernel reports swapped pss.
    optional bool has_swapped_pss = 6;

    // Data completeness. e.g. "complete", "partial", shutdown", or "sysprops".
    enum Status {
        STATUS_UNKNOWN = 0;
        STATUS_COMPLETE = 1;
        STATUS_PARTIAL = 2;
        STATUS_SHUTDOWN = 3;
        STATUS_SYSPROPS = 4;
    }
    repeated Status status = 7;

    // Number of pages available of various types and sizes, representation fragmentation.
    repeated ProcessStatsAvailablePagesProto available_pages = 10;

    // Stats for each process.
    repeated ProcessStatsProto process_stats = 8;

    // Stats for each package.
    repeated ProcessStatsPackageProto package_stats = 9;
}

message ProcessStatsAvailablePagesProto {
    // Node these pages are in (as per /proc/pagetypeinfo)
    optional int32 node = 1;

    // Zone these pages are in (as per /proc/pagetypeinfo)
    optional string zone = 2;

    // Label for the type of these pages (as per /proc/pagetypeinfo)
    optional string label = 3;

    // Distribution of number of pages available by order size.  First entry in array is
    // order 0, second is order 1, etc.  Each order increase is a doubling of page size.
    repeated int32 pages_per_order = 4;
}

/**
 * Pulled from ProcessStatsService.java
 */
message ProcStats {
    optional ProcessStatsSectionProto proc_stats_section = 1;
}

/**
 * Pulled from ProcessStatsService.java
 */
message ProcStatsPkgProc {
    optional ProcessStatsSectionProto proc_stats_section = 1;
}

// Next Tag: 2
message PackageRemoteViewInfoProto {
    optional string package_name = 1;
    // add per-package additional info here (like channels)
}

// Next Tag: 2
message NotificationRemoteViewsProto {
    repeated PackageRemoteViewInfoProto package_remote_view_info = 1;
}

/**
 * Pulled from NotificationManagerService.java
 */
message NotificationRemoteViews {
    optional NotificationRemoteViewsProto notification_remote_views = 1;
}

message PowerProfileProto {
    optional double cpu_suspend = 1;

    optional double cpu_idle = 2;

    optional double cpu_active = 3;

    message CpuCluster {
        optional int32 id = 1;
        optional double cluster_power = 2;
        optional int32 cores = 3;
        repeated int64 speed = 4;
        repeated double core_power = 5;
    }

    repeated CpuCluster cpu_cluster = 40;

    optional double wifi_scan = 4;

    optional double wifi_on = 5;

    optional double wifi_active = 6;

    optional double wifi_controller_idle = 7;

    optional double wifi_controller_rx = 8;

    optional double wifi_controller_tx = 9;

    repeated double wifi_controller_tx_levels = 10;

    optional double wifi_controller_operating_voltage = 11;

    optional double bluetooth_controller_idle = 12;

    optional double bluetooth_controller_rx = 13;

    optional double bluetooth_controller_tx = 14;

    optional double bluetooth_controller_operating_voltage = 15;

    optional double modem_controller_sleep = 16;

    optional double modem_controller_idle = 17;

    optional double modem_controller_rx = 18;

    repeated double modem_controller_tx = 19;

    optional double modem_controller_operating_voltage = 20;

    optional double gps_on = 21;

    repeated double gps_signal_quality_based = 22;

    optional double gps_operating_voltage = 23;

    optional double bluetooth_on = 24;

    optional double bluetooth_active = 25;

    optional double bluetooth_at_cmd = 26;

    optional double ambient_display = 27;

    optional double screen_on = 28;

    optional double radio_on = 29;

    optional double radio_scanning = 30;

    optional double radio_active = 31;

    optional double screen_full = 32;

    optional double audio = 33;

    optional double video = 34;

    optional double flashlight = 35;

    optional double memory = 36;

    optional double camera = 37;

    optional double wifi_batched_scan = 38;

    optional double battery_capacity = 39;
}

/**
 * power_profile.xml and other constants for power model calculations.
 * Pulled from PowerProfile.java
 */
message PowerProfile {
    optional PowerProfileProto power_profile = 1;
}

/**
 * Logs when a user restriction was added or removed.
 *
 * Logged from:
 *   frameworks/base/services/devicepolicy/java/com/android/server/devicepolicy/DevicePolicyManagerService.java
 */
message UserRestrictionChanged {
    // The raw string of the user restriction as defined in UserManager.
    // Allowed values are defined in UserRestrictionsUtils#USER_RESTRICTIONS.
    optional string restriction = 1;
    // Whether the restriction is enabled or disabled.
    optional bool enabled = 2;
}

/**
 * Pulls process user time and system time. Puller takes a snapshot of all pids
 * in the system and returns cpu stats for those that are working at the time.
 * Dead pids will be dropped. Kernel processes are excluded.
 * Min cool-down is 5 sec.
 */
message ProcessCpuTime {
    optional int32 uid = 1 [(is_uid) = true];

    optional string process_name = 2;
    // Process cpu time in user space, cumulative from boot/process start
    optional int64 user_time_millis = 3;
    // Process cpu time in system space, cumulative from boot/process start
    optional int64 system_time_millis = 4;
}

/**
 * Pulls the CPU usage for each thread.
 *
 * Read from /proc/$PID/task/$TID/time_in_state files.
 *
 * TODO(mishaw): This is an experimental atom. Issues with big/little CPU frequencies, and
 * time_in_state files not being present on some phones, have not been addressed. These should be
 * considered before a public release.
 */
message CpuTimePerThreadFreq {
    // UID that owns the process.
    optional int32 uid = 1 [(is_uid) = true];
    // ID of the process.
    optional int32 process_id = 2;
    // ID of the thread.
    optional int32 thread_id = 3;
    // Name of the process taken from `/proc/$PID/cmdline`.
    optional string process_name = 4;
    // Name of the thread taken from `/proc/$PID/task/$TID/comm`
    optional string thread_name = 5;

    // Report eight different frequencies, and how much time is spent in each frequency. Frequencies
    // are given in KHz, and time is given in milliseconds since the thread started. All eight
    // frequencies are given here as the alternative is sending eight separate atoms. This method
    // significantly reduces the amount of data created
    optional int32 frequency1_khz = 6;
    optional int32 time1_millis = 7;
    optional int32 frequency2_khz = 8;
    optional int32 time2_millis = 9;
    optional int32 frequency3_khz = 10;
    optional int32 time3_millis = 11;
    optional int32 frequency4_khz = 12;
    optional int32 time4_millis = 13;
    optional int32 frequency5_khz = 14;
    optional int32 time5_millis = 15;
    optional int32 frequency6_khz = 16;
    optional int32 time6_millis = 17;
    optional int32 frequency7_khz = 18;
    optional int32 time7_millis = 19;
    optional int32 frequency8_khz = 20;
    optional int32 time8_millis = 21;
}

/**
 * Pulls information about the device's build.
 */
message BuildInformation {
    // Build.FINGERPRINT. A string that uniquely identifies this build. Do not parse.
    // E.g. may be composed of the brand, product, device, release, id, incremental, type, and tags.
    optional string fingerprint = 1;

    // Build.BRAND. The consumer-visible brand with which the product/hardware will be associated.
    optional string brand = 2;

    // Build.PRODUCT. The name of the overall product.
    optional string product = 3;

    // Build.DEVICE. The name of the industrial design.
    optional string device = 4;

    // Build.VERSION.RELEASE. The user-visible version string.  E.g., "1.0" or "3.4b5" or "bananas".
    optional string version_release = 5;

    // Build.ID. E.g. a label like "M4-rc20".
    optional string id = 6;

    // Build.VERSION.INCREMENTAL. The internal value used by the underlying source control to
    // represent this build.
    optional string version_incremental = 7;

    // Build.TYPE. The type of build, like "user" or "eng".
    optional string type = 8;

    // Build.TAGS. Comma-separated tags describing the build, like "unsigned,debug".
    optional string tags = 9;
}

/**
 * Logs information about mismatched caller for content capture.
 *
 * Logged from:
 *   frameworks/base/core/java/android/service/contentcapture/ContentCaptureService.java
 */
message ContentCaptureCallerMismatchReported {
    optional string intended_package = 1;
    optional string calling_package = 2;
}

/**
 * Logs information about content capture service events.
 *
 * Logged from:
 *   frameworks/base/services/contentcapture/java/com/android/server/contentcapture/ContentCaptureMetricsLogger.java
 */
message ContentCaptureServiceEvents {
    // The type of event.
    enum Event {
        UNKNOWN = 0;
        ON_CONNECTED = 1;
        ON_DISCONNECTED = 2;
        SET_WHITELIST = 3;
        SET_DISABLED = 4;
        ON_USER_DATA_REMOVED = 5;
    }
    optional Event event = 1;
    // component/package of content capture service.
    optional string service_info = 2;
    // component/package of target.
    // it's a concatenated list of component/package for SET_WHITELIST event
    // separated by " ".
    optional string target_info = 3;
}

/**
 * Logs information about content capture session events.
 *
 * Logged from:
 *   frameworks/base/services/contentcapture/java/com/android/server/contentcapture/ContentCaptureMetricsLogger.java
 */
message ContentCaptureSessionEvents {
    // The type of event.
    enum Event {
        UNKNOWN = 0;
        ON_SESSION_STARTED = 1;
        ON_SESSION_FINISHED = 2;
        SESSION_NOT_CREATED = 3;
    }
    optional int32 session_id = 1;
    optional Event event = 2;
    // (n/a on session finished)
    optional int32 state_flags = 3;
    // component/package of content capture service.
    optional string service_info = 4;
    // component/package of app.
    // (n/a on session finished)
    optional string app_info = 5;
    optional bool is_child_session = 6;
}

/**
 * Logs information about session being flushed.
 *
 * Logged from:
 *   frameworks/base/services/contentcapture/java/com/android/server/contentcapture/ContentCaptureMetricsLogger.java
 */
message ContentCaptureFlushed {
    optional int32 session_id = 1;
    // component/package of content capture service.
    optional string service_info = 2;
    // component/package of app.
    optional string app_info = 3;
    // session start/finish events
    optional int32 child_session_started = 4;
    optional int32 child_session_finished = 5;
    // count of view events.
    optional int32 view_appeared_count = 6;
    optional int32 view_disappeared_count = 7;
    optional int32 view_text_changed_count = 8;

    // Flush stats.
    optional int32 max_events = 9;
    optional int32 idle_flush_freq = 10;
    optional int32 text_flush_freq = 11;
    optional int32 flush_reason = 12;
}

/**
 * Pulls on-device BatteryStats power use calculations for the overall device.
 */
message DeviceCalculatedPowerUse {
    // Power used by the device in nAs (i.e. nanocoulombs (nC)), as computed by BatteryStats, since
    // BatteryStats last reset (i.e. roughly since device was last significantly charged).
    // Currently, this is from BatteryStatsHelper.getComputedPower() (not getTotalPower()).
    optional int64 computed_power_nano_amp_secs = 1;
}

/**
 * Pulls on-device BatteryStats power use calculations broken down by uid.
 * This atom should be complemented by DeviceCalculatedPowerBlameOther, which contains the power use
 * that is attributed to non-uid items. They must all be included to get the total power use.
 */
message DeviceCalculatedPowerBlameUid {
    // Uid being blamed. Note: isolated uids have already been mapped to host uid.
    optional int32 uid = 1 [(is_uid) = true];

    // Power used by this uid in nAs (i.e. nanocoulombs (nC)), as computed by BatteryStats, since
    // BatteryStats last reset (i.e. roughly since device was last significantly charged).
    optional int64 power_nano_amp_secs = 2;
}

/**
 * Pulls on-device BatteryStats power use calculations that are not due to a uid, broken down by
 * drain type.
 * This atom should be complemented by DeviceCalculatedPowerBlameUid, which contains the blame that
 * is attributed uids. They must all be included to get the total power use.
 */
message DeviceCalculatedPowerBlameOther {
    // The type of item whose power use is being reported.
    enum DrainType {
        AMBIENT_DISPLAY = 0;
        // reserved 1; reserved "APP"; // Logged instead in DeviceCalculatedPowerBlameUid.
        BLUETOOTH = 2;
        CAMERA = 3;
        // Cell-standby
        CELL = 4;
        FLASHLIGHT = 5;
        IDLE = 6;
        MEMORY = 7;
        // Amount that total computed drain exceeded the drain estimated using the
        // battery level changes and capacity.
        OVERCOUNTED = 8;
        PHONE = 9;
        SCREEN = 10;
        // Amount that total computed drain was below the drain estimated using the
        // battery level changes and capacity.
        UNACCOUNTED = 11;
        // reserved 12; reserved "USER"; // Entire drain for a user. This is NOT supported.
        WIFI = 13;
    }
    optional DrainType drain_type = 1;

    // Power used by this item in nAs (i.e. nanocoulombs (nC)), as computed by BatteryStats, since
    // BatteryStats last reset (i.e. roughly since device was last significantly charged).
    optional int64 power_nano_amp_secs = 2;
}

/**
 * Logs device policy features.
 *
 * Logged from:
 *   frameworks/base/services/devicepolicy/java/com/android/server/devicepolicy/DevicePolicyManagerService.java
 *   packages/apps/ManagedProvisioning/src/com/android/managedprovisioning/
 */
message DevicePolicyEvent {
    // The event id - unique for each event.
    optional android.stats.devicepolicy.EventId event_id = 1;
    // The admin package name.
    optional string admin_package_name = 2;
    // A generic integer parameter.
    optional int32 integer_value = 3;
    // A generic boolean parameter.
    optional bool boolean_value = 4;
    // A parameter specifying a time period in milliseconds.
    optional uint64 time_period_millis = 5;
    // A parameter specifying a list of package names, bundle extras or string parameters.
    optional android.stats.devicepolicy.StringList string_list_value = 6 [(log_mode) = MODE_BYTES];
}

/**
 * Logs when DocumentsUI is started, and how. Call this when DocumentsUI first starts up.
 *
 * Logged from:
 *     package/app/DocumentsUI/src/com/android/documentsui/Metrics.java
 */
message DocsUILaunchReported {
    optional android.stats.docsui.LaunchAction launch_action = 1;
    optional bool has_initial_uri = 2;
    optional android.stats.docsui.MimeType mime_type = 3;
    optional android.stats.docsui.Root initial_root = 4;
}

/**
 * Logs root/app visited event in file managers/picker. Call this when the user
 * taps on root/app in hamburger menu.
 *
 * Logged from:
 *     package/app/DocumentsUI/src/com/android/documentsui/Metrics.java
 */
message DocsUIRootVisitedReported {
    optional android.stats.docsui.ContextScope scope = 1;
    optional android.stats.docsui.Root root = 2;
}

/**
 * Logs file operation stats. Call this when a file operation has completed.
 *
 * Logged from:
 *     package/app/DocumentsUI/src/com/android/documentsui/Metrics.java
 */
message DocsUIFileOperationReported {
    optional android.stats.docsui.Provider provider = 1;
    optional android.stats.docsui.FileOperation file_op = 2;
}

/**
 * Logs file operation stats. Call this when a copy/move operation has completed with a specific
 * mode.
 *
 * Logged from:
 *     package/app/DocumentsUI/src/com/android/documentsui/Metrics.java
 */
message DocsUIFileOperationCopyMoveModeReported {
    optional android.stats.docsui.FileOperation file_op = 1;
    optional android.stats.docsui.CopyMoveOpMode mode = 2;
}


/**
 * Logs file sub operation stats. Call this when a file operation has failed.
 *
 * Logged from:
 *     package/app/DocumentsUI/src/com/android/documentsui/Metrics.java
 */
message DocsUIFileOperationFailureReported {
    optional android.stats.docsui.Authority authority = 1;
    optional android.stats.docsui.SubFileOperation sub_op = 2;
}

/**
* Logs the cancellation of a file operation. Call this when a job is canceled
*
* Logged from:
*     package/app/DocumentsUI/src/com/android/documentsui/Metrics.java
*/
message DocsUIFileOperationCanceledReported {
    optional android.stats.docsui.FileOperation file_op = 1;
}

/**
 * Logs startup time in milliseconds.
 *
 * Logged from:
 *     package/app/DocumentsUI/src/com/android/documentsui/Metrics.java
 */
message DocsUIStartupMsReported {
    optional int32 startup_millis = 1;
}

/**
 * Logs the action that was started by user.
 *
 * Logged from:
 *     package/app/DocumentsUI/src/com/android/documentsui/Metrics.java
 */
message DocsUIUserActionReported {
    optional android.stats.docsui.UserAction action = 1;
}

/**
 * Logs the invalid type when invalid scoped access is requested.
 *
 * Logged from:
 *     package/app/DocumentsUI/src/com/android/documentsui/ScopedAccessMetrics.java
 */
message DocsUIInvalidScopedAccessRequestReported {
    optional android.stats.docsui.InvalidScopedAccess type = 1;
}

/**
 * Logs the package name that launches docsui picker mode.
 *
 * Logged from:
 *     package/app/DocumentsUI/src/com/android/documentsui/Metrics.java
 */
message DocsUIPickerLaunchedFromReported {
    optional string package_name = 1;
}

/**
 * Logs the search type.
 *
 * Logged from:
 *     package/app/DocumentsUI/src/com/android/documentsui/Metrics.java
 */
message DocsUISearchTypeReported {
    optional android.stats.docsui.SearchType search_type = 1;
}

/**
 * Logs the search mode.
 *
 * Logged from:
 *     package/app/DocumentsUI/src/com/android/documentsui/Metrics.java
 */
message DocsUISearchModeReported {
    optional android.stats.docsui.SearchMode search_mode = 1;
}

/**
 * Logs the pick result information.
 *
 * Logged from:
 *     package/app/DocumentsUI/src/com/android/documentsui/Metrics.java
 */
message DocsUIPickResultReported {
    optional int32 total_action_count = 1;
    optional int64 duration_millis = 2;
    optional int32 file_count= 3;
    optional bool is_searching = 4;
    optional android.stats.docsui.Root picked_from = 5;
    optional android.stats.docsui.MimeType mime_type = 6;
    optional int32 repeatedly_pick_times = 7;
}

/**
 * Logs when an app's memory is compacted.
 *
 * Logged from:
 *   frameworks/base/services/core/java/com/android/server/am/ActivityManagerService.java
 */
message AppCompacted {
  // The pid of the process being compacted.
  optional int32 pid = 1;

  // The name of the process being compacted.
  optional string process_name = 2;

  // The type of compaction.
  enum Action {
    UNKNOWN = 0;
    SOME = 1;
    FULL = 2;
    PERSISTENT = 3;
    BFGS = 4;
  }
  optional Action action = 3;

  // Total RSS in kilobytes consumed by the process prior to compaction.
  optional int64 before_rss_total_kilobytes = 4;

  // File RSS in kilobytes consumed by the process prior to compaction.
  optional int64 before_rss_file_kilobytes = 5;

  // Anonymous RSS in kilobytes consumed by the process prior to compaction.
  optional int64 before_rss_anon_kilobytes = 6;

  // Swap in kilobytes consumed by the process prior to compaction.
  optional int64 before_swap_kilobytes = 7;

  // Total RSS in kilobytes consumed by the process after compaction.
  optional int64 after_rss_total_kilobytes = 8;

  // File RSS in kilobytes consumed by the process after compaction.
  optional int64 after_rss_file_kilobytes = 9;

  // Anonymous RSS in kilobytes consumed by the process after compaction.
  optional int64 after_rss_anon_kilobytes = 10;

  // Swap in kilobytes consumed by the process after compaction.
  optional int64 after_swap_kilobytes = 11;

  // The time taken to perform compaction in milliseconds.
  optional int64 time_to_compact_millis = 12;

  // The last compaction action performed for this app.
  optional Action last_action = 13;

  // The last time that compaction was attempted on this process in milliseconds
  // since boot, not including sleep (see SystemClock.uptimeMillis()).
  optional int64 last_compact_timestamp_ms_since_boot = 14;

  // The "setAdj" (i.e. previous) oom_score_adj at the time of compaction.
  optional int32 oom_score_adj = 15;

  // The process state at the time of compaction.
  optional android.app.ProcessStateEnum process_state = 16 [default = PROCESS_STATE_UNKNOWN];

  // Free ZRAM in kilobytes before compaction.
  optional int64 before_zram_free_kilobytes = 17;

  // Free ZRAM in kilobytes after compaction.
  optional int64 after_zram_free_kilobytes = 18;
}

/**
 * Logs a DNS lookup operation initiated by the system resolver on behalf of an application
 * invoking native APIs such as getaddrinfo() or Java APIs such as Network#getAllByName().
 *
 * The NetworkDnsEventReported message represents the entire lookup operation, which may
 * result one or more queries to the recursive DNS resolvers. Those are individually logged
 * in DnsQueryEvents to enable computing error rates and network latency and timeouts
 * broken up by query type, transport, network interface, etc.
 */
message NetworkDnsEventReported {
    optional android.stats.dnsresolver.EventType event_type = 1;

    optional android.stats.dnsresolver.ReturnCode return_code = 2;

    // The latency in microseconds of the entire DNS lookup operation.
    optional int32 latency_micros = 3;

    // Only valid for event_type = EVENT_GETADDRINFO.
    optional int32 hints_ai_flags = 4;

    // Flags passed to android_res_nsend() defined in multinetwork.h
    // Only valid for event_type = EVENT_RESNSEND.
    optional int32 res_nsend_flags = 5;

    optional android.stats.dnsresolver.NetworkType network_type = 6;

    // The DNS over TLS mode on a specific netId.
    optional android.stats.dnsresolver.PrivateDnsModes private_dns_modes = 7;

    // Additional pass-through fields opaque to statsd.
    // The DNS resolver Mainline module can add new fields here without requiring an OS update.
    optional android.stats.dnsresolver.DnsQueryEvents dns_query_events = 8 [(log_mode) = MODE_BYTES];

    // The sample rate of DNS stats (to statsd) is 1/sampling_rate_denom.
    optional int32 sampling_rate_denom = 9;
}

/**
 * Logs when a data stall event occurs.
 *
 * Log from:
 *     frameworks/base/services/core/java/com/android/server/connectivity/NetworkMonitor.java
 */
message DataStallEvent {
    // Data stall evaluation type.
    // See frameworks/base/services/core/java/com/android/server/connectivity/NetworkMonitor.java
    // Refer to the definition of DATA_STALL_EVALUATION_TYPE_*.
    optional int32 evaluation_type = 1;
    // See definition in data_stall_event.proto.
    optional com.android.server.connectivity.ProbeResult validation_result = 2;
    // See definition in data_stall_event.proto.
    optional android.net.NetworkCapabilitiesProto.Transport network_type = 3;
    // See definition in data_stall_event.proto.
    optional com.android.server.connectivity.WifiData wifi_info = 4 [(log_mode) = MODE_BYTES];
    // See definition in data_stall_event.proto.
    optional com.android.server.connectivity.CellularData cell_info = 5 [(log_mode) = MODE_BYTES];
    // See definition in data_stall_event.proto.
    optional com.android.server.connectivity.DnsEvent dns_event = 6 [(log_mode) = MODE_BYTES];
}

/*
 * Logs when RescueParty resets some set of experiment flags.
 *
 * Logged from:
 *     frameworks/base/services/core/java/com/android/server/RescueParty.java
 */
message RescuePartyResetReported {
    // The rescue level of this reset. A value of 0 indicates missing or unknown level information.
    optional int32 rescue_level = 1;
}

/**
 * Logs when signed config is received from an APK, and if that config was applied successfully.
 * Logged from:
 *   frameworks/base/services/core/java/com/android/server/signedconfig/SignedConfigService.java
 */
message SignedConfigReported {
    enum Type {
        UNKNOWN_TYPE = 0;
        GLOBAL_SETTINGS = 1;
    }
    optional Type type = 1;

    // The final status of the signed config received.
    enum Status {
        UNKNOWN_STATUS = 0;
        APPLIED = 1;
        BASE64_FAILURE_CONFIG = 2;
        BASE64_FAILURE_SIGNATURE = 3;
        SECURITY_EXCEPTION = 4;
        INVALID_CONFIG = 5;
        OLD_CONFIG = 6;
        SIGNATURE_CHECK_FAILED = 7;
        NOT_APPLICABLE = 8;
        SIGNATURE_CHECK_FAILED_PROD_KEY_ABSENT = 9;
    }
    optional Status status = 2;

    // The version of the signed config processed.
    optional int32 version = 3;

    // The package name that the config was extracted from.
    optional string from_package = 4;

    enum Key {
        NO_KEY = 0;
        DEBUG = 1;
        PRODUCTION = 2;
    }
    // Which key was used to verify the config.
    optional Key verified_with = 5;
}

/*
 * Logs GNSS Network-Initiated (NI) location events.
 *
 * Logged from:
 *   frameworks/base/services/core/java/com/android/server/location/GnssLocationProvider.java
 */
message GnssNiEventReported {
    // The type of GnssNiEvent.
    enum EventType {
        UNKNOWN = 0;
        NI_REQUEST = 1;
        NI_RESPONSE = 2;
    }
    optional EventType event_type = 1;

    // An ID generated by HAL to associate NI notifications and UI responses.
    optional int32 notification_id = 2;

    // A type which distinguishes different categories of NI request, such as VOICE, UMTS_SUPL etc.
    optional android.server.location.GnssNiType ni_type = 3;

    // NI requires notification.
    optional bool need_notify = 4;

    // NI requires verification.
    optional bool need_verify = 5;

    // NI requires privacy override, no notification/minimal trace.
    optional bool privacy_override = 6;

    // Timeout period to wait for user response. Set to 0 for no timeout limit. Specified in
    // seconds.
    optional int32 timeout = 7;

    // Default response when timeout.
    optional android.server.location.GnssUserResponseType default_response = 8;

    // String representing the requester of the network inititated location request.
    optional string requestor_id = 9;

    // Notification message text string representing the service(for eg. SUPL-service) who sent the
    // network initiated location request.
    optional string text = 10;

    // requestorId decoding scheme.
    optional android.server.location.GnssNiEncodingType requestor_id_encoding = 11;

    // Notification message text decoding scheme.
    optional android.server.location.GnssNiEncodingType text_encoding = 12;

    // True if SUPL ES is enabled.
    optional bool is_supl_es_enabled = 13;

    // True if GNSS location is enabled.
    optional bool is_location_enabled = 14;

    // GNSS NI responses which define the response in NI structures.
    optional android.server.location.GnssUserResponseType user_response = 15;
}

/**
 * Logs GNSS non-framework (NFW) location notification.
 *
 * Logged from:
 *   frameworks/base/services/core/java/com/android/server/location/GnssLocationProvider.java
 */
message GnssNfwNotificationReported {
    // Package name of the Android proxy application representing the non-framework entity that
    // requested location. Set to empty string if unknown.
    optional string proxy_app_package_name = 1;

    // Protocol stack that initiated the non-framework location request.
    optional android.server.location.NfwProtocolStack protocol_stack = 2;

    // Name of the protocol stack if protocol_stack field is set to OTHER_PROTOCOL_STACK. Otherwise,
    // set to empty string. This field is opaque to the framework and used for logging purposes.
    optional string other_protocol_stack_name = 3;

    // Source initiating/receiving the location information.
    optional android.server.location.NfwRequestor requestor = 4;

    // Identity of the endpoint receiving the location information. For example, carrier name, OEM
    // name, SUPL SLP/E-SLP FQDN, chipset vendor name, etc. This field is opaque to the framework
    // and used for logging purposes.
    optional string requestor_id = 5;

    // Indicates whether location information was provided for this request.
    optional android.server.location.NfwResponseType response_type = 6;

    // True if the device is in user initiated emergency session.
    optional bool in_emergency_mode = 7;

    // True if cached location is provided.
    optional bool is_cached_location = 8;

    // True if proxy app permission mismatch between framework and GNSS HAL.
    optional bool is_permission_mismatched = 9;
}

/**
 * Logs GNSS configuration as defined in IGnssConfiguration.hal.
 *
 * Logged from:
 *   frameworks/base/services/core/java/com/android/server/location/GnssConfiguration.java
 */
message GnssConfigurationReported {
    // SUPL host name.
    optional string supl_host = 1;

    // SUPL port number.
    optional int32 supl_port = 2;

    // C2K host name.
    optional string c2k_host = 3;

    // C2K port number.
    optional int32 c2k_port = 4;

    // The SUPL version requested by Carrier.
    optional int32 supl_ver = 5;

    // The SUPL mode.
    optional android.server.location.SuplMode supl_mode = 6;

    // True if NI emergency SUPL restrictions is enabled.
    optional bool supl_es = 7;

    // LTE Positioning Profile settings
    optional android.server.location.LppProfile lpp_profile = 8;

    // Positioning protocol on A-Glonass system.
    optional android.server.location.GlonassPosProtocol a_glonass_pos_protocol_select = 9;

    // True if emergency PDN is used. Otherwise, regular PDN is used.
    optional bool use_emergency_pdn_for_emergency_supl= 10;

    // Configurations of how GPS functionalities should be locked when user turns off GPS On setting.
    optional android.server.location.GpsLock gps_lock = 11;

    // Number of seconds to extend the emergency session duration post emergency call.
    optional int32 es_extension_sec = 12;

    // The full list of package names of proxy Android applications representing the non-framework
    // location access entities (on/off the device) for which the framework user has granted
    // non-framework location access permission. The package names are concatenated in one string
    // with spaces as separators.
    optional string enabled_proxy_app_package_name_list = 13;
}

/**
 * Logs when a NFC device's error occurred.
 * Logged from:
 *     system/nfc/src/nfc/nfc/nfc_ncif.cc
 *     packages/apps/Nfc/src/com/android/nfc/cardemulation/AidRoutingManager.java
 */
message NfcErrorOccurred {
    enum Type {
        UNKNOWN = 0;
        CMD_TIMEOUT = 1;
        ERROR_NOTIFICATION = 2;
        AID_OVERFLOW = 3;
    }
    optional Type type = 1;
    // If it's nci cmd timeout, log the timeout command.
    optional uint32 nci_cmd = 2;

    optional uint32 error_ntf_status_code = 3;
}

/**
 * Logs when a NFC device's state changed event
 * Logged from:
 *     packages/apps/Nfc/src/com/android/nfc/NfcService.java
 */
message NfcStateChanged {
    enum State {
        UNKNOWN = 0;
        OFF = 1;
        ON = 2;
        ON_LOCKED = 3; // Secure Nfc enabled.
        CRASH_RESTART = 4; // NfcService watchdog timeout restart.
    }
    optional State state = 1;
}

/**
 * Logs when a NFC Beam Transaction occurred.
 * Logged from:
 *     packages/apps/Nfc/src/com/android/nfc/P2pLinkManager.java
 */
message NfcBeamOccurred {
    enum Operation {
        UNKNOWN = 0;
        SEND = 1;
        RECEIVE = 2;
    }
    optional Operation operation = 1;
}

/**
 * Logs when a NFC Card Emulation Transaction occurred.
 * Logged from:
 *     packages/apps/Nfc/src/com/android/nfc/cardemulation/HostEmulationManager.java
 *     packages/apps/Nfc/src/com/android/nfc/cardemulation/HostNfcFEmulationManager.java
 */
message NfcCardemulationOccurred {
    enum Category {
        UNKNOWN = 0;
        HCE_PAYMENT = 1;
        HCE_OTHER = 2;
        OFFHOST = 3;
    }
    // Transaction belongs to HCE payment or HCE other category, or offhost.
    optional Category category = 1;
    // SeName from transaction: SIMx, eSEx, HCE, HCEF.
    optional string se_name = 2;
}

/**
 * Logs when a NFC Tag event occurred.
 * Logged from:
 *     packages/apps/Nfc/src/com/android/nfc/NfcDispatcher.java
 */
message NfcTagOccurred {
    enum Type {
        UNKNOWN = 0;
        URL = 1;
        BT_PAIRING = 2;
        PROVISION = 3;
        WIFI_CONNECT = 4;
        APP_LAUNCH = 5;
        OTHERS = 6;
    }
    optional Type type = 1;
}

/**
 * Logs when Hce transaction triggered
 * Logged from:
 *     system/nfc/src/nfc/nfc/nfc_ncif.cc
 */
message NfcHceTransactionOccurred {
    // The latency period(in microseconds) it took for the first HCE data
    // exchange.
    optional uint32 latency_micros = 1;
}

/**
 * Logs when SecureElement state event changed
 * Logged from:
 *     packages/apps/SecureElement/src/com/android/se/Terminal.java
 */
message SeStateChanged {
    enum State {
        UNKNOWN = 0;
        INITIALIZED = 1;
        DISCONNECTED = 2;
        CONNECTED = 3;
        HALCRASH = 4;
    }
    optional State state = 1;

    optional string state_change_reason = 2;
    // SIMx or eSEx.
    optional string terminal = 3;
}

/**
 * Information about a permission grant request
 */
message PermissionGrantRequestResultReported {
    // unique value identifying an API call. A API call might result in multiple of these atoms
    optional int64 request_id = 1;

    // UID of package requesting the permission grant
    optional int32 requesting_uid = 2 [(is_uid) = true];

    // Name of package requesting the permission grant
    optional string requesting_package_name = 3;

    // The permission to be granted
    optional string permission_name = 4;

    // If the permission was explicitly requested via the API or added by the system
    optional bool is_implicit = 5;

    enum Result {
        UNDEFINED = 0;
        // permission request was ignored
        IGNORED = 1;
        // permission request was ignored because it was user fixed
        IGNORED_USER_FIXED = 2;
        // permission request was ignored because it was policy fixed
        IGNORED_POLICY_FIXED = 3;
        // permission was granted by user action
        USER_GRANTED = 4;
        // permission was automatically granted
        AUTO_GRANTED = 5;
        // permission was denied by user action
        USER_DENIED = 6;
        // permission was denied with prejudice by the user
        USER_DENIED_WITH_PREJUDICE = 7;
        // permission was automatically denied
        AUTO_DENIED = 8;
        // permission request was ignored because permission is restricted
        IGNORED_RESTRICTED_PERMISSION = 9;
    }
    // The result of the permission grant
    optional Result result = 6;
}

/**
 * Logs when Omapi API used
 * Logged from:
 *     packages/apps/SecureElement/src/com/android/se/Terminal.java
 */
message SeOmapiReported {
    enum Operation {
        UNKNOWN = 0;
        OPEN_CHANNEL = 1;
    }
    optional Operation operation = 1;
    // SIMx or eSEx.
    optional string terminal = 2;

    optional string package_name = 3;
}

/**
  * Logs the dispatch latency of a broadcast during processing of BOOT_COMPLETED.
  * The dispatch latency is the dispatchClockTime - enqueueClockTime.
  * Logged from:
  *   frameworks/base/services/core/java/com/android/server/am/BroadcastQueue.java
  */
message BroadcastDispatchLatencyReported {
    optional int64 dispatch_latency_millis = 1;
}

/**
   * Logs AttentionManagerService attention check result.
   *
   * Logged from:
   *   frameworks/base/services/core/java/com/android/server/attention/AttentionManagerService.java
   */
message AttentionManagerServiceResultReported {
    // See core/java/android/service/attention/AttentionService.java
    enum AttentionCheckResult {
        UNKNOWN = 20;
        ATTENTION_SUCCESS_ABSENT = 0;
        ATTENTION_SUCCESS_PRESENT = 1;
        ATTENTION_FAILURE_UNKNOWN = 2;
        ATTENTION_FAILURE_CANCELLED = 3;
        ATTENTION_FAILURE_PREEMPTED = 4;
        ATTENTION_FAILURE_TIMED_OUT = 5;
        ATTENTION_FAILURE_CAMERA_PERMISSION_ABSENT = 6;
    }
    optional AttentionCheckResult attention_check_result = 1 [default = UNKNOWN];
}

/**
 * Logs when an adb connection changes state.
 *
 * Logged from:
 *     frameworks/base/services/core/java/com/android/server/adb/AdbDebuggingManager.java
 */
message AdbConnectionChanged {
    // The last time this system connected via adb, or 0 if the 'always allow' option was not
    // previously selected for this system.
    optional int64 last_connection_time_millis = 1;

    // The time in ms within which a subsequent connection from an 'always allow' system is allowed
    // to reconnect via adb without user interaction.
    optional int64 auth_window_millis = 2;

    // The state of the adb connection from frameworks/base/core/proto/android/debug/enums.proto.
    optional android.debug.AdbConnectionStateEnum state = 3;

    // True if the 'always allow' option was selected for this system.
    optional bool always_allow = 4;
}

/*
 * Logs the reported speech DSP status.
 *
 * Logged from:
 *  Vendor audio implementation.
 */
message SpeechDspStatReported {
    // The total Speech DSP uptime in milliseconds.
    optional int32 total_uptime_millis = 1;
    // The total Speech DSP downtime in milliseconds.
    optional int32 total_downtime_millis = 2;
    optional int32 total_crash_count = 3;
    optional int32 total_recover_count = 4;
}

/**
 * Logs USB connector contaminant status.
 *
 * Logged from: USB Service.
 */
message UsbContaminantReported {
    optional string id = 1;
    optional android.service.usb.ContaminantPresenceStatus status = 2;
}

/**
 * This atom is for debugging purpose.
 */
message DebugElapsedClock {
    // Monotically increasing value for each pull.
    optional int64 pull_count = 1;
    // Time from System.elapsedRealtime.
    optional int64 elapsed_clock_millis = 2;
    // Time from System.elapsedRealtime.
    optional int64 same_elapsed_clock_millis = 3;
    // Diff between current elapsed time and elapsed time from previous pull.
    optional int64 elapsed_clock_diff_millis = 4;

    enum Type {
      TYPE_UNKNOWN = 0;
      ALWAYS_PRESENT = 1;
      PRESENT_ON_ODD_PULLS = 2;
    }
    // Type of behavior for the pulled data.
    optional Type type = 5;
}

/**
 * This atom is for debugging purpose.
 */
message DebugFailingElapsedClock {
    // Monotically increasing value for each pull.
    optional int64 pull_count = 1;
    // Time from System.elapsedRealtime.
    optional int64 elapsed_clock_millis = 2;
    // Time from System.elapsedRealtime.
    optional int64 same_elapsed_clock_millis = 3;
    // Diff between current elapsed time and elapsed time from previous pull.
    optional int64 elapsed_clock_diff_millis = 4;
}

/** Logs System UI bubbles event changed.
 *
 * Logged from:
 *     frameworks/base/packages/SystemUI/src/com/android/systemui/bubbles
 */
message BubbleUIChanged {

    // The app package that is posting the bubble.
    optional string package_name = 1;

    // The notification channel that is posting the bubble.
    optional string notification_channel = 2;

    // The notification id associated with the posted bubble.
    optional int32 notification_id = 3;

    // The position of the bubble within the bubble stack.
    optional int32 position = 4;

    // The total number of bubbles within the bubble stack.
    optional int32 total_number = 5;

    // User interactions with the bubble.
    enum Action {
        UNKNOWN = 0;
        POSTED = 1;
        UPDATED = 2;
        EXPANDED = 3;
        COLLAPSED = 4;
        DISMISSED = 5;
        STACK_DISMISSED = 6;
        STACK_MOVED = 7;
        HEADER_GO_TO_APP = 8;
        HEADER_GO_TO_SETTINGS = 9;
        PERMISSION_OPT_IN = 10;
        PERMISSION_OPT_OUT = 11;
        PERMISSION_DIALOG_SHOWN = 12;
        SWIPE_LEFT = 13;
        SWIPE_RIGHT = 14;
        STACK_EXPANDED = 15;
        FLYOUT = 16;
    }
    optional Action action = 6;

    // Normalized screen position of the bubble stack. The range is between 0 and 1.
    optional float normalized_x_position = 7;
    optional float normalized_y_position = 8;

    // Whether the bubble is unread. If it is unread, a dot is shown in the bubble stack icon.
    optional bool is_unread = 9;

    // Whether the bubble is an on-going one.
    optional bool is_ongoing = 10;

    // Whether the bubble is produced by an app running in foreground.
    // This is deprecated and the value should be ignored.
    optional bool is_foreground = 11 [deprecated = true];
}

/**
  * Logs System UI bubbles developer errors.
  *
  * Logged from:
  *   frameworks/base/packages/SystemUI/src/com/android/systemui/bubbles/BubbleController.java
  */
message BubbleDeveloperErrorReported {

    // The app package that is posting the bubble.
    optional string package_name = 1;

    // Bubble developer error type enums.
    enum Error {
        UNKNOWN = 0;
        ACTIVITY_INFO_MISSING = 1;
        ACTIVITY_INFO_NOT_RESIZABLE = 2;
        DOCUMENT_LAUNCH_NOT_ALWAYS = 3;
    }
    optional Error error = 2 [default = UNKNOWN];
}

/**
 * Logs that a constraint for a scheduled job has changed.
 *
 * Logged from:
 *     frameworks/base/services/core/java/com/android/server/job/controllers/JobStatus.java
 */
message ScheduledJobConstraintChanged {
    repeated AttributionNode attribution_node = 1;

    // Name of the job.
    optional string job_name = 2;

    optional com.android.server.job.ConstraintEnum constraint = 3;

    enum State {
        UNKNOWN = 0;
        UNSATISFIED = 1;
        SATISFIED = 2;
    }
    optional State state = 4;
}

/**
 * Logs PowerManagerService screen timeout resets (extensions) that happen when an attention check
 * returns true.
 *
 * Logged from:
 *   frameworks/base/services/core/java/com/android/server/power/PowerManagerService.java
 */
message ScreenTimeoutExtensionReported {
    // Describes how many times in a row did the power manager reset the screen off timeout.
    optional uint32 consecutive_timeout_extended_count = 1;
}

/*
* Logs number of milliseconds it takes to start a process.
* The definition of app process start time is from the app launch time to
* the time that Zygote finished forking the app process and loaded the
* application package's java classes.

* This metric is different from AppStartOccurred which is for foreground
* activity only.

* ProcessStartTime can report all processes (both foreground and background)
* start time.
*
* Logged from:
*   frameworks/base/services/core/java/com/android/server/am/ActivityManagerService.java
*/
message ProcessStartTime {
    // The uid of the ProcessRecord.
    optional int32 uid = 1 [(is_uid) = true];

    // The process pid.
    optional int32 pid = 2;

    // The process name.
    // Usually package name, "system" for system server.
    // Provided by ActivityManagerService.
    optional string process_name = 3;

    enum StartType {
        UNKNOWN = 0;
        WARM = 1;
        HOT = 2;
        COLD = 3;
    }

    // The start type.
    optional StartType type = 4;

    // The elapsed realtime at the start of the process.
    optional int64 process_start_time_millis = 5;

    // Number of milliseconds it takes to reach bind application.
    optional int32 bind_application_delay_millis = 6;

    // Number of milliseconds it takes to finish start of the process.
    optional int32 process_start_delay_millis = 7;

    // hostingType field in ProcessRecord, the component type such as "activity",
    // "service", "content provider", "broadcast" or other strings.
    optional string hosting_type = 8;

    // hostingNameStr field in ProcessRecord. The component class name that runs
    // in this process.
    optional string hosting_name = 9;
}

/**
 * Track Media Codec usage
 * Logged from:
 *   frameworks/av/media/libstagefright/MediaCodec.cpp
 *   frameworks/av/services/mediaanalytics/statsd_codec.cpp
 */
message MediametricsCodecReported {
    optional int64 timestamp_nanos = 1;
    optional string package_name = 2;
    optional int64 package_version_code = 3;
    optional int64 media_apex_version = 4;

    optional android.stats.mediametrics.CodecData codec_data = 5 [(android.os.statsd.log_mode) = MODE_BYTES];
}

/**
 * Track Media Extractor (pulling video/audio streams out of containers) usage
 * Logged from:
 *   frameworks/av/media/libstagefright/RemoteMediaExtractor.cpp
 *   frameworks/av/services/mediaanalytics/statsd_extractor.cpp
 */
message MediametricsExtractorReported {
    optional int64 timestamp_nanos = 1;
    optional string package_name = 2;
    optional int64 package_version_code = 3;
    optional int64 media_apex_version = 4;

    optional android.stats.mediametrics.ExtractorData extractor_data = 5 [(android.os.statsd.log_mode) = MODE_BYTES];
}

/**
 * Track how we arbitrate between microphone/input requests.
 * Logged from
 *   frameworks/av/services/audiopolicy/service/AudioPolicyInterfaceImpl.cpp
 *   frameworks/av/services/mediaanalytics/statsd_audiopolicy.cpp
 */
message MediametricsAudiopolicyReported {
    optional int64 timestamp_nanos = 1;
    optional string package_name = 2;
    optional int64 package_version_code = 3;
    optional int64 media_apex_version = 4;

    optional android.stats.mediametrics.AudioPolicyData audiopolicy_data = 5 [(android.os.statsd.log_mode) = MODE_BYTES];
}

/**
 * Track how we arbitrate between microphone requests.
 * Logged from
 *   frameworks/av/media/libaudioclient/AudioRecord.cpp
 *   frameworks/av/services/mediaanalytics/statsd_audiorecord.cpp
 */
message MediametricsAudiorecordReported {
    optional int64 timestamp_nanos = 1;
    optional string package_name = 2;
    optional int64 package_version_code = 3;
    optional int64 media_apex_version = 4;

    optional android.stats.mediametrics.AudioRecordData audiorecord_data = 5 [(android.os.statsd.log_mode) = MODE_BYTES];
}

/**
 * Track how we arbitrate between microphone/input requests.
 * Logged from
 *   frameworks/av/media/libnblog/ReportPerformance.cpp
 *   frameworks/av/services/mediaanalytics/statsd_audiothread.cpp
 */
message MediametricsAudiothreadReported {
    optional int64 timestamp_nanos = 1;
    optional string package_name = 2;
    optional int64 package_version_code = 3;
    optional int64 media_apex_version = 4;

    optional android.stats.mediametrics.AudioThreadData audiothread_data = 5 [(android.os.statsd.log_mode) = MODE_BYTES];
}

/**
 * Track how we arbitrate between microphone/input requests.
 * Logged from
 *   frameworks/av/media/libaudioclient/AudioTrack.cpp
 *   frameworks/av/services/mediaanalytics/statsd_audiotrack.cpp
 */
message MediametricsAudiotrackReported {
    optional int64 timestamp_nanos = 1;
    optional string package_name = 2;
    optional int64 package_version_code = 3;
    optional int64 media_apex_version = 4;

    optional android.stats.mediametrics.AudioTrackData audiotrack_data = 5 [(android.os.statsd.log_mode) = MODE_BYTES];
}

/**
 * Track information about DRM framework performance
 * Logged from
 *   frameworks/av/drm/libmediadrm/DrmHal.cpp
 *   frameworks/av/services/mediaanalytics/statsd_drm.cpp
 */
message MediametricsMediadrmReported {
    optional int64 timestamp_nanos = 1;
    optional string package_name = 2;
    optional int64 package_version_code = 3;
    optional int64 media_apex_version = 4;

    // vendor+description tell about which DRM plugin is in use on this device
    optional string vendor = 5;
    optional string description = 6;
    // from frameworks/av/drm/libmediadrm/protos/metrics.proto
    optional bytes framework_stats = 7 [(android.os.statsd.log_mode) = MODE_BYTES];
}

/**
 * Track information about the widevine DRM plugin performance
 * Logged from
 *   vendor/widevine/libwvdrmengine/cdm/metrics
 *   frameworks/av/services/mediaanalytics/statsd_drm.cpp
 */
message MediametricsDrmWidevineReported {
    optional int64 timestamp_nanos = 1;
    optional string package_name = 2;
    optional int64 package_version_code = 3;
    optional int64 media_apex_version = 4;

    optional bytes vendor_specific_stats = 5 [(android.os.statsd.log_mode) = MODE_BYTES];
}

/**
 * Track information about recordings (e.g. camcorder)
 * Logged from
 *   frameworks/av/media/libmediaplayerservice/StagefrightRecorder.cpp
 *   frameworks/av/services/mediaanalytics/statsd_recorder.cpp
 */
message MediametricsRecorderReported {
    optional int64 timestamp_nanos = 1;
    optional string package_name = 2;
    optional int64 package_version_code = 3;
    optional int64 media_apex_version = 4;

    optional android.stats.mediametrics.RecorderData recorder_data = 5 [(android.os.statsd.log_mode) = MODE_BYTES];
}

/**
 * Track Media Player usage
 * Logged from:
 *   frameworks/av/media/libmediaplayerservice/nuplayer/NuPlayerDriver.cpp
 *   frameworks/av/services/mediaanalytics/statsd_nuplayer.cpp
 */
message MediametricsNuPlayerReported {
    optional int64 timestamp_nanos = 1;
    optional string package_name = 2;
    optional int64 package_version_code = 3;
    optional int64 media_apex_version = 4;

    optional android.stats.mediametrics.NuPlayerData nuplayer_data = 5 [(android.os.statsd.log_mode) = MODE_BYTES];
}

/**
 * State of a dangerous permission requested by a package
 */
message DangerousPermissionState {
    // Name of the permission
    optional string permission_name = 1;

    // Uid of the package
    optional int32 uid = 2 [(is_uid) = true];

    // Package requesting the permission
    optional string package_name = 3;

    // If the permission is granted to the uid
    optional bool is_granted = 4;

    // Permission flags as per android.content.pm.PermissionFlags
    optional int32 permission_flags = 5;
}

/**
 * Logs when a package is denied access to a device identifier based on the new access requirements.
 *
 * Logged from:
 *     frameworks/base/telephony/java/com/android/internal/telephony/TelephonyPermissions.java
 */
message DeviceIdentifierAccessDenied {
    // The name of the package denied access to the requested device identifier.
    optional string package_name = 1;

    // The name of the device identifier method the package attempted to invoke.
    optional string method_name = 2;

    // True if the package is preinstalled.
    optional bool is_preinstalled = 3;

    // True if the package is privileged.
    // Starting from Android 11, this boolean is not set and will always be false.
    optional bool is_priv_app = 4 [deprecated = true];
}

/**
 * Pulls the ongoing mainline install train version code.
 * Pulled from StatsCompanionService
 */
message TrainInfo {
    optional int64 train_version_code = 1;

    optional TrainExperimentIds train_experiment_id = 2;

    optional string train_name = 3;

    enum Status {
        UNKNOWN = 0;
        INSTALL_REQUESTED = 1;
        INSTALL_STARTED = 2;
        INSTALL_STAGED_NOT_READY = 3;
        INSTALL_STAGED_READY = 4;
        INSTALL_SUCCESS = 5;
        // Replaced by INSTALL_FAILURE_DOWNLOAD, INSTALL_FAILURE_STATE_MISMATCH,
        // and INSTALL_FAILURE_COMMIT.
        INSTALL_FAILURE = 6  [deprecated = true];
        // This enum is for installs that are manually cancelled via the Manual Update UI.
        INSTALL_CANCELLED = 7;
        INSTALLER_ROLLBACK_REQUESTED = 8;
        INSTALLER_ROLLBACK_INITIATED = 9;
        INSTALLER_ROLLBACK_INITIATED_FAILURE = 10;
        INSTALLER_ROLLBACK_STAGED = 11;
        INSTALLER_ROLLBACK_STAGED_FAILURE = 12;
        INSTALLER_ROLLBACK_BOOT_TRIGGERED = 13;
        INSTALLER_ROLLBACK_BOOT_TRIGGERED_FAILURE = 14;
        INSTALLER_ROLLBACK_SUCCESS = 15;
        INSTALLER_ROLLBACK_FAILURE = 16;
        INSTALLER_ROLLBACK_STAGED_CANCEL_REQUESTED = 17;
        INSTALLER_ROLLBACK_STAGED_CANCEL_SUCCESS = 18;
        INSTALLER_ROLLBACK_STAGED_CANCEL_FAILURE = 19;
        INSTALL_STAGED_CANCEL_REQUESTED = 20;
        INSTALL_STAGED_CANCEL_SUCCESS = 21;
        INSTALL_STAGED_CANCEL_FAILURE = 22;
        INSTALL_FAILURE_DOWNLOAD = 23;
        INSTALL_FAILURE_STATE_MISMATCH = 24;
        INSTALL_FAILURE_COMMIT = 25;
    }
    optional Status status = 4;
}

/**
 * Logs the gesture stage changed event.
 *
 * Logged from:
 *   frameworks/base/packages/SystemUI/
 */
message AssistGestureStageReported {
    optional android.hardware.sensor.assist.AssistGestureStageEnum gesture_stage = 1;
}

/**
 * Logs the feedback type.
 *
 * Logged from:
 *   frameworks/base/packages/SystemUI/
 */
message AssistGestureFeedbackReported {
    // Whether or not the gesture was used.
    optional android.hardware.sensor.assist.AssistGestureFeedbackEnum feedback_type = 1;
}

/**
 * Logs the progress.
 *
 * Logged from:
 *   frameworks/base/packages/SystemUI/
 */
message AssistGestureProgressReported {
    // [0,100] progress for the assist gesture.
    optional int32 progress = 1;
}

/*
 * Information about the time zone data on a device.
 */
message TimeZoneDataInfo {
    // A version identifier for the data set on device. e.g. "2018i"
    optional string tzdb_version = 1;
}

/**
 * Logs the GPU stats global health information.
 *
 * Logged from:
 *   frameworks/native/services/gpuservice/gpustats/
 */
message GpuStatsGlobalInfo {
    // Package name of the gpu driver.
    optional string driver_package_name = 1;

    // Version name of the gpu driver.
    optional string driver_version_name = 2;

    // Version code of the gpu driver.
    optional int64 driver_version_code = 3;

    // Build time of the gpu driver in UTC as seconds since January 1, 1970.
    optional int64 driver_build_time = 4;

    // Total count of the gl driver gets loaded.
    optional int64 gl_loading_count = 5;

    // Total count of the gl driver fails to be loaded.
    optional int64 gl_loading_failure_count = 6;

    // Total count of the Vulkan driver gets loaded.
    optional int64 vk_loading_count = 7;

    // Total count of the Vulkan driver fails to be loaded.
    optional int64 vk_loading_failure_count = 8;

    // Api version of the system Vulkan driver.
    optional int32 vulkan_version = 9;

    // Api version of the system CPU Vulkan driver.
    optional int32 cpu_vulkan_version = 10;

    // Api version of the system GLES driver.
    optional int32 gles_version = 11;

    // Total count of the angle driver gets loaded.
    optional int64 angle_loading_count = 12;

    // Total count of the angle driver fails to be loaded.
    optional int64 angle_loading_failure_count = 13;
}

/**
 * GPU driver loading time info.
 */
message GpuDriverLoadingTime {
    // List of all the driver loading times for this app. The list size is
    // capped at 50.
    repeated int64 driver_loading_time = 1;
}

/**
 * Logs the GPU stats per app health information.
 *
 * Logged from:
 *   frameworks/native/services/gpuservice/gpustats/
 */
message GpuStatsAppInfo {
    // Package name of the application that loads the gpu driver. Total number
    // of different packages is capped at 100.
    optional string app_package_name = 1;

    // Version code of the gpu driver this app loads.
    optional int64 driver_version_code = 2;

    // gl driver loading time info.
    optional GpuDriverLoadingTime gl_driver_loading_time = 3
            [(android.os.statsd.log_mode) = MODE_BYTES];

    // Vulkan driver loading time info.
    optional GpuDriverLoadingTime vk_driver_loading_time = 4
            [(android.os.statsd.log_mode) = MODE_BYTES];

    // Angle driver loading time info.
    optional GpuDriverLoadingTime angle_driver_loading_time = 5
            [(android.os.statsd.log_mode) = MODE_BYTES];

    // CPU Vulkan implementation is in use.
    optional bool cpu_vulkan_in_use = 6;
}

/*
 * Logs the size of the system ion heap.
 *
 * Pulled from StatsCompanionService.
 */
message SystemIonHeapSize {
    // Size of the system ion heap in bytes.
    optional int64 size_in_bytes = 1;
}

/*
 * Logs the per-process size of the system ion heap.
 *
 * Pulled from StatsCompanionService.
 */
message ProcessSystemIonHeapSize {
    // The uid if available. -1 means not available.
    optional int32 uid = 1 [(is_uid) = true];

    // The process name (from /proc/PID/cmdline).
    optional string process_name = 2;

    // Sum of sizes of all allocations.
    optional int32 total_size_in_kilobytes = 3;

    // Number of allocations.
    optional int32 allocation_count = 4;

    // Size of the largest allocation.
    optional int32 max_size_in_kilobytes = 5;
}

/**
 * Push network stack events.
 *
 * Log from:
 *     frameworks/base/packages/NetworkStack/
 */
message NetworkStackReported {
    // The id that indicates the event reported from NetworkStack.
    optional int32 event_id = 1;
    // The data for the reported events.
    optional android.stats.connectivity.NetworkStackEventData network_stack_event = 2 [(log_mode) = MODE_BYTES];
}

/**
 * Logs the apps that are installed on the external storage.
 * Pulled from:
 *   StatsCompanionService
 */
message AppsOnExternalStorageInfo {
    // The type of the external storage.
    optional android.stats.storage.ExternalStorageType external_storage_type = 1;
    // The name of the package that is installed on the external storage.
    optional string package_name = 2;
}

/**
 * Logs the settings related to Face.
 * Logged from:
 *   frameworks/base/services/core/java/com/android/server/stats
 */
message FaceSettings {
    // Whether or not face unlock is allowed on Keyguard.
    optional bool unlock_keyguard_enabled = 1;
    // Whether or not face unlock dismisses the Keyguard.
    optional bool unlock_dismisses_keyguard = 2;
    // Whether or not face unlock requires attention.
    optional bool unlock_attention_required = 3;
    // Whether or not face unlock is allowed for apps (through BiometricPrompt).
    optional bool unlock_app_enabled = 4;
    // Whether or not face unlock always requires user confirmation.
    optional bool unlock_always_require_confirmation = 5;
    // Whether or not a diverse set of poses are required during enrollment.
    optional bool unlock_diversity_required = 6;
}

/**
 * Logs cooling devices maintained by the kernel.
 *
 * Pulled from StatsCompanionService.java
 */
message CoolingDevice {
    // The type of cooling device being reported. Eg. CPU, GPU...
    optional android.os.CoolingTypeEnum device_location = 1;
    // The name of the cooling device source. Eg. CPU0
    optional string device_name = 2;
    // Current throttle state of the cooling device. The value can any unsigned
    // integer between 0 and max_state defined in its driver. 0 means device is
    // not in throttling, higher value means deeper throttling.
    optional int32 state = 3;
}

/**
 * Intelligence has several counter-type events that don't warrant a
 * full separate atom. These are primarily API call counters but also include
 * counters for feature usage and specific failure modes.
 *
 * Logged from the Intelligence mainline module.
 */
message IntelligenceEventReported {
  optional android.stats.intelligence.EventType event_id = 1;
  optional android.stats.intelligence.Status status = 2;
}

/**
 * Logs when Car Power state changed.
 *
 * Logged from:
 *   packages/services/Car/service/src/com/android/car/CarStatsLog.java
 */
message CarPowerStateChanged {
    // States come from CpmsState in CarPowerManagementService.java.
    enum State {
       WAIT_FOR_VHAL = 0;
       ON = 1;
       SHUTDOWN_PREPARE = 2;
       WAIT_FOR_FINISH = 3;
       SUSPEND = 4;
       SIMULATE_SLEEP = 5;
    }
    optional State state = 1;
}

/**
 * Logs whether GarageMode is entered.
 *
 * Logged from:
 *   packages/services/Car/service/src/com/android/car/CarStatsLog.java
 */
message GarageModeInfo {
    // Whether GarageMode is entered.
    optional bool is_garage_mode = 1;
}

/**
 * Historical app ops data per package.
 */
message AppOps {
    // Uid of the package requesting the op
    optional int32 uid = 1 [(is_uid) = true];

    // Nmae of the package performing the op
    optional string package_name = 2;

    // operation id; maps to the OP_* constants in AppOpsManager.java
    optional int32 op_id = 3;

    // The number of times the op was granted while the app was in the
    // foreground (only for trusted requests)
    optional int64 trusted_foreground_granted_count = 4;

    // The number of times the op was granted while the app was in the
    // background (only for trusted requests)
    optional int64 trusted_background_granted_count = 5;

    // The number of times the op was rejected while the app was in the
    // foreground (only for trusted requests)
    optional int64 trusted_foreground_rejected_count = 6;

    // The number of times the op was rejected while the app was in the
    // background (only for trusted requests)
    optional int64 trusted_background_rejected_count = 7;

    // For long-running operations, total duration of the operation
    // while the app was in the foreground (only for trusted requests)
    optional int64 trusted_foreground_duration_millis = 8;

    // For long-running operations, total duration of the operation
    // while the app was in the background (only for trusted requests)
    optional int64 trusted_background_duration_millis = 9;
}

/**
 * Location Manager API Usage information(e.g. API under usage,
 * API call's parameters).
 * Logged from:
 *  frameworks/base/services/core/java/com/android/server/LocationManagerService.java
 */
message LocationManagerApiUsageReported {

    // Indicating if usage starts or usage ends.
    optional android.stats.location.UsageState state = 1;

    // LocationManagerService's API in use.
    // We can identify which API from LocationManager is
    // invoking current LMS API by the combination of
    // API parameter(e.g. is_listener_null, is_intent_null,
    // is_location_request_null)
    optional android.stats.location.LocationManagerServiceApi api_in_use = 2;

    // Name of the package calling the API.
    optional string calling_package_name = 3;

    // Type of the location provider.
    optional android.stats.location.ProviderType provider = 4;

    // Quality of the location request
    optional android.stats.location.LocationRequestQuality quality = 5;

    // The desired interval for active location updates, in milliseconds.
    // Bucketized to reduce cardinality.
    optional android.stats.location.LocationRequestIntervalBucket bucketized_interval = 6;

    // Minimum distance between location updates, in meters.
    // Bucketized to reduce cardinality.
    optional android.stats.location.SmallestDisplacementBucket
            bucketized_smallest_displacement = 7;

    // The number of location updates.
    optional int64 num_updates = 8;

    // The request expiration time, in millisecond since boot.
    // Bucketized to reduce cardinality.
    optional android.stats.location.ExpirationBucket
            bucketized_expire_in = 9;

    // Type of Callback passed in for this API.
    optional android.stats.location.CallbackType callback_type = 10;

    // The radius of the central point of the alert
    // region, in meters. Only for API REQUEST_GEOFENCE.
    // Bucketized to reduce cardinality.
    optional android.stats.location.GeofenceRadiusBucket bucketized_radius = 11;

    // Activity Importance of API caller.
    // Categorized to 3 types that are interesting from location's perspective.
    optional android.stats.location.ActivityImportance activiy_importance = 12;
}

/**
 * Information about a permission grant or denial made by user inside ReviewPermissionsFragment
 */
message ReviewPermissionsFragmentResultReported {
    // unique value identifying a permission group change. A permission group change might result
    // in multiple of these atoms
    optional int64 change_id = 1;

    // UID of package the permission belongs to
    optional int32 uid = 2 [(is_uid) = true];

    // Name of package the permission belongs to
    optional string package_name = 3;

    // The permission to be granted
    optional string permission_name = 4;

    // The result of the permission grant
    optional bool permission_granted = 5;
}

/**
* Information about results of permission upgrade by RuntimePermissionsUpgradeController
* Logged from: RuntimePermissionUpdgradeController
*/
message RuntimePermissionsUpgradeResult {
    // Permission granted as result of upgrade
    optional string permission_name = 1;

    // UID of package granted permission
    optional int32 uid = 2 [(is_uid) = true];

    // Name of package granted permission
    optional string package_name = 3;
}

/**
* Information about a buttons presented in GrantPermissionsActivty and choice made by user
*/
message GrantPermissionsActivityButtonActions {
    // Permission granted as result of upgrade
    optional string permission_group_name = 1;

    // UID of package granted permission
    optional int32 uid = 2 [(is_uid) = true];

    // Name of package requesting permission
    optional string package_name = 3;

    // Buttons presented in the dialog - bit flags, bit numbers are in accordance with
    // LABEL_ constants in GrantPermissionActivity.java
    optional int32 buttons_presented = 4;

    // Button clicked by user - same as bit flags in buttons_presented with only single bit set
    optional int32 button_clicked = 5;
}

/**
 * Information about LocationAccessCheck notification presented to user
 */
message LocationAccessCheckNotificationAction {

    // id which identifies single session of user interacting with permission controller
    optional int64 session_id = 1;

    // Uid of package for which location access check is presented
    optional int32 package_uid = 2;

    // Name of package for which location access check is presented
    optional string package_name = 3;

    enum Result {
        UNDEFINED = 0;
        // notification was presented to the user
        NOTIFICATION_PRESENTED = 1;
        // notification was declined by the user
        NOTIFICATION_DECLINED = 2;
        // notification was clicked by the user
        NOTIFICATION_CLICKED = 3;
    }

    // View / interaction recorded
    optional Result result = 4;
}

/**
 * Information about a permission grant or revoke made by user inside AppPermissionFragment
 */
message AppPermissionFragmentActionReported {
    // id which identifies single session of user interacting with permission controller
    optional int64 session_id = 1;

    // unique value identifying a permission group change. A permission group change might result
    // in multiple of these atoms
    optional int64 change_id = 2;

    // UID of package the permission belongs to
    optional int32 uid = 3 [(is_uid) = true];

    // Name of package the permission belongs to
    optional string package_name = 4;

    // The permission to be granted
    optional string permission_name = 5;

    // The result of the permission grant
    optional bool permission_granted = 6;
}

/**
* Information about a AppPermissionFragment viewed by user
*/
message AppPermissionFragmentViewed {
    // id which identifies single session of user interacting with permission controller
    optional int64 session_id = 1;

    // UID of package for which permissions are viewed
    optional int32 uid = 2 [(is_uid) = true];

    // Name of package for which permissions are viewed
    optional string package_name = 3;

    // Permission group viewed
    optional string permission_group_name = 4;
}

/**
* Information about a AppPermissionsFragment viewed by user
*/
message AppPermissionsFragmentViewed {
    // id which identifies single session of user interacting with permission controller
    optional int64 session_id = 1;

    // id which identifies single view as every view might have several logging records
    // with different package information attached
    optional int64 view_id = 2;

    // Permission group viewed
    optional string permission_group_name = 3;

    // UID of package for which permissions are viewed
    optional int32 uid = 4 [(is_uid) = true];

    // Name of package for which permissions are viewed
    optional string package_name = 5;

    // Category in which permission is included
    enum Category {
      UNDEFINED = 0;
      ALLOWED = 1;
      ALLOWED_FOREGROUND = 2;
      DENIED = 3;
    }
    optional Category category = 6;
}

/**
* Information about a PermissionAppsFragment viewed by user.
* Logged from ui/handheld/PermissionAppsFragment.java
*/
message PermissionAppsFragmentViewed {
    // id which identifies single session of user interacting with permission controller
    optional int64 session_id = 1;

    // id which identifies single view as every view might have several logging records
    // with different package information attached
    optional int64 view_id = 2;

    // Permission group viewed
    optional string permission_group_name = 3;

    // UID of package for which permissions are viewed
    optional int32 uid = 4 [(is_uid) = true];

    // Name of package for which permissions are viewed
    optional string package_name = 5;

    // Category in which app is included
    enum Category {
        UNDEFINED = 0;
        ALLOWED = 1;
        ALLOWED_FOREGROUND = 2;
        DENIED = 3;
    }
    optional Category category = 6;
}

/**
 * Logs when a compatibility change is affecting an app.
 *
 * Logged from:
 *   frameworks/base/core/java/android/app/AppCompatCallbacks.java and
 *   frameworks/base/services/core/java/com/android/server/compat/PlatformCompat.java
 */
message AppCompatibilityChangeReported {
    // The UID of the app being affected by the compatibilty change.
    optional int32 uid = 1 [(is_uid) = true];

    // The ID of the change affecting the app.
    optional int64 change_id = 2;

    enum State {
        UNKNOWN_STATE = 0;
        ENABLED = 1;
        DISABLED = 2;
        LOGGED = 3;
    }

    // The state of the change - if logged from gating whether it was enabled or disabled, or just
    // logged otherwise.
    optional State state = 3;

    enum Source {
        UNKNOWN_SOURCE = 0;
        APP_PROCESS = 1;
        SYSTEM_SERVER = 2;
    }

    // Where it was logged from.
    optional Source source = 4;
}

/**
 * Logged from
 *     external/perfetto/src/perfetto_cmd/perfetto_cmd.cc
 */
message PerfettoUploaded {
    enum Event {
        PERFETTO_UNDEFINED = 0;
        PERFETTO_TRACE_BEGIN = 1;
        PERFETTO_BACKGROUND_TRACE_BEGIN = 2;
        PERFETTO_ON_CONNECT = 3;
        PERFETTO_ON_TRACING_DISABLED = 4;
        PERFETTO_UPLOAD_DROPBOX_BEGIN = 5;
        PERFETTO_UPLOAD_DROPBOX_SUCCESS = 6;
        PERFETTO_UPLOAD_DROPBOX_FAILURE = 7;
        PERFETTO_UPLOAD_INCIDENT_BEGIN = 8;
        PERFETTO_UPLOAD_INCIDENT_SUCCESS = 9;
        PERFETTO_UPLOAD_INCIDENT_FAILURE = 10;
        PERFETTO_FINALIZE_TRACE_AND_EXIT = 11;
        PERFETTO_TRIGGER_BEGIN = 12;
        PERFETTO_TRIGGER_SUCCESS = 13;
        PERFETTO_TRIGGER_FAILURE = 14;
        PERFETTO_HIT_GUARDRAILS = 15;
        PERFETTO_ON_TIMEOUT = 16;
        PERFETTO_NOT_UPLOADING_EMPTY_TRACE = 17;
    }

    // Which stage of the pipeline we are reporting from.
    optional Event event = 1;

    // UUID matching the one set inside the SystemInfo trace packet.
    optional int64 trace_uuid_lsb = 2;
    optional int64 trace_uuid_msb = 3;
}

/**
 * Pulls client metrics on data transferred via Vehicle Maps Service.
 * Metrics are keyed by uid + layer.
 *
 * Pulled from:
 *   packages/services/Car/service/src/com/android/car/stats/CarStatsService.java
 */
message VmsClientStats {
    // UID of the VMS client app
    optional int32 uid = 1 [(is_uid) = true];

    // VMS layer definition
    optional int32 layer_type = 2;
    optional int32 layer_channel = 3;
    optional int32 layer_version = 4;

    // Bytes and packets sent by the client for the layer
    optional int64 tx_bytes = 5;
    optional int64 tx_packets = 6;

    // Bytes and packets received by the client for the layer
    optional int64 rx_bytes = 7;
    optional int64 rx_packets = 8;

    // Bytes and packets dropped due to client error
    optional int64 dropped_bytes = 9;
    optional int64 dropped_packets = 10;
}

/**
 * Information about an OTA update attempt by update_engine.
 * Logged from platform/system/update_engine/metrics_reporter_android.cc
 */
message UpdateEngineUpdateAttemptReported {
    // The number of attempts for the update engine to apply a given payload.
    optional int32 attempt_number = 1;

    optional android.stats.otaupdate.PayloadType payload_type = 2;

    // The total time in minutes for the update engine to apply a given payload.
    // The time is calculated by calling clock_gettime() / CLOCK_BOOTTIME; and
    // it's increased when the system is sleeping.
    optional int32 duration_boottime_in_minutes = 3;

    // The total time in minutes for the update engine to apply a given payload.
    // The time is calculated by calling clock_gettime() / CLOCK_MONOTONIC_RAW;
    // and it's not increased when the system is sleeping.
    optional int32 duration_monotonic_in_minutes = 4;

    // The size of the payload in MiBs.
    optional int32 payload_size_mib = 5;

    // The attempt result reported by the update engine for an OTA update.
    optional android.stats.otaupdate.AttemptResult attempt_result = 6;

    // The error code reported by the update engine after an OTA update attempt
    // on A/B devices.
    optional android.stats.otaupdate.ErrorCode error_code = 7;

    // The build fingerprint of the source system. The value is read from a
    // system property when the device takes the update. e.g.
    // Android/aosp_sailfish/sailfish:10/QP1A.190425.004/5507117:userdebug/test-keys
    optional string source_fingerprint = 8;
}

/**
 * Information about all the attempts the device make before finishing the
 * successful update.
 * Logged from platform/system/update_engine/metrics_reporter_android.cc
 */
message UpdateEngineSuccessfulUpdateReported {
    // The number of attempts for the update engine to apply the payload for a
    // successful update.
    optional int32 attempt_count = 1;

    optional android.stats.otaupdate.PayloadType payload_type = 2;

    optional int32 payload_size_mib = 3;

    // The total number of bytes downloaded by update_engine since the last
    // successful update.
    optional int32 total_bytes_downloaded_mib = 4;

    // The ratio in percentage of the over-downloaded bytes compared to the
    // total bytes needed to successfully install the update. e.g. 200 if we
    // download 200MiB in total for a 100MiB package.
    optional int32 download_overhead_percentage = 5;

    // The total time in minutes for the update engine to apply the payload for a
    // successful update.
    optional int32 total_duration_minutes = 6;

    // The number of reboot of the device during a successful update.
    optional int32 reboot_count = 7;
}

/*
 * Logs userspace reboot outcome and duration.
 *
 * Logged from:
 *   frameworks/base/core/java/com/android/server/BootReceiver.java
 */
message UserspaceRebootReported {
    // Possible outcomes of userspace reboot.
    enum Outcome {
        // Default value in case platform failed to determine the outcome.
        OUTCOME_UNKNOWN = 0;
        // Userspace reboot succeeded (i.e. boot completed without a fall back to hard reboot).
        SUCCESS = 1;
        // Userspace reboot shutdown sequence was aborted.
        FAILED_SHUTDOWN_SEQUENCE_ABORTED = 2;
        // Remounting userdata into checkpointing mode failed.
        FAILED_USERDATA_REMOUNT = 3;
        // Device didn't finish booting before timeout and userspace reboot watchdog issued a hard
        // reboot.
        FAILED_USERSPACE_REBOOT_WATCHDOG_TRIGGERED = 4;
    }
    // Outcome of userspace reboot. Always set.
    optional Outcome outcome = 1;
    // Duration of userspace reboot in case it has a successful outcome.
    // Duration is measured as time between userspace reboot was initiated and until boot completed
    // (e.g. sys.boot_completed=1).
    optional int64 duration_millis = 2;
    // State of primary user's (user0) credential encryption storage.
    enum UserEncryptionState {
        // Default value.
        USER_ENCRYPTION_STATE_UNKNOWN = 0;
        // Credential encrypted storage is unlocked.
        UNLOCKED = 1;
        // Credential encrypted storage is locked.
        LOCKED = 2;
    }
    // State of primary user's encryption storage at the moment boot completed. Always set.
    optional UserEncryptionState user_encryption_state = 3;
}<|MERGE_RESOLUTION|>--- conflicted
+++ resolved
@@ -351,10 +351,7 @@
             228 [(allow_from_any_uid) = true];
         PerfettoUploaded perfetto_uploaded =
             229 [(log_from_module) = "perfetto"];
-<<<<<<< HEAD
         VmsClientConnectionStateChanged vms_client_connection_state_changed = 230;
-=======
->>>>>>> 2a53c0c1
         BootTimeEventDuration boot_time_event_duration_reported = 239;
         BootTimeEventElapsedTime boot_time_event_elapsed_time_reported = 240;
         BootTimeEventUtcTime boot_time_event_utc_time_reported = 241;
@@ -3763,7 +3760,6 @@
 }
 
 /**
-<<<<<<< HEAD
  * Logs when a Vehicle Maps Service client's connection state has changed
  *
  * Logged from:
@@ -3791,8 +3787,6 @@
 }
 
 /**
-=======
->>>>>>> 2a53c0c1
  * Represents boot time event with duration in ms.
  *
  * Logged from: bootstat and various system server components. Check each enums for details.
@@ -3854,12 +3848,9 @@
         // Time since last factory reset.
         // Logged from bootstat.
         FACTORY_RESET_TIME_SINCE_RESET = 18;
-<<<<<<< HEAD
-=======
         // Init's total time spent for completing the 1st stage.
         // Logged from bootstat.
         ANDROID_INIT_STAGE_1 = 19;
->>>>>>> 2a53c0c1
     }
 
     // Type of the event.
@@ -3887,33 +3878,19 @@
         // BOOT_COMPLETE for device with no encryption.
         BOOT_COMPLETE_NO_ENCRYPTION = 4;
         // Adjusted BOOT_COMPLETE for encrypted device extracting decryption time.
-<<<<<<< HEAD
-        BOOT_COMPLETE_POST_DESCRYPT = 5;
-=======
         BOOT_COMPLETE_POST_DECRYPT = 5;
->>>>>>> 2a53c0c1
         // BOOT_COMPLETE after factory reset.
         FACTORY_RESET_BOOT_COMPLETE = 6;
         // BOOT_COMPLETE_NO_ENCRYPTION after factory reset.
         FACTORY_RESET_BOOT_COMPLETE_NO_ENCRYPTION = 7;
-<<<<<<< HEAD
-        // BOOT_COMPLETE_POST_DESCRYPT after factory reset.
-        FACTORY_RESET_BOOT_COMPLETE_POST_DESCRYPT = 8;
-=======
         // BOOT_COMPLETE_POST_DECRYPT after factory reset.
         FACTORY_RESET_BOOT_COMPLETE_POST_DECRYPT = 8;
->>>>>>> 2a53c0c1
         // BOOT_COMPLETE after OTA.
         OTA_BOOT_COMPLETE = 9;
         // BOOT_COMPLETE_NO_ENCRYPTION after OTA.
         OTA_BOOT_COMPLETE_NO_ENCRYPTION = 10;
-<<<<<<< HEAD
-        // BOOT_COMPLETE_POST_DESCRYPT after OTA.
-        OTA_BOOT_COMPLETE_POST_DESCRYPT = 11;
-=======
         // BOOT_COMPLETE_POST_DECRYPT after OTA.
         OTA_BOOT_COMPLETE_POST_DECRYPT = 11;
->>>>>>> 2a53c0c1
         // Time when the system starts sending LOCKED_BOOT_COMPLETED broadcast.
         // Logged from  f/b/services/.../UserController.java
         FRAMEWORK_LOCKED_BOOT_COMPLETED = 12;
