--- conflicted
+++ resolved
@@ -321,13 +321,7 @@
             218  [(log_from_module) = "permissioncontroller"];
         ExclusionRectStateChanged exclusion_rect_state_changed = 223;
         BackGesture back_gesture_reported_reported = 224;
-<<<<<<< HEAD
-
-        AppCompatibilityChangeReported app_compatibility_change_reported =
-            228 [(allow_from_any_uid) = true];
-=======
         VmsClientConnectionStateChanged vms_client_connection_state_changed = 230;
->>>>>>> 0435f0ae
     }
 
     // Pulled events will start at field 10000.
@@ -6888,41 +6882,6 @@
 }
 
 /**
-<<<<<<< HEAD
- * Logs when a compatibility change is affecting an app.
- *
- * Logged from:
- *   frameworks/base/core/java/android/app/AppCompatCallbacks.java and
- *   frameworks/base/services/core/java/com/android/server/compat/PlatformCompat.java
- */
-message AppCompatibilityChangeReported {
-    // The UID of the app being affected by the compatibilty change.
-    optional int32 uid = 1 [(is_uid) = true];
-
-    // The ID of the change affecting the app.
-    optional int64 change_id = 2;
-
-    enum State {
-        UNKNOWN_STATE = 0;
-        ENABLED = 1;
-        DISABLED = 2;
-        LOGGED = 3;
-    }
-
-    // The state of the change - if logged from gating whether it was enabled or disabled, or just
-    // logged otherwise.
-    optional State state = 3;
-
-    enum Source {
-        UNKNOWN_SOURCE = 0;
-        APP_PROCESS = 1;
-        SYSTEM_SERVER = 2;
-    }
-
-    // Where it was logged from.
-    optional Source source = 4;
-
-=======
  * Pulls client metrics on data transferred via Vehicle Maps Service.
  * Metrics are keyed by uid + layer.
  *
@@ -6949,5 +6908,4 @@
     // Bytes and packets dropped due to client error
     optional int64 dropped_bytes = 9;
     optional int64 dropped_packets = 10;
->>>>>>> 0435f0ae
 }