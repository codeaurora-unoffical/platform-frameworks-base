/*
 * Copyright (C) 2018 The Android Open Source Project
 *
 * Licensed under the Apache License, Version 2.0 (the "License");
 * you may not use this file except in compliance with the License.
 * You may obtain a copy of the License at
 *
 *      http://www.apache.org/licenses/LICENSE-2.0
 *
 * Unless required by applicable law or agreed to in writing, software
 * distributed under the License is distributed on an "AS IS" BASIS,
 * WITHOUT WARRANTIES OR CONDITIONS OF ANY KIND, either express or implied.
 * See the License for the specific language governing permissions and
 * limitations under the License.
 */

#define DEBUG false
#include "Log.h"
#include "FieldValue.h"
#include "HashableDimensionKey.h"
#include "math.h"
#include "statslog.h"

namespace android {
namespace os {
namespace statsd {

int32_t getEncodedField(int32_t pos[], int32_t depth, bool includeDepth) {
    int32_t field = 0;
    for (int32_t i = 0; i <= depth; i++) {
        int32_t shiftBits = 8 * (kMaxLogDepth - i);
        field |= (pos[i] << shiftBits);
    }

    if (includeDepth) {
        field |= (depth << 24);
    }
    return field;
}

int32_t encodeMatcherMask(int32_t mask[], int32_t depth) {
    return getEncodedField(mask, depth, false) | 0xff000000;
}

bool Field::matches(const Matcher& matcher) const {
    if (mTag != matcher.mMatcher.getTag()) {
        return false;
    }
    if ((mField & matcher.mMask) == matcher.mMatcher.getField()) {
        return true;
    }

    if (matcher.hasAllPositionMatcher() &&
        (mField & (matcher.mMask & kClearAllPositionMatcherMask)) == matcher.mMatcher.getField()) {
        return true;
    }

    return false;
}

void translateFieldMatcher(int tag, const FieldMatcher& matcher, int depth, int* pos, int* mask,
                           std::vector<Matcher>* output) {
    if (depth > kMaxLogDepth) {
        ALOGE("depth > 2");
        return;
    }

    pos[depth] = matcher.field();
    mask[depth] = 0x7f;

    if (matcher.has_position()) {
        depth++;
        if (depth > 2) {
            return;
        }
        switch (matcher.position()) {
            case Position::ALL:
                pos[depth] = 0x00;
                mask[depth] = 0x7f;
                break;
            case Position::ANY:
                pos[depth] = 0;
                mask[depth] = 0;
                break;
            case Position::FIRST:
                pos[depth] = 1;
                mask[depth] = 0x7f;
                break;
            case Position::LAST:
                pos[depth] = 0x80;
                mask[depth] = 0x80;
                break;
            case Position::POSITION_UNKNOWN:
                pos[depth] = 0;
                mask[depth] = 0;
                break;
        }
    }

    if (matcher.child_size() == 0) {
        output->push_back(Matcher(Field(tag, pos, depth), encodeMatcherMask(mask, depth)));
    } else {
        for (const auto& child : matcher.child()) {
            translateFieldMatcher(tag, child, depth + 1, pos, mask, output);
        }
    }
}

void translateFieldMatcher(const FieldMatcher& matcher, std::vector<Matcher>* output) {
    int pos[] = {1, 1, 1};
    int mask[] = {0x7f, 0x7f, 0x7f};
    int tag = matcher.field();
    for (const auto& child : matcher.child()) {
        translateFieldMatcher(tag, child, 0, pos, mask, output);
    }
}

bool isAttributionUidField(const FieldValue& value) {
    int field = value.mField.getField() & 0xff007f;
    if (field == 0x10001 && value.mValue.getType() == INT) {
        return true;
    }
    return false;
}

int32_t getUidIfExists(const FieldValue& value) {
    bool isUid = false;
    // the field is uid field if the field is the uid field in attribution node or marked as
    // is_uid in atoms.proto
    if (isAttributionUidField(value)) {
        isUid = true;
    } else {
        auto it = android::util::AtomsInfo::kAtomsWithUidField.find(value.mField.getTag());
        if (it != android::util::AtomsInfo::kAtomsWithUidField.end()) {
            int uidField = it->second;  // uidField is the field number in proto
            isUid = value.mField.getDepth() == 0 && value.mField.getPosAtDepth(0) == uidField &&
                    value.mValue.getType() == INT;
        }
    }

    return isUid ? value.mValue.int_value : -1;
}

bool isAttributionUidField(const Field& field, const Value& value) {
    int f = field.getField() & 0xff007f;
    if (f == 0x10001 && value.getType() == INT) {
        return true;
    }
    return false;
}

bool isUidField(const Field& field, const Value& value) {
    auto it = android::util::AtomsInfo::kAtomsWithUidField.find(field.getTag());

    if (it != android::util::AtomsInfo::kAtomsWithUidField.end()) {
        int uidField = it->second;
        return field.getDepth() == 0 && field.getPosAtDepth(0) == uidField &&
               value.getType() == INT;
    }

    return false;
}

Value::Value(const Value& from) {
    type = from.getType();
    switch (type) {
        case INT:
            int_value = from.int_value;
            break;
        case LONG:
            long_value = from.long_value;
            break;
        case FLOAT:
            float_value = from.float_value;
            break;
        case DOUBLE:
            double_value = from.double_value;
            break;
        case STRING:
            str_value = from.str_value;
            break;
        case STORAGE:
            storage_value = from.storage_value;
            break;
        default:
            break;
    }
}

std::string Value::toString() const {
    switch (type) {
        case INT:
            return std::to_string(int_value) + "[I]";
        case LONG:
            return std::to_string(long_value) + "[L]";
        case FLOAT:
            return std::to_string(float_value) + "[F]";
        case DOUBLE:
            return std::to_string(double_value) + "[D]";
        case STRING:
            return str_value + "[S]";
        case STORAGE:
            return "bytes of size " + std::to_string(storage_value.size()) + "[ST]";
        default:
            return "[UNKNOWN]";
    }
}

bool Value::isZero() const {
    switch (type) {
        case INT:
            return int_value == 0;
        case LONG:
            return long_value == 0;
        case FLOAT:
            return fabs(float_value) <= std::numeric_limits<float>::epsilon();
        case DOUBLE:
            return fabs(double_value) <= std::numeric_limits<double>::epsilon();
        case STRING:
            return str_value.size() == 0;
        case STORAGE:
            return storage_value.size() == 0;
        default:
            return false;
    }
}

bool Value::operator==(const Value& that) const {
    if (type != that.getType()) return false;

    switch (type) {
        case INT:
            return int_value == that.int_value;
        case LONG:
            return long_value == that.long_value;
        case FLOAT:
            return float_value == that.float_value;
        case DOUBLE:
            return double_value == that.double_value;
        case STRING:
            return str_value == that.str_value;
        case STORAGE:
            return storage_value == that.storage_value;
        default:
            return false;
    }
}

bool Value::operator!=(const Value& that) const {
    if (type != that.getType()) return true;
    switch (type) {
        case INT:
            return int_value != that.int_value;
        case LONG:
            return long_value != that.long_value;
        case FLOAT:
            return float_value != that.float_value;
        case DOUBLE:
            return double_value != that.double_value;
        case STRING:
            return str_value != that.str_value;
        case STORAGE:
            return storage_value != that.storage_value;
        default:
            return false;
    }
}

bool Value::operator<(const Value& that) const {
    if (type != that.getType()) return type < that.getType();

    switch (type) {
        case INT:
            return int_value < that.int_value;
        case LONG:
            return long_value < that.long_value;
        case FLOAT:
            return float_value < that.float_value;
        case DOUBLE:
            return double_value < that.double_value;
        case STRING:
            return str_value < that.str_value;
        case STORAGE:
            return storage_value < that.storage_value;
<<<<<<< HEAD
        default:
            return false;
    }
}

bool Value::operator>(const Value& that) const {
    if (type != that.getType()) return type > that.getType();

    switch (type) {
        case INT:
            return int_value > that.int_value;
        case LONG:
            return long_value > that.long_value;
        case FLOAT:
            return float_value > that.float_value;
        case DOUBLE:
            return double_value > that.double_value;
        case STRING:
            return str_value > that.str_value;
        case STORAGE:
            return storage_value > that.storage_value;
=======
>>>>>>> dbf9e87c
        default:
            return false;
    }
}

<<<<<<< HEAD
=======
bool Value::operator>(const Value& that) const {
    if (type != that.getType()) return type > that.getType();

    switch (type) {
        case INT:
            return int_value > that.int_value;
        case LONG:
            return long_value > that.long_value;
        case FLOAT:
            return float_value > that.float_value;
        case DOUBLE:
            return double_value > that.double_value;
        case STRING:
            return str_value > that.str_value;
        case STORAGE:
            return storage_value > that.storage_value;
        default:
            return false;
    }
}

>>>>>>> dbf9e87c
bool Value::operator>=(const Value& that) const {
    if (type != that.getType()) return type >= that.getType();

    switch (type) {
        case INT:
            return int_value >= that.int_value;
        case LONG:
            return long_value >= that.long_value;
        case FLOAT:
            return float_value >= that.float_value;
        case DOUBLE:
            return double_value >= that.double_value;
        case STRING:
            return str_value >= that.str_value;
        case STORAGE:
            return storage_value >= that.storage_value;
        default:
            return false;
    }
}

Value Value::operator-(const Value& that) const {
    Value v;
    if (type != that.type) {
        ALOGE("Can't operate on different value types, %d, %d", type, that.type);
        return v;
    }
    if (type == STRING) {
        ALOGE("Can't operate on string value type");
        return v;
    }

    if (type == STORAGE) {
        ALOGE("Can't operate on storage value type");
        return v;
    }

    switch (type) {
        case INT:
            v.setInt(int_value - that.int_value);
            break;
        case LONG:
            v.setLong(long_value - that.long_value);
            break;
        case FLOAT:
            v.setFloat(float_value - that.float_value);
            break;
        case DOUBLE:
            v.setDouble(double_value - that.double_value);
            break;
        default:
            break;
    }
    return v;
}

Value& Value::operator=(const Value& that) {
    type = that.type;
    switch (type) {
        case INT:
            int_value = that.int_value;
            break;
        case LONG:
            long_value = that.long_value;
            break;
        case FLOAT:
            float_value = that.float_value;
            break;
        case DOUBLE:
            double_value = that.double_value;
            break;
        case STRING:
            str_value = that.str_value;
            break;
        case STORAGE:
            storage_value = that.storage_value;
            break;
        default:
            break;
    }
    return *this;
}

Value& Value::operator+=(const Value& that) {
    if (type != that.type) {
        ALOGE("Can't operate on different value types, %d, %d", type, that.type);
        return *this;
    }
    if (type == STRING) {
        ALOGE("Can't operate on string value type");
        return *this;
    }
    if (type == STORAGE) {
        ALOGE("Can't operate on storage value type");
        return *this;
    }

    switch (type) {
        case INT:
            int_value += that.int_value;
            break;
        case LONG:
            long_value += that.long_value;
            break;
        case FLOAT:
            float_value += that.float_value;
            break;
        case DOUBLE:
            double_value += that.double_value;
            break;
        default:
            break;
    }
    return *this;
}

double Value::getDouble() const {
    switch (type) {
        case INT:
            return int_value;
        case LONG:
            return long_value;
        case FLOAT:
            return float_value;
        case DOUBLE:
            return double_value;
        default:
            return 0;
    }
}

bool equalDimensions(const std::vector<Matcher>& dimension_a,
                     const std::vector<Matcher>& dimension_b) {
    bool eq = dimension_a.size() == dimension_b.size();
    for (size_t i = 0; eq && i < dimension_a.size(); ++i) {
        if (dimension_b[i] != dimension_a[i]) {
            eq = false;
        }
    }
    return eq;
}

bool HasPositionANY(const FieldMatcher& matcher) {
    if (matcher.has_position() && matcher.position() == Position::ANY) {
        return true;
    }
    for (const auto& child : matcher.child()) {
        if (HasPositionANY(child)) {
            return true;
        }
    }
    return false;
}

bool HasPositionALL(const FieldMatcher& matcher) {
    if (matcher.has_position() && matcher.position() == Position::ALL) {
        return true;
    }
    for (const auto& child : matcher.child()) {
        if (HasPositionALL(child)) {
            return true;
        }
    }
    return false;
}

}  // namespace statsd
}  // namespace os
}  // namespace android<|MERGE_RESOLUTION|>--- conflicted
+++ resolved
@@ -282,7 +282,6 @@
             return str_value < that.str_value;
         case STORAGE:
             return storage_value < that.storage_value;
-<<<<<<< HEAD
         default:
             return false;
     }
@@ -304,37 +303,11 @@
             return str_value > that.str_value;
         case STORAGE:
             return storage_value > that.storage_value;
-=======
->>>>>>> dbf9e87c
-        default:
-            return false;
-    }
-}
-
-<<<<<<< HEAD
-=======
-bool Value::operator>(const Value& that) const {
-    if (type != that.getType()) return type > that.getType();
-
-    switch (type) {
-        case INT:
-            return int_value > that.int_value;
-        case LONG:
-            return long_value > that.long_value;
-        case FLOAT:
-            return float_value > that.float_value;
-        case DOUBLE:
-            return double_value > that.double_value;
-        case STRING:
-            return str_value > that.str_value;
-        case STORAGE:
-            return storage_value > that.storage_value;
-        default:
-            return false;
-    }
-}
-
->>>>>>> dbf9e87c
+        default:
+            return false;
+    }
+}
+
 bool Value::operator>=(const Value& that) const {
     if (type != that.getType()) return type >= that.getType();
 
