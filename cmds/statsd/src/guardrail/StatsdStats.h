--- conflicted
+++ resolved
@@ -282,7 +282,6 @@
 
     /*
      * Notify data error for pulled atom.
-<<<<<<< HEAD
      */
     void notePullDataError(int pullAtomId);
 
@@ -293,26 +292,12 @@
     void notePullTime(int pullAtomId, int64_t pullTimeNs);
 
     /*
-=======
-     */
-    void notePullDataError(int pullAtomId);
-
-    /*
-     * Records time for actual pulling, not including those served from cache and not including
-     * statsd processing delays.
-     */
-    void notePullTime(int pullAtomId, int64_t pullTimeNs);
-
-    /*
->>>>>>> de843449
      * Records pull delay for a pulled atom, including those served from cache and including statsd
      * processing delays.
      */
     void notePullDelay(int pullAtomId, int64_t pullDelayNs);
 
     /*
-<<<<<<< HEAD
-=======
      * Records pull exceeds timeout for the puller.
      */
     void notePullTimeout(int pullAtomId);
@@ -323,7 +308,6 @@
     void notePullExceedMaxDelay(int pullAtomId);
 
     /*
->>>>>>> de843449
      * Records when system server restarts.
      */
     void noteSystemServerRestart(int32_t timeSec);
@@ -363,11 +347,8 @@
         int64_t maxPullDelayNs = 0;
         long numPullDelay = 0;
         long dataError = 0;
-<<<<<<< HEAD
-=======
         long pullTimeout = 0;
         long pullExceedMaxDelay = 0;
->>>>>>> de843449
     } PulledAtomStats;
 
 private:
