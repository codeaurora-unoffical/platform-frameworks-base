--- conflicted
+++ resolved
@@ -136,11 +136,7 @@
         "android.hardware.power@1.0",
         "android.hardware.power@1.1",
         "android.hardware.power.stats@1.0",
-<<<<<<< HEAD
-        "android.hardware.thermal@1.0",
-=======
         "android.hardware.thermal@2.0",
->>>>>>> de843449
         "libpackagelistparser",
         "libsysutils",
         "libcutils",
@@ -220,10 +216,7 @@
         "tests/anomaly/AnomalyTracker_test.cpp",
         "tests/ConfigManager_test.cpp",
         "tests/external/puller_util_test.cpp",
-<<<<<<< HEAD
-=======
 	"tests/external/StatsPuller_test.cpp",
->>>>>>> de843449
         "tests/indexed_priority_queue_test.cpp",
         "tests/LogEntryMatcher_test.cpp",
         "tests/LogEvent_test.cpp",
@@ -339,11 +332,8 @@
         "src/stats_log.proto",
         "src/statsd_config.proto",
         "src/atoms.proto",
-<<<<<<< HEAD
-=======
         "src/shell/shell_config.proto",
         "src/shell/shell_data.proto",
->>>>>>> de843449
     ],
 
     static_libs: [
