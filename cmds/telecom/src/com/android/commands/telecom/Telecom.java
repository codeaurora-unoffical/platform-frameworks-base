/*
 * Copyright (C) 2014 The Android Open Source Project
 *
 * Licensed under the Apache License, Version 2.0 (the "License");
 * you may not use this file except in compliance with the License.
 * You may obtain a copy of the License at
 *
 *      http://www.apache.org/licenses/LICENSE-2.0
 *
 * Unless required by applicable law or agreed to in writing, software
 * distributed under the License is distributed on an "AS IS" BASIS,
 * WITHOUT WARRANTIES OR CONDITIONS OF ANY KIND, either express or implied.
 * See the License for the specific language governing permissions and
 * limitations under the License.
 */

package com.android.commands.telecom;

import android.content.ComponentName;
import android.content.Context;
import android.net.Uri;
import android.os.IUserManager;
import android.os.RemoteException;
import android.os.ServiceManager;
import android.os.UserHandle;
import android.telecom.PhoneAccount;
import android.telecom.PhoneAccountHandle;

import com.android.internal.os.BaseCommand;
import com.android.internal.telecom.ITelecomService;

import java.io.PrintStream;

public final class Telecom extends BaseCommand {

    /**
     * Command-line entry point.
     *
     * @param args The command-line arguments
     */
    public static void main(String[] args) {
      (new Telecom()).run(args);
    }

    private static final String COMMAND_SET_PHONE_ACCOUNT_ENABLED = "set-phone-account-enabled";
    private static final String COMMAND_SET_PHONE_ACCOUNT_DISABLED = "set-phone-account-disabled";
    private static final String COMMAND_REGISTER_PHONE_ACCOUNT = "register-phone-account";
    private static final String COMMAND_REGISTER_SIM_PHONE_ACCOUNT = "register-sim-phone-account";
<<<<<<< HEAD
=======
    private static final String COMMAND_SET_TEST_CALL_REDIRECTION_APP = "set-test-call-redirection-app";
>>>>>>> de843449
    private static final String COMMAND_SET_TEST_CALL_SCREENING_APP = "set-test-call-screening-app";
    private static final String COMMAND_ADD_OR_REMOVE_CALL_COMPANION_APP =
            "add-or-remove-call-companion-app";
    private static final String COMMAND_SET_TEST_AUTO_MODE_APP = "set-test-auto-mode-app";
<<<<<<< HEAD
=======
    private static final String COMMAND_SET_PHONE_ACCOUNT_SUGGESTION_COMPONENT =
            "set-phone-acct-suggestion-component";
>>>>>>> de843449
    private static final String COMMAND_UNREGISTER_PHONE_ACCOUNT = "unregister-phone-account";
    private static final String COMMAND_SET_DEFAULT_DIALER = "set-default-dialer";
    private static final String COMMAND_GET_DEFAULT_DIALER = "get-default-dialer";
    private static final String COMMAND_GET_SYSTEM_DIALER = "get-system-dialer";
    private static final String COMMAND_WAIT_ON_HANDLERS = "wait-on-handlers";

    private ComponentName mComponent;
    private String mAccountId;
    private ITelecomService mTelecomService;
    private IUserManager mUserManager;

    @Override
    public void onShowUsage(PrintStream out) {
<<<<<<< HEAD
        out.println(
                "usage: telecom [subcommand] [options]\n" +
                "usage: telecom set-phone-account-enabled <COMPONENT> <ID> <USER_SN>\n" +
                "usage: telecom set-phone-account-disabled <COMPONENT> <ID> <USER_SN>\n" +
                "usage: telecom register-phone-account <COMPONENT> <ID> <USER_SN> <LABEL>\n" +
                "usage: telecom set-test-call-screening-app <PACKAGE>\n" +
                "usage: telecom set-test-auto-mode-app <PACKAGE>\n" +
                "usage: telecom add-or-remove-call-companion-app <PACKAGE> <1/0>\n" +
                "usage: telecom register-sim-phone-account <COMPONENT> <ID> <USER_SN> <LABEL> <ADDRESS>\n" +
                "usage: telecom unregister-phone-account <COMPONENT> <ID> <USER_SN>\n" +
                "usage: telecom set-default-dialer <PACKAGE>\n" +
                "usage: telecom get-default-dialer\n" +
                "usage: telecom get-system-dialer\n" +
                "usage: telecom wait-on-handlers\n" +
                "\n" +
                "telecom set-phone-account-enabled: Enables the given phone account, if it has \n" +
                " already been registered with Telecom.\n" +
                "\n" +
                "telecom set-phone-account-disabled: Disables the given phone account, if it \n" +
                " has already been registered with telecom.\n" +
                "\n" +
                "telecom set-default-dialer: Sets the default dialer to the given component. \n" +
                "\n" +
                "telecom get-default-dialer: Displays the current default dialer. \n" +
                "\n" +
                "telecom get-system-dialer: Displays the current system dialer. \n" +
                "\n" +
                "telecom wait-on-handlers: Wait until all handlers finish their work. \n"
                );
=======
        out.println("usage: telecom [subcommand] [options]\n"
                + "usage: telecom set-phone-account-enabled <COMPONENT> <ID> <USER_SN>\n"
                + "usage: telecom set-phone-account-disabled <COMPONENT> <ID> <USER_SN>\n"
                + "usage: telecom register-phone-account <COMPONENT> <ID> <USER_SN> <LABEL>\n"
                + "usage: telecom set-test-call-redirection-app <PACKAGE>\n"
                + "usage: telecom set-test-call-screening-app <PACKAGE>\n"
                + "usage: telecom set-test-auto-mode-app <PACKAGE>\n"
                + "usage: telecom set-phone-acct-suggestion-component <COMPONENT>\n"
                + "usage: telecom add-or-remove-call-companion-app <PACKAGE> <1/0>\n"
                + "usage: telecom register-sim-phone-account <COMPONENT> <ID> <USER_SN>"
                + " <LABEL> <ADDRESS>\n"
                + "usage: telecom unregister-phone-account <COMPONENT> <ID> <USER_SN>\n"
                + "usage: telecom set-default-dialer <PACKAGE>\n"
                + "usage: telecom get-default-dialer\n"
                + "usage: telecom get-system-dialer\n"
                + "usage: telecom wait-on-handlers\n"
                + "\n"
                + "telecom set-phone-account-enabled: Enables the given phone account, if it has \n"
                + " already been registered with Telecom.\n"
                + "\n"
                + "telecom set-phone-account-disabled: Disables the given phone account, if it \n"
                + " has already been registered with telecom.\n"
                + "\n"
                + "telecom set-default-dialer: Sets the default dialer to the given component. \n"
                + "\n"
                + "telecom get-default-dialer: Displays the current default dialer. \n"
                + "\n"
                + "telecom get-system-dialer: Displays the current system dialer. \n"
                + "\n"
                + "telecom wait-on-handlers: Wait until all handlers finish their work. \n"
        );
>>>>>>> de843449
    }

    @Override
    public void onRun() throws Exception {
        mTelecomService = ITelecomService.Stub.asInterface(
                ServiceManager.getService(Context.TELECOM_SERVICE));
        if (mTelecomService == null) {
            showError("Error: Could not access the Telecom Manager. Is the system running?");
            return;
        }
        mUserManager = IUserManager.Stub
                .asInterface(ServiceManager.getService(Context.USER_SERVICE));
        if (mUserManager == null) {
            showError("Error: Could not access the User Manager. Is the system running?");
            return;
        }

        String command = nextArgRequired();
        switch (command) {
            case COMMAND_SET_PHONE_ACCOUNT_ENABLED:
                runSetPhoneAccountEnabled(true);
                break;
            case COMMAND_SET_PHONE_ACCOUNT_DISABLED:
                runSetPhoneAccountEnabled(false);
                break;
            case COMMAND_REGISTER_PHONE_ACCOUNT:
                runRegisterPhoneAccount();
                break;
<<<<<<< HEAD
=======
            case COMMAND_SET_TEST_CALL_REDIRECTION_APP:
                runSetTestCallRedirectionApp();
                break;
>>>>>>> de843449
            case COMMAND_SET_TEST_CALL_SCREENING_APP:
                runSetTestCallScreeningApp();
                break;
            case COMMAND_ADD_OR_REMOVE_CALL_COMPANION_APP:
                runAddOrRemoveCallCompanionApp();
                break;
            case COMMAND_SET_TEST_AUTO_MODE_APP:
                runSetTestAutoModeApp();
                break;
<<<<<<< HEAD
=======
            case COMMAND_SET_PHONE_ACCOUNT_SUGGESTION_COMPONENT:
                runSetTestPhoneAcctSuggestionComponent();
                break;
>>>>>>> de843449
            case COMMAND_REGISTER_SIM_PHONE_ACCOUNT:
                runRegisterSimPhoneAccount();
                break;
            case COMMAND_UNREGISTER_PHONE_ACCOUNT:
                runUnregisterPhoneAccount();
                break;
            case COMMAND_SET_DEFAULT_DIALER:
                runSetDefaultDialer();
                break;
            case COMMAND_GET_DEFAULT_DIALER:
                runGetDefaultDialer();
                break;
            case COMMAND_GET_SYSTEM_DIALER:
                runGetSystemDialer();
                break;
            case COMMAND_WAIT_ON_HANDLERS:
                runWaitOnHandler();
                break;
            default:
                throw new IllegalArgumentException ("unknown command '" + command + "'");
        }
    }

    private void runSetPhoneAccountEnabled(boolean enabled) throws RemoteException {
        final PhoneAccountHandle handle = getPhoneAccountHandleFromArgs();
        final boolean success =  mTelecomService.enablePhoneAccount(handle, enabled);
        if (success) {
            System.out.println("Success - " + handle + (enabled ? " enabled." : " disabled."));
        } else {
            System.out.println("Error - is " + handle + " a valid PhoneAccount?");
        }
    }

    private void runRegisterPhoneAccount() throws RemoteException {
        final PhoneAccountHandle handle = getPhoneAccountHandleFromArgs();
        final String label = nextArgRequired();
        PhoneAccount account = PhoneAccount.builder(handle, label)
                .setCapabilities(PhoneAccount.CAPABILITY_CALL_PROVIDER).build();
        mTelecomService.registerPhoneAccount(account);
        System.out.println("Success - " + handle + " registered.");
    }

    private void runRegisterSimPhoneAccount() throws RemoteException {
        final PhoneAccountHandle handle = getPhoneAccountHandleFromArgs();
        final String label = nextArgRequired();
        final String address = nextArgRequired();
        PhoneAccount account = PhoneAccount.builder(
            handle, label)
            .setAddress(Uri.parse(address))
            .setSubscriptionAddress(Uri.parse(address))
            .setCapabilities(PhoneAccount.CAPABILITY_CALL_PROVIDER |
                    PhoneAccount.CAPABILITY_SIM_SUBSCRIPTION)
            .setShortDescription(label)
            .addSupportedUriScheme(PhoneAccount.SCHEME_TEL)
            .addSupportedUriScheme(PhoneAccount.SCHEME_VOICEMAIL)
            .build();
        mTelecomService.registerPhoneAccount(account);
        System.out.println("Success - " + handle + " registered.");
    }

<<<<<<< HEAD
=======
    private void runSetTestCallRedirectionApp() throws RemoteException {
        final String packageName = nextArg();
        mTelecomService.setTestDefaultCallRedirectionApp(packageName);
    }

>>>>>>> de843449
    private void runSetTestCallScreeningApp() throws RemoteException {
        final String packageName = nextArg();
        mTelecomService.setTestDefaultCallScreeningApp(packageName);
    }

    private void runAddOrRemoveCallCompanionApp() throws RemoteException {
        final String packageName = nextArgRequired();
        String isAdded = nextArgRequired();
        boolean isAddedBool = "1".equals(isAdded);
        mTelecomService.addOrRemoveTestCallCompanionApp(packageName, isAddedBool);
    }

    private void runSetTestAutoModeApp() throws RemoteException {
        final String packageName = nextArg();
        mTelecomService.setTestAutoModeApp(packageName);
    }

<<<<<<< HEAD
=======
    private void runSetTestPhoneAcctSuggestionComponent() throws RemoteException {
        final String componentName = nextArg();
        mTelecomService.setTestPhoneAcctSuggestionComponent(componentName);
    }

>>>>>>> de843449
    private void runUnregisterPhoneAccount() throws RemoteException {
        final PhoneAccountHandle handle = getPhoneAccountHandleFromArgs();
        mTelecomService.unregisterPhoneAccount(handle);
        System.out.println("Success - " + handle + " unregistered.");
    }

    private void runSetDefaultDialer() throws RemoteException {
        final String packageName = nextArgRequired();
        final boolean success = mTelecomService.setDefaultDialer(packageName);
        if (success) {
            System.out.println("Success - " + packageName + " set as default dialer.");
        } else {
            System.out.println("Error - " + packageName + " is not an installed Dialer app, \n"
                    + " or is already the default dialer.");
        }
    }

    private void runGetDefaultDialer() throws RemoteException {
        System.out.println(mTelecomService.getDefaultDialerPackage());
    }

    private void runGetSystemDialer() throws RemoteException {
        System.out.println(mTelecomService.getSystemDialerPackage());
    }

    private void runWaitOnHandler() throws RemoteException {

    }

    private PhoneAccountHandle getPhoneAccountHandleFromArgs() throws RemoteException{
        final ComponentName component = parseComponentName(nextArgRequired());
        final String accountId = nextArgRequired();
        final String userSnInStr = nextArgRequired();
        UserHandle userHandle;
        try {
            final int userSn = Integer.parseInt(userSnInStr);
            userHandle = UserHandle.of(mUserManager.getUserHandle(userSn));
        } catch (NumberFormatException ex) {
            throw new IllegalArgumentException ("Invalid user serial number " + userSnInStr);
        }
        return new PhoneAccountHandle(component, accountId, userHandle);
    }

    private ComponentName parseComponentName(String component) {
        ComponentName cn = ComponentName.unflattenFromString(component);
        if (cn == null) {
            throw new IllegalArgumentException ("Invalid component " + component);
        }
        return cn;
    }
}<|MERGE_RESOLUTION|>--- conflicted
+++ resolved
@@ -46,19 +46,13 @@
     private static final String COMMAND_SET_PHONE_ACCOUNT_DISABLED = "set-phone-account-disabled";
     private static final String COMMAND_REGISTER_PHONE_ACCOUNT = "register-phone-account";
     private static final String COMMAND_REGISTER_SIM_PHONE_ACCOUNT = "register-sim-phone-account";
-<<<<<<< HEAD
-=======
     private static final String COMMAND_SET_TEST_CALL_REDIRECTION_APP = "set-test-call-redirection-app";
->>>>>>> de843449
     private static final String COMMAND_SET_TEST_CALL_SCREENING_APP = "set-test-call-screening-app";
     private static final String COMMAND_ADD_OR_REMOVE_CALL_COMPANION_APP =
             "add-or-remove-call-companion-app";
     private static final String COMMAND_SET_TEST_AUTO_MODE_APP = "set-test-auto-mode-app";
-<<<<<<< HEAD
-=======
     private static final String COMMAND_SET_PHONE_ACCOUNT_SUGGESTION_COMPONENT =
             "set-phone-acct-suggestion-component";
->>>>>>> de843449
     private static final String COMMAND_UNREGISTER_PHONE_ACCOUNT = "unregister-phone-account";
     private static final String COMMAND_SET_DEFAULT_DIALER = "set-default-dialer";
     private static final String COMMAND_GET_DEFAULT_DIALER = "get-default-dialer";
@@ -72,37 +66,6 @@
 
     @Override
     public void onShowUsage(PrintStream out) {
-<<<<<<< HEAD
-        out.println(
-                "usage: telecom [subcommand] [options]\n" +
-                "usage: telecom set-phone-account-enabled <COMPONENT> <ID> <USER_SN>\n" +
-                "usage: telecom set-phone-account-disabled <COMPONENT> <ID> <USER_SN>\n" +
-                "usage: telecom register-phone-account <COMPONENT> <ID> <USER_SN> <LABEL>\n" +
-                "usage: telecom set-test-call-screening-app <PACKAGE>\n" +
-                "usage: telecom set-test-auto-mode-app <PACKAGE>\n" +
-                "usage: telecom add-or-remove-call-companion-app <PACKAGE> <1/0>\n" +
-                "usage: telecom register-sim-phone-account <COMPONENT> <ID> <USER_SN> <LABEL> <ADDRESS>\n" +
-                "usage: telecom unregister-phone-account <COMPONENT> <ID> <USER_SN>\n" +
-                "usage: telecom set-default-dialer <PACKAGE>\n" +
-                "usage: telecom get-default-dialer\n" +
-                "usage: telecom get-system-dialer\n" +
-                "usage: telecom wait-on-handlers\n" +
-                "\n" +
-                "telecom set-phone-account-enabled: Enables the given phone account, if it has \n" +
-                " already been registered with Telecom.\n" +
-                "\n" +
-                "telecom set-phone-account-disabled: Disables the given phone account, if it \n" +
-                " has already been registered with telecom.\n" +
-                "\n" +
-                "telecom set-default-dialer: Sets the default dialer to the given component. \n" +
-                "\n" +
-                "telecom get-default-dialer: Displays the current default dialer. \n" +
-                "\n" +
-                "telecom get-system-dialer: Displays the current system dialer. \n" +
-                "\n" +
-                "telecom wait-on-handlers: Wait until all handlers finish their work. \n"
-                );
-=======
         out.println("usage: telecom [subcommand] [options]\n"
                 + "usage: telecom set-phone-account-enabled <COMPONENT> <ID> <USER_SN>\n"
                 + "usage: telecom set-phone-account-disabled <COMPONENT> <ID> <USER_SN>\n"
@@ -134,7 +97,6 @@
                 + "\n"
                 + "telecom wait-on-handlers: Wait until all handlers finish their work. \n"
         );
->>>>>>> de843449
     }
 
     @Override
@@ -163,12 +125,9 @@
             case COMMAND_REGISTER_PHONE_ACCOUNT:
                 runRegisterPhoneAccount();
                 break;
-<<<<<<< HEAD
-=======
             case COMMAND_SET_TEST_CALL_REDIRECTION_APP:
                 runSetTestCallRedirectionApp();
                 break;
->>>>>>> de843449
             case COMMAND_SET_TEST_CALL_SCREENING_APP:
                 runSetTestCallScreeningApp();
                 break;
@@ -178,12 +137,9 @@
             case COMMAND_SET_TEST_AUTO_MODE_APP:
                 runSetTestAutoModeApp();
                 break;
-<<<<<<< HEAD
-=======
             case COMMAND_SET_PHONE_ACCOUNT_SUGGESTION_COMPONENT:
                 runSetTestPhoneAcctSuggestionComponent();
                 break;
->>>>>>> de843449
             case COMMAND_REGISTER_SIM_PHONE_ACCOUNT:
                 runRegisterSimPhoneAccount();
                 break;
@@ -244,14 +200,11 @@
         System.out.println("Success - " + handle + " registered.");
     }
 
-<<<<<<< HEAD
-=======
     private void runSetTestCallRedirectionApp() throws RemoteException {
         final String packageName = nextArg();
         mTelecomService.setTestDefaultCallRedirectionApp(packageName);
     }
 
->>>>>>> de843449
     private void runSetTestCallScreeningApp() throws RemoteException {
         final String packageName = nextArg();
         mTelecomService.setTestDefaultCallScreeningApp(packageName);
@@ -269,14 +222,11 @@
         mTelecomService.setTestAutoModeApp(packageName);
     }
 
-<<<<<<< HEAD
-=======
     private void runSetTestPhoneAcctSuggestionComponent() throws RemoteException {
         final String componentName = nextArg();
         mTelecomService.setTestPhoneAcctSuggestionComponent(componentName);
     }
 
->>>>>>> de843449
     private void runUnregisterPhoneAccount() throws RemoteException {
         final PhoneAccountHandle handle = getPhoneAccountHandleFromArgs();
         mTelecomService.unregisterPhoneAccount(handle);
