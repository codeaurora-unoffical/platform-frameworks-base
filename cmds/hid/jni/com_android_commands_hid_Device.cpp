/*
 * Copyright (C) 2015 The Android Open Source Project
 *
 * Licensed under the Apache License, Version 2.0 (the "License");
 * you may not use this file except in compliance with the License.
 * You may obtain a copy of the License at
 *
 *      http://www.apache.org/licenses/LICENSE-2.0
 *
 * Unless required by applicable law or agreed to in writing, software
 * distributed under the License is distributed on an "AS IS" BASIS,
 * WITHOUT WARRANTIES OR CONDITIONS OF ANY KIND, either express or implied.
 * See the License for the specific language governing permissions and
 * limitations under the License.
 */

#define LOG_TAG "HidCommandDevice"

#include "com_android_commands_hid_Device.h"

#include <linux/uhid.h>

#include <fcntl.h>
#include <cstdio>
#include <cstring>
#include <memory>
#include <unistd.h>

#include <jni.h>
#include <nativehelper/JNIHelp.h>
#include <nativehelper/ScopedPrimitiveArray.h>
#include <nativehelper/ScopedUtfChars.h>
#include <android/looper.h>
#include <android/log.h>

#define  LOGE(...)  __android_log_print(ANDROID_LOG_ERROR,LOG_TAG,__VA_ARGS__)
#define  LOGW(...)  __android_log_print(ANDROID_LOG_WARN,LOG_TAG,__VA_ARGS__)
#define  LOGD(...)  __android_log_print(ANDROID_LOG_DEBUG,LOG_TAG,__VA_ARGS__)
#define  LOGI(...)  __android_log_print(ANDROID_LOG_INFO,LOG_TAG,__VA_ARGS__)

namespace android {
namespace uhid {

static const char* UHID_PATH = "/dev/uhid";

static struct {
    jmethodID onDeviceOpen;
    jmethodID onDeviceGetReport;
    jmethodID onDeviceError;
} gDeviceCallbackClassInfo;

static int handleLooperEvents(int /* fd */, int events, void* data) {
    Device* d = reinterpret_cast<Device*>(data);
    return d->handleEvents(events);
}

static void checkAndClearException(JNIEnv* env, const char* methodName) {
    if (env->ExceptionCheck()) {
        LOGE("An exception was thrown by callback '%s'.", methodName);
        env->ExceptionClear();
    }
}

DeviceCallback::DeviceCallback(JNIEnv* env, jobject callback) :
    mCallbackObject(env->NewGlobalRef(callback)) {
    env->GetJavaVM(&mJavaVM);
 }

DeviceCallback::~DeviceCallback() {
    JNIEnv* env = getJNIEnv();
    env->DeleteGlobalRef(mCallbackObject);
}

void DeviceCallback::onDeviceError() {
    JNIEnv* env = getJNIEnv();
    env->CallVoidMethod(mCallbackObject, gDeviceCallbackClassInfo.onDeviceError);
    checkAndClearException(env, "onDeviceError");
}

void DeviceCallback::onDeviceOpen() {
    JNIEnv* env = getJNIEnv();
    env->CallVoidMethod(mCallbackObject, gDeviceCallbackClassInfo.onDeviceOpen);
    checkAndClearException(env, "onDeviceOpen");
}

void DeviceCallback::onDeviceGetReport(uint32_t requestId, uint8_t reportId) {
    JNIEnv* env = getJNIEnv();
    env->CallVoidMethod(mCallbackObject, gDeviceCallbackClassInfo.onDeviceGetReport,
            requestId, reportId);
    checkAndClearException(env, "onDeviceGetReport");
}

JNIEnv* DeviceCallback::getJNIEnv() {
    JNIEnv* env;
    mJavaVM->GetEnv(reinterpret_cast<void**>(&env), JNI_VERSION_1_6);
    return env;
}

Device* Device::open(int32_t id, const char* name, int32_t vid, int32_t pid,
        std::vector<uint8_t> descriptor, std::unique_ptr<DeviceCallback> callback) {

    size_t size = descriptor.size();
    if (size > HID_MAX_DESCRIPTOR_SIZE) {
        LOGE("Received invalid hid report with descriptor size %zu, skipping", size);
        return nullptr;
    }

    int fd = ::open(UHID_PATH, O_RDWR | O_CLOEXEC);
    if (fd < 0) {
        LOGE("Failed to open uhid: %s", strerror(errno));
        return nullptr;
    }

    struct uhid_event ev = {};
    ev.type = UHID_CREATE2;
    strlcpy(reinterpret_cast<char*>(ev.u.create2.name), name, sizeof(ev.u.create2.name));
    memcpy(&ev.u.create2.rd_data, descriptor.data(),
            size * sizeof(ev.u.create2.rd_data[0]));
    ev.u.create2.rd_size = size;
    ev.u.create2.bus = BUS_BLUETOOTH;
    ev.u.create2.vendor = vid;
    ev.u.create2.product = pid;
    ev.u.create2.version = 0;
    ev.u.create2.country = 0;

    errno = 0;
    ssize_t ret = TEMP_FAILURE_RETRY(::write(fd, &ev, sizeof(ev)));
    if (ret < 0 || ret != sizeof(ev)) {
        ::close(fd);
        LOGE("Failed to create uhid node: %s", strerror(errno));
        return nullptr;
    }

    // Wait for the device to actually be created.
    ret = TEMP_FAILURE_RETRY(::read(fd, &ev, sizeof(ev)));
    if (ret < 0 || ev.type != UHID_START) {
        ::close(fd);
        LOGE("uhid node failed to start: %s", strerror(errno));
        return nullptr;
    }
    return new Device(id, fd, std::move(callback));
}

Device::Device(int32_t id, int fd, std::unique_ptr<DeviceCallback> callback) :
            mId(id), mFd(fd), mDeviceCallback(std::move(callback)) {
    ALooper* aLooper = ALooper_forThread();
    if (aLooper == NULL) {
        LOGE("Could not get ALooper, ALooper_forThread returned NULL");
        aLooper = ALooper_prepare(ALOOPER_PREPARE_ALLOW_NON_CALLBACKS);
    }
    ALooper_addFd(aLooper, fd, 0, ALOOPER_EVENT_INPUT, handleLooperEvents,
                  reinterpret_cast<void*>(this));
}

Device::~Device() {
    ALooper* looper = ALooper_forThread();
    if (looper != NULL) {
        ALooper_removeFd(looper, mFd);
    } else {
        LOGE("Could not remove fd, ALooper_forThread() returned NULL!");
    }
    struct uhid_event ev = {};
    ev.type = UHID_DESTROY;
    TEMP_FAILURE_RETRY(::write(mFd, &ev, sizeof(ev)));
    ::close(mFd);
    mFd = -1;
}

void Device::sendReport(const std::vector<uint8_t>& report) const {
    if (report.size() > UHID_DATA_MAX) {
        LOGE("Received invalid report of size %zu, skipping", report.size());
        return;
    }

<<<<<<< HEAD
    struct uhid_event ev;
    memset(&ev, 0, sizeof(ev));
=======
    struct uhid_event ev = {};
>>>>>>> de843449
    ev.type = UHID_INPUT2;
    ev.u.input2.size = report.size();
    memcpy(&ev.u.input2.data, report.data(), report.size() * sizeof(ev.u.input2.data[0]));
    ssize_t ret = TEMP_FAILURE_RETRY(::write(mFd, &ev, sizeof(ev)));
    if (ret < 0 || ret != sizeof(ev)) {
        LOGE("Failed to send hid event: %s", strerror(errno));
    }
}

void Device::sendGetFeatureReportReply(uint32_t id, const std::vector<uint8_t>& report) const {
    struct uhid_event ev = {};
    ev.type = UHID_GET_REPORT_REPLY;
    ev.u.get_report_reply.id = id;
    ev.u.get_report_reply.err = report.size() == 0 ? EIO : 0;
    ev.u.get_report_reply.size = report.size();
    memcpy(&ev.u.get_report_reply.data, report.data(),
            report.size() * sizeof(ev.u.get_report_reply.data[0]));
    ssize_t ret = TEMP_FAILURE_RETRY(::write(mFd, &ev, sizeof(ev)));
    if (ret < 0 || ret != sizeof(ev)) {
        LOGE("Failed to send hid event (UHID_GET_REPORT_REPLY): %s", strerror(errno));
    }
}

int Device::handleEvents(int events) {
    if (events & (ALOOPER_EVENT_ERROR | ALOOPER_EVENT_HANGUP)) {
        LOGE("uhid node was closed or an error occurred. events=0x%x", events);
        mDeviceCallback->onDeviceError();
        return 0;
    }
    struct uhid_event ev;
    ssize_t ret = TEMP_FAILURE_RETRY(::read(mFd, &ev, sizeof(ev)));
    if (ret < 0) {
        LOGE("Failed to read from uhid node: %s", strerror(errno));
        mDeviceCallback->onDeviceError();
        return 0;
    }

    if (ev.type == UHID_OPEN) {
        mDeviceCallback->onDeviceOpen();
    } else if (ev.type == UHID_GET_REPORT) {
        mDeviceCallback->onDeviceGetReport(ev.u.get_report.id, ev.u.get_report.rnum);
    } else if (ev.type == UHID_SET_REPORT) {
        LOGE("UHID_SET_REPORT is currently not supported");
        return 0;
    }

    return 1;
}

} // namespace uhid

std::vector<uint8_t> getData(JNIEnv* env, jbyteArray javaArray) {
<<<<<<< HEAD
    ScopedByteArrayRO scopedArray(env, javaArray);
    size_t size = scopedArray.size();
    std::vector<uint8_t> data;
=======
    std::vector<uint8_t> data;
    if (javaArray == nullptr) {
        return data;
    }

    ScopedByteArrayRO scopedArray(env, javaArray);
    size_t size = scopedArray.size();
>>>>>>> de843449
    data.reserve(size);
    for (size_t i = 0; i < size; i++) {
        data.push_back(static_cast<uint8_t>(scopedArray[i]));
    }
    return data;
}

static jlong openDevice(JNIEnv* env, jclass /* clazz */, jstring rawName, jint id, jint vid, jint pid,
        jbyteArray rawDescriptor, jobject callback) {
    ScopedUtfChars name(env, rawName);
    if (name.c_str() == nullptr) {
        return 0;
    }

    std::vector<uint8_t> desc = getData(env, rawDescriptor);

    std::unique_ptr<uhid::DeviceCallback> cb(new uhid::DeviceCallback(env, callback));

    uhid::Device* d = uhid::Device::open(
            id, reinterpret_cast<const char*>(name.c_str()), vid, pid, desc, std::move(cb));
    return reinterpret_cast<jlong>(d);
}

static void sendReport(JNIEnv* env, jclass /* clazz */, jlong ptr, jbyteArray rawReport) {
    std::vector<uint8_t> report = getData(env, rawReport);
    uhid::Device* d = reinterpret_cast<uhid::Device*>(ptr);
    if (d) {
        d->sendReport(report);
    } else {
        LOGE("Could not send report, Device* is null!");
    }
}

static void sendGetFeatureReportReply(JNIEnv* env, jclass /* clazz */, jlong ptr, jint id,
        jbyteArray rawReport) {
    uhid::Device* d = reinterpret_cast<uhid::Device*>(ptr);
    if (d) {
        std::vector<uint8_t> report = getData(env, rawReport);
        d->sendGetFeatureReportReply(id, report);
    } else {
        LOGE("Could not send get feature report reply, Device* is null!");
    }
}

static void closeDevice(JNIEnv* /* env */, jclass /* clazz */, jlong ptr) {
    uhid::Device* d = reinterpret_cast<uhid::Device*>(ptr);
    if (d) {
        delete d;
    }
}

static JNINativeMethod sMethods[] = {
    { "nativeOpenDevice",
            "(Ljava/lang/String;III[B"
            "Lcom/android/commands/hid/Device$DeviceCallback;)J",
            reinterpret_cast<void*>(openDevice) },
    { "nativeSendReport", "(J[B)V", reinterpret_cast<void*>(sendReport) },
    { "nativeSendGetFeatureReportReply", "(JI[B)V",
            reinterpret_cast<void*>(sendGetFeatureReportReply) },
    { "nativeCloseDevice", "(J)V", reinterpret_cast<void*>(closeDevice) },
};

int register_com_android_commands_hid_Device(JNIEnv* env) {
    jclass clazz = env->FindClass("com/android/commands/hid/Device$DeviceCallback");
    if (clazz == NULL) {
        LOGE("Unable to find class 'DeviceCallback'");
        return JNI_ERR;
    }
    uhid::gDeviceCallbackClassInfo.onDeviceOpen =
            env->GetMethodID(clazz, "onDeviceOpen", "()V");
    uhid::gDeviceCallbackClassInfo.onDeviceGetReport =
            env->GetMethodID(clazz, "onDeviceGetReport", "(II)V");
    uhid::gDeviceCallbackClassInfo.onDeviceError =
            env->GetMethodID(clazz, "onDeviceError", "()V");
    if (uhid::gDeviceCallbackClassInfo.onDeviceOpen == NULL ||
            uhid::gDeviceCallbackClassInfo.onDeviceError == NULL) {
        LOGE("Unable to obtain onDeviceOpen or onDeviceError methods");
        return JNI_ERR;
    }

    return jniRegisterNativeMethods(env, "com/android/commands/hid/Device",
            sMethods, NELEM(sMethods));
}

} // namespace android

jint JNI_OnLoad(JavaVM* jvm, void*) {
    JNIEnv *env = NULL;
    if (jvm->GetEnv(reinterpret_cast<void**>(&env), JNI_VERSION_1_6)) {
        return JNI_ERR;
    }

    if (android::register_com_android_commands_hid_Device(env) < 0 ){
        return JNI_ERR;
    }

    return JNI_VERSION_1_6;
}<|MERGE_RESOLUTION|>--- conflicted
+++ resolved
@@ -172,12 +172,7 @@
         return;
     }
 
-<<<<<<< HEAD
-    struct uhid_event ev;
-    memset(&ev, 0, sizeof(ev));
-=======
     struct uhid_event ev = {};
->>>>>>> de843449
     ev.type = UHID_INPUT2;
     ev.u.input2.size = report.size();
     memcpy(&ev.u.input2.data, report.data(), report.size() * sizeof(ev.u.input2.data[0]));
@@ -230,11 +225,6 @@
 } // namespace uhid
 
 std::vector<uint8_t> getData(JNIEnv* env, jbyteArray javaArray) {
-<<<<<<< HEAD
-    ScopedByteArrayRO scopedArray(env, javaArray);
-    size_t size = scopedArray.size();
-    std::vector<uint8_t> data;
-=======
     std::vector<uint8_t> data;
     if (javaArray == nullptr) {
         return data;
@@ -242,7 +232,6 @@
 
     ScopedByteArrayRO scopedArray(env, javaArray);
     size_t size = scopedArray.size();
->>>>>>> de843449
     data.reserve(size);
     for (size_t i = 0; i < size; i++) {
         data.push_back(static_cast<uint8_t>(scopedArray[i]));
