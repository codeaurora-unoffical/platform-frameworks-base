--- conflicted
+++ resolved
@@ -26,7 +26,8 @@
     },
     srcs: ["src/metrics_constants/metrics_constants.proto"],
     sdk_version: "system_current",
-<<<<<<< HEAD
+    // this is part of updatable modules(CaptivePortalLogin) which targets 29(Q)
+    min_sdk_version: "29",
 }
 
 filegroup {
@@ -37,8 +38,4 @@
 filegroup {
     name: "ipconnectivity-proto-src",
     srcs: ["src/ipconnectivity.proto"],
-=======
-    // this is part of updatable modules(CaptivePortalLogin) which targets 29(Q)
-    min_sdk_version: "29",
->>>>>>> e4fe4b21
 }