/*
 *
 * Licensed under the Apache License, Version 2.0 (the "License");
 * you may not use this file except in compliance with the License.
 * You may obtain a copy of the License at
 *
 *      http://www.apache.org/licenses/LICENSE-2.0
 *
 * Unless required by applicable law or agreed to in writing, software
 * distributed under the License is distributed on an "AS IS" BASIS,
 * WITHOUT WARRANTIES OR CONDITIONS OF ANY KIND, either express or implied.
 * See the License for the specific language governing permissions and
 * limitations under the License.
 */

package com.android.internal.policy.impl;

import android.app.ActivityManager;
import android.app.ActivityManager.RunningAppProcessInfo;
import android.app.ActivityManagerNative;
import android.app.AppOpsManager;
import android.app.IUiModeManager;
import android.app.ProgressDialog;
import android.app.SearchManager;
import android.app.UiModeManager;
import android.content.ActivityNotFoundException;
import android.content.BroadcastReceiver;
import android.content.ComponentName;
import android.content.ContentResolver;
import android.content.Context;
import android.content.Intent;
import android.content.IntentFilter;
import android.content.ServiceConnection;
import android.content.pm.ActivityInfo;
import android.content.pm.PackageManager;
import android.content.pm.ResolveInfo;
import android.content.res.CompatibilityInfo;
import android.content.res.Configuration;
import android.content.res.Resources;
import android.content.res.TypedArray;
import android.database.ContentObserver;
import android.graphics.PixelFormat;
import android.graphics.Rect;
import android.media.AudioManager;
import android.media.IAudioService;
import android.media.Ringtone;
import android.media.RingtoneManager;
import android.os.Bundle;
import android.os.FactoryTest;
import android.os.Handler;
import android.os.IBinder;
import android.os.IHardwareService;
import android.os.IRemoteCallback;
import android.os.Looper;
import android.os.Message;
import android.os.Messenger;
import android.os.PowerManager;
import android.os.RemoteException;
import android.os.ServiceManager;
import android.os.SystemClock;
import android.os.SystemProperties;
import android.os.UEventObserver;
import android.os.UserHandle;
import android.os.Vibrator;
import android.provider.Settings;
import android.service.dreams.DreamService;
import android.service.dreams.IDreamManager;
import android.util.DisplayMetrics;
import android.util.EventLog;
import android.util.Log;
import android.util.Slog;
import android.util.SparseArray;
import android.view.Display;
import android.view.Gravity;
import android.view.HapticFeedbackConstants;
import android.view.IApplicationToken;
import android.view.IWindowManager;
import android.view.InputChannel;
import android.view.InputDevice;
import android.view.InputEvent;
import android.view.InputEventReceiver;
import android.view.KeyCharacterMap;
import android.view.KeyCharacterMap.FallbackAction;
import android.view.KeyEvent;
import android.view.MotionEvent;
import android.view.Surface;
import android.view.View;
import android.view.ViewConfiguration;
import android.view.Window;
import android.view.WindowManager;
import android.view.WindowManagerGlobal;
import android.view.WindowManagerPolicy;
import android.view.accessibility.AccessibilityEvent;
import android.view.animation.Animation;
import android.view.animation.AnimationUtils;

import com.android.internal.R;
import com.android.internal.policy.PolicyManager;
import com.android.internal.policy.impl.keyguard.KeyguardViewManager;
import com.android.internal.policy.impl.keyguard.KeyguardViewMediator;
import com.android.internal.statusbar.IStatusBarService;
import com.android.internal.telephony.ITelephony;
import com.android.internal.widget.PointerLocationView;

import java.io.File;
import java.io.FileReader;
import java.io.IOException;
import java.io.PrintWriter;
import java.util.List;

import static android.view.WindowManager.LayoutParams.*;
import static android.view.WindowManagerPolicy.WindowManagerFuncs.LID_ABSENT;
import static android.view.WindowManagerPolicy.WindowManagerFuncs.LID_OPEN;
import static android.view.WindowManagerPolicy.WindowManagerFuncs.LID_CLOSED;

/**
 * WindowManagerPolicy implementation for the Android phone UI.  This
 * introduces a new method suffix, Lp, for an internal lock of the
 * PhoneWindowManager.  This is used to protect some internal state, and
 * can be acquired with either thw Lw and Li lock held, so has the restrictions
 * of both of those when held.
 */
public class PhoneWindowManager implements WindowManagerPolicy {
    static final String TAG = "WindowManager";
    static final boolean DEBUG = false;
    static final boolean localLOGV = false;
    static final boolean DEBUG_LAYOUT = false;
    static final boolean DEBUG_INPUT = false;
    static final boolean DEBUG_STARTING_WINDOW = false;
    static final boolean SHOW_STARTING_ANIMATIONS = true;
    static final boolean SHOW_PROCESSES_ON_ALT_MENU = false;

    // Whether to allow dock apps with METADATA_DOCK_HOME to temporarily take over the Home key.
    // No longer recommended for desk docks; still useful in car docks.
    static final boolean ENABLE_CAR_DOCK_HOME_CAPTURE = true;
    static final boolean ENABLE_DESK_DOCK_HOME_CAPTURE = false;

    static final int LONG_PRESS_POWER_NOTHING = 0;
    static final int LONG_PRESS_POWER_GLOBAL_ACTIONS = 1;
    static final int LONG_PRESS_POWER_SHUT_OFF = 2;
    static final int LONG_PRESS_POWER_SHUT_OFF_NO_CONFIRM = 3;

    // These need to match the documentation/constant in
    // core/res/res/values/config.xml
    static final int LONG_PRESS_HOME_NOTHING = 0;
    static final int LONG_PRESS_HOME_RECENT_SYSTEM_UI = 1;
    static final int LONG_PRESS_HOME_ASSIST = 2;

    static final int DOUBLE_TAP_HOME_NOTHING = 0;
    static final int DOUBLE_TAP_HOME_RECENT_SYSTEM_UI = 1;

    static final int APPLICATION_MEDIA_SUBLAYER = -2;
    static final int APPLICATION_MEDIA_OVERLAY_SUBLAYER = -1;
    static final int APPLICATION_PANEL_SUBLAYER = 1;
    static final int APPLICATION_SUB_PANEL_SUBLAYER = 2;

    static public final String SYSTEM_DIALOG_REASON_KEY = "reason";
    static public final String SYSTEM_DIALOG_REASON_GLOBAL_ACTIONS = "globalactions";
    static public final String SYSTEM_DIALOG_REASON_RECENT_APPS = "recentapps";
    static public final String SYSTEM_DIALOG_REASON_HOME_KEY = "homekey";
    static public final String SYSTEM_DIALOG_REASON_ASSIST = "assist";

    /**
     * These are the system UI flags that, when changing, can cause the layout
     * of the screen to change.
     */
    static final int SYSTEM_UI_CHANGING_LAYOUT =
            View.SYSTEM_UI_FLAG_HIDE_NAVIGATION | View.SYSTEM_UI_FLAG_FULLSCREEN;

    /* Table of Application Launch keys.  Maps from key codes to intent categories.
     *
     * These are special keys that are used to launch particular kinds of applications,
     * such as a web browser.  HID defines nearly a hundred of them in the Consumer (0x0C)
     * usage page.  We don't support quite that many yet...
     */
    static SparseArray<String> sApplicationLaunchKeyCategories;
    static {
        sApplicationLaunchKeyCategories = new SparseArray<String>();
        sApplicationLaunchKeyCategories.append(
                KeyEvent.KEYCODE_EXPLORER, Intent.CATEGORY_APP_BROWSER);
        sApplicationLaunchKeyCategories.append(
                KeyEvent.KEYCODE_ENVELOPE, Intent.CATEGORY_APP_EMAIL);
        sApplicationLaunchKeyCategories.append(
                KeyEvent.KEYCODE_CONTACTS, Intent.CATEGORY_APP_CONTACTS);
        sApplicationLaunchKeyCategories.append(
                KeyEvent.KEYCODE_CALENDAR, Intent.CATEGORY_APP_CALENDAR);
        sApplicationLaunchKeyCategories.append(
                KeyEvent.KEYCODE_MUSIC, Intent.CATEGORY_APP_MUSIC);
        sApplicationLaunchKeyCategories.append(
                KeyEvent.KEYCODE_CALCULATOR, Intent.CATEGORY_APP_CALCULATOR);
    }

    /**
     * Lock protecting internal state.  Must not call out into window
     * manager with lock held.  (This lock will be acquired in places
     * where the window manager is calling in with its own lock held.)
     */
    private final Object mLock = new Object();

    Context mContext;
    IWindowManager mWindowManager;
    WindowManagerFuncs mWindowManagerFuncs;
    PowerManager mPowerManager;
    IStatusBarService mStatusBarService;
    boolean mPreloadedRecentApps;
    final Object mServiceAquireLock = new Object();
    Vibrator mVibrator; // Vibrator for giving feedback of orientation changes
    IHardwareService mLight;
    SearchManager mSearchManager;

    // Vibrator pattern for haptic feedback of a long press.
    long[] mLongPressVibePattern;

    // Vibrator pattern for haptic feedback of virtual key press.
    long[] mVirtualKeyVibePattern;
    
    // Vibrator pattern for a short vibration.
    long[] mKeyboardTapVibePattern;

    // Vibrator pattern for haptic feedback during boot when safe mode is disabled.
    long[] mSafeModeDisabledVibePattern;
    
    // Vibrator pattern for haptic feedback during boot when safe mode is enabled.
    long[] mSafeModeEnabledVibePattern;

    /** If true, hitting shift & menu will broadcast Intent.ACTION_BUG_REPORT */
    boolean mEnableShiftMenuBugReports = false;

    boolean mHeadless;
    boolean mSafeMode;
    WindowState mStatusBar = null;
    boolean mHasSystemNavBar;
    int mStatusBarHeight;
    WindowState mNavigationBar = null;
    boolean mHasNavigationBar = false;
    boolean mCanHideNavigationBar = false;
    boolean mNavigationBarCanMove = false; // can the navigation bar ever move to the side?
    boolean mNavigationBarOnBottom = true; // is the navigation bar on the bottom *right now*?
    int[] mNavigationBarHeightForRotation = new int[4];
    int[] mNavigationBarWidthForRotation = new int[4];

    WindowState mKeyguard = null;
    KeyguardViewMediator mKeyguardMediator;
    GlobalActions mGlobalActions;
    volatile boolean mPowerKeyHandled; // accessed from input reader and handler thread
    boolean mPendingPowerKeyUpCanceled;
    Handler mHandler;
    WindowState mLastInputMethodWindow = null;
    WindowState mLastInputMethodTargetWindow = null;

    static final int RECENT_APPS_BEHAVIOR_SHOW_OR_DISMISS = 0;
    static final int RECENT_APPS_BEHAVIOR_EXIT_TOUCH_MODE_AND_SHOW = 1;
    static final int RECENT_APPS_BEHAVIOR_DISMISS = 2;
    static final int RECENT_APPS_BEHAVIOR_DISMISS_AND_SWITCH = 3;

    RecentApplicationsDialog mRecentAppsDialog;
    int mRecentAppsDialogHeldModifiers;
    boolean mLanguageSwitchKeyPressed;

    int mLidState = LID_ABSENT;
    boolean mHaveBuiltInKeyboard;

    boolean mSystemReady;
    boolean mSystemBooted;
    boolean mHdmiPlugged;
    int mUiMode;
    int mDockMode = Intent.EXTRA_DOCK_STATE_UNDOCKED;
    int mLidOpenRotation;
    int mCarDockRotation;
    int mDeskDockRotation;
    int mUndockedHdmiRotation;
    int mDemoHdmiRotation;
    boolean mDemoHdmiRotationLock;

    int mUserRotationMode = WindowManagerPolicy.USER_ROTATION_FREE;
    int mUserRotation = Surface.ROTATION_0;
    boolean mAccelerometerDefault;

    int mAllowAllRotations = -1;
    boolean mCarDockEnablesAccelerometer;
    boolean mDeskDockEnablesAccelerometer;
    int mLidKeyboardAccessibility;
    int mLidNavigationAccessibility;
    boolean mLidControlsSleep;
    int mLongPressOnPowerBehavior = -1;
    boolean mScreenOnEarly = false;
    boolean mScreenOnFully = false;
    boolean mOrientationSensorEnabled = false;
    int mCurrentAppOrientation = ActivityInfo.SCREEN_ORIENTATION_UNSPECIFIED;
    boolean mHasSoftInput = false;
    
    int mPointerLocationMode = 0; // guarded by mLock

    // The last window we were told about in focusChanged.
    WindowState mFocusedWindow;
    IApplicationToken mFocusedApp;

    private static final class PointerLocationInputEventReceiver extends InputEventReceiver {
        private final PointerLocationView mView;

        public PointerLocationInputEventReceiver(InputChannel inputChannel, Looper looper,
                PointerLocationView view) {
            super(inputChannel, looper);
            mView = view;
        }

        @Override
        public void onInputEvent(InputEvent event) {
            boolean handled = false;
            try {
                if (event instanceof MotionEvent
                        && (event.getSource() & InputDevice.SOURCE_CLASS_POINTER) != 0) {
                    final MotionEvent motionEvent = (MotionEvent)event;
                    mView.addPointerEvent(motionEvent);
                    handled = true;
                }
            } finally {
                finishInputEvent(event, handled);
            }
        }
    }

    // Pointer location view state, only modified on the mHandler Looper.
    PointerLocationInputEventReceiver mPointerLocationInputEventReceiver;
    PointerLocationView mPointerLocationView;
    InputChannel mPointerLocationInputChannel;

    // The current size of the screen; really; extends into the overscan area of
    // the screen and doesn't account for any system elements like the status bar.
    int mOverscanScreenLeft, mOverscanScreenTop;
    int mOverscanScreenWidth, mOverscanScreenHeight;
    // The current visible size of the screen; really; (ir)regardless of whether the status
    // bar can be hidden but not extending into the overscan area.
    int mUnrestrictedScreenLeft, mUnrestrictedScreenTop;
    int mUnrestrictedScreenWidth, mUnrestrictedScreenHeight;
    // Like mOverscanScreen*, but allowed to move into the overscan region where appropriate.
    int mRestrictedOverscanScreenLeft, mRestrictedOverscanScreenTop;
    int mRestrictedOverscanScreenWidth, mRestrictedOverscanScreenHeight;
    // The current size of the screen; these may be different than (0,0)-(dw,dh)
    // if the status bar can't be hidden; in that case it effectively carves out
    // that area of the display from all other windows.
    int mRestrictedScreenLeft, mRestrictedScreenTop;
    int mRestrictedScreenWidth, mRestrictedScreenHeight;
    // During layout, the current screen borders accounting for any currently
    // visible system UI elements.
    int mSystemLeft, mSystemTop, mSystemRight, mSystemBottom;
    // For applications requesting stable content insets, these are them.
    int mStableLeft, mStableTop, mStableRight, mStableBottom;
    // For applications requesting stable content insets but have also set the
    // fullscreen window flag, these are the stable dimensions without the status bar.
    int mStableFullscreenLeft, mStableFullscreenTop;
    int mStableFullscreenRight, mStableFullscreenBottom;
    // During layout, the current screen borders with all outer decoration
    // (status bar, input method dock) accounted for.
    int mCurLeft, mCurTop, mCurRight, mCurBottom;
    // During layout, the frame in which content should be displayed
    // to the user, accounting for all screen decoration except for any
    // space they deem as available for other content.  This is usually
    // the same as mCur*, but may be larger if the screen decor has supplied
    // content insets.
    int mContentLeft, mContentTop, mContentRight, mContentBottom;
    // During layout, the current screen borders along which input method
    // windows are placed.
    int mDockLeft, mDockTop, mDockRight, mDockBottom;
    // During layout, the layer at which the doc window is placed.
    int mDockLayer;
    // During layout, this is the layer of the status bar.
    int mStatusBarLayer;
    int mLastSystemUiFlags;
    // Bits that we are in the process of clearing, so we want to prevent
    // them from being set by applications until everything has been updated
    // to have them clear.
    int mResettingSystemUiFlags = 0;
    // Bits that we are currently always keeping cleared.
    int mForceClearedSystemUiFlags = 0;
    // What we last reported to system UI about whether the compatibility
    // menu needs to be displayed.
    boolean mLastFocusNeedsMenu = false;

    FakeWindow mHideNavFakeWindow = null;

    static final Rect mTmpParentFrame = new Rect();
    static final Rect mTmpDisplayFrame = new Rect();
    static final Rect mTmpOverscanFrame = new Rect();
    static final Rect mTmpContentFrame = new Rect();
    static final Rect mTmpVisibleFrame = new Rect();
    static final Rect mTmpNavigationFrame = new Rect();
    
    WindowState mTopFullscreenOpaqueWindowState;
    boolean mTopIsFullscreen;
    boolean mForceStatusBar;
    boolean mForceStatusBarFromKeyguard;
    boolean mHideLockScreen;
    boolean mForcingShowNavBar;
    int mForcingShowNavBarLayer;

    // States of keyguard dismiss.
    private static final int DISMISS_KEYGUARD_NONE = 0; // Keyguard not being dismissed.
    private static final int DISMISS_KEYGUARD_START = 1; // Keyguard needs to be dismissed.
    private static final int DISMISS_KEYGUARD_CONTINUE = 2; // Keyguard has been dismissed.
    int mDismissKeyguard = DISMISS_KEYGUARD_NONE;

    /** The window that is currently dismissing the keyguard. Dismissing the keyguard must only
     * be done once per window. */
    private WindowState mWinDismissingKeyguard;

    boolean mShowingLockscreen;
    boolean mShowingDream;
    boolean mDreamingLockscreen;
    boolean mHomePressed;
    boolean mHomeConsumed;
    boolean mHomeDoubleTapPending;
    Intent mHomeIntent;
    Intent mCarDockIntent;
    Intent mDeskDockIntent;
    boolean mSearchKeyShortcutPending;
    boolean mConsumeSearchKeyUp;
    boolean mAssistKeyLongPressed;

    // support for activating the lock screen while the screen is on
    boolean mAllowLockscreenWhenOn;
    int mLockScreenTimeout;
    boolean mLockScreenTimerActive;

    // Behavior of ENDCALL Button.  (See Settings.System.END_BUTTON_BEHAVIOR.)
    int mEndcallBehavior;

    // Behavior of POWER button while in-call and screen on.
    // (See Settings.Secure.INCALL_POWER_BUTTON_BEHAVIOR.)
    int mIncallPowerBehavior;

    Display mDisplay;

    int mLandscapeRotation = 0;  // default landscape rotation
    int mSeascapeRotation = 0;   // "other" landscape rotation, 180 degrees from mLandscapeRotation
    int mPortraitRotation = 0;   // default portrait rotation
    int mUpsideDownRotation = 0; // "other" portrait rotation

    int mOverscanLeft = 0;
    int mOverscanTop = 0;
    int mOverscanRight = 0;
    int mOverscanBottom = 0;

    // What we do when the user long presses on home
    private int mLongPressOnHomeBehavior;

    // What we do when the user double-taps on home
    private int mDoubleTapOnHomeBehavior;

    // Screenshot trigger states
    // Time to volume and power must be pressed within this interval of each other.
    private static final long SCREENSHOT_CHORD_DEBOUNCE_DELAY_MILLIS = 150;
    // Increase the chord delay when taking a screenshot from the keyguard
    private static final float KEYGUARD_SCREENSHOT_CHORD_DELAY_MULTIPLIER = 2.5f;
    private boolean mScreenshotChordEnabled;
    private boolean mVolumeDownKeyTriggered;
    private long mVolumeDownKeyTime;
    private boolean mVolumeDownKeyConsumedByScreenshotChord;
    private boolean mVolumeUpKeyTriggered;
    private long mVolumeUpKeyTime;
    private boolean mVolumeUpKeyConsumedByScreenshotChord;
    private boolean mPowerKeyTriggered;
    private long mPowerKeyTime;

    SettingsObserver mSettingsObserver;
    ShortcutManager mShortcutManager;
    PowerManager.WakeLock mBroadcastWakeLock;
    boolean mHavePendingMediaKeyRepeatWithWakeLock;

    // Maps global key codes to the components that will handle them.
    private GlobalKeyManager mGlobalKeyManager;

    // Fallback actions by key code.
    private final SparseArray<KeyCharacterMap.FallbackAction> mFallbackActions =
            new SparseArray<KeyCharacterMap.FallbackAction>();

    private static final int MSG_ENABLE_POINTER_LOCATION = 1;
    private static final int MSG_DISABLE_POINTER_LOCATION = 2;
    private static final int MSG_DISPATCH_MEDIA_KEY_WITH_WAKE_LOCK = 3;
    private static final int MSG_DISPATCH_MEDIA_KEY_REPEAT_WITH_WAKE_LOCK = 4;

    private class PolicyHandler extends Handler {
        @Override
        public void handleMessage(Message msg) {
            switch (msg.what) {
                case MSG_ENABLE_POINTER_LOCATION:
                    enablePointerLocation();
                    break;
                case MSG_DISABLE_POINTER_LOCATION:
                    disablePointerLocation();
                    break;
                case MSG_DISPATCH_MEDIA_KEY_WITH_WAKE_LOCK:
                    dispatchMediaKeyWithWakeLock((KeyEvent)msg.obj);
                    break;
                case MSG_DISPATCH_MEDIA_KEY_REPEAT_WITH_WAKE_LOCK:
                    dispatchMediaKeyRepeatWithWakeLock((KeyEvent)msg.obj);
                    break;
            }
        }
    }

    private UEventObserver mHDMIObserver = new UEventObserver() {
        @Override
        public void onUEvent(UEventObserver.UEvent event) {
            setHdmiPlugged("1".equals(event.get("SWITCH_STATE")));
        }
    };

    class SettingsObserver extends ContentObserver {
        SettingsObserver(Handler handler) {
            super(handler);
        }

        void observe() {
            // Observe all users' changes
            ContentResolver resolver = mContext.getContentResolver();
            resolver.registerContentObserver(Settings.System.getUriFor(
                    Settings.System.END_BUTTON_BEHAVIOR), false, this,
                    UserHandle.USER_ALL);
            resolver.registerContentObserver(Settings.Secure.getUriFor(
                    Settings.Secure.INCALL_POWER_BUTTON_BEHAVIOR), false, this,
                    UserHandle.USER_ALL);
            resolver.registerContentObserver(Settings.System.getUriFor(
                    Settings.System.ACCELEROMETER_ROTATION), false, this,
                    UserHandle.USER_ALL);
            resolver.registerContentObserver(Settings.System.getUriFor(
                    Settings.System.USER_ROTATION), false, this,
                    UserHandle.USER_ALL);
            resolver.registerContentObserver(Settings.System.getUriFor(
                    Settings.System.SCREEN_OFF_TIMEOUT), false, this,
                    UserHandle.USER_ALL);
            resolver.registerContentObserver(Settings.System.getUriFor(
                    Settings.System.POINTER_LOCATION), false, this,
                    UserHandle.USER_ALL);
            resolver.registerContentObserver(Settings.Secure.getUriFor(
                    Settings.Secure.DEFAULT_INPUT_METHOD), false, this,
                    UserHandle.USER_ALL);
            resolver.registerContentObserver(Settings.System.getUriFor(
                    "fancy_rotation_anim"), false, this,
                    UserHandle.USER_ALL);
            updateSettings();
        }

        @Override public void onChange(boolean selfChange) {
            updateSettings();
            updateRotation(false);
        }
    }
    
    class MyOrientationListener extends WindowOrientationListener {
        MyOrientationListener(Context context, Handler handler) {
            super(context, handler);
        }
        
        @Override
        public void onProposedRotationChanged(int rotation) {
            if (localLOGV) Log.v(TAG, "onProposedRotationChanged, rotation=" + rotation);
            updateRotation(false);
        }
    }
    MyOrientationListener mOrientationListener;

    IStatusBarService getStatusBarService() {
        synchronized (mServiceAquireLock) {
            if (mStatusBarService == null) {
                mStatusBarService = IStatusBarService.Stub.asInterface(
                        ServiceManager.getService("statusbar"));
            }
            return mStatusBarService;
        }
    }

    /*
     * We always let the sensor be switched on by default except when
     * the user has explicitly disabled sensor based rotation or when the
     * screen is switched off.
     */
    boolean needSensorRunningLp() {
        if (mCurrentAppOrientation == ActivityInfo.SCREEN_ORIENTATION_SENSOR
                || mCurrentAppOrientation == ActivityInfo.SCREEN_ORIENTATION_FULL_SENSOR
                || mCurrentAppOrientation == ActivityInfo.SCREEN_ORIENTATION_SENSOR_PORTRAIT
                || mCurrentAppOrientation == ActivityInfo.SCREEN_ORIENTATION_SENSOR_LANDSCAPE) {
            // If the application has explicitly requested to follow the
            // orientation, then we need to turn the sensor or.
            return true;
        }
        if ((mCarDockEnablesAccelerometer && mDockMode == Intent.EXTRA_DOCK_STATE_CAR) ||
                (mDeskDockEnablesAccelerometer && (mDockMode == Intent.EXTRA_DOCK_STATE_DESK
                        || mDockMode == Intent.EXTRA_DOCK_STATE_LE_DESK
                        || mDockMode == Intent.EXTRA_DOCK_STATE_HE_DESK))) {
            // enable accelerometer if we are docked in a dock that enables accelerometer
            // orientation management,
            return true;
        }
        if (mUserRotationMode == USER_ROTATION_LOCKED) {
            // If the setting for using the sensor by default is enabled, then
            // we will always leave it on.  Note that the user could go to
            // a window that forces an orientation that does not use the
            // sensor and in theory we could turn it off... however, when next
            // turning it on we won't have a good value for the current
            // orientation for a little bit, which can cause orientation
            // changes to lag, so we'd like to keep it always on.  (It will
            // still be turned off when the screen is off.)
            return false;
        }
        return true;
    }
    
    /*
     * Various use cases for invoking this function
     * screen turning off, should always disable listeners if already enabled
     * screen turned on and current app has sensor based orientation, enable listeners 
     * if not already enabled
     * screen turned on and current app does not have sensor orientation, disable listeners if
     * already enabled
     * screen turning on and current app has sensor based orientation, enable listeners if needed
     * screen turning on and current app has nosensor based orientation, do nothing
     */
    void updateOrientationListenerLp() {
        if (!mOrientationListener.canDetectOrientation()) {
            // If sensor is turned off or nonexistent for some reason
            return;
        }
        //Could have been invoked due to screen turning on or off or
        //change of the currently visible window's orientation
        if (localLOGV) Log.v(TAG, "Screen status="+mScreenOnEarly+
                ", current orientation="+mCurrentAppOrientation+
                ", SensorEnabled="+mOrientationSensorEnabled);
        boolean disable = true;
        if (mScreenOnEarly) {
            if (needSensorRunningLp()) {
                disable = false;
                //enable listener if not already enabled
                if (!mOrientationSensorEnabled) {
                    mOrientationListener.enable();
                    if(localLOGV) Log.v(TAG, "Enabling listeners");
                    mOrientationSensorEnabled = true;
                }
            } 
        } 
        //check if sensors need to be disabled
        if (disable && mOrientationSensorEnabled) {
            mOrientationListener.disable();
            if(localLOGV) Log.v(TAG, "Disabling listeners");
            mOrientationSensorEnabled = false;
        }
    }

    private void interceptPowerKeyDown(boolean handled) {
        mPowerKeyHandled = handled;
        if (!handled) {
            mHandler.postDelayed(mPowerLongPress, ViewConfiguration.getGlobalActionKeyTimeout());
        }
    }

    private boolean interceptPowerKeyUp(boolean canceled) {
        if (!mPowerKeyHandled) {
            mHandler.removeCallbacks(mPowerLongPress);
            return !canceled;
        }
        return false;
    }

    private void cancelPendingPowerKeyAction() {
        if (!mPowerKeyHandled) {
            mHandler.removeCallbacks(mPowerLongPress);
        }
        if (mPowerKeyTriggered) {
            mPendingPowerKeyUpCanceled = true;
        }
    }

    private void interceptScreenshotChord() {
        if (mScreenshotChordEnabled
                && mVolumeDownKeyTriggered && mPowerKeyTriggered && !mVolumeUpKeyTriggered) {
            final long now = SystemClock.uptimeMillis();
            if (now <= mVolumeDownKeyTime + SCREENSHOT_CHORD_DEBOUNCE_DELAY_MILLIS
                    && now <= mPowerKeyTime + SCREENSHOT_CHORD_DEBOUNCE_DELAY_MILLIS) {
                mVolumeDownKeyConsumedByScreenshotChord = true;
                cancelPendingPowerKeyAction();

                mHandler.postDelayed(mScreenshotRunnable, getScreenshotChordLongPressDelay());
            }
        }
        if (mVolumeUpKeyTriggered && mPowerKeyTriggered && !mVolumeDownKeyTriggered) {
            final long now = SystemClock.uptimeMillis();
            if (now <= mVolumeUpKeyTime + SCREENSHOT_CHORD_DEBOUNCE_DELAY_MILLIS
                    && now <= mPowerKeyTime + SCREENSHOT_CHORD_DEBOUNCE_DELAY_MILLIS) {
                mVolumeUpKeyConsumedByScreenshotChord = true;
                cancelPendingPowerKeyAction();
                mHandler.postDelayed(mScreenshotForLog,
                        ViewConfiguration.getGlobalActionKeyTimeout());
            }
        }
    }

    private long getScreenshotChordLongPressDelay() {
        if (mKeyguardMediator.isShowing()) {
            // Double the time it takes to take a screenshot from the keyguard
            return (long) (KEYGUARD_SCREENSHOT_CHORD_DELAY_MULTIPLIER *
                    ViewConfiguration.getGlobalActionKeyTimeout());
        }
        return ViewConfiguration.getGlobalActionKeyTimeout();
    }

    private void cancelPendingScreenshotChordAction() {
        mHandler.removeCallbacks(mScreenshotRunnable);
    }
    private void cancelPendingScreenshotForLog() {
        mHandler.removeCallbacks(mScreenshotForLog);
    }

    private final Runnable mPowerLongPress = new Runnable() {
        @Override
        public void run() {
            // The context isn't read
            if (mLongPressOnPowerBehavior < 0) {
                mLongPressOnPowerBehavior = mContext.getResources().getInteger(
                        com.android.internal.R.integer.config_longPressOnPowerBehavior);
            }
            int resolvedBehavior = mLongPressOnPowerBehavior;
            if (FactoryTest.isLongPressOnPowerOffEnabled()) {
                resolvedBehavior = LONG_PRESS_POWER_SHUT_OFF_NO_CONFIRM;
            }

            switch (resolvedBehavior) {
            case LONG_PRESS_POWER_NOTHING:
                break;
            case LONG_PRESS_POWER_GLOBAL_ACTIONS:
                mPowerKeyHandled = true;
                if (!performHapticFeedbackLw(null, HapticFeedbackConstants.LONG_PRESS, false)) {
                    performAuditoryFeedbackForAccessibilityIfNeed();
                }
                sendCloseSystemWindows(SYSTEM_DIALOG_REASON_GLOBAL_ACTIONS);
                showGlobalActionsDialog();
                break;
            case LONG_PRESS_POWER_SHUT_OFF:
            case LONG_PRESS_POWER_SHUT_OFF_NO_CONFIRM:
                mPowerKeyHandled = true;
                performHapticFeedbackLw(null, HapticFeedbackConstants.LONG_PRESS, false);
                sendCloseSystemWindows(SYSTEM_DIALOG_REASON_GLOBAL_ACTIONS);
                mWindowManagerFuncs.shutdown(resolvedBehavior == LONG_PRESS_POWER_SHUT_OFF);
                break;
            }
        }
    };

    private final Runnable mScreenshotRunnable = new Runnable() {
        @Override
        public void run() {
            takeScreenshot();
        }
    };
    private final Runnable mScreenshotForLog = new Runnable() {
        public void run() {
            Intent intent = new Intent();
            intent.setAction("android.system.agent");
            String extra = "takeScreeshot";
            intent.putExtra("para", extra);
            try {
                 mContext.startService(intent);
            } catch (Exception e) {
                 Slog.e(TAG, "Exception when start SystemAgent service", e);
            }
        }
    };

    void showGlobalActionsDialog() {
        if (mGlobalActions == null) {
            mGlobalActions = new GlobalActions(mContext, mWindowManagerFuncs);
        }
        final boolean keyguardShowing = keyguardIsShowingTq();
        mGlobalActions.showDialog(keyguardShowing, isDeviceProvisioned());
        if (keyguardShowing) {
            // since it took two seconds of long press to bring this up,
            // poke the wake lock so they have some time to see the dialog.
            mKeyguardMediator.userActivity();
        }
    }

    boolean isDeviceProvisioned() {
        return Settings.Global.getInt(
                mContext.getContentResolver(), Settings.Global.DEVICE_PROVISIONED, 0) != 0;
    }

    private void handleLongPressOnHome() {
        if (mLongPressOnHomeBehavior != LONG_PRESS_HOME_NOTHING) {
            mHomeConsumed = true;
            performHapticFeedbackLw(null, HapticFeedbackConstants.LONG_PRESS, false);

            if (mLongPressOnHomeBehavior == LONG_PRESS_HOME_RECENT_SYSTEM_UI) {
                toggleRecentApps();
            } else if (mLongPressOnHomeBehavior == LONG_PRESS_HOME_ASSIST) {
                launchAssistAction();
            }
        }
    }

    private void handleDoubleTapOnHome() {
        if (mDoubleTapOnHomeBehavior == DOUBLE_TAP_HOME_RECENT_SYSTEM_UI) {
            mHomeConsumed = true;
            toggleRecentApps();
        }
    }

    private final Runnable mHomeDoubleTapTimeoutRunnable = new Runnable() {
        @Override
        public void run() {
            if (mHomeDoubleTapPending) {
                mHomeDoubleTapPending = false;
                launchHomeFromHotKey();
            }
        }
    };

    /**
     * Create (if necessary) and show or dismiss the recent apps dialog according
     * according to the requested behavior.
     */
    void showOrHideRecentAppsDialog(final int behavior) {
        mHandler.post(new Runnable() {
            @Override
            public void run() {
                if (mRecentAppsDialog == null) {
                    mRecentAppsDialog = new RecentApplicationsDialog(mContext);
                }
                if (mRecentAppsDialog.isShowing()) {
                    switch (behavior) {
                        case RECENT_APPS_BEHAVIOR_SHOW_OR_DISMISS:
                        case RECENT_APPS_BEHAVIOR_DISMISS:
                            mRecentAppsDialog.dismiss();
                            break;
                        case RECENT_APPS_BEHAVIOR_DISMISS_AND_SWITCH:
                            mRecentAppsDialog.dismissAndSwitch();
                            break;
                        case RECENT_APPS_BEHAVIOR_EXIT_TOUCH_MODE_AND_SHOW:
                        default:
                            break;
                    }
                } else {
                    switch (behavior) {
                        case RECENT_APPS_BEHAVIOR_SHOW_OR_DISMISS:
                            mRecentAppsDialog.show();
                            break;
                        case RECENT_APPS_BEHAVIOR_EXIT_TOUCH_MODE_AND_SHOW:
                            try {
                                mWindowManager.setInTouchMode(false);
                            } catch (RemoteException e) {
                            }
                            mRecentAppsDialog.show();
                            break;
                        case RECENT_APPS_BEHAVIOR_DISMISS:
                        case RECENT_APPS_BEHAVIOR_DISMISS_AND_SWITCH:
                        default:
                            break;
                    }
                }
            }
        });
    }

    /** {@inheritDoc} */
    @Override
    public void init(Context context, IWindowManager windowManager,
            WindowManagerFuncs windowManagerFuncs) {
        mContext = context;
        mWindowManager = windowManager;
        mWindowManagerFuncs = windowManagerFuncs;
        mHeadless = "1".equals(SystemProperties.get("ro.config.headless", "0"));
        if (!mHeadless) {
            // don't create KeyguardViewMediator if headless
            mKeyguardMediator = new KeyguardViewMediator(context, null);
        }
        mHandler = new PolicyHandler();
        mOrientationListener = new MyOrientationListener(mContext, mHandler);
        try {
            mOrientationListener.setCurrentRotation(windowManager.getRotation());
        } catch (RemoteException ex) { }
        mSettingsObserver = new SettingsObserver(mHandler);
        mSettingsObserver.observe();
        mShortcutManager = new ShortcutManager(context, mHandler);
        mShortcutManager.observe();
        mUiMode = context.getResources().getInteger(
                com.android.internal.R.integer.config_defaultUiModeType);
        mHomeIntent =  new Intent(Intent.ACTION_MAIN, null);
        mHomeIntent.addCategory(Intent.CATEGORY_HOME);
        mHomeIntent.addFlags(Intent.FLAG_ACTIVITY_NEW_TASK
                | Intent.FLAG_ACTIVITY_RESET_TASK_IF_NEEDED);
        mCarDockIntent =  new Intent(Intent.ACTION_MAIN, null);
        mCarDockIntent.addCategory(Intent.CATEGORY_CAR_DOCK);
        mCarDockIntent.addFlags(Intent.FLAG_ACTIVITY_NEW_TASK
                | Intent.FLAG_ACTIVITY_RESET_TASK_IF_NEEDED);
        mDeskDockIntent =  new Intent(Intent.ACTION_MAIN, null);
        mDeskDockIntent.addCategory(Intent.CATEGORY_DESK_DOCK);
        mDeskDockIntent.addFlags(Intent.FLAG_ACTIVITY_NEW_TASK
                | Intent.FLAG_ACTIVITY_RESET_TASK_IF_NEEDED);

        mPowerManager = (PowerManager)context.getSystemService(Context.POWER_SERVICE);
        mBroadcastWakeLock = mPowerManager.newWakeLock(PowerManager.PARTIAL_WAKE_LOCK,
                "PhoneWindowManager.mBroadcastWakeLock");
        mEnableShiftMenuBugReports = "1".equals(SystemProperties.get("ro.debuggable"));
        mLidOpenRotation = readRotation(
                com.android.internal.R.integer.config_lidOpenRotation);
        mCarDockRotation = readRotation(
                com.android.internal.R.integer.config_carDockRotation);
        mDeskDockRotation = readRotation(
                com.android.internal.R.integer.config_deskDockRotation);
        mUndockedHdmiRotation = readRotation(
                com.android.internal.R.integer.config_undockedHdmiRotation);
        mCarDockEnablesAccelerometer = mContext.getResources().getBoolean(
                com.android.internal.R.bool.config_carDockEnablesAccelerometer);
        mDeskDockEnablesAccelerometer = mContext.getResources().getBoolean(
                com.android.internal.R.bool.config_deskDockEnablesAccelerometer);
        mLidKeyboardAccessibility = mContext.getResources().getInteger(
                com.android.internal.R.integer.config_lidKeyboardAccessibility);
        mLidNavigationAccessibility = mContext.getResources().getInteger(
                com.android.internal.R.integer.config_lidNavigationAccessibility);
        mLidControlsSleep = mContext.getResources().getBoolean(
                com.android.internal.R.bool.config_lidControlsSleep);
        readConfigurationDependentBehaviors();

        // register for dock events
        IntentFilter filter = new IntentFilter();
        filter.addAction(UiModeManager.ACTION_ENTER_CAR_MODE);
        filter.addAction(UiModeManager.ACTION_EXIT_CAR_MODE);
        filter.addAction(UiModeManager.ACTION_ENTER_DESK_MODE);
        filter.addAction(UiModeManager.ACTION_EXIT_DESK_MODE);
        filter.addAction(Intent.ACTION_DOCK_EVENT);
        Intent intent = context.registerReceiver(mDockReceiver, filter);
        if (intent != null) {
            // Retrieve current sticky dock event broadcast.
            mDockMode = intent.getIntExtra(Intent.EXTRA_DOCK_STATE,
                    Intent.EXTRA_DOCK_STATE_UNDOCKED);
        }

        // register for dream-related broadcasts
        filter = new IntentFilter();
        filter.addAction(Intent.ACTION_DREAMING_STARTED);
        filter.addAction(Intent.ACTION_DREAMING_STOPPED);
        context.registerReceiver(mDreamReceiver, filter);

        // register for multiuser-relevant broadcasts
        filter = new IntentFilter(Intent.ACTION_USER_SWITCHED);
        context.registerReceiver(mMultiuserReceiver, filter);

        mVibrator = (Vibrator)context.getSystemService(Context.VIBRATOR_SERVICE);

        mLight = IHardwareService.Stub.asInterface(
                ServiceManager.getService("hardware"));
        mLongPressVibePattern = getLongIntArray(mContext.getResources(),
                com.android.internal.R.array.config_longPressVibePattern);
        mVirtualKeyVibePattern = getLongIntArray(mContext.getResources(),
                com.android.internal.R.array.config_virtualKeyVibePattern);
        mKeyboardTapVibePattern = getLongIntArray(mContext.getResources(),
                com.android.internal.R.array.config_keyboardTapVibePattern);
        mSafeModeDisabledVibePattern = getLongIntArray(mContext.getResources(),
                com.android.internal.R.array.config_safeModeDisabledVibePattern);
        mSafeModeEnabledVibePattern = getLongIntArray(mContext.getResources(),
                com.android.internal.R.array.config_safeModeEnabledVibePattern);

        mScreenshotChordEnabled = mContext.getResources().getBoolean(
                com.android.internal.R.bool.config_enableScreenshotChord);

        mGlobalKeyManager = new GlobalKeyManager(mContext);

        // Controls rotation and the like.
        initializeHdmiState();

        // Match current screen state.
        if (mPowerManager.isScreenOn()) {
            screenTurningOn(null);
        } else {
            screenTurnedOff(WindowManagerPolicy.OFF_BECAUSE_OF_USER);
        }
    }

    /**
     * Read values from config.xml that may be overridden depending on
     * the configuration of the device.
     * eg. Disable long press on home goes to recents on sw600dp.
     */
    private void readConfigurationDependentBehaviors() {
        mLongPressOnHomeBehavior = mContext.getResources().getInteger(
                com.android.internal.R.integer.config_longPressOnHomeBehavior);
        if (mLongPressOnHomeBehavior < LONG_PRESS_HOME_NOTHING ||
                mLongPressOnHomeBehavior > LONG_PRESS_HOME_ASSIST) {
            mLongPressOnHomeBehavior = LONG_PRESS_HOME_NOTHING;
        }

        mDoubleTapOnHomeBehavior = mContext.getResources().getInteger(
                com.android.internal.R.integer.config_doubleTapOnHomeBehavior);
        if (mDoubleTapOnHomeBehavior < DOUBLE_TAP_HOME_NOTHING ||
                mDoubleTapOnHomeBehavior > DOUBLE_TAP_HOME_RECENT_SYSTEM_UI) {
            mDoubleTapOnHomeBehavior = LONG_PRESS_HOME_NOTHING;
        }
    }

    @Override
    public void setInitialDisplaySize(Display display, int width, int height, int density) {
        if (display.getDisplayId() != Display.DEFAULT_DISPLAY) {
            throw new IllegalArgumentException("Can only set the default display");
        }
        mDisplay = display;

        int shortSize, longSize;
        if (width > height) {
            shortSize = height;
            longSize = width;
            mLandscapeRotation = Surface.ROTATION_0;
            mSeascapeRotation = Surface.ROTATION_180;
            if (mContext.getResources().getBoolean(
                    com.android.internal.R.bool.config_reverseDefaultRotation)) {
                mPortraitRotation = Surface.ROTATION_90;
                mUpsideDownRotation = Surface.ROTATION_270;
            } else {
                mPortraitRotation = Surface.ROTATION_270;
                mUpsideDownRotation = Surface.ROTATION_90;
            }
        } else {
            shortSize = width;
            longSize = height;
            mPortraitRotation = Surface.ROTATION_0;
            mUpsideDownRotation = Surface.ROTATION_180;
            if (mContext.getResources().getBoolean(
                    com.android.internal.R.bool.config_reverseDefaultRotation)) {
                mLandscapeRotation = Surface.ROTATION_270;
                mSeascapeRotation = Surface.ROTATION_90;
            } else {
                mLandscapeRotation = Surface.ROTATION_90;
                mSeascapeRotation = Surface.ROTATION_270;
            }
        }

        mStatusBarHeight = mContext.getResources().getDimensionPixelSize(
                com.android.internal.R.dimen.status_bar_height);

        // Height of the navigation bar when presented horizontally at bottom
        mNavigationBarHeightForRotation[mPortraitRotation] =
        mNavigationBarHeightForRotation[mUpsideDownRotation] =
                mContext.getResources().getDimensionPixelSize(
                        com.android.internal.R.dimen.navigation_bar_height);
        mNavigationBarHeightForRotation[mLandscapeRotation] =
        mNavigationBarHeightForRotation[mSeascapeRotation] =
                mContext.getResources().getDimensionPixelSize(
                        com.android.internal.R.dimen.navigation_bar_height_landscape);

        // Width of the navigation bar when presented vertically along one side
        mNavigationBarWidthForRotation[mPortraitRotation] =
        mNavigationBarWidthForRotation[mUpsideDownRotation] =
        mNavigationBarWidthForRotation[mLandscapeRotation] =
        mNavigationBarWidthForRotation[mSeascapeRotation] =
                mContext.getResources().getDimensionPixelSize(
                        com.android.internal.R.dimen.navigation_bar_width);

        // SystemUI (status bar) layout policy
        int shortSizeDp = shortSize * DisplayMetrics.DENSITY_DEFAULT / density;

        if (shortSizeDp < 600) {
            // 0-599dp: "phone" UI with a separate status & navigation bar
            mHasSystemNavBar = false;
            mNavigationBarCanMove = true;
        } else if (shortSizeDp < 720) {
            // 600+dp: "phone" UI with modifications for larger screens
            mHasSystemNavBar = false;
            mNavigationBarCanMove = false;
        }

        if (!mHasSystemNavBar) {
            mHasNavigationBar = mContext.getResources().getBoolean(
                    com.android.internal.R.bool.config_showNavigationBar);
            // Allow a system property to override this. Used by the emulator,
            // and also devices with no hardware navigation keys (e.g. tablets).
            // See also hasNavigationBar().
            String navBarOverride = SystemProperties.get("qemu.hw.mainkeys");
            if ("".equals(navBarOverride)) {
                navBarOverride = SystemProperties.get("ro.hw.nav_keys");
            }
            if (! "".equals(navBarOverride)) {
                if      (navBarOverride.equals("1")) mHasNavigationBar = false;
                else if (navBarOverride.equals("0")) mHasNavigationBar = true;
            }
        } else {
            mHasNavigationBar = false;
        }

        if (mHasSystemNavBar) {
            // The system bar is always at the bottom.  If you are watching
            // a video in landscape, we don't need to hide it if we can still
            // show a 16:9 aspect ratio with it.
            int longSizeDp = longSize * DisplayMetrics.DENSITY_DEFAULT / density;
            int barHeightDp = mNavigationBarHeightForRotation[mLandscapeRotation]
                    * DisplayMetrics.DENSITY_DEFAULT / density;
            int aspect = ((shortSizeDp-barHeightDp) * 16) / longSizeDp;
            // We have computed the aspect ratio with the bar height taken
            // out to be 16:aspect.  If this is less than 9, then hiding
            // the navigation bar will provide more useful space for wide
            // screen movies.
            mCanHideNavigationBar = aspect < 9;
        } else if (mHasNavigationBar) {
            // The navigation bar is at the right in landscape; it seems always
            // useful to hide it for showing a video.
            mCanHideNavigationBar = true;
        } else {
            mCanHideNavigationBar = false;
        }

        // For demo purposes, allow the rotation of the HDMI display to be controlled.
        // By default, HDMI locks rotation to landscape.
        if ("portrait".equals(SystemProperties.get("persist.demo.hdmirotation"))) {
            mDemoHdmiRotation = mPortraitRotation;
        } else {
            mDemoHdmiRotation = mLandscapeRotation;
        }
        mDemoHdmiRotationLock = SystemProperties.getBoolean("persist.demo.hdmirotationlock", false);
    }

    @Override
    public void setDisplayOverscan(Display display, int left, int top, int right, int bottom) {
        if (display.getDisplayId() == Display.DEFAULT_DISPLAY) {
            mOverscanLeft = left;
            mOverscanTop = top;
            mOverscanRight = right;
            mOverscanBottom = bottom;
        }
    }

    public void updateSettings() {
        ContentResolver resolver = mContext.getContentResolver();
        boolean updateRotation = false;
        synchronized (mLock) {
            mEndcallBehavior = Settings.System.getIntForUser(resolver,
                    Settings.System.END_BUTTON_BEHAVIOR,
                    Settings.System.END_BUTTON_BEHAVIOR_DEFAULT,
                    UserHandle.USER_CURRENT);
            mIncallPowerBehavior = Settings.Secure.getIntForUser(resolver,
                    Settings.Secure.INCALL_POWER_BUTTON_BEHAVIOR,
                    Settings.Secure.INCALL_POWER_BUTTON_BEHAVIOR_DEFAULT,
                    UserHandle.USER_CURRENT);

            // Configure rotation lock.
            int userRotation = Settings.System.getIntForUser(resolver,
                    Settings.System.USER_ROTATION, Surface.ROTATION_0,
                    UserHandle.USER_CURRENT);
            if (mUserRotation != userRotation) {
                mUserRotation = userRotation;
                updateRotation = true;
            }
            int userRotationMode = Settings.System.getIntForUser(resolver,
                    Settings.System.ACCELEROMETER_ROTATION, 0, UserHandle.USER_CURRENT) != 0 ?
                            WindowManagerPolicy.USER_ROTATION_FREE :
                                    WindowManagerPolicy.USER_ROTATION_LOCKED;
            if (mUserRotationMode != userRotationMode) {
                mUserRotationMode = userRotationMode;
                updateRotation = true;
                updateOrientationListenerLp();
            }

            if (mSystemReady) {
                int pointerLocation = Settings.System.getIntForUser(resolver,
                        Settings.System.POINTER_LOCATION, 0, UserHandle.USER_CURRENT);
                if (mPointerLocationMode != pointerLocation) {
                    mPointerLocationMode = pointerLocation;
                    mHandler.sendEmptyMessage(pointerLocation != 0 ?
                            MSG_ENABLE_POINTER_LOCATION : MSG_DISABLE_POINTER_LOCATION);
                }
            }
            // use screen off timeout setting as the timeout for the lockscreen
            mLockScreenTimeout = Settings.System.getIntForUser(resolver,
                    Settings.System.SCREEN_OFF_TIMEOUT, 0, UserHandle.USER_CURRENT);
            String imId = Settings.Secure.getStringForUser(resolver,
                    Settings.Secure.DEFAULT_INPUT_METHOD, UserHandle.USER_CURRENT);
            boolean hasSoftInput = imId != null && imId.length() > 0;
            if (mHasSoftInput != hasSoftInput) {
                mHasSoftInput = hasSoftInput;
                updateRotation = true;
            }
        }
        if (updateRotation) {
            updateRotation(true);
        }
    }

    private void enablePointerLocation() {
        if (mPointerLocationView == null) {
            mPointerLocationView = new PointerLocationView(mContext);
            mPointerLocationView.setPrintCoords(false);

            WindowManager.LayoutParams lp = new WindowManager.LayoutParams(
                    WindowManager.LayoutParams.MATCH_PARENT,
                    WindowManager.LayoutParams.MATCH_PARENT);
            lp.type = WindowManager.LayoutParams.TYPE_SECURE_SYSTEM_OVERLAY;
            lp.flags = WindowManager.LayoutParams.FLAG_FULLSCREEN
                    | WindowManager.LayoutParams.FLAG_NOT_TOUCHABLE
                    | WindowManager.LayoutParams.FLAG_NOT_FOCUSABLE
                    | WindowManager.LayoutParams.FLAG_LAYOUT_IN_SCREEN;
            if (ActivityManager.isHighEndGfx()) {
                lp.flags |= WindowManager.LayoutParams.FLAG_HARDWARE_ACCELERATED;
                lp.privateFlags |=
                        WindowManager.LayoutParams.PRIVATE_FLAG_FORCE_HARDWARE_ACCELERATED;
            }
            lp.format = PixelFormat.TRANSLUCENT;
            lp.setTitle("PointerLocation");
            WindowManager wm = (WindowManager)
                    mContext.getSystemService(Context.WINDOW_SERVICE);
            lp.inputFeatures |= WindowManager.LayoutParams.INPUT_FEATURE_NO_INPUT_CHANNEL;
            wm.addView(mPointerLocationView, lp);

            mPointerLocationInputChannel =
                    mWindowManagerFuncs.monitorInput("PointerLocationView");
            mPointerLocationInputEventReceiver =
                    new PointerLocationInputEventReceiver(mPointerLocationInputChannel,
                            Looper.myLooper(), mPointerLocationView);
        }
    }

    private void disablePointerLocation() {
        if (mPointerLocationInputEventReceiver != null) {
            mPointerLocationInputEventReceiver.dispose();
            mPointerLocationInputEventReceiver = null;
        }

        if (mPointerLocationInputChannel != null) {
            mPointerLocationInputChannel.dispose();
            mPointerLocationInputChannel = null;
        }

        if (mPointerLocationView != null) {
            WindowManager wm = (WindowManager)
                    mContext.getSystemService(Context.WINDOW_SERVICE);
            wm.removeView(mPointerLocationView);
            mPointerLocationView = null;
        }
    }

    private int readRotation(int resID) {
        try {
            int rotation = mContext.getResources().getInteger(resID);
            switch (rotation) {
                case 0:
                    return Surface.ROTATION_0;
                case 90:
                    return Surface.ROTATION_90;
                case 180:
                    return Surface.ROTATION_180;
                case 270:
                    return Surface.ROTATION_270;
            }
        } catch (Resources.NotFoundException e) {
            // fall through
        }
        return -1;
    }

    /** {@inheritDoc} */
    @Override
    public int checkAddPermission(WindowManager.LayoutParams attrs, int[] outAppOp) {
        int type = attrs.type;

        outAppOp[0] = AppOpsManager.OP_NONE;

        if (type < WindowManager.LayoutParams.FIRST_SYSTEM_WINDOW
                || type > WindowManager.LayoutParams.LAST_SYSTEM_WINDOW) {
            return WindowManagerGlobal.ADD_OKAY;
        }
        String permission = null;
        switch (type) {
            case TYPE_TOAST:
                // XXX right now the app process has complete control over
                // this...  should introduce a token to let the system
                // monitor/control what they are doing.
                break;
            case TYPE_DREAM:
            case TYPE_INPUT_METHOD:
            case TYPE_WALLPAPER:
                // The window manager will check these.
                break;
            case TYPE_PHONE:
            case TYPE_PRIORITY_PHONE:
            case TYPE_SYSTEM_ALERT:
            case TYPE_SYSTEM_ERROR:
            case TYPE_SYSTEM_OVERLAY:
                permission = android.Manifest.permission.SYSTEM_ALERT_WINDOW;
                outAppOp[0] = AppOpsManager.OP_SYSTEM_ALERT_WINDOW;
                break;
            default:
                permission = android.Manifest.permission.INTERNAL_SYSTEM_WINDOW;
        }
        if (permission != null) {
            if (mContext.checkCallingOrSelfPermission(permission)
                    != PackageManager.PERMISSION_GRANTED) {
                return WindowManagerGlobal.ADD_PERMISSION_DENIED;
            }
        }
        return WindowManagerGlobal.ADD_OKAY;
    }

    @Override
    public boolean checkShowToOwnerOnly(WindowManager.LayoutParams attrs) {

        // If this switch statement is modified, modify the comment in the declarations of
        // the type in {@link WindowManager.LayoutParams} as well.
        switch (attrs.type) {
            default:
                // These are the windows that by default are shown only to the user that created
                // them. If this needs to be overridden, set
                // {@link WindowManager.LayoutParams.PRIVATE_FLAG_SHOW_FOR_ALL_USERS} in
                // {@link WindowManager.LayoutParams}. Note that permission
                // {@link android.Manifest.permission.INTERNAL_SYSTEM_WINDOW} is required as well.
                if ((attrs.privateFlags & PRIVATE_FLAG_SHOW_FOR_ALL_USERS) == 0) {
                    return true;
                }
                break;

            // These are the windows that by default are shown to all users. However, to
            // protect against spoofing, check permissions below.
            case TYPE_APPLICATION_STARTING:
            case TYPE_BOOT_PROGRESS:
            case TYPE_DISPLAY_OVERLAY:
            case TYPE_HIDDEN_NAV_CONSUMER:
            case TYPE_KEYGUARD:
            case TYPE_KEYGUARD_DIALOG:
            case TYPE_MAGNIFICATION_OVERLAY:
            case TYPE_NAVIGATION_BAR:
            case TYPE_NAVIGATION_BAR_PANEL:
            case TYPE_PHONE:
            case TYPE_POINTER:
            case TYPE_PRIORITY_PHONE:
            case TYPE_RECENTS_OVERLAY:
            case TYPE_SEARCH_BAR:
            case TYPE_STATUS_BAR:
            case TYPE_STATUS_BAR_PANEL:
            case TYPE_STATUS_BAR_SUB_PANEL:
            case TYPE_SYSTEM_DIALOG:
            case TYPE_UNIVERSE_BACKGROUND:
            case TYPE_VOLUME_OVERLAY:
                break;
        }

        // Check if third party app has set window to system window type.
        return mContext.checkCallingOrSelfPermission(
                android.Manifest.permission.INTERNAL_SYSTEM_WINDOW)
                        != PackageManager.PERMISSION_GRANTED;
    }

    public void adjustWindowParamsLw(WindowManager.LayoutParams attrs) {
        switch (attrs.type) {
            case TYPE_SYSTEM_OVERLAY:
            case TYPE_SECURE_SYSTEM_OVERLAY:
            case TYPE_TOAST:
                // These types of windows can't receive input events.
                attrs.flags |= WindowManager.LayoutParams.FLAG_NOT_FOCUSABLE
                        | WindowManager.LayoutParams.FLAG_NOT_TOUCHABLE;
                attrs.flags &= ~WindowManager.LayoutParams.FLAG_WATCH_OUTSIDE_TOUCH;
                break;
        }
    }
    
    void readLidState() {
        mLidState = mWindowManagerFuncs.getLidState();
    }
    
    private boolean isHidden(int accessibilityMode) {
        switch (accessibilityMode) {
            case 1:
                return mLidState == LID_CLOSED;
            case 2:
                return mLidState == LID_OPEN;
            default:
                return false;
        }
    }

    private boolean isBuiltInKeyboardVisible() {
        return mHaveBuiltInKeyboard && !isHidden(mLidKeyboardAccessibility);
    }

    /** {@inheritDoc} */
    public void adjustConfigurationLw(Configuration config, int keyboardPresence,
            int navigationPresence) {
        mHaveBuiltInKeyboard = (keyboardPresence & PRESENCE_INTERNAL) != 0;

        readConfigurationDependentBehaviors();
        readLidState();
        applyLidSwitchState();

        if (config.keyboard == Configuration.KEYBOARD_NOKEYS
                || (keyboardPresence == PRESENCE_INTERNAL
                        && isHidden(mLidKeyboardAccessibility))) {
            config.hardKeyboardHidden = Configuration.HARDKEYBOARDHIDDEN_YES;
            if (!mHasSoftInput) {
                config.keyboardHidden = Configuration.KEYBOARDHIDDEN_YES;
            }
        }

        if (config.navigation == Configuration.NAVIGATION_NONAV
                || (navigationPresence == PRESENCE_INTERNAL
                        && isHidden(mLidNavigationAccessibility))) {
            config.navigationHidden = Configuration.NAVIGATIONHIDDEN_YES;
        }
    }

    /** {@inheritDoc} */
    public int windowTypeToLayerLw(int type) {
        if (type >= FIRST_APPLICATION_WINDOW && type <= LAST_APPLICATION_WINDOW) {
            return 2;
        }
        switch (type) {
        case TYPE_UNIVERSE_BACKGROUND:
            return 1;
        case TYPE_WALLPAPER:
            // wallpaper is at the bottom, though the window manager may move it.
            return 2;
        case TYPE_PHONE:
            return 3;
        case TYPE_SEARCH_BAR:
            return 4;
        case TYPE_RECENTS_OVERLAY:
        case TYPE_SYSTEM_DIALOG:
            return 5;
        case TYPE_TOAST:
            // toasts and the plugged-in battery thing
            return 6;
        case TYPE_PRIORITY_PHONE:
            // SIM errors and unlock.  Not sure if this really should be in a high layer.
            return 7;
        case TYPE_DREAM:
            // used for Dreams (screensavers with TYPE_DREAM windows)
            return 8;
        case TYPE_SYSTEM_ALERT:
            // like the ANR / app crashed dialogs
            return 9;
        case TYPE_INPUT_METHOD:
            // on-screen keyboards and other such input method user interfaces go here.
            return 10;
        case TYPE_INPUT_METHOD_DIALOG:
            // on-screen keyboards and other such input method user interfaces go here.
            return 11;
        case TYPE_KEYGUARD:
            // the keyguard; nothing on top of these can take focus, since they are
            // responsible for power management when displayed.
            return 12;
        case TYPE_KEYGUARD_DIALOG:
            return 13;
        case TYPE_STATUS_BAR_SUB_PANEL:
            return 14;
        case TYPE_STATUS_BAR:
            return 15;
        case TYPE_STATUS_BAR_PANEL:
            return 16;
        case TYPE_VOLUME_OVERLAY:
            // the on-screen volume indicator and controller shown when the user
            // changes the device volume
            return 17;
        case TYPE_SYSTEM_OVERLAY:
            // the on-screen volume indicator and controller shown when the user
            // changes the device volume
            return 18;
        case TYPE_NAVIGATION_BAR:
            // the navigation bar, if available, shows atop most things
            return 19;
        case TYPE_NAVIGATION_BAR_PANEL:
            // some panels (e.g. search) need to show on top of the navigation bar
            return 20;
        case TYPE_SYSTEM_ERROR:
            // system-level error dialogs
            return 21;
        case TYPE_MAGNIFICATION_OVERLAY:
            // used to highlight the magnified portion of a display
            return 22;
        case TYPE_DISPLAY_OVERLAY:
            // used to simulate secondary display devices
            return 23;
        case TYPE_DRAG:
            // the drag layer: input for drag-and-drop is associated with this window,
            // which sits above all other focusable windows
            return 24;
        case TYPE_SECURE_SYSTEM_OVERLAY:
            return 25;
        case TYPE_BOOT_PROGRESS:
            return 26;
        case TYPE_POINTER:
            // the (mouse) pointer layer
            return 27;
        case TYPE_HIDDEN_NAV_CONSUMER:
            return 28;
        }
        Log.e(TAG, "Unknown window type: " + type);
        return 2;
    }

    /** {@inheritDoc} */
    public int subWindowTypeToLayerLw(int type) {
        switch (type) {
        case TYPE_APPLICATION_PANEL:
        case TYPE_APPLICATION_ATTACHED_DIALOG:
            return APPLICATION_PANEL_SUBLAYER;
        case TYPE_APPLICATION_MEDIA:
            return APPLICATION_MEDIA_SUBLAYER;
        case TYPE_APPLICATION_MEDIA_OVERLAY:
            return APPLICATION_MEDIA_OVERLAY_SUBLAYER;
        case TYPE_APPLICATION_SUB_PANEL:
            return APPLICATION_SUB_PANEL_SUBLAYER;
        }
        Log.e(TAG, "Unknown sub-window type: " + type);
        return 0;
    }

    public int getMaxWallpaperLayer() {
        return windowTypeToLayerLw(TYPE_STATUS_BAR);
    }

    public int getAboveUniverseLayer() {
        return windowTypeToLayerLw(TYPE_SYSTEM_ERROR);
    }

    public boolean hasSystemNavBar() {
        return mHasSystemNavBar;
    }

    public int getNonDecorDisplayWidth(int fullWidth, int fullHeight, int rotation) {
        if (mHasNavigationBar) {
            // For a basic navigation bar, when we are in landscape mode we place
            // the navigation bar to the side.
            if (mNavigationBarCanMove && fullWidth > fullHeight) {
                return fullWidth - mNavigationBarWidthForRotation[rotation];
            }
        }
        return fullWidth;
    }

    public int getNonDecorDisplayHeight(int fullWidth, int fullHeight, int rotation) {
        if (mHasSystemNavBar) {
            // For the system navigation bar, we always place it at the bottom.
            return fullHeight - mNavigationBarHeightForRotation[rotation];
        }
        if (mHasNavigationBar) {
            // For a basic navigation bar, when we are in portrait mode we place
            // the navigation bar to the bottom.
            if (!mNavigationBarCanMove || fullWidth < fullHeight) {
                return fullHeight - mNavigationBarHeightForRotation[rotation];
            }
        }
        return fullHeight;
    }

    public int getConfigDisplayWidth(int fullWidth, int fullHeight, int rotation) {
        return getNonDecorDisplayWidth(fullWidth, fullHeight, rotation);
    }

    public int getConfigDisplayHeight(int fullWidth, int fullHeight, int rotation) {
        // If we don't have a system nav bar, then there is a separate status
        // bar at the top of the display.  We don't count that as part of the
        // fixed decor, since it can hide; however, for purposes of configurations,
        // we do want to exclude it since applications can't generally use that part
        // of the screen.
        if (!mHasSystemNavBar) {
            return getNonDecorDisplayHeight(fullWidth, fullHeight, rotation) - mStatusBarHeight;
        }
        return getNonDecorDisplayHeight(fullWidth, fullHeight, rotation);
    }

    @Override
    public boolean doesForceHide(WindowState win, WindowManager.LayoutParams attrs) {
        return attrs.type == WindowManager.LayoutParams.TYPE_KEYGUARD;
    }

    @Override
    public boolean canBeForceHidden(WindowState win, WindowManager.LayoutParams attrs) {
        switch (attrs.type) {
            case TYPE_STATUS_BAR:
            case TYPE_NAVIGATION_BAR:
            case TYPE_WALLPAPER:
            case TYPE_DREAM:
            case TYPE_UNIVERSE_BACKGROUND:
            case TYPE_KEYGUARD:
                return false;
            default:
                return true;
        }
    }

    /** {@inheritDoc} */
    @Override
    public View addStartingWindow(IBinder appToken, String packageName, int theme,
            CompatibilityInfo compatInfo, CharSequence nonLocalizedLabel, int labelRes,
            int icon, int windowFlags) {
        if (!SHOW_STARTING_ANIMATIONS) {
            return null;
        }
        if (packageName == null) {
            return null;
        }

        WindowManager wm = null;
        View view = null;

        try {
            Context context = mContext;
            if (DEBUG_STARTING_WINDOW) Slog.d(TAG, "addStartingWindow " + packageName
                    + ": nonLocalizedLabel=" + nonLocalizedLabel + " theme="
                    + Integer.toHexString(theme));
            if (theme != context.getThemeResId() || labelRes != 0) {
                try {
                    context = context.createPackageContext(packageName, 0);
                    context.setTheme(theme);
                } catch (PackageManager.NameNotFoundException e) {
                    // Ignore
                }
            }

            Window win = PolicyManager.makeNewWindow(context);
            final TypedArray ta = win.getWindowStyle();
            if (ta.getBoolean(
                        com.android.internal.R.styleable.Window_windowDisablePreview, false)
                || ta.getBoolean(
                        com.android.internal.R.styleable.Window_windowShowWallpaper,false)) {
                return null;
            }

            Resources r = context.getResources();
            win.setTitle(r.getText(labelRes, nonLocalizedLabel));

            win.setType(
                WindowManager.LayoutParams.TYPE_APPLICATION_STARTING);
            // Force the window flags: this is a fake window, so it is not really
            // touchable or focusable by the user.  We also add in the ALT_FOCUSABLE_IM
            // flag because we do know that the next window will take input
            // focus, so we want to get the IME window up on top of us right away.
            win.setFlags(
                windowFlags|
                WindowManager.LayoutParams.FLAG_NOT_TOUCHABLE|
                WindowManager.LayoutParams.FLAG_NOT_FOCUSABLE|
                WindowManager.LayoutParams.FLAG_ALT_FOCUSABLE_IM,
                windowFlags|
                WindowManager.LayoutParams.FLAG_NOT_TOUCHABLE|
                WindowManager.LayoutParams.FLAG_NOT_FOCUSABLE|
                WindowManager.LayoutParams.FLAG_ALT_FOCUSABLE_IM);

            if (!compatInfo.supportsScreen()) {
                win.addFlags(WindowManager.LayoutParams.FLAG_COMPATIBLE_WINDOW);
            }

            win.setLayout(WindowManager.LayoutParams.MATCH_PARENT,
                    WindowManager.LayoutParams.MATCH_PARENT);

            final WindowManager.LayoutParams params = win.getAttributes();
            params.token = appToken;
            params.packageName = packageName;
            params.windowAnimations = win.getWindowStyle().getResourceId(
                    com.android.internal.R.styleable.Window_windowAnimationStyle, 0);
            params.privateFlags |=
                    WindowManager.LayoutParams.PRIVATE_FLAG_FAKE_HARDWARE_ACCELERATED;
            params.privateFlags |= WindowManager.LayoutParams.PRIVATE_FLAG_SHOW_FOR_ALL_USERS;
            params.setTitle("Starting " + packageName);

            wm = (WindowManager)context.getSystemService(Context.WINDOW_SERVICE);
            view = win.getDecorView();

            if (win.isFloating()) {
                // Whoops, there is no way to display an animation/preview
                // of such a thing!  After all that work...  let's skip it.
                // (Note that we must do this here because it is in
                // getDecorView() where the theme is evaluated...  maybe
                // we should peek the floating attribute from the theme
                // earlier.)
                return null;
            }

            if (DEBUG_STARTING_WINDOW) Slog.d(
                TAG, "Adding starting window for " + packageName
                + " / " + appToken + ": "
                + (view.getParent() != null ? view : null));

            wm.addView(view, params);

            // Only return the view if it was successfully added to the
            // window manager... which we can tell by it having a parent.
            return view.getParent() != null ? view : null;
        } catch (WindowManager.BadTokenException e) {
            // ignore
            Log.w(TAG, appToken + " already running, starting window not displayed");
        } catch (RuntimeException e) {
            // don't crash if something else bad happens, for example a
            // failure loading resources because we are loading from an app
            // on external storage that has been unmounted.
            Log.w(TAG, appToken + " failed creating starting window", e);
        } finally {
            if (view != null && view.getParent() == null) {
                Log.w(TAG, "view not successfully added to wm, removing view");
                wm.removeViewImmediate(view);
            }
        }

        return null;
    }

    /** {@inheritDoc} */
    public void removeStartingWindow(IBinder appToken, View window) {
        if (DEBUG_STARTING_WINDOW) {
            RuntimeException e = new RuntimeException("here");
            e.fillInStackTrace();
            Log.v(TAG, "Removing starting window for " + appToken + ": " + window, e);
        }

        if (window != null) {
            WindowManager wm = (WindowManager)mContext.getSystemService(Context.WINDOW_SERVICE);
            wm.removeView(window);
        }
    }

    /**
     * Preflight adding a window to the system.
     * 
     * Currently enforces that three window types are singletons:
     * <ul>
     * <li>STATUS_BAR_TYPE</li>
     * <li>KEYGUARD_TYPE</li>
     * </ul>
     * 
     * @param win The window to be added
     * @param attrs Information about the window to be added
     * 
     * @return If ok, WindowManagerImpl.ADD_OKAY.  If too many singletons,
     * WindowManagerImpl.ADD_MULTIPLE_SINGLETON
     */
    public int prepareAddWindowLw(WindowState win, WindowManager.LayoutParams attrs) {
        switch (attrs.type) {
            case TYPE_STATUS_BAR:
                mContext.enforceCallingOrSelfPermission(
                        android.Manifest.permission.STATUS_BAR_SERVICE,
                        "PhoneWindowManager");
                if (mStatusBar != null) {
                    if (mStatusBar.isAlive()) {
                        return WindowManagerGlobal.ADD_MULTIPLE_SINGLETON;
                    }
                }
                mStatusBar = win;
                break;
            case TYPE_NAVIGATION_BAR:
                mContext.enforceCallingOrSelfPermission(
                        android.Manifest.permission.STATUS_BAR_SERVICE,
                        "PhoneWindowManager");
                if (mNavigationBar != null) {
                    if (mNavigationBar.isAlive()) {
                        return WindowManagerGlobal.ADD_MULTIPLE_SINGLETON;
                    }
                }
                mNavigationBar = win;
                if (DEBUG_LAYOUT) Log.i(TAG, "NAVIGATION BAR: " + mNavigationBar);
                break;
            case TYPE_NAVIGATION_BAR_PANEL:
                mContext.enforceCallingOrSelfPermission(
                        android.Manifest.permission.STATUS_BAR_SERVICE,
                        "PhoneWindowManager");
                break;
            case TYPE_STATUS_BAR_PANEL:
                mContext.enforceCallingOrSelfPermission(
                        android.Manifest.permission.STATUS_BAR_SERVICE,
                        "PhoneWindowManager");
                break;
            case TYPE_STATUS_BAR_SUB_PANEL:
                mContext.enforceCallingOrSelfPermission(
                        android.Manifest.permission.STATUS_BAR_SERVICE,
                        "PhoneWindowManager");
                break;
            case TYPE_KEYGUARD:
                if (mKeyguard != null) {
                    return WindowManagerGlobal.ADD_MULTIPLE_SINGLETON;
                }
                mKeyguard = win;
                break;
        }
        return WindowManagerGlobal.ADD_OKAY;
    }

    /** {@inheritDoc} */
    public void removeWindowLw(WindowState win) {
        if (mStatusBar == win) {
            mStatusBar = null;
        } else if (mKeyguard == win) {
            mKeyguard = null;
        } else if (mNavigationBar == win) {
            mNavigationBar = null;
        }
    }

    static final boolean PRINT_ANIM = false;
    
    /** {@inheritDoc} */
    @Override
    public int selectAnimationLw(WindowState win, int transit) {
        if (PRINT_ANIM) Log.i(TAG, "selectAnimation in " + win
              + ": transit=" + transit);
        if (win == mStatusBar) {
            if (transit == TRANSIT_EXIT
                    || transit == TRANSIT_HIDE) {
                return R.anim.dock_top_exit;
            } else if (transit == TRANSIT_ENTER
                    || transit == TRANSIT_SHOW) {
                return R.anim.dock_top_enter;
            }
        } else if (win == mNavigationBar) {
            // This can be on either the bottom or the right.
            if (mNavigationBarOnBottom) {
                if (transit == TRANSIT_EXIT
                        || transit == TRANSIT_HIDE) {
                    return R.anim.dock_bottom_exit;
                } else if (transit == TRANSIT_ENTER
                        || transit == TRANSIT_SHOW) {
                    return R.anim.dock_bottom_enter;
                }
            } else {
                if (transit == TRANSIT_EXIT
                        || transit == TRANSIT_HIDE) {
                    return R.anim.dock_right_exit;
                } else if (transit == TRANSIT_ENTER
                        || transit == TRANSIT_SHOW) {
                    return R.anim.dock_right_enter;
                }
            }
        }

        if (transit == TRANSIT_PREVIEW_DONE) {
            if (win.hasAppShownWindows()) {
                if (PRINT_ANIM) Log.i(TAG, "**** STARTING EXIT");
                return com.android.internal.R.anim.app_starting_exit;
            }
        } else if (win.getAttrs().type == TYPE_DREAM && mDreamingLockscreen
                && transit == TRANSIT_ENTER) {
            // Special case: we are animating in a dream, while the keyguard
            // is shown.  We don't want an animation on the dream, because
            // we need it shown immediately with the keyguard animating away
            // to reveal it.
            return -1;
        }

        return 0;
    }

    @Override
    public void selectRotationAnimationLw(int anim[]) {
        if (PRINT_ANIM) Slog.i(TAG, "selectRotationAnimation mTopFullscreen="
                + mTopFullscreenOpaqueWindowState + " rotationAnimation="
                + (mTopFullscreenOpaqueWindowState == null ?
                        "0" : mTopFullscreenOpaqueWindowState.getAttrs().rotationAnimation));
        if (mTopFullscreenOpaqueWindowState != null && mTopIsFullscreen) {
            switch (mTopFullscreenOpaqueWindowState.getAttrs().rotationAnimation) {
                case ROTATION_ANIMATION_CROSSFADE:
                    anim[0] = R.anim.rotation_animation_xfade_exit;
                    anim[1] = R.anim.rotation_animation_enter;
                    break;
                case ROTATION_ANIMATION_JUMPCUT:
                    anim[0] = R.anim.rotation_animation_jump_exit;
                    anim[1] = R.anim.rotation_animation_enter;
                    break;
                case ROTATION_ANIMATION_ROTATE:
                default:
                    anim[0] = anim[1] = 0;
                    break;
            }
        } else {
            anim[0] = anim[1] = 0;
        }
    }

    @Override
    public boolean validateRotationAnimationLw(int exitAnimId, int enterAnimId,
            boolean forceDefault) {
        switch (exitAnimId) {
            case R.anim.rotation_animation_xfade_exit:
            case R.anim.rotation_animation_jump_exit:
                // These are the only cases that matter.
                if (forceDefault) {
                    return false;
                }
                int anim[] = new int[2];
                selectRotationAnimationLw(anim);
                return (exitAnimId == anim[0] && enterAnimId == anim[1]);
            default:
                return true;
        }
    }

    @Override
    public Animation createForceHideEnterAnimation(boolean onWallpaper) {
        return AnimationUtils.loadAnimation(mContext, onWallpaper
                ? com.android.internal.R.anim.lock_screen_wallpaper_behind_enter
                : com.android.internal.R.anim.lock_screen_behind_enter);
    }

    private static void awakenDreams() {
        IDreamManager dreamManager = getDreamManager();
        if (dreamManager != null) {
            try {
                dreamManager.awaken();
            } catch (RemoteException e) {
                // fine, stay asleep then
            }
        }
    }

    static IDreamManager getDreamManager() {
        return IDreamManager.Stub.asInterface(
                ServiceManager.checkService(DreamService.DREAM_SERVICE));
    }

    static ITelephony getTelephonyService() {
        return ITelephony.Stub.asInterface(
                ServiceManager.checkService(Context.TELEPHONY_SERVICE));
    }

    static IAudioService getAudioService() {
        IAudioService audioService = IAudioService.Stub.asInterface(
                ServiceManager.checkService(Context.AUDIO_SERVICE));
        if (audioService == null) {
            Log.w(TAG, "Unable to find IAudioService interface.");
        }
        return audioService;
    }

    boolean keyguardOn() {
        return keyguardIsShowingTq() || inKeyguardRestrictedKeyInputMode();
    }

    private static final int[] WINDOW_TYPES_WHERE_HOME_DOESNT_WORK = {
            WindowManager.LayoutParams.TYPE_SYSTEM_ALERT,
            WindowManager.LayoutParams.TYPE_SYSTEM_ERROR,
        };

    /** {@inheritDoc} */
    @Override
    public long interceptKeyBeforeDispatching(WindowState win, KeyEvent event, int policyFlags) {
        final boolean keyguardOn = keyguardOn();
        final int keyCode = event.getKeyCode();
        final int repeatCount = event.getRepeatCount();
        final int metaState = event.getMetaState();
        final int flags = event.getFlags();
        final boolean down = event.getAction() == KeyEvent.ACTION_DOWN;
        final boolean canceled = event.isCanceled();

        if (DEBUG_INPUT) {
            Log.d(TAG, "interceptKeyTi keyCode=" + keyCode + " down=" + down + " repeatCount="
                    + repeatCount + " keyguardOn=" + keyguardOn + " mHomePressed=" + mHomePressed
                    + " canceled=" + canceled);
        }

<<<<<<< HEAD
        // add key vibrate
        boolean isEnabled = (Settings.System.getInt(mContext.getContentResolver(),
                Settings.System.HAPTIC_FEEDBACK_ENABLED, 1) != 0);
        if (down && isEnabled && (repeatCount == 0)) {
            if (keyCode == KeyEvent.KEYCODE_SEARCH || keyCode == KeyEvent.KEYCODE_HOME
                    || keyCode == KeyEvent.KEYCODE_MENU || keyCode == KeyEvent.KEYCODE_BACK) {
                performHapticFeedbackLw(null, HapticFeedbackConstants.KEYBOARD_TAP, false);
=======
        if(down && (repeatCount == 0) && (keyCode == KeyEvent.KEYCODE_HOME
                || keyCode == KeyEvent.KEYCODE_BACK || keyCode == KeyEvent.KEYCODE_MENU
                || keyCode == KeyEvent.KEYCODE_SEARCH)) {
            try {
                mLight.turnOnButtonLightOneShot();
            } catch(RemoteException e) {
                Slog.e(TAG, "remote call for turn on button light failed.");
>>>>>>> 14b833cf
            }
        }

        // If we think we might have a volume down & power key chord on the way
        // but we're not sure, then tell the dispatcher to wait a little while and
        // try again later before dispatching.
        if (mScreenshotChordEnabled && (flags & KeyEvent.FLAG_FALLBACK) == 0) {
            if (mVolumeDownKeyTriggered && !mPowerKeyTriggered) {
                final long now = SystemClock.uptimeMillis();
                final long timeoutTime = mVolumeDownKeyTime + SCREENSHOT_CHORD_DEBOUNCE_DELAY_MILLIS;
                if (now < timeoutTime) {
                    return timeoutTime - now;
                }
            }
            if (keyCode == KeyEvent.KEYCODE_VOLUME_DOWN
                    && mVolumeDownKeyConsumedByScreenshotChord) {
                if (!down) {
                    mVolumeDownKeyConsumedByScreenshotChord = false;
                }
                return -1;
            }
            if (mVolumeUpKeyTriggered && !mPowerKeyTriggered) {
                final long now = SystemClock.uptimeMillis();
                final long timeoutTime = mVolumeUpKeyTime + SCREENSHOT_CHORD_DEBOUNCE_DELAY_MILLIS;
                if (now < timeoutTime) {
                    return timeoutTime - now;
                }
            }
            if (keyCode == KeyEvent.KEYCODE_VOLUME_UP
                    && mVolumeUpKeyConsumedByScreenshotChord) {
                if (!down) {
                    mVolumeUpKeyConsumedByScreenshotChord = false;
                }
                return -1;
            }
        }

        // First we always handle the home key here, so applications
        // can never break it, although if keyguard is on, we do let
        // it handle it, because that gives us the correct 5 second
        // timeout.
        if (keyCode == KeyEvent.KEYCODE_HOME) {

            // If we have released the home key, and didn't do anything else
            // while it was pressed, then it is time to go home!
            if (!down) {
                cancelPreloadRecentApps();

                mHomePressed = false;
                if (mHomeConsumed) {
                    mHomeConsumed = false;
                    return -1;
                }

                if (canceled) {
                    Log.i(TAG, "Ignoring HOME; event canceled.");
                    return -1;
                }

                // If an incoming call is ringing, HOME is totally disabled.
                // (The user is already on the InCallScreen at this point,
                // and his ONLY options are to answer or reject the call.)
                try {
                    ITelephony telephonyService = getTelephonyService();
                    if (telephonyService != null && telephonyService.isRinging()) {
                        Log.i(TAG, "Ignoring HOME; there's a ringing incoming call.");
                        return -1;
                    }
                } catch (RemoteException ex) {
                    Log.w(TAG, "RemoteException from getPhoneInterface()", ex);
                }

                // Delay handling home if a double-tap is possible.
                if (mDoubleTapOnHomeBehavior != DOUBLE_TAP_HOME_NOTHING) {
                    mHandler.removeCallbacks(mHomeDoubleTapTimeoutRunnable); // just in case
                    mHomeDoubleTapPending = true;
                    mHandler.postDelayed(mHomeDoubleTapTimeoutRunnable,
                            ViewConfiguration.getDoubleTapTimeout());
                    return -1;
                }

                // Go home!
                launchHomeFromHotKey();
                return -1;
            }

            // If a system window has focus, then it doesn't make sense
            // right now to interact with applications.
            WindowManager.LayoutParams attrs = win != null ? win.getAttrs() : null;
            if (attrs != null) {
                final int type = attrs.type;
                if (type == WindowManager.LayoutParams.TYPE_KEYGUARD
                        || type == WindowManager.LayoutParams.TYPE_KEYGUARD_DIALOG) {
                    // the "app" is keyguard, so give it the key
                    return 0;
                }
                final int typeCount = WINDOW_TYPES_WHERE_HOME_DOESNT_WORK.length;
                for (int i=0; i<typeCount; i++) {
                    if (type == WINDOW_TYPES_WHERE_HOME_DOESNT_WORK[i]) {
                        // don't do anything, but also don't pass it to the app
                        return -1;
                    }
                }
            }

            // Remember that home is pressed and handle special actions.
            if (repeatCount == 0) {
                mHomePressed = true;
                if (mHomeDoubleTapPending) {
                    mHomeDoubleTapPending = false;
                    mHandler.removeCallbacks(mHomeDoubleTapTimeoutRunnable);
                    handleDoubleTapOnHome();
                } else if (mLongPressOnHomeBehavior == LONG_PRESS_HOME_RECENT_SYSTEM_UI
                        || mDoubleTapOnHomeBehavior == DOUBLE_TAP_HOME_RECENT_SYSTEM_UI) {
                    preloadRecentApps();
                }
            } else if ((event.getFlags() & KeyEvent.FLAG_LONG_PRESS) != 0) {
                if (!keyguardOn) {
                    handleLongPressOnHome();
                }
            }
            return -1;
        } else if (keyCode == KeyEvent.KEYCODE_MENU) {
            // Hijack modified menu keys for debugging features
            final int chordBug = KeyEvent.META_SHIFT_ON;

            if (down && repeatCount == 0) {
                if (mEnableShiftMenuBugReports && (metaState & chordBug) == chordBug) {
                    Intent intent = new Intent(Intent.ACTION_BUG_REPORT);
                    mContext.sendOrderedBroadcastAsUser(intent, UserHandle.CURRENT,
                            null, null, null, 0, null, null);
                    return -1;
                } else if (SHOW_PROCESSES_ON_ALT_MENU &&
                        (metaState & KeyEvent.META_ALT_ON) == KeyEvent.META_ALT_ON) {
                    Intent service = new Intent();
                    service.setClassName(mContext, "com.android.server.LoadAverageService");
                    ContentResolver res = mContext.getContentResolver();
                    boolean shown = Settings.Global.getInt(
                            res, Settings.Global.SHOW_PROCESSES, 0) != 0;
                    if (!shown) {
                        mContext.startService(service);
                    } else {
                        mContext.stopService(service);
                    }
                    Settings.Global.putInt(
                            res, Settings.Global.SHOW_PROCESSES, shown ? 0 : 1);
                    return -1;
                }
            }
        } else if (keyCode == KeyEvent.KEYCODE_SEARCH) {
            if (down) {
                if (repeatCount == 0) {
                    mSearchKeyShortcutPending = true;
                    mConsumeSearchKeyUp = false;
                }
            } else {
                mSearchKeyShortcutPending = false;
                if (mConsumeSearchKeyUp) {
                    mConsumeSearchKeyUp = false;
                    return -1;
                }
            }
            return 0;
        } else if (keyCode == KeyEvent.KEYCODE_APP_SWITCH) {
            if (!keyguardOn) {
                if (down && repeatCount == 0) {
                    preloadRecentApps();
                } else if (!down) {
                    toggleRecentApps();
                }
            }
            return -1;
        } else if (keyCode == KeyEvent.KEYCODE_ASSIST) {
            if (down) {
                if (repeatCount == 0) {
                    mAssistKeyLongPressed = false;
                } else if (repeatCount == 1) {
                    mAssistKeyLongPressed = true;
                    if (!keyguardOn) {
                         launchAssistLongPressAction();
                    }
                }
            } else {
                if (mAssistKeyLongPressed) {
                    mAssistKeyLongPressed = false;
                } else {
                    if (!keyguardOn) {
                        launchAssistAction();
                    }
                }
            }
            return -1;
        } else if (keyCode == KeyEvent.KEYCODE_SYSRQ) {
            if (down && repeatCount == 0) {
                mHandler.post(mScreenshotRunnable);
            }
            return -1;
        }

        // Shortcuts are invoked through Search+key, so intercept those here
        // Any printing key that is chorded with Search should be consumed
        // even if no shortcut was invoked.  This prevents text from being
        // inadvertently inserted when using a keyboard that has built-in macro
        // shortcut keys (that emit Search+x) and some of them are not registered.
        if (mSearchKeyShortcutPending) {
            final KeyCharacterMap kcm = event.getKeyCharacterMap();
            if (kcm.isPrintingKey(keyCode)) {
                mConsumeSearchKeyUp = true;
                mSearchKeyShortcutPending = false;
                if (down && repeatCount == 0 && !keyguardOn) {
                    Intent shortcutIntent = mShortcutManager.getIntent(kcm, keyCode, metaState);
                    if (shortcutIntent != null) {
                        shortcutIntent.addFlags(Intent.FLAG_ACTIVITY_NEW_TASK);
                        try {
                            mContext.startActivity(shortcutIntent);
                        } catch (ActivityNotFoundException ex) {
                            Slog.w(TAG, "Dropping shortcut key combination because "
                                    + "the activity to which it is registered was not found: "
                                    + "SEARCH+" + KeyEvent.keyCodeToString(keyCode), ex);
                        }
                    } else {
                        Slog.i(TAG, "Dropping unregistered shortcut key combination: "
                                + "SEARCH+" + KeyEvent.keyCodeToString(keyCode));
                    }
                }
                return -1;
            }
        }

        // Invoke shortcuts using Meta.
        if (down && repeatCount == 0 && !keyguardOn
                && (metaState & KeyEvent.META_META_ON) != 0) {
            final KeyCharacterMap kcm = event.getKeyCharacterMap();
            if (kcm.isPrintingKey(keyCode)) {
                Intent shortcutIntent = mShortcutManager.getIntent(kcm, keyCode,
                        metaState & ~(KeyEvent.META_META_ON
                                | KeyEvent.META_META_LEFT_ON | KeyEvent.META_META_RIGHT_ON));
                if (shortcutIntent != null) {
                    shortcutIntent.addFlags(Intent.FLAG_ACTIVITY_NEW_TASK);
                    try {
                        mContext.startActivity(shortcutIntent);
                    } catch (ActivityNotFoundException ex) {
                        Slog.w(TAG, "Dropping shortcut key combination because "
                                + "the activity to which it is registered was not found: "
                                + "META+" + KeyEvent.keyCodeToString(keyCode), ex);
                    }
                    return -1;
                }
            }
        }

        // Handle application launch keys.
        if (down && repeatCount == 0 && !keyguardOn) {
            String category = sApplicationLaunchKeyCategories.get(keyCode);
            if (category != null) {
                Intent intent = Intent.makeMainSelectorActivity(Intent.ACTION_MAIN, category);
                intent.setFlags(Intent.FLAG_ACTIVITY_NEW_TASK);
                try {
                    mContext.startActivity(intent);
                } catch (ActivityNotFoundException ex) {
                    Slog.w(TAG, "Dropping application launch key because "
                            + "the activity to which it is registered was not found: "
                            + "keyCode=" + keyCode + ", category=" + category, ex);
                }
                return -1;
            }
        }

        // Display task switcher for ALT-TAB or Meta-TAB.
        if (down && repeatCount == 0 && keyCode == KeyEvent.KEYCODE_TAB) {
            if (mRecentAppsDialogHeldModifiers == 0 && !keyguardOn) {
                final int shiftlessModifiers = event.getModifiers() & ~KeyEvent.META_SHIFT_MASK;
                if (KeyEvent.metaStateHasModifiers(shiftlessModifiers, KeyEvent.META_ALT_ON)
                        || KeyEvent.metaStateHasModifiers(
                                shiftlessModifiers, KeyEvent.META_META_ON)) {
                    mRecentAppsDialogHeldModifiers = shiftlessModifiers;
                    showOrHideRecentAppsDialog(RECENT_APPS_BEHAVIOR_EXIT_TOUCH_MODE_AND_SHOW);
                    return -1;
                }
            }
        } else if (!down && mRecentAppsDialogHeldModifiers != 0
                && (metaState & mRecentAppsDialogHeldModifiers) == 0) {
            mRecentAppsDialogHeldModifiers = 0;
            showOrHideRecentAppsDialog(keyguardOn ? RECENT_APPS_BEHAVIOR_DISMISS :
                    RECENT_APPS_BEHAVIOR_DISMISS_AND_SWITCH);
        }

        // Handle keyboard language switching.
        if (down && repeatCount == 0
                && (keyCode == KeyEvent.KEYCODE_LANGUAGE_SWITCH
                        || (keyCode == KeyEvent.KEYCODE_SPACE
                                && (metaState & KeyEvent.META_CTRL_MASK) != 0))) {
            int direction = (metaState & KeyEvent.META_SHIFT_MASK) != 0 ? -1 : 1;
            mWindowManagerFuncs.switchKeyboardLayout(event.getDeviceId(), direction);
            return -1;
        }
        if (mLanguageSwitchKeyPressed && !down
                && (keyCode == KeyEvent.KEYCODE_LANGUAGE_SWITCH
                        || keyCode == KeyEvent.KEYCODE_SPACE)) {
            mLanguageSwitchKeyPressed = false;
            return -1;
        }

        if (mGlobalKeyManager.handleGlobalKey(mContext, keyCode, event)) {
            return -1;
        }

        // Let the application handle the key.
        return 0;
    }

    /** {@inheritDoc} */
    @Override
    public KeyEvent dispatchUnhandledKey(WindowState win, KeyEvent event, int policyFlags) {
        // Note: This method is only called if the initial down was unhandled.
        if (DEBUG_INPUT) {
            Slog.d(TAG, "Unhandled key: win=" + win + ", action=" + event.getAction()
                    + ", flags=" + event.getFlags()
                    + ", keyCode=" + event.getKeyCode()
                    + ", scanCode=" + event.getScanCode()
                    + ", metaState=" + event.getMetaState()
                    + ", repeatCount=" + event.getRepeatCount()
                    + ", policyFlags=" + policyFlags);
        }

        KeyEvent fallbackEvent = null;
        if ((event.getFlags() & KeyEvent.FLAG_FALLBACK) == 0) {
            final KeyCharacterMap kcm = event.getKeyCharacterMap();
            final int keyCode = event.getKeyCode();
            final int metaState = event.getMetaState();
            final boolean initialDown = event.getAction() == KeyEvent.ACTION_DOWN
                    && event.getRepeatCount() == 0;

            // Check for fallback actions specified by the key character map.
            final FallbackAction fallbackAction;
            if (initialDown) {
                fallbackAction = kcm.getFallbackAction(keyCode, metaState);
            } else {
                fallbackAction = mFallbackActions.get(keyCode);
            }

            if (fallbackAction != null) {
                if (DEBUG_INPUT) {
                    Slog.d(TAG, "Fallback: keyCode=" + fallbackAction.keyCode
                            + " metaState=" + Integer.toHexString(fallbackAction.metaState));
                }

                final int flags = event.getFlags() | KeyEvent.FLAG_FALLBACK;
                fallbackEvent = KeyEvent.obtain(
                        event.getDownTime(), event.getEventTime(),
                        event.getAction(), fallbackAction.keyCode,
                        event.getRepeatCount(), fallbackAction.metaState,
                        event.getDeviceId(), event.getScanCode(),
                        flags, event.getSource(), null);

                if (!interceptFallback(win, fallbackEvent, policyFlags)) {
                    fallbackEvent.recycle();
                    fallbackEvent = null;
                }

                if (initialDown) {
                    mFallbackActions.put(keyCode, fallbackAction);
                } else if (event.getAction() == KeyEvent.ACTION_UP) {
                    mFallbackActions.remove(keyCode);
                    fallbackAction.recycle();
                }
            }
        }

        if (DEBUG_INPUT) {
            if (fallbackEvent == null) {
                Slog.d(TAG, "No fallback.");
            } else {
                Slog.d(TAG, "Performing fallback: " + fallbackEvent);
            }
        }
        return fallbackEvent;
    }

    private boolean interceptFallback(WindowState win, KeyEvent fallbackEvent, int policyFlags) {
        int actions = interceptKeyBeforeQueueing(fallbackEvent, policyFlags, true);
        if ((actions & ACTION_PASS_TO_USER) != 0) {
            long delayMillis = interceptKeyBeforeDispatching(
                    win, fallbackEvent, policyFlags);
            if (delayMillis == 0) {
                return true;
            }
        }
        return false;
    }

    private void launchAssistLongPressAction() {
        performHapticFeedbackLw(null, HapticFeedbackConstants.LONG_PRESS, false);
        sendCloseSystemWindows(SYSTEM_DIALOG_REASON_ASSIST);

        // launch the search activity
        Intent intent = new Intent(Intent.ACTION_SEARCH_LONG_PRESS);
        intent.setFlags(Intent.FLAG_ACTIVITY_NEW_TASK);
        try {
            // TODO: This only stops the factory-installed search manager.  
            // Need to formalize an API to handle others
            SearchManager searchManager = getSearchManager();
            if (searchManager != null) {
                searchManager.stopSearch();
            }
            mContext.startActivityAsUser(intent, new UserHandle(UserHandle.USER_CURRENT));
        } catch (ActivityNotFoundException e) {
            Slog.w(TAG, "No activity to handle assist long press action.", e);
        }
    }

    private void launchAssistAction() {
        sendCloseSystemWindows(SYSTEM_DIALOG_REASON_ASSIST);
        Intent intent = ((SearchManager) mContext.getSystemService(Context.SEARCH_SERVICE))
                .getAssistIntent(mContext, true, UserHandle.USER_CURRENT);
        if (intent != null) {
            intent.setFlags(Intent.FLAG_ACTIVITY_NEW_TASK
                    | Intent.FLAG_ACTIVITY_SINGLE_TOP
                    | Intent.FLAG_ACTIVITY_CLEAR_TOP);
            try {
                mContext.startActivityAsUser(intent, new UserHandle(UserHandle.USER_CURRENT));
            } catch (ActivityNotFoundException e) {
                Slog.w(TAG, "No activity to handle assist action.", e);
            }
        }
    }

    private SearchManager getSearchManager() {
        if (mSearchManager == null) {
            mSearchManager = (SearchManager) mContext.getSystemService(Context.SEARCH_SERVICE);
        }
        return mSearchManager;
    }

    private void preloadRecentApps() {
        mPreloadedRecentApps = true;
        try {
            IStatusBarService statusbar = getStatusBarService();
            if (statusbar != null) {
                statusbar.preloadRecentApps();
            }
        } catch (RemoteException e) {
            Slog.e(TAG, "RemoteException when preloading recent apps", e);
            // re-acquire status bar service next time it is needed.
            mStatusBarService = null;
        }
    }

    private void cancelPreloadRecentApps() {
        if (mPreloadedRecentApps) {
            mPreloadedRecentApps = false;
            try {
                IStatusBarService statusbar = getStatusBarService();
                if (statusbar != null) {
                    statusbar.cancelPreloadRecentApps();
                }
            } catch (RemoteException e) {
                Slog.e(TAG, "RemoteException when showing recent apps", e);
                // re-acquire status bar service next time it is needed.
                mStatusBarService = null;
            }
        }
    }

    private void toggleRecentApps() {
        mPreloadedRecentApps = false; // preloading no longer needs to be canceled
        sendCloseSystemWindows(SYSTEM_DIALOG_REASON_RECENT_APPS);
        try {
            IStatusBarService statusbar = getStatusBarService();
            if (statusbar != null) {
                statusbar.toggleRecentApps();
            }
        } catch (RemoteException e) {
            Slog.e(TAG, "RemoteException when showing recent apps", e);
            // re-acquire status bar service next time it is needed.
            mStatusBarService = null;
        }
    }

    /**
     * A home key -> launch home action was detected.  Take the appropriate action
     * given the situation with the keyguard.
     */
    void launchHomeFromHotKey() {
        if (mKeyguardMediator != null && mKeyguardMediator.isShowingAndNotHidden()) {
            // don't launch home if keyguard showing
        } else if (!mHideLockScreen && mKeyguardMediator.isInputRestricted()) {
            // when in keyguard restricted mode, must first verify unlock
            // before launching home
            mKeyguardMediator.verifyUnlock(new OnKeyguardExitResult() {
                public void onKeyguardExitResult(boolean success) {
                    if (success) {
                        try {
                            ActivityManagerNative.getDefault().stopAppSwitches();
                        } catch (RemoteException e) {
                        }
                        sendCloseSystemWindows(SYSTEM_DIALOG_REASON_HOME_KEY);
                        startDockOrHome();
                    }
                }
            });
        } else {
            // no keyguard stuff to worry about, just launch home!
            try {
                ActivityManagerNative.getDefault().stopAppSwitches();
            } catch (RemoteException e) {
            }
            sendCloseSystemWindows(SYSTEM_DIALOG_REASON_HOME_KEY);
            startDockOrHome();
        }
    }

    /**
     * A delayed callback use to determine when it is okay to re-allow applications
     * to use certain system UI flags.  This is used to prevent applications from
     * spamming system UI changes that prevent the navigation bar from being shown.
     */
    final Runnable mAllowSystemUiDelay = new Runnable() {
        @Override public void run() {
        }
    };

    /**
     * Input handler used while nav bar is hidden.  Captures any touch on the screen,
     * to determine when the nav bar should be shown and prevent applications from
     * receiving those touches.
     */
    final class HideNavInputEventReceiver extends InputEventReceiver {
        public HideNavInputEventReceiver(InputChannel inputChannel, Looper looper) {
            super(inputChannel, looper);
        }

        @Override
        public void onInputEvent(InputEvent event) {
            boolean handled = false;
            try {
                if (event instanceof MotionEvent
                        && (event.getSource() & InputDevice.SOURCE_CLASS_POINTER) != 0) {
                    final MotionEvent motionEvent = (MotionEvent)event;
                    if (motionEvent.getAction() == MotionEvent.ACTION_DOWN) {
                        // When the user taps down, we re-show the nav bar.
                        boolean changed = false;
                        synchronized (mLock) {
                            // Any user activity always causes us to show the
                            // navigation controls, if they had been hidden.
                            // We also clear the low profile and only content
                            // flags so that tapping on the screen will atomically
                            // restore all currently hidden screen decorations.
                            int newVal = mResettingSystemUiFlags |
                                    View.SYSTEM_UI_FLAG_HIDE_NAVIGATION |
                                    View.SYSTEM_UI_FLAG_LOW_PROFILE |
                                    View.SYSTEM_UI_FLAG_FULLSCREEN;
                            if (mResettingSystemUiFlags != newVal) {
                                mResettingSystemUiFlags = newVal;
                                changed = true;
                            }
                            // We don't allow the system's nav bar to be hidden
                            // again for 1 second, to prevent applications from
                            // spamming us and keeping it from being shown.
                            newVal = mForceClearedSystemUiFlags |
                                    View.SYSTEM_UI_FLAG_HIDE_NAVIGATION;
                            if (mForceClearedSystemUiFlags != newVal) {
                                mForceClearedSystemUiFlags = newVal;
                                changed = true;
                                mHandler.postDelayed(new Runnable() {
                                    @Override public void run() {
                                        synchronized (mLock) {
                                            // Clear flags.
                                            mForceClearedSystemUiFlags &=
                                                    ~View.SYSTEM_UI_FLAG_HIDE_NAVIGATION;
                                        }
                                        mWindowManagerFuncs.reevaluateStatusBarVisibility();
                                    }
                                }, 1000);
                            }
                        }
                        if (changed) {
                            mWindowManagerFuncs.reevaluateStatusBarVisibility();
                        }
                    }
                }
            } finally {
                finishInputEvent(event, handled);
            }
        }
    }
    final InputEventReceiver.Factory mHideNavInputEventReceiverFactory =
            new InputEventReceiver.Factory() {
        @Override
        public InputEventReceiver createInputEventReceiver(
                InputChannel inputChannel, Looper looper) {
            return new HideNavInputEventReceiver(inputChannel, looper);
        }
    };

    @Override
    public int adjustSystemUiVisibilityLw(int visibility) {
        // Reset any bits in mForceClearingStatusBarVisibility that
        // are now clear.
        mResettingSystemUiFlags &= visibility;
        // Clear any bits in the new visibility that are currently being
        // force cleared, before reporting it.
        return visibility & ~mResettingSystemUiFlags
                & ~mForceClearedSystemUiFlags;
    }

    @Override
    public void getContentInsetHintLw(WindowManager.LayoutParams attrs, Rect contentInset) {
        final int fl = attrs.flags;
        final int systemUiVisibility = (attrs.systemUiVisibility|attrs.subtreeSystemUiVisibility);

        if ((fl & (FLAG_LAYOUT_IN_SCREEN | FLAG_LAYOUT_INSET_DECOR))
                == (FLAG_LAYOUT_IN_SCREEN | FLAG_LAYOUT_INSET_DECOR)) {
            int availRight, availBottom;
            if (mCanHideNavigationBar &&
                    (systemUiVisibility & View.SYSTEM_UI_FLAG_LAYOUT_HIDE_NAVIGATION) != 0) {
                availRight = mUnrestrictedScreenLeft + mUnrestrictedScreenWidth;
                availBottom = mUnrestrictedScreenTop + mUnrestrictedScreenHeight;
            } else {
                availRight = mRestrictedScreenLeft + mRestrictedScreenWidth;
                availBottom = mRestrictedScreenTop + mRestrictedScreenHeight;
            }
            if ((systemUiVisibility & View.SYSTEM_UI_FLAG_LAYOUT_STABLE) != 0) {
                if ((fl & FLAG_FULLSCREEN) != 0) {
                    contentInset.set(mStableFullscreenLeft, mStableFullscreenTop,
                            availRight - mStableFullscreenRight,
                            availBottom - mStableFullscreenBottom);
                } else {
                    contentInset.set(mStableLeft, mStableTop,
                            availRight - mStableRight, availBottom - mStableBottom);
                }
            } else if ((fl & FLAG_FULLSCREEN) != 0 || (fl & FLAG_LAYOUT_IN_OVERSCAN) != 0) {
                contentInset.setEmpty();
            } else if ((systemUiVisibility & (View.SYSTEM_UI_FLAG_FULLSCREEN
                        | View.SYSTEM_UI_FLAG_LAYOUT_FULLSCREEN)) == 0) {
                contentInset.set(mCurLeft, mCurTop,
                        availRight - mCurRight, availBottom - mCurBottom);
            } else {
                contentInset.set(mCurLeft, mCurTop,
                        availRight - mCurRight, availBottom - mCurBottom);
            }
            return;
        }
        contentInset.setEmpty();
    }

    /** {@inheritDoc} */
    @Override
    public void beginLayoutLw(boolean isDefaultDisplay, int displayWidth, int displayHeight,
                              int displayRotation) {
        final int overscanLeft, overscanTop, overscanRight, overscanBottom;
        if (isDefaultDisplay) {
            switch (displayRotation) {
                case Surface.ROTATION_90:
                    overscanLeft = mOverscanTop;
                    overscanTop = mOverscanRight;
                    overscanRight = mOverscanBottom;
                    overscanBottom = mOverscanLeft;
                    break;
                case Surface.ROTATION_180:
                    overscanLeft = mOverscanRight;
                    overscanTop = mOverscanBottom;
                    overscanRight = mOverscanLeft;
                    overscanBottom = mOverscanTop;
                    break;
                case Surface.ROTATION_270:
                    overscanLeft = mOverscanBottom;
                    overscanTop = mOverscanLeft;
                    overscanRight = mOverscanTop;
                    overscanBottom = mOverscanRight;
                    break;
                default:
                    overscanLeft = mOverscanLeft;
                    overscanTop = mOverscanTop;
                    overscanRight = mOverscanRight;
                    overscanBottom = mOverscanBottom;
                    break;
            }
        } else {
            overscanLeft = 0;
            overscanTop = 0;
            overscanRight = 0;
            overscanBottom = 0;
        }
        mOverscanScreenLeft = mRestrictedOverscanScreenLeft = 0;
        mOverscanScreenTop = mRestrictedOverscanScreenTop = 0;
        mOverscanScreenWidth = mRestrictedOverscanScreenWidth = displayWidth;
        mOverscanScreenHeight = mRestrictedOverscanScreenHeight = displayHeight;
        mSystemLeft = 0;
        mSystemTop = 0;
        mSystemRight = displayWidth;
        mSystemBottom = displayHeight;
        mUnrestrictedScreenLeft = overscanLeft;
        mUnrestrictedScreenTop = overscanTop;
        mUnrestrictedScreenWidth = displayWidth - overscanLeft - overscanRight;
        mUnrestrictedScreenHeight = displayHeight - overscanTop - overscanBottom;
        mRestrictedScreenLeft = mUnrestrictedScreenLeft;
        mRestrictedScreenTop = mUnrestrictedScreenTop;
        mRestrictedScreenWidth = mUnrestrictedScreenWidth;
        mRestrictedScreenHeight = mUnrestrictedScreenHeight;
        mDockLeft = mContentLeft = mStableLeft = mStableFullscreenLeft
                = mCurLeft = mUnrestrictedScreenLeft;
        mDockTop = mContentTop = mStableTop = mStableFullscreenTop
                = mCurTop = mUnrestrictedScreenTop;
        mDockRight = mContentRight = mStableRight = mStableFullscreenRight
                = mCurRight = displayWidth - overscanRight;
        mDockBottom = mContentBottom = mStableBottom = mStableFullscreenBottom
                = mCurBottom = displayHeight - overscanBottom;
        mDockLayer = 0x10000000;
        mStatusBarLayer = -1;

        // start with the current dock rect, which will be (0,0,displayWidth,displayHeight)
        final Rect pf = mTmpParentFrame;
        final Rect df = mTmpDisplayFrame;
        final Rect of = mTmpOverscanFrame;
        final Rect vf = mTmpVisibleFrame;
        pf.left = df.left = of.left = vf.left = mDockLeft;
        pf.top = df.top = of.top = vf.top = mDockTop;
        pf.right = df.right = of.right = vf.right = mDockRight;
        pf.bottom = df.bottom = of.bottom = vf.bottom = mDockBottom;

        if (isDefaultDisplay) {
            // For purposes of putting out fake window up to steal focus, we will
            // drive nav being hidden only by whether it is requested.
            boolean navVisible = (mLastSystemUiFlags&View.SYSTEM_UI_FLAG_HIDE_NAVIGATION) == 0;

            // When the navigation bar isn't visible, we put up a fake
            // input window to catch all touch events.  This way we can
            // detect when the user presses anywhere to bring back the nav
            // bar and ensure the application doesn't see the event.
            if (navVisible) {
                if (mHideNavFakeWindow != null) {
                    mHideNavFakeWindow.dismiss();
                    mHideNavFakeWindow = null;
                }
            } else if (mHideNavFakeWindow == null) {
                mHideNavFakeWindow = mWindowManagerFuncs.addFakeWindow(
                        mHandler.getLooper(), mHideNavInputEventReceiverFactory,
                        "hidden nav", WindowManager.LayoutParams.TYPE_HIDDEN_NAV_CONSUMER,
                        0, false, false, true);
            }

            // For purposes of positioning and showing the nav bar, if we have
            // decided that it can't be hidden (because of the screen aspect ratio),
            // then take that into account.
            navVisible |= !mCanHideNavigationBar;

            if (mNavigationBar != null) {
                // Force the navigation bar to its appropriate place and
                // size.  We need to do this directly, instead of relying on
                // it to bubble up from the nav bar, because this needs to
                // change atomically with screen rotations.
                mNavigationBarOnBottom = (!mNavigationBarCanMove || displayWidth < displayHeight);
                if (mNavigationBarOnBottom) {
                    // It's a system nav bar or a portrait screen; nav bar goes on bottom.
                    int top = displayHeight - overscanBottom
                            - mNavigationBarHeightForRotation[displayRotation];
                    mTmpNavigationFrame.set(0, top, displayWidth, displayHeight - overscanBottom);
                    mStableBottom = mStableFullscreenBottom = mTmpNavigationFrame.top;
                    if (navVisible) {
                        mNavigationBar.showLw(true);
                        mDockBottom = mTmpNavigationFrame.top;
                        mRestrictedScreenHeight = mDockBottom - mRestrictedScreenTop;
                        mRestrictedOverscanScreenHeight = mDockBottom - mRestrictedOverscanScreenTop;
                    } else {
                        // We currently want to hide the navigation UI.
                        mNavigationBar.hideLw(true);
                    }
                    if (navVisible && !mNavigationBar.isAnimatingLw()) {
                        // If the nav bar is currently requested to be visible,
                        // and not in the process of animating on or off, then
                        // we can tell the app that it is covered by it.
                        mSystemBottom = mTmpNavigationFrame.top;
                    }
                } else {
                    // Landscape screen; nav bar goes to the right.
                    int left = displayWidth - overscanRight
                            - mNavigationBarWidthForRotation[displayRotation];
                    mTmpNavigationFrame.set(left, 0, displayWidth - overscanRight, displayHeight);
                    mStableRight = mStableFullscreenRight = mTmpNavigationFrame.left;
                    if (navVisible) {
                        mNavigationBar.showLw(true);
                        mDockRight = mTmpNavigationFrame.left;
                        mRestrictedScreenWidth = mDockRight - mRestrictedScreenLeft;
                        mRestrictedOverscanScreenWidth = mDockRight - mRestrictedOverscanScreenLeft;
                    } else {
                        // We currently want to hide the navigation UI.
                        mNavigationBar.hideLw(true);
                    }
                    if (navVisible && !mNavigationBar.isAnimatingLw()) {
                        // If the nav bar is currently requested to be visible,
                        // and not in the process of animating on or off, then
                        // we can tell the app that it is covered by it.
                        mSystemRight = mTmpNavigationFrame.left;
                    }
                }
                // Make sure the content and current rectangles are updated to
                // account for the restrictions from the navigation bar.
                mContentTop = mCurTop = mDockTop;
                mContentBottom = mCurBottom = mDockBottom;
                mContentLeft = mCurLeft = mDockLeft;
                mContentRight = mCurRight = mDockRight;
                mStatusBarLayer = mNavigationBar.getSurfaceLayer();
                // And compute the final frame.
                mNavigationBar.computeFrameLw(mTmpNavigationFrame, mTmpNavigationFrame,
                        mTmpNavigationFrame, mTmpNavigationFrame, mTmpNavigationFrame);
                if (DEBUG_LAYOUT) Log.i(TAG, "mNavigationBar frame: " + mTmpNavigationFrame);
            }
            if (DEBUG_LAYOUT) Log.i(TAG, String.format("mDock rect: (%d,%d - %d,%d)",
                    mDockLeft, mDockTop, mDockRight, mDockBottom));

            // decide where the status bar goes ahead of time
            if (mStatusBar != null) {
                // apply any navigation bar insets
                pf.left = df.left = of.left = mUnrestrictedScreenLeft;
                pf.top = df.top = of.top = mUnrestrictedScreenTop;
                pf.right = df.right = of.right = mUnrestrictedScreenWidth + mUnrestrictedScreenLeft;
                pf.bottom = df.bottom = of.bottom = mUnrestrictedScreenHeight
                        + mUnrestrictedScreenTop;
                vf.left = mStableLeft;
                vf.top = mStableTop;
                vf.right = mStableRight;
                vf.bottom = mStableBottom;

                mStatusBarLayer = mStatusBar.getSurfaceLayer();

                // Let the status bar determine its size.
                mStatusBar.computeFrameLw(pf, df, vf, vf, vf);

                // For layout, the status bar is always at the top with our fixed height.
                mStableTop = mUnrestrictedScreenTop + mStatusBarHeight;

                // If the status bar is hidden, we don't want to cause
                // windows behind it to scroll.
                if (mStatusBar.isVisibleLw()) {
                    // Status bar may go away, so the screen area it occupies
                    // is available to apps but just covering them when the
                    // status bar is visible.
                    mDockTop = mUnrestrictedScreenTop + mStatusBarHeight;

                    mContentTop = mCurTop = mDockTop;
                    mContentBottom = mCurBottom = mDockBottom;
                    mContentLeft = mCurLeft = mDockLeft;
                    mContentRight = mCurRight = mDockRight;

                    if (DEBUG_LAYOUT) Log.v(TAG, "Status bar: " +
                        String.format(
                            "dock=[%d,%d][%d,%d] content=[%d,%d][%d,%d] cur=[%d,%d][%d,%d]",
                            mDockLeft, mDockTop, mDockRight, mDockBottom,
                            mContentLeft, mContentTop, mContentRight, mContentBottom,
                            mCurLeft, mCurTop, mCurRight, mCurBottom));
                }
                if (mStatusBar.isVisibleLw() && !mStatusBar.isAnimatingLw()) {
                    // If the status bar is currently requested to be visible,
                    // and not in the process of animating on or off, then
                    // we can tell the app that it is covered by it.
                    mSystemTop = mUnrestrictedScreenTop + mStatusBarHeight;
                }
            }
        }
    }

    /** {@inheritDoc} */
    public int getSystemDecorRectLw(Rect systemRect) {
        systemRect.left = mSystemLeft;
        systemRect.top = mSystemTop;
        systemRect.right = mSystemRight;
        systemRect.bottom = mSystemBottom;
        if (mStatusBar != null) return mStatusBar.getSurfaceLayer();
        if (mNavigationBar != null) return mNavigationBar.getSurfaceLayer();
        return 0;
    }

    void setAttachedWindowFrames(WindowState win, int fl, int adjust, WindowState attached,
            boolean insetDecors, Rect pf, Rect df, Rect of, Rect cf, Rect vf) {
        if (win.getSurfaceLayer() > mDockLayer && attached.getSurfaceLayer() < mDockLayer) {
            // Here's a special case: if this attached window is a panel that is
            // above the dock window, and the window it is attached to is below
            // the dock window, then the frames we computed for the window it is
            // attached to can not be used because the dock is effectively part
            // of the underlying window and the attached window is floating on top
            // of the whole thing.  So, we ignore the attached window and explicitly
            // compute the frames that would be appropriate without the dock.
            df.left = of.left = cf.left = vf.left = mDockLeft;
            df.top = of.top = cf.top = vf.top = mDockTop;
            df.right = of.right = cf.right = vf.right = mDockRight;
            df.bottom = of.bottom = cf.bottom = vf.bottom = mDockBottom;
        } else {
            // The effective display frame of the attached window depends on
            // whether it is taking care of insetting its content.  If not,
            // we need to use the parent's content frame so that the entire
            // window is positioned within that content.  Otherwise we can use
            // the display frame and let the attached window take care of
            // positioning its content appropriately.
            if (adjust != SOFT_INPUT_ADJUST_RESIZE) {
                cf.set(attached.getOverscanFrameLw());
            } else {
                // If the window is resizing, then we want to base the content
                // frame on our attached content frame to resize...  however,
                // things can be tricky if the attached window is NOT in resize
                // mode, in which case its content frame will be larger.
                // Ungh.  So to deal with that, make sure the content frame
                // we end up using is not covering the IM dock.
                cf.set(attached.getContentFrameLw());
                if (attached.getSurfaceLayer() < mDockLayer) {
                    if (cf.left < mContentLeft) cf.left = mContentLeft;
                    if (cf.top < mContentTop) cf.top = mContentTop;
                    if (cf.right > mContentRight) cf.right = mContentRight;
                    if (cf.bottom > mContentBottom) cf.bottom = mContentBottom;
                }
            }
            df.set(insetDecors ? attached.getDisplayFrameLw() : cf);
            of.set(insetDecors ? attached.getOverscanFrameLw() : cf);
            vf.set(attached.getVisibleFrameLw());
        }
        // The LAYOUT_IN_SCREEN flag is used to determine whether the attached
        // window should be positioned relative to its parent or the entire
        // screen.
        pf.set((fl & FLAG_LAYOUT_IN_SCREEN) == 0
                ? attached.getFrameLw() : df);
    }

    private void applyStableConstraints(int sysui, int fl, Rect r) {
        if ((sysui & View.SYSTEM_UI_FLAG_LAYOUT_STABLE) != 0) {
            // If app is requesting a stable layout, don't let the
            // content insets go below the stable values.
            if ((fl & FLAG_FULLSCREEN) != 0) {
                if (r.left < mStableFullscreenLeft) r.left = mStableFullscreenLeft;
                if (r.top < mStableFullscreenTop) r.top = mStableFullscreenTop;
                if (r.right > mStableFullscreenRight) r.right = mStableFullscreenRight;
                if (r.bottom > mStableFullscreenBottom) r.bottom = mStableFullscreenBottom;
            } else {
                if (r.left < mStableLeft) r.left = mStableLeft;
                if (r.top < mStableTop) r.top = mStableTop;
                if (r.right > mStableRight) r.right = mStableRight;
                if (r.bottom > mStableBottom) r.bottom = mStableBottom;
            }
        }
    }

    /** {@inheritDoc} */
    @Override
    public void layoutWindowLw(WindowState win, WindowManager.LayoutParams attrs,
            WindowState attached) {
        // we've already done the status bar
        if (win == mStatusBar || win == mNavigationBar) {
            return;
        }
        final boolean isDefaultDisplay = win.isDefaultDisplay();
        final boolean needsToOffsetInputMethodTarget = isDefaultDisplay &&
                (win == mLastInputMethodTargetWindow && mLastInputMethodWindow != null);
        if (needsToOffsetInputMethodTarget) {
            if (DEBUG_LAYOUT) {
                Slog.i(TAG, "Offset ime target window by the last ime window state");
            }
            offsetInputMethodWindowLw(mLastInputMethodWindow);
        }

        final int fl = attrs.flags;
        final int sim = attrs.softInputMode;
        final int sysUiFl = win.getSystemUiVisibility();

        final Rect pf = mTmpParentFrame;
        final Rect df = mTmpDisplayFrame;
        final Rect of = mTmpOverscanFrame;
        final Rect cf = mTmpContentFrame;
        final Rect vf = mTmpVisibleFrame;

        final boolean hasNavBar = (isDefaultDisplay && mHasNavigationBar
                && mNavigationBar != null && mNavigationBar.isVisibleLw());

        final int adjust = sim & SOFT_INPUT_MASK_ADJUST;

        if (!isDefaultDisplay) {
            if (attached != null) {
                // If this window is attached to another, our display
                // frame is the same as the one we are attached to.
                setAttachedWindowFrames(win, fl, adjust, attached, true, pf, df, of, cf, vf);
            } else {
                // Give the window full screen.
                pf.left = df.left = of.left = cf.left = mOverscanScreenLeft;
                pf.top = df.top = of.top = cf.top = mOverscanScreenTop;
                pf.right = df.right = of.right = cf.right
                        = mOverscanScreenLeft + mOverscanScreenWidth;
                pf.bottom = df.bottom = of.bottom = cf.bottom
                        = mOverscanScreenTop + mOverscanScreenHeight;
            }
        } else  if (attrs.type == TYPE_INPUT_METHOD) {
            pf.left = df.left = of.left = cf.left = vf.left = mDockLeft;
            pf.top = df.top = of.top = cf.top = vf.top = mDockTop;
            pf.right = df.right = of.right = cf.right = vf.right = mDockRight;
            pf.bottom = df.bottom = of.bottom = cf.bottom = vf.bottom = mDockBottom;
            // IM dock windows always go to the bottom of the screen.
            attrs.gravity = Gravity.BOTTOM;
            mDockLayer = win.getSurfaceLayer();
        } else {
            if ((fl & (FLAG_LAYOUT_IN_SCREEN | FLAG_LAYOUT_INSET_DECOR))
                    == (FLAG_LAYOUT_IN_SCREEN | FLAG_LAYOUT_INSET_DECOR)) {
                if (DEBUG_LAYOUT)
                    Log.v(TAG, "layoutWindowLw(" + attrs.getTitle() 
                            + "): IN_SCREEN, INSET_DECOR");
                // This is the case for a normal activity window: we want it
                // to cover all of the screen space, and it can take care of
                // moving its contents to account for screen decorations that
                // intrude into that space.
                if (attached != null) {
                    // If this window is attached to another, our display
                    // frame is the same as the one we are attached to.
                    setAttachedWindowFrames(win, fl, adjust, attached, true, pf, df, of, cf, vf);
                } else {
                    if (attrs.type == TYPE_STATUS_BAR_PANEL
                            || attrs.type == TYPE_STATUS_BAR_SUB_PANEL) {
                        // Status bar panels are the only windows who can go on top of
                        // the status bar.  They are protected by the STATUS_BAR_SERVICE
                        // permission, so they have the same privileges as the status
                        // bar itself.
                        //
                        // However, they should still dodge the navigation bar if it exists.

                        pf.left = df.left = of.left = hasNavBar
                                ? mDockLeft : mUnrestrictedScreenLeft;
                        pf.top = df.top = of.top = mUnrestrictedScreenTop;
                        pf.right = df.right = of.right = hasNavBar
                                ? mRestrictedScreenLeft+mRestrictedScreenWidth
                                : mUnrestrictedScreenLeft + mUnrestrictedScreenWidth;
                        pf.bottom = df.bottom = of.bottom = hasNavBar
                                ? mRestrictedScreenTop+mRestrictedScreenHeight
                                : mUnrestrictedScreenTop + mUnrestrictedScreenHeight;

                        if (DEBUG_LAYOUT) {
                            Log.v(TAG, String.format(
                                        "Laying out status bar window: (%d,%d - %d,%d)",
                                        pf.left, pf.top, pf.right, pf.bottom));
                        }
                    } else if ((attrs.flags&FLAG_LAYOUT_IN_OVERSCAN) != 0
                            && attrs.type >= WindowManager.LayoutParams.FIRST_APPLICATION_WINDOW
                            && attrs.type <= WindowManager.LayoutParams.LAST_SUB_WINDOW) {
                        // Asking to layout into the overscan region, so give it that pure
                        // unrestricted area.
                        pf.left = df.left = of.left = mOverscanScreenLeft;
                        pf.top = df.top = of.top = mOverscanScreenTop;
                        pf.right = df.right = of.right = mOverscanScreenLeft + mOverscanScreenWidth;
                        pf.bottom = df.bottom = of.bottom = mOverscanScreenTop
                                + mOverscanScreenHeight;
                    } else if (mCanHideNavigationBar
                            && (sysUiFl & View.SYSTEM_UI_FLAG_LAYOUT_HIDE_NAVIGATION) != 0
                            && attrs.type >= WindowManager.LayoutParams.FIRST_APPLICATION_WINDOW
                            && attrs.type <= WindowManager.LayoutParams.LAST_SUB_WINDOW) {
                        // Asking for layout as if the nav bar is hidden, lets the
                        // application extend into the unrestricted overscan screen area.  We
                        // only do this for application windows to ensure no window that
                        // can be above the nav bar can do this.
                        pf.left = df.left = mOverscanScreenLeft;
                        pf.top = df.top = mOverscanScreenTop;
                        pf.right = df.right = mOverscanScreenLeft + mOverscanScreenWidth;
                        pf.bottom = df.bottom = mOverscanScreenTop + mOverscanScreenHeight;
                        // We need to tell the app about where the frame inside the overscan
                        // is, so it can inset its content by that amount -- it didn't ask
                        // to actually extend itself into the overscan region.
                        of.left = mUnrestrictedScreenLeft;
                        of.top = mUnrestrictedScreenTop;
                        of.right = mUnrestrictedScreenLeft + mUnrestrictedScreenWidth;
                        of.bottom = mUnrestrictedScreenTop + mUnrestrictedScreenHeight;
                    } else {
                        pf.left = df.left = mRestrictedOverscanScreenLeft;
                        pf.top = df.top = mRestrictedOverscanScreenTop;
                        pf.right = df.right = mRestrictedOverscanScreenLeft
                                + mRestrictedOverscanScreenWidth;
                        pf.bottom = df.bottom = mRestrictedOverscanScreenTop
                                + mRestrictedOverscanScreenHeight;
                        // We need to tell the app about where the frame inside the overscan
                        // is, so it can inset its content by that amount -- it didn't ask
                        // to actually extend itself into the overscan region.
                        of.left = mUnrestrictedScreenLeft;
                        of.top = mUnrestrictedScreenTop;
                        of.right = mUnrestrictedScreenLeft + mUnrestrictedScreenWidth;
                        of.bottom = mUnrestrictedScreenTop + mUnrestrictedScreenHeight;
                    }

                    if ((attrs.flags&FLAG_FULLSCREEN) == 0) {
                        if (adjust != SOFT_INPUT_ADJUST_RESIZE) {
                            cf.left = mDockLeft;
                            cf.top = mDockTop;
                            cf.right = mDockRight;
                            cf.bottom = mDockBottom;
                        } else {
                            cf.left = mContentLeft;
                            cf.top = mContentTop;
                            cf.right = mContentRight;
                            cf.bottom = mContentBottom;
                        }
                    } else {
                        // Full screen windows are always given a layout that is as if the
                        // status bar and other transient decors are gone.  This is to avoid
                        // bad states when moving from a window that is not hding the
                        // status bar to one that is.
                        cf.left = mRestrictedScreenLeft;
                        cf.top = mRestrictedScreenTop;
                        cf.right = mRestrictedScreenLeft + mRestrictedScreenWidth;
                        cf.bottom = mRestrictedScreenTop + mRestrictedScreenHeight;
                    }

                    applyStableConstraints(sysUiFl, fl, cf);
                    if (adjust != SOFT_INPUT_ADJUST_NOTHING) {
                        vf.left = mCurLeft;
                        vf.top = mCurTop;
                        vf.right = mCurRight;
                        vf.bottom = mCurBottom;
                    } else {
                        vf.set(cf);
                    }
                }
            } else if ((fl & FLAG_LAYOUT_IN_SCREEN) != 0 || (sysUiFl
                    & (View.SYSTEM_UI_FLAG_LAYOUT_FULLSCREEN
                            | View.SYSTEM_UI_FLAG_LAYOUT_HIDE_NAVIGATION)) != 0) {
                if (DEBUG_LAYOUT)
                    Log.v(TAG, "layoutWindowLw(" + attrs.getTitle() + "): IN_SCREEN");
                // A window that has requested to fill the entire screen just
                // gets everything, period.
                if (attrs.type == TYPE_STATUS_BAR_PANEL
                        || attrs.type == TYPE_STATUS_BAR_SUB_PANEL) {
                    pf.left = df.left = of.left = cf.left = hasNavBar
                            ? mDockLeft : mUnrestrictedScreenLeft;
                    pf.top = df.top = of.top = cf.top = mUnrestrictedScreenTop;
                    pf.right = df.right = of.right = cf.right = hasNavBar
                                        ? mRestrictedScreenLeft+mRestrictedScreenWidth
                                        : mUnrestrictedScreenLeft + mUnrestrictedScreenWidth;
                    pf.bottom = df.bottom = of.bottom = cf.bottom = hasNavBar
                                          ? mRestrictedScreenTop+mRestrictedScreenHeight
                                          : mUnrestrictedScreenTop + mUnrestrictedScreenHeight;
                    if (DEBUG_LAYOUT) {
                        Log.v(TAG, String.format(
                                    "Laying out IN_SCREEN status bar window: (%d,%d - %d,%d)",
                                    pf.left, pf.top, pf.right, pf.bottom));
                    }
                } else if (attrs.type == TYPE_NAVIGATION_BAR
                        || attrs.type == TYPE_NAVIGATION_BAR_PANEL) {
                    // The navigation bar has Real Ultimate Power.
                    pf.left = df.left = of.left = mUnrestrictedScreenLeft;
                    pf.top = df.top = of.top = mUnrestrictedScreenTop;
                    pf.right = df.right = of.right = mUnrestrictedScreenLeft
                            + mUnrestrictedScreenWidth;
                    pf.bottom = df.bottom = of.bottom = mUnrestrictedScreenTop
                            + mUnrestrictedScreenHeight;
                    if (DEBUG_LAYOUT) {
                        Log.v(TAG, String.format(
                                    "Laying out navigation bar window: (%d,%d - %d,%d)",
                                    pf.left, pf.top, pf.right, pf.bottom));
                    }
                } else if ((attrs.type == TYPE_SECURE_SYSTEM_OVERLAY
                                || attrs.type == TYPE_BOOT_PROGRESS)
                        && ((fl & FLAG_FULLSCREEN) != 0)) {
                    // Fullscreen secure system overlays get what they ask for.
                    pf.left = df.left = of.left = cf.left = mOverscanScreenLeft;
                    pf.top = df.top = of.top = cf.top = mOverscanScreenTop;
                    pf.right = df.right = of.right = cf.right = mOverscanScreenLeft
                            + mOverscanScreenWidth;
                    pf.bottom = df.bottom = of.bottom = cf.bottom = mOverscanScreenTop
                            + mOverscanScreenHeight;
                } else if (attrs.type == TYPE_BOOT_PROGRESS
                        || attrs.type == TYPE_UNIVERSE_BACKGROUND) {
                    // Boot progress screen always covers entire display.
                    pf.left = df.left = of.left = cf.left = mOverscanScreenLeft;
                    pf.top = df.top = of.top = cf.top = mOverscanScreenTop;
                    pf.right = df.right = of.right = cf.right = mOverscanScreenLeft
                            + mOverscanScreenWidth;
                    pf.bottom = df.bottom = of.bottom = cf.bottom = mOverscanScreenTop
                            + mOverscanScreenHeight;
                } else if (attrs.type == WindowManager.LayoutParams.TYPE_WALLPAPER) {
                    // The wallpaper mostly goes into the overscan region.
                    pf.left = df.left = of.left = cf.left = mRestrictedOverscanScreenLeft;
                    pf.top = df.top = of.top = cf.top = mRestrictedOverscanScreenTop;
                    pf.right = df.right = of.right = cf.right
                            = mRestrictedOverscanScreenLeft + mRestrictedOverscanScreenWidth;
                    pf.bottom = df.bottom = of.bottom = cf.bottom
                            = mRestrictedOverscanScreenTop + mRestrictedOverscanScreenHeight;
                } else if ((attrs.flags & FLAG_LAYOUT_IN_OVERSCAN) != 0
                        && attrs.type >= WindowManager.LayoutParams.FIRST_APPLICATION_WINDOW
                        && attrs.type <= WindowManager.LayoutParams.LAST_SUB_WINDOW) {
                    // Asking to layout into the overscan region, so give it that pure
                    // unrestricted area.
                    pf.left = df.left = of.left = cf.left = mOverscanScreenLeft;
                    pf.top = df.top = of.top = cf.top = mOverscanScreenTop;
                    pf.right = df.right = of.right = cf.right
                            = mOverscanScreenLeft + mOverscanScreenWidth;
                    pf.bottom = df.bottom = of.bottom = cf.bottom
                            = mOverscanScreenTop + mOverscanScreenHeight;
                } else if (mCanHideNavigationBar
                        && (sysUiFl & View.SYSTEM_UI_FLAG_LAYOUT_HIDE_NAVIGATION) != 0
                        && attrs.type >= WindowManager.LayoutParams.FIRST_APPLICATION_WINDOW
                        && attrs.type <= WindowManager.LayoutParams.LAST_SUB_WINDOW) {
                    // Asking for layout as if the nav bar is hidden, lets the
                    // application extend into the unrestricted screen area.  We
                    // only do this for application windows to ensure no window that
                    // can be above the nav bar can do this.
                    // XXX This assumes that an app asking for this will also
                    // ask for layout in only content.  We can't currently figure out
                    // what the screen would be if only laying out to hide the nav bar.
                    pf.left = df.left = of.left = cf.left = mUnrestrictedScreenLeft;
                    pf.top = df.top = of.top = cf.top = mUnrestrictedScreenTop;
                    pf.right = df.right = of.right = cf.right = mUnrestrictedScreenLeft
                            + mUnrestrictedScreenWidth;
                    pf.bottom = df.bottom = of.bottom = cf.bottom = mUnrestrictedScreenTop
                            + mUnrestrictedScreenHeight;
                } else {
                    pf.left = df.left = of.left = cf.left = mRestrictedScreenLeft;
                    pf.top = df.top = of.top = cf.top = mRestrictedScreenTop;
                    pf.right = df.right = of.right = cf.right = mRestrictedScreenLeft
                            + mRestrictedScreenWidth;
                    pf.bottom = df.bottom = of.bottom = cf.bottom = mRestrictedScreenTop
                            + mRestrictedScreenHeight;
                }

                applyStableConstraints(sysUiFl, fl, cf);

                if (adjust != SOFT_INPUT_ADJUST_NOTHING) {
                    vf.left = mCurLeft;
                    vf.top = mCurTop;
                    vf.right = mCurRight;
                    vf.bottom = mCurBottom;
                } else {
                    vf.set(cf);
                }
            } else if (attached != null) {
                if (DEBUG_LAYOUT)
                    Log.v(TAG, "layoutWindowLw(" + attrs.getTitle() + "): attached to " + attached);
                // A child window should be placed inside of the same visible
                // frame that its parent had.
                setAttachedWindowFrames(win, fl, adjust, attached, false, pf, df, of, cf, vf);
            } else {
                if (DEBUG_LAYOUT)
                    Log.v(TAG, "layoutWindowLw(" + attrs.getTitle() + "): normal window");
                // Otherwise, a normal window must be placed inside the content
                // of all screen decorations.
                if (attrs.type == TYPE_STATUS_BAR_PANEL) {
                    // Status bar panels are the only windows who can go on top of
                    // the status bar.  They are protected by the STATUS_BAR_SERVICE
                    // permission, so they have the same privileges as the status
                    // bar itself.
                    pf.left = df.left = of.left = cf.left = mRestrictedScreenLeft;
                    pf.top = df.top = of.top = cf.top = mRestrictedScreenTop;
                    pf.right = df.right = of.right = cf.right = mRestrictedScreenLeft
                            + mRestrictedScreenWidth;
                    pf.bottom = df.bottom = of.bottom = cf.bottom = mRestrictedScreenTop
                            + mRestrictedScreenHeight;
                } else {
                    pf.left = mContentLeft;
                    pf.top = mContentTop;
                    pf.right = mContentRight;
                    pf.bottom = mContentBottom;
                    if (adjust != SOFT_INPUT_ADJUST_RESIZE) {
                        df.left = of.left = cf.left = mDockLeft;
                        df.top = of.top = cf.top = mDockTop;
                        df.right = of.right = cf.right = mDockRight;
                        df.bottom = of.bottom = cf.bottom = mDockBottom;
                    } else {
                        df.left = of.left = cf.left = mContentLeft;
                        df.top = of.top = cf.top = mContentTop;
                        df.right = of.right = cf.right = mContentRight;
                        df.bottom = of.bottom = cf.bottom = mContentBottom;
                    }
                    if (adjust != SOFT_INPUT_ADJUST_NOTHING) {
                        vf.left = mCurLeft;
                        vf.top = mCurTop;
                        vf.right = mCurRight;
                        vf.bottom = mCurBottom;
                    } else {
                        vf.set(cf);
                    }
                }
            }
        }

        if ((fl & FLAG_LAYOUT_NO_LIMITS) != 0) {
            df.left = df.top = of.left = of.top = cf.left = cf.top = vf.left = vf.top = -10000;
            df.right = df.bottom = of.right = of.bottom = cf.right = cf.bottom
                    = vf.right = vf.bottom = 10000;
        }

        if (DEBUG_LAYOUT) Log.v(TAG, "Compute frame " + attrs.getTitle()
                + ": sim=#" + Integer.toHexString(sim)
                + " attach=" + attached + " type=" + attrs.type 
                + String.format(" flags=0x%08x", fl)
                + " pf=" + pf.toShortString() + " df=" + df.toShortString()
                + " of=" + of.toShortString()
                + " cf=" + cf.toShortString() + " vf=" + vf.toShortString());

        win.computeFrameLw(pf, df, of, cf, vf);

        // Dock windows carve out the bottom of the screen, so normal windows
        // can't appear underneath them.
        if (attrs.type == TYPE_INPUT_METHOD && win.isVisibleOrBehindKeyguardLw()
                && !win.getGivenInsetsPendingLw()) {
            setLastInputMethodWindowLw(null, null);
            offsetInputMethodWindowLw(win);
        }
    }

    private void offsetInputMethodWindowLw(WindowState win) {
        int top = win.getContentFrameLw().top;
        top += win.getGivenContentInsetsLw().top;
        if (mContentBottom > top) {
            mContentBottom = top;
        }
        top = win.getVisibleFrameLw().top;
        top += win.getGivenVisibleInsetsLw().top;
        if (mCurBottom > top) {
            mCurBottom = top;
        }
        if (DEBUG_LAYOUT) Log.v(TAG, "Input method: mDockBottom="
                + mDockBottom + " mContentBottom="
                + mContentBottom + " mCurBottom=" + mCurBottom);
    }

    /** {@inheritDoc} */
    @Override
    public void finishLayoutLw() {
        return;
    }

    /** {@inheritDoc} */
    @Override
    public void beginPostLayoutPolicyLw(int displayWidth, int displayHeight) {
        mTopFullscreenOpaqueWindowState = null;
        mForceStatusBar = false;
        mForceStatusBarFromKeyguard = false;
        mForcingShowNavBar = false;
        mForcingShowNavBarLayer = -1;
        
        mHideLockScreen = false;
        mAllowLockscreenWhenOn = false;
        mDismissKeyguard = DISMISS_KEYGUARD_NONE;
        mShowingLockscreen = false;
        mShowingDream = false;
    }

    /** {@inheritDoc} */
    @Override
    public void applyPostLayoutPolicyLw(WindowState win,
                                WindowManager.LayoutParams attrs) {
        if (DEBUG_LAYOUT) Slog.i(TAG, "Win " + win + ": isVisibleOrBehindKeyguardLw="
                + win.isVisibleOrBehindKeyguardLw());
        if (mTopFullscreenOpaqueWindowState == null && (win.getAttrs().privateFlags
                &WindowManager.LayoutParams.PRIVATE_FLAG_FORCE_SHOW_NAV_BAR) != 0) {
            if (mForcingShowNavBarLayer < 0) {
                mForcingShowNavBar = true;
                mForcingShowNavBarLayer = win.getSurfaceLayer();
            }
        }
        if (mTopFullscreenOpaqueWindowState == null &&
                win.isVisibleOrBehindKeyguardLw() && !win.isGoneForLayoutLw()) {
            if ((attrs.flags & FLAG_FORCE_NOT_FULLSCREEN) != 0) {
                if (attrs.type == TYPE_KEYGUARD) {
                    mForceStatusBarFromKeyguard = true;
                } else {
                    mForceStatusBar = true;
                }
            }
            if (attrs.type == TYPE_KEYGUARD) {
                mShowingLockscreen = true;
            }
            boolean applyWindow = attrs.type >= FIRST_APPLICATION_WINDOW
                    && attrs.type <= LAST_APPLICATION_WINDOW;
            if (attrs.type == TYPE_DREAM) {
                // If the lockscreen was showing when the dream started then wait
                // for the dream to draw before hiding the lockscreen.
                if (!mDreamingLockscreen
                        || (win.isVisibleLw() && win.hasDrawnLw())) {
                    mShowingDream = true;
                    applyWindow = true;
                }
            }
            if (applyWindow
                    && attrs.x == 0 && attrs.y == 0
                    && attrs.width == WindowManager.LayoutParams.MATCH_PARENT
                    && attrs.height == WindowManager.LayoutParams.MATCH_PARENT) {
                if (DEBUG_LAYOUT) Log.v(TAG, "Fullscreen window: " + win);
                mTopFullscreenOpaqueWindowState = win;
                if ((attrs.flags & FLAG_SHOW_WHEN_LOCKED) != 0) {
                    if (DEBUG_LAYOUT) Log.v(TAG, "Setting mHideLockScreen to true by win " + win);
                    mHideLockScreen = true;
                    mForceStatusBarFromKeyguard = false;
                }
                if ((attrs.flags & FLAG_DISMISS_KEYGUARD) != 0
                        && mDismissKeyguard == DISMISS_KEYGUARD_NONE) {
                    if (DEBUG_LAYOUT) Log.v(TAG, "Setting mDismissKeyguard to true by win " + win);
                    mDismissKeyguard = mWinDismissingKeyguard == win ?
                            DISMISS_KEYGUARD_CONTINUE : DISMISS_KEYGUARD_START;
                    mWinDismissingKeyguard = win;
                    mForceStatusBarFromKeyguard =
                            mShowingLockscreen && mKeyguardMediator.isSecure();
                }
                if ((attrs.flags & FLAG_ALLOW_LOCK_WHILE_SCREEN_ON) != 0) {
                    mAllowLockscreenWhenOn = true;
                }
            }
        }
    }

    /** {@inheritDoc} */
    @Override
    public int finishPostLayoutPolicyLw() {
        int changes = 0;
        boolean topIsFullscreen = false;

        final WindowManager.LayoutParams lp = (mTopFullscreenOpaqueWindowState != null)
                ? mTopFullscreenOpaqueWindowState.getAttrs()
                : null;

        // If we are not currently showing a dream then remember the current
        // lockscreen state.  We will use this to determine whether the dream
        // started while the lockscreen was showing and remember this state
        // while the dream is showing.
        if (!mShowingDream) {
            mDreamingLockscreen = mShowingLockscreen;
        }

        if (mStatusBar != null) {
            if (DEBUG_LAYOUT) Log.i(TAG, "force=" + mForceStatusBar
                    + " forcefkg=" + mForceStatusBarFromKeyguard
                    + " top=" + mTopFullscreenOpaqueWindowState);
            if (mForceStatusBar || mForceStatusBarFromKeyguard) {
                if (DEBUG_LAYOUT) Log.v(TAG, "Showing status bar: forced");
                if (mStatusBar.showLw(true)) changes |= FINISH_LAYOUT_REDO_LAYOUT;
            } else if (mTopFullscreenOpaqueWindowState != null) {
                if (localLOGV) {
                    Log.d(TAG, "frame: " + mTopFullscreenOpaqueWindowState.getFrameLw()
                            + " shown frame: " + mTopFullscreenOpaqueWindowState.getShownFrameLw());
                    Log.d(TAG, "attr: " + mTopFullscreenOpaqueWindowState.getAttrs()
                            + " lp.flags=0x" + Integer.toHexString(lp.flags));
                }
                topIsFullscreen = (lp.flags & WindowManager.LayoutParams.FLAG_FULLSCREEN) != 0
                        || (mLastSystemUiFlags & View.SYSTEM_UI_FLAG_FULLSCREEN) != 0;
                // The subtle difference between the window for mTopFullscreenOpaqueWindowState
                // and mTopIsFullscreen is that that mTopIsFullscreen is set only if the window
                // has the FLAG_FULLSCREEN set.  Not sure if there is another way that to be the
                // case though.
                if (topIsFullscreen) {
                    if (DEBUG_LAYOUT) Log.v(TAG, "** HIDING status bar");
                    if (mStatusBar.hideLw(true)) {
                        changes |= FINISH_LAYOUT_REDO_LAYOUT;

                        mHandler.post(new Runnable() {
                            @Override
                            public void run() {
                            try {
                                IStatusBarService statusbar = getStatusBarService();
                                if (statusbar != null) {
                                    statusbar.collapsePanels();
                                }
                            } catch (RemoteException ex) {
                                // re-acquire status bar service next time it is needed.
                                mStatusBarService = null;
                            }
                        }});
                    } else if (DEBUG_LAYOUT) {
                        Log.v(TAG, "Preventing status bar from hiding by policy");
                    }
                } else {
                    if (DEBUG_LAYOUT) Log.v(TAG, "** SHOWING status bar: top is not fullscreen");
                    if (mStatusBar.showLw(true)) changes |= FINISH_LAYOUT_REDO_LAYOUT;
                }
            }
        }

        mTopIsFullscreen = topIsFullscreen;

        // Hide the key guard if a visible window explicitly specifies that it wants to be
        // displayed when the screen is locked.
        if (mKeyguard != null) {
            if (localLOGV) Log.v(TAG, "finishPostLayoutPolicyLw: mHideKeyguard="
                    + mHideLockScreen);
            if (mDismissKeyguard != DISMISS_KEYGUARD_NONE && !mKeyguardMediator.isSecure()) {
                if (mKeyguard.hideLw(true)) {
                    changes |= FINISH_LAYOUT_REDO_LAYOUT
                            | FINISH_LAYOUT_REDO_CONFIG
                            | FINISH_LAYOUT_REDO_WALLPAPER;
                }
                if (mKeyguardMediator.isShowing()) {
                    mHandler.post(new Runnable() {
                        @Override
                        public void run() {
                            mKeyguardMediator.keyguardDone(false, false);
                        }
                    });
                }
            } else if (mHideLockScreen) {
                if (mKeyguard.hideLw(true)) {
                    changes |= FINISH_LAYOUT_REDO_LAYOUT
                            | FINISH_LAYOUT_REDO_CONFIG
                            | FINISH_LAYOUT_REDO_WALLPAPER;
                }
                mKeyguardMediator.setHidden(true);
            } else if (mDismissKeyguard != DISMISS_KEYGUARD_NONE) {
                // This is the case of keyguard isSecure() and not mHideLockScreen.
                if (mDismissKeyguard == DISMISS_KEYGUARD_START) {
                    // Only launch the next keyguard unlock window once per window.
                    if (mKeyguard.showLw(true)) {
                        changes |= FINISH_LAYOUT_REDO_LAYOUT
                                | FINISH_LAYOUT_REDO_CONFIG
                                | FINISH_LAYOUT_REDO_WALLPAPER;
                    }
                    mKeyguardMediator.setHidden(false);
                    mHandler.post(new Runnable() {
                        @Override
                        public void run() {
                            mKeyguardMediator.dismiss();
                        }
                    });
                }
            } else {
                mWinDismissingKeyguard = null;
                if (mKeyguard.showLw(true)) {
                    changes |= FINISH_LAYOUT_REDO_LAYOUT
                            | FINISH_LAYOUT_REDO_CONFIG
                            | FINISH_LAYOUT_REDO_WALLPAPER;
                }
                mKeyguardMediator.setHidden(false);
            }
        }

        if ((updateSystemUiVisibilityLw()&SYSTEM_UI_CHANGING_LAYOUT) != 0) {
            // If the navigation bar has been hidden or shown, we need to do another
            // layout pass to update that window.
            changes |= FINISH_LAYOUT_REDO_LAYOUT;
        }

        // update since mAllowLockscreenWhenOn might have changed
        updateLockScreenTimeout();
        return changes;
    }

    public boolean allowAppAnimationsLw() {
        if (mKeyguard != null && mKeyguard.isVisibleLw() && !mKeyguard.isAnimatingLw()) {
            // If keyguard is currently visible, no reason to animate
            // behind it.
            return false;
        }
        return true;
    }

    public int focusChangedLw(WindowState lastFocus, WindowState newFocus) {
        mFocusedWindow = newFocus;
        if ((updateSystemUiVisibilityLw()&SYSTEM_UI_CHANGING_LAYOUT) != 0) {
            // If the navigation bar has been hidden or shown, we need to do another
            // layout pass to update that window.
            return FINISH_LAYOUT_REDO_LAYOUT;
        }
        return 0;
    }

    /** {@inheritDoc} */
    public void notifyLidSwitchChanged(long whenNanos, boolean lidOpen) {
        // do nothing if headless
        if (mHeadless) return;

        // lid changed state
        final int newLidState = lidOpen ? LID_OPEN : LID_CLOSED;
        if (newLidState == mLidState) {
            return;
        }

        mLidState = newLidState;
        applyLidSwitchState();
        updateRotation(true);

        if (lidOpen) {
            if (keyguardIsShowingTq()) {
                mKeyguardMediator.onWakeKeyWhenKeyguardShowingTq(KeyEvent.KEYCODE_POWER);
            } else {
                mPowerManager.wakeUp(SystemClock.uptimeMillis());
            }
        } else if (!mLidControlsSleep) {
            mPowerManager.userActivity(SystemClock.uptimeMillis(), false);
        }
    }

    void setHdmiPlugged(boolean plugged) {
        if (mHdmiPlugged != plugged) {
            mHdmiPlugged = plugged;
            updateRotation(true, true);
            Intent intent = new Intent(ACTION_HDMI_PLUGGED);
            intent.addFlags(Intent.FLAG_RECEIVER_REGISTERED_ONLY_BEFORE_BOOT);
            intent.putExtra(EXTRA_HDMI_PLUGGED_STATE, plugged);
            mContext.sendStickyBroadcastAsUser(intent, UserHandle.ALL);
        }
    }

    void initializeHdmiState() {
        boolean plugged = false;
        // watch for HDMI plug messages if the hdmi switch exists
        if (new File("/sys/devices/virtual/switch/hdmi/state").exists()) {
            mHDMIObserver.startObserving("DEVPATH=/devices/virtual/switch/hdmi");

            final String filename = "/sys/class/switch/hdmi/state";
            FileReader reader = null;
            try {
                reader = new FileReader(filename);
                char[] buf = new char[15];
                int n = reader.read(buf);
                if (n > 1) {
                    plugged = 0 != Integer.parseInt(new String(buf, 0, n-1));
                }
            } catch (IOException ex) {
                Slog.w(TAG, "Couldn't read hdmi state from " + filename + ": " + ex);
            } catch (NumberFormatException ex) {
                Slog.w(TAG, "Couldn't read hdmi state from " + filename + ": " + ex);
            } finally {
                if (reader != null) {
                    try {
                        reader.close();
                    } catch (IOException ex) {
                    }
                }
            }
        }
        // This dance forces the code in setHdmiPlugged to run.
        // Always do this so the sticky intent is stuck (to false) if there is no hdmi.
        mHdmiPlugged = !plugged;
        setHdmiPlugged(!mHdmiPlugged);
    }

    /**
     * @return Whether music is being played right now.
     */
    boolean isMusicActive() {
        final AudioManager am = (AudioManager)mContext.getSystemService(Context.AUDIO_SERVICE);
        if (am == null) {
            Log.w(TAG, "isMusicActive: couldn't get AudioManager reference");
            return false;
        }
        return am.isMusicActive();
    }

    /**
     * Tell the audio service to adjust the volume appropriate to the event.
     * @param keycode
     */
    void handleVolumeKey(int stream, int keycode) {
        IAudioService audioService = getAudioService();
        if (audioService == null) {
            return;
        }
        try {
            // since audio is playing, we shouldn't have to hold a wake lock
            // during the call, but we do it as a precaution for the rare possibility
            // that the music stops right before we call this
            // TODO: Actually handle MUTE.
            mBroadcastWakeLock.acquire();
            audioService.adjustStreamVolume(stream,
                keycode == KeyEvent.KEYCODE_VOLUME_UP
                            ? AudioManager.ADJUST_RAISE
                            : AudioManager.ADJUST_LOWER,
                    0);
        } catch (RemoteException e) {
            Log.w(TAG, "IAudioService.adjustStreamVolume() threw RemoteException " + e);
        } finally {
            mBroadcastWakeLock.release();
        }
    }

    final Object mScreenshotLock = new Object();
    ServiceConnection mScreenshotConnection = null;

    final Runnable mScreenshotTimeout = new Runnable() {
        @Override public void run() {
            synchronized (mScreenshotLock) {
                if (mScreenshotConnection != null) {
                    mContext.unbindService(mScreenshotConnection);
                    mScreenshotConnection = null;
                }
            }
        }
    };

    // Assume this is called from the Handler thread.
    private void takeScreenshot() {
        synchronized (mScreenshotLock) {
            if (mScreenshotConnection != null) {
                return;
            }
            ComponentName cn = new ComponentName("com.android.systemui",
                    "com.android.systemui.screenshot.TakeScreenshotService");
            Intent intent = new Intent();
            intent.setComponent(cn);
            ServiceConnection conn = new ServiceConnection() {
                @Override
                public void onServiceConnected(ComponentName name, IBinder service) {
                    synchronized (mScreenshotLock) {
                        if (mScreenshotConnection != this) {
                            return;
                        }
                        Messenger messenger = new Messenger(service);
                        Message msg = Message.obtain(null, 1);
                        final ServiceConnection myConn = this;
                        Handler h = new Handler(mHandler.getLooper()) {
                            @Override
                            public void handleMessage(Message msg) {
                                synchronized (mScreenshotLock) {
                                    if (mScreenshotConnection == myConn) {
                                        mContext.unbindService(mScreenshotConnection);
                                        mScreenshotConnection = null;
                                        mHandler.removeCallbacks(mScreenshotTimeout);
                                    }
                                }
                            }
                        };
                        msg.replyTo = new Messenger(h);
                        msg.arg1 = msg.arg2 = 0;
                        if (mStatusBar != null && mStatusBar.isVisibleLw())
                            msg.arg1 = 1;
                        if (mNavigationBar != null && mNavigationBar.isVisibleLw())
                            msg.arg2 = 1;
                        try {
                            messenger.send(msg);
                        } catch (RemoteException e) {
                        }
                    }
                }
                @Override
                public void onServiceDisconnected(ComponentName name) {}
            };
            if (mContext.bindServiceAsUser(
                    intent, conn, Context.BIND_AUTO_CREATE, UserHandle.CURRENT)) {
                mScreenshotConnection = conn;
                mHandler.postDelayed(mScreenshotTimeout, 10000);
            }
        }
    }

    /** {@inheritDoc} */
    @Override
    public int interceptKeyBeforeQueueing(KeyEvent event, int policyFlags, boolean isScreenOn) {
        if (!mSystemBooted) {
            // If we have not yet booted, don't let key events do anything.
            return 0;
        }

        final boolean down = event.getAction() == KeyEvent.ACTION_DOWN;
        final boolean canceled = event.isCanceled();
        final int keyCode = event.getKeyCode();

        final boolean isInjected = (policyFlags & WindowManagerPolicy.FLAG_INJECTED) != 0;

        // If screen is off then we treat the case where the keyguard is open but hidden
        // the same as if it were open and in front.
        // This will prevent any keys other than the power button from waking the screen
        // when the keyguard is hidden by another activity.
        final boolean keyguardActive = (mKeyguardMediator == null ? false :
                                            (isScreenOn ?
                                                mKeyguardMediator.isShowingAndNotHidden() :
                                                mKeyguardMediator.isShowing()));

        if (keyCode == KeyEvent.KEYCODE_POWER) {
            policyFlags |= WindowManagerPolicy.FLAG_WAKE;
        }
        final boolean isWakeKey = (policyFlags & (WindowManagerPolicy.FLAG_WAKE
                | WindowManagerPolicy.FLAG_WAKE_DROPPED)) != 0;

        if (DEBUG_INPUT) {
            Log.d(TAG, "interceptKeyTq keycode=" + keyCode
                    + " screenIsOn=" + isScreenOn + " keyguardActive=" + keyguardActive
                    + " policyFlags=" + Integer.toHexString(policyFlags)
                    + " isWakeKey=" + isWakeKey);
        }

        if (down && (policyFlags & WindowManagerPolicy.FLAG_VIRTUAL) != 0
                && event.getRepeatCount() == 0) {
            performHapticFeedbackLw(null, HapticFeedbackConstants.VIRTUAL_KEY, false);
        }

        // Basic policy based on screen state and keyguard.
        // FIXME: This policy isn't quite correct.  We shouldn't care whether the screen
        //        is on or off, really.  We should care about whether the device is in an
        //        interactive state or is in suspend pretending to be "off".
        //        The primary screen might be turned off due to proximity sensor or
        //        because we are presenting media on an auxiliary screen or remotely controlling
        //        the device some other way (which is why we have an exemption here for injected
        //        events).
        int result;
        if ((isScreenOn && !mHeadless) || (isInjected && !isWakeKey)) {
            // When the screen is on or if the key is injected pass the key to the application.
            result = ACTION_PASS_TO_USER;
        } else {
            // When the screen is off and the key is not injected, determine whether
            // to wake the device but don't pass the key to the application.
            result = 0;
            if (down && isWakeKey && isWakeKeyWhenScreenOff(keyCode)) {
                if (keyguardActive) {
                    // If the keyguard is showing, let it wake the device when ready.
                    mKeyguardMediator.onWakeKeyWhenKeyguardShowingTq(keyCode);
                } else {
                    // Otherwise, wake the device ourselves.
                    result |= ACTION_WAKE_UP;
                }
            }
        }

        // If the key would be handled globally, just return the result, don't worry about special
        // key processing.
        if (mGlobalKeyManager.shouldHandleGlobalKey(keyCode, event)) {
            return result;
        }

        // Handle special keys.
        switch (keyCode) {
            case KeyEvent.KEYCODE_VOLUME_DOWN:
            case KeyEvent.KEYCODE_VOLUME_UP:
            case KeyEvent.KEYCODE_VOLUME_MUTE: {
                if (keyCode == KeyEvent.KEYCODE_VOLUME_DOWN) {
                    if (down) {
                        if (isScreenOn && !mVolumeDownKeyTriggered
                                && (event.getFlags() & KeyEvent.FLAG_FALLBACK) == 0) {
                            mVolumeDownKeyTriggered = true;
                            mVolumeDownKeyTime = event.getDownTime();
                            mVolumeDownKeyConsumedByScreenshotChord = false;
                            cancelPendingPowerKeyAction();
                            interceptScreenshotChord();
                        }
                    } else {
                        mVolumeDownKeyTriggered = false;
                        cancelPendingScreenshotChordAction();
                    }
                } else if (keyCode == KeyEvent.KEYCODE_VOLUME_UP) {
                    if (down) {
                        if (isScreenOn && !mVolumeUpKeyTriggered
                                && (event.getFlags() & KeyEvent.FLAG_FALLBACK) == 0) {
                            mVolumeUpKeyTriggered = true;
                            mVolumeUpKeyTime = event.getDownTime();
                            mVolumeUpKeyConsumedByScreenshotChord = false;
                            cancelPendingPowerKeyAction();
                            interceptScreenshotChord();
                        }
                    } else {
                        mVolumeUpKeyTriggered = false;
                        cancelPendingScreenshotChordAction();
                    }
                }
                if (down) {
                    ITelephony telephonyService = getTelephonyService();
                    if (telephonyService != null) {
                        try {
                            if (telephonyService.isRinging()) {
                                // If an incoming call is ringing, either VOLUME key means
                                // "silence ringer".  We handle these keys here, rather than
                                // in the InCallScreen, to make sure we'll respond to them
                                // even if the InCallScreen hasn't come to the foreground yet.
                                // Look for the DOWN event here, to agree with the "fallback"
                                // behavior in the InCallScreen.
                                Log.i(TAG, "interceptKeyBeforeQueueing:"
                                      + " VOLUME key-down while ringing: Silence ringer!");

                                // Silence the ringer.  (It's safe to call this
                                // even if the ringer has already been silenced.)
                                telephonyService.silenceRinger();

                                // And *don't* pass this key thru to the current activity
                                // (which is probably the InCallScreen.)
                                result &= ~ACTION_PASS_TO_USER;
                                break;
                            }
                            if (telephonyService.isOffhook()
                                    && (result & ACTION_PASS_TO_USER) == 0) {
                                // If we are in call but we decided not to pass the key to
                                // the application, handle the volume change here.
                                handleVolumeKey(AudioManager.STREAM_VOICE_CALL, keyCode);
                                break;
                            }
                        } catch (RemoteException ex) {
                            Log.w(TAG, "ITelephony threw RemoteException", ex);
                        }
                    }

                    if (isMusicActive() && (result & ACTION_PASS_TO_USER) == 0) {
                        // If music is playing but we decided not to pass the key to the
                        // application, handle the volume change here.
                        handleVolumeKey(AudioManager.STREAM_MUSIC, keyCode);
                        break;
                    }
                }
                break;
            }

            case KeyEvent.KEYCODE_ENDCALL: {
                result &= ~ACTION_PASS_TO_USER;
                if (down) {
                    ITelephony telephonyService = getTelephonyService();
                    boolean hungUp = false;
                    if (telephonyService != null) {
                        try {
                            hungUp = telephonyService.endCall();
                        } catch (RemoteException ex) {
                            Log.w(TAG, "ITelephony threw RemoteException", ex);
                        }
                    }
                    interceptPowerKeyDown(!isScreenOn || hungUp);
                } else {
                    if (interceptPowerKeyUp(canceled)) {
                        if ((mEndcallBehavior
                                & Settings.System.END_BUTTON_BEHAVIOR_HOME) != 0) {
                            if (goHome()) {
                                break;
                            }
                        }
                        if ((mEndcallBehavior
                                & Settings.System.END_BUTTON_BEHAVIOR_SLEEP) != 0) {
                            result = (result & ~ACTION_WAKE_UP) | ACTION_GO_TO_SLEEP;
                        }
                    }
                }
                break;
            }

            case KeyEvent.KEYCODE_POWER: {
                result &= ~ACTION_PASS_TO_USER;
                if (down) {
                    if (isFastPowerOnActive())
                        startFastPowerOn();
                    if (isScreenOn && !mPowerKeyTriggered
                            && (event.getFlags() & KeyEvent.FLAG_FALLBACK) == 0) {
                        mPowerKeyTriggered = true;
                        mPowerKeyTime = event.getDownTime();
                        interceptScreenshotChord();
                        try {
                            mLight.turnOffButtonLightOneShot();
                        } catch(RemoteException e) {
                            Slog.e(TAG, "remote call for turn off button light failed.");
                        }
                    }

                    ITelephony telephonyService = getTelephonyService();
                    boolean hungUp = false;
                    if (telephonyService != null) {
                        try {
                            if (telephonyService.isRinging()) {
                                // Pressing Power while there's a ringing incoming
                                // call should silence the ringer.
                                telephonyService.silenceRinger();
                            } else if ((mIncallPowerBehavior
                                    & Settings.Secure.INCALL_POWER_BUTTON_BEHAVIOR_HANGUP) != 0
                                    && telephonyService.isOffhook()) {
                                // Otherwise, if "Power button ends call" is enabled,
                                // the Power button will hang up any current active call.
                                hungUp = telephonyService.endCall();
                            }
                        } catch (RemoteException ex) {
                            Log.w(TAG, "ITelephony threw RemoteException", ex);
                        }
                    }

                    interceptPowerKeyDown(!isScreenOn || hungUp
                            || mVolumeDownKeyTriggered || mVolumeUpKeyTriggered);
                } else {
                    mPowerKeyTriggered = false;
                    cancelPendingScreenshotChordAction();
                    if (interceptPowerKeyUp(canceled || mPendingPowerKeyUpCanceled)) {
                        result = (result & ~ACTION_WAKE_UP) | ACTION_GO_TO_SLEEP;
                    }
                    mPendingPowerKeyUpCanceled = false;
                }
                break;
            }

            case KeyEvent.KEYCODE_MEDIA_PLAY:
            case KeyEvent.KEYCODE_MEDIA_PAUSE:
            case KeyEvent.KEYCODE_MEDIA_PLAY_PAUSE:
                if (down) {
                    ITelephony telephonyService = getTelephonyService();
                    if (telephonyService != null) {
                        try {
                            if (!telephonyService.isIdle()) {
                                // Suppress PLAY/PAUSE toggle when phone is ringing or in-call
                                // to avoid music playback.
                                break;
                            }
                        } catch (RemoteException ex) {
                            Log.w(TAG, "ITelephony threw RemoteException", ex);
                        }
                    }
                }
            case KeyEvent.KEYCODE_HEADSETHOOK:
            case KeyEvent.KEYCODE_MUTE:
            case KeyEvent.KEYCODE_MEDIA_STOP:
            case KeyEvent.KEYCODE_MEDIA_NEXT:
            case KeyEvent.KEYCODE_MEDIA_PREVIOUS:
            case KeyEvent.KEYCODE_MEDIA_REWIND:
            case KeyEvent.KEYCODE_MEDIA_RECORD:
            case KeyEvent.KEYCODE_MEDIA_FAST_FORWARD: {
                if ((result & ACTION_PASS_TO_USER) == 0) {
                    // Only do this if we would otherwise not pass it to the user. In that
                    // case, the PhoneWindow class will do the same thing, except it will
                    // only do it if the showing app doesn't process the key on its own.
                    // Note that we need to make a copy of the key event here because the
                    // original key event will be recycled when we return.
                    mBroadcastWakeLock.acquire();
                    Message msg = mHandler.obtainMessage(MSG_DISPATCH_MEDIA_KEY_WITH_WAKE_LOCK,
                            new KeyEvent(event));
                    msg.setAsynchronous(true);
                    msg.sendToTarget();
                }
                break;
            }

            case KeyEvent.KEYCODE_CALL: {
                if (down) {
                    ITelephony telephonyService = getTelephonyService();
                    if (telephonyService != null) {
                        try {
                            if (telephonyService.isRinging()) {
                                Log.i(TAG, "interceptKeyBeforeQueueing:"
                                      + " CALL key-down while ringing: Answer the call!");
                                telephonyService.answerRingingCall();

                                // And *don't* pass this key thru to the current activity
                                // (which is presumably the InCallScreen.)
                                result &= ~ACTION_PASS_TO_USER;
                            }
                        } catch (RemoteException ex) {
                            Log.w(TAG, "ITelephony threw RemoteException", ex);
                        }
                    }
                }
                break;
            }
        }
        return result;
    }

    /**
     * When the screen is off we ignore some keys that might otherwise typically
     * be considered wake keys.  We filter them out here.
     *
     * {@link KeyEvent#KEYCODE_POWER} is notably absent from this list because it
     * is always considered a wake key.
     */
    private boolean isWakeKeyWhenScreenOff(int keyCode) {
        switch (keyCode) {
            // ignore volume keys unless docked
            case KeyEvent.KEYCODE_VOLUME_UP:
            case KeyEvent.KEYCODE_VOLUME_DOWN:
            case KeyEvent.KEYCODE_VOLUME_MUTE:
                return mDockMode != Intent.EXTRA_DOCK_STATE_UNDOCKED;

            // ignore media and camera keys
            case KeyEvent.KEYCODE_MUTE:
            case KeyEvent.KEYCODE_HEADSETHOOK:
            case KeyEvent.KEYCODE_MEDIA_PLAY:
            case KeyEvent.KEYCODE_MEDIA_PAUSE:
            case KeyEvent.KEYCODE_MEDIA_PLAY_PAUSE:
            case KeyEvent.KEYCODE_MEDIA_STOP:
            case KeyEvent.KEYCODE_MEDIA_NEXT:
            case KeyEvent.KEYCODE_MEDIA_PREVIOUS:
            case KeyEvent.KEYCODE_MEDIA_REWIND:
            case KeyEvent.KEYCODE_MEDIA_RECORD:
            case KeyEvent.KEYCODE_MEDIA_FAST_FORWARD:
            case KeyEvent.KEYCODE_CAMERA:
            // Same as camera, but pressed before camera key (two level button)
            case KeyEvent.KEYCODE_FOCUS:
                return false;
        }
        return true;
    }


    /** {@inheritDoc} */
    @Override
    public int interceptMotionBeforeQueueingWhenScreenOff(int policyFlags) {
        int result = 0;

        final boolean isWakeMotion = (policyFlags
                & (WindowManagerPolicy.FLAG_WAKE | WindowManagerPolicy.FLAG_WAKE_DROPPED)) != 0;
        if (isWakeMotion) {
            if (mKeyguardMediator != null && mKeyguardMediator.isShowing()) {
                // If the keyguard is showing, let it decide what to do with the wake motion.
                mKeyguardMediator.onWakeMotionWhenKeyguardShowingTq();
            } else {
                // Otherwise, wake the device ourselves.
                result |= ACTION_WAKE_UP;
            }
        }
        return result;
    }

    void dispatchMediaKeyWithWakeLock(KeyEvent event) {
        if (DEBUG_INPUT) {
            Slog.d(TAG, "dispatchMediaKeyWithWakeLock: " + event);
        }

        if (mHavePendingMediaKeyRepeatWithWakeLock) {
            if (DEBUG_INPUT) {
                Slog.d(TAG, "dispatchMediaKeyWithWakeLock: canceled repeat");
            }

            mHandler.removeMessages(MSG_DISPATCH_MEDIA_KEY_REPEAT_WITH_WAKE_LOCK);
            mHavePendingMediaKeyRepeatWithWakeLock = false;
            mBroadcastWakeLock.release(); // pending repeat was holding onto the wake lock
        }

        dispatchMediaKeyWithWakeLockToAudioService(event);

        if (event.getAction() == KeyEvent.ACTION_DOWN
                && event.getRepeatCount() == 0) {
            mHavePendingMediaKeyRepeatWithWakeLock = true;

            Message msg = mHandler.obtainMessage(
                    MSG_DISPATCH_MEDIA_KEY_REPEAT_WITH_WAKE_LOCK, event);
            msg.setAsynchronous(true);
            mHandler.sendMessageDelayed(msg, ViewConfiguration.getKeyRepeatTimeout());
        } else {
            mBroadcastWakeLock.release();
        }
    }

    void dispatchMediaKeyRepeatWithWakeLock(KeyEvent event) {
        mHavePendingMediaKeyRepeatWithWakeLock = false;

        KeyEvent repeatEvent = KeyEvent.changeTimeRepeat(event,
                SystemClock.uptimeMillis(), 1, event.getFlags() | KeyEvent.FLAG_LONG_PRESS);
        if (DEBUG_INPUT) {
            Slog.d(TAG, "dispatchMediaKeyRepeatWithWakeLock: " + repeatEvent);
        }

        dispatchMediaKeyWithWakeLockToAudioService(repeatEvent);
        mBroadcastWakeLock.release();
    }

    void dispatchMediaKeyWithWakeLockToAudioService(KeyEvent event) {
        if (ActivityManagerNative.isSystemReady()) {
            IAudioService audioService = getAudioService();
            if (audioService != null) {
                try {
                    audioService.dispatchMediaKeyEventUnderWakelock(event);
                } catch (RemoteException e) {
                    Log.e(TAG, "dispatchMediaKeyEvent threw exception " + e);
                }
            }
        }
    }

    BroadcastReceiver mDockReceiver = new BroadcastReceiver() {
        @Override
        public void onReceive(Context context, Intent intent) {
            if (Intent.ACTION_DOCK_EVENT.equals(intent.getAction())) {
                mDockMode = intent.getIntExtra(Intent.EXTRA_DOCK_STATE,
                        Intent.EXTRA_DOCK_STATE_UNDOCKED);
            } else {
                try {
                    IUiModeManager uiModeService = IUiModeManager.Stub.asInterface(
                            ServiceManager.getService(Context.UI_MODE_SERVICE));
                    mUiMode = uiModeService.getCurrentModeType();
                } catch (RemoteException e) {
                }
            }
            updateRotation(true);
            synchronized (mLock) {
                updateOrientationListenerLp();
            }
        }
    };

    BroadcastReceiver mDreamReceiver = new BroadcastReceiver() {
        @Override
        public void onReceive(Context context, Intent intent) {
            if (Intent.ACTION_DREAMING_STARTED.equals(intent.getAction())) {
                if (mKeyguardMediator != null) {
                    mKeyguardMediator.onDreamingStarted();
                }
            } else if (Intent.ACTION_DREAMING_STOPPED.equals(intent.getAction())) {
                if (mKeyguardMediator != null) {
                    mKeyguardMediator.onDreamingStopped();
                }
            }
        }
    };

    BroadcastReceiver mMultiuserReceiver = new BroadcastReceiver() {
        @Override
        public void onReceive(Context context, Intent intent) {
            if (Intent.ACTION_USER_SWITCHED.equals(intent.getAction())) {
                // tickle the settings observer: this first ensures that we're
                // observing the relevant settings for the newly-active user,
                // and then updates our own bookkeeping based on the now-
                // current user.
                mSettingsObserver.onChange(false);

                // force a re-application of focused window sysui visibility.
                // the window may never have been shown for this user
                // e.g. the keyguard when going through the new-user setup flow
                synchronized(mLock) {
                    mLastSystemUiFlags = 0;
                    updateSystemUiVisibilityLw();
                }
            }
        }
    };

    @Override
    public void screenTurnedOff(int why) {
        EventLog.writeEvent(70000, 0);
        synchronized (mLock) {
            mScreenOnEarly = false;
            mScreenOnFully = false;
        }
        if (mKeyguardMediator != null) {
            mKeyguardMediator.onScreenTurnedOff(why);
        }
        synchronized (mLock) {
            updateOrientationListenerLp();
            updateLockScreenTimeout();
        }
    }

    @Override
    public void screenTurningOn(final ScreenOnListener screenOnListener) {
        EventLog.writeEvent(70000, 1);
        if (false) {
            RuntimeException here = new RuntimeException("here");
            here.fillInStackTrace();
            Slog.i(TAG, "Screen turning on...", here);
        }

        synchronized (mLock) {
            mScreenOnEarly = true;
            updateOrientationListenerLp();
            updateLockScreenTimeout();
        }

        waitForKeyguard(screenOnListener);
    }

    private void waitForKeyguard(final ScreenOnListener screenOnListener) {
        if (mKeyguardMediator != null) {
            if (screenOnListener != null) {
                mKeyguardMediator.onScreenTurnedOn(new KeyguardViewManager.ShowListener() {
                    @Override
                    public void onShown(IBinder windowToken) {
                        waitForKeyguardWindowDrawn(windowToken, screenOnListener);
                    }
                });
                return;
            } else {
                mKeyguardMediator.onScreenTurnedOn(null);
            }
        } else {
            Slog.i(TAG, "No keyguard mediator!");
        }
        finishScreenTurningOn(screenOnListener);
    }

    private void waitForKeyguardWindowDrawn(IBinder windowToken,
            final ScreenOnListener screenOnListener) {
        if (windowToken != null) {
            try {
                if (mWindowManager.waitForWindowDrawn(
                        windowToken, new IRemoteCallback.Stub() {
                    @Override
                    public void sendResult(Bundle data) {
                        Slog.i(TAG, "Lock screen displayed!");
                        finishScreenTurningOn(screenOnListener);
                    }
                })) {
                    return;
                }
            } catch (RemoteException ex) {
                // Can't happen in system process.
            }
        }

        Slog.i(TAG, "No lock screen!");
        finishScreenTurningOn(screenOnListener);
    }

    private void finishScreenTurningOn(ScreenOnListener screenOnListener) {
        synchronized (mLock) {
            mScreenOnFully = true;
        }

        try {
            mWindowManager.setEventDispatching(true);
        } catch (RemoteException unhandled) {
        }

        if (screenOnListener != null) {
            screenOnListener.onScreenOn();
        }
    }

    @Override
    public boolean isScreenOnEarly() {
        return mScreenOnEarly;
    }

    @Override
    public boolean isScreenOnFully() {
        return mScreenOnFully;
    }

    /** {@inheritDoc} */
    public void enableKeyguard(boolean enabled) {
        if (mKeyguardMediator != null) {
            mKeyguardMediator.setKeyguardEnabled(enabled);
        }
    }

    /** {@inheritDoc} */
    public void exitKeyguardSecurely(OnKeyguardExitResult callback) {
        if (mKeyguardMediator != null) {
            mKeyguardMediator.verifyUnlock(callback);
        }
    }

    private boolean keyguardIsShowingTq() {
        if (mKeyguardMediator == null) return false;
        return mKeyguardMediator.isShowingAndNotHidden();
    }


    /** {@inheritDoc} */
    public boolean isKeyguardLocked() {
        return keyguardOn();
    }

    /** {@inheritDoc} */
    public boolean isKeyguardSecure() {
        if (mKeyguardMediator == null) return false;
        return mKeyguardMediator.isSecure();
    }

    /** {@inheritDoc} */
    public boolean inKeyguardRestrictedKeyInputMode() {
        if (mKeyguardMediator == null) return false;
        return mKeyguardMediator.isInputRestricted();
    }

    public void dismissKeyguardLw() {
        if (mKeyguardMediator.isShowing()) {
            mHandler.post(new Runnable() {
                public void run() {
                    if (mKeyguardMediator.isDismissable()) {
                        // Can we just finish the keyguard straight away?
                        mKeyguardMediator.keyguardDone(false, true);
                    } else {
                        // ask the keyguard to prompt the user to authenticate if necessary
                        mKeyguardMediator.dismiss();
                    }
                }
            });
        }
    }

    void sendCloseSystemWindows() {
        sendCloseSystemWindows(mContext, null);
    }

    void sendCloseSystemWindows(String reason) {
        sendCloseSystemWindows(mContext, reason);
    }

    static void sendCloseSystemWindows(Context context, String reason) {
        if (ActivityManagerNative.isSystemReady()) {
            try {
                ActivityManagerNative.getDefault().closeSystemDialogs(reason);
            } catch (RemoteException e) {
            }
        }
    }

    @Override
    public int rotationForOrientationLw(int orientation, int lastRotation) {
        if (false) {
            Slog.v(TAG, "rotationForOrientationLw(orient="
                        + orientation + ", last=" + lastRotation
                        + "); user=" + mUserRotation + " "
                        + ((mUserRotationMode == WindowManagerPolicy.USER_ROTATION_LOCKED)
                            ? "USER_ROTATION_LOCKED" : "")
                        );
        }

        synchronized (mLock) {
            int sensorRotation = mOrientationListener.getProposedRotation(); // may be -1
            if (sensorRotation < 0) {
                sensorRotation = lastRotation;
            }

            final int preferredRotation;
            if (mLidState == LID_OPEN && mLidOpenRotation >= 0) {
                // Ignore sensor when lid switch is open and rotation is forced.
                preferredRotation = mLidOpenRotation;
            } else if (mDockMode == Intent.EXTRA_DOCK_STATE_CAR
                    && (mCarDockEnablesAccelerometer || mCarDockRotation >= 0)) {
                // Ignore sensor when in car dock unless explicitly enabled.
                // This case can override the behavior of NOSENSOR, and can also
                // enable 180 degree rotation while docked.
                preferredRotation = mCarDockEnablesAccelerometer
                        ? sensorRotation : mCarDockRotation;
            } else if ((mDockMode == Intent.EXTRA_DOCK_STATE_DESK
                    || mDockMode == Intent.EXTRA_DOCK_STATE_LE_DESK
                    || mDockMode == Intent.EXTRA_DOCK_STATE_HE_DESK)
                    && (mDeskDockEnablesAccelerometer || mDeskDockRotation >= 0)) {
                // Ignore sensor when in desk dock unless explicitly enabled.
                // This case can override the behavior of NOSENSOR, and can also
                // enable 180 degree rotation while docked.
                preferredRotation = mDeskDockEnablesAccelerometer
                        ? sensorRotation : mDeskDockRotation;
            } else if (mHdmiPlugged && mDemoHdmiRotationLock) {
                // Ignore sensor when plugged into HDMI when demo HDMI rotation lock enabled.
                // Note that the dock orientation overrides the HDMI orientation.
                preferredRotation = mDemoHdmiRotation;
            } else if (mHdmiPlugged && mDockMode == Intent.EXTRA_DOCK_STATE_UNDOCKED
                    && mUndockedHdmiRotation >= 0) {
                // Ignore sensor when plugged into HDMI and an undocked orientation has
                // been specified in the configuration (only for legacy devices without
                // full multi-display support).
                // Note that the dock orientation overrides the HDMI orientation.
                preferredRotation = mUndockedHdmiRotation;
            } else if (orientation == ActivityInfo.SCREEN_ORIENTATION_LOCKED) {
                // Application just wants to remain locked in the last rotation.
                preferredRotation = lastRotation;
            } else if ((mUserRotationMode == WindowManagerPolicy.USER_ROTATION_FREE
                            && (orientation == ActivityInfo.SCREEN_ORIENTATION_USER
                                    || orientation == ActivityInfo.SCREEN_ORIENTATION_UNSPECIFIED
                                    || orientation == ActivityInfo.SCREEN_ORIENTATION_USER_LANDSCAPE
                                    || orientation == ActivityInfo.SCREEN_ORIENTATION_USER_PORTRAIT
                                    || orientation == ActivityInfo.SCREEN_ORIENTATION_FULL_USER))
                    || orientation == ActivityInfo.SCREEN_ORIENTATION_SENSOR
                    || orientation == ActivityInfo.SCREEN_ORIENTATION_FULL_SENSOR
                    || orientation == ActivityInfo.SCREEN_ORIENTATION_SENSOR_LANDSCAPE
                    || orientation == ActivityInfo.SCREEN_ORIENTATION_SENSOR_PORTRAIT) {
                // Otherwise, use sensor only if requested by the application or enabled
                // by default for USER or UNSPECIFIED modes.  Does not apply to NOSENSOR.
                if (mAllowAllRotations < 0) {
                    // Can't read this during init() because the context doesn't
                    // have display metrics at that time so we cannot determine
                    // tablet vs. phone then.
                    mAllowAllRotations = mContext.getResources().getBoolean(
                            com.android.internal.R.bool.config_allowAllRotations) ? 1 : 0;
                }
                if (sensorRotation != Surface.ROTATION_180
                        || mAllowAllRotations == 1
                        || orientation == ActivityInfo.SCREEN_ORIENTATION_FULL_SENSOR
                        || orientation == ActivityInfo.SCREEN_ORIENTATION_FULL_USER) {
                    preferredRotation = sensorRotation;
                } else {
                    preferredRotation = lastRotation;
                }
            } else if (mUserRotationMode == WindowManagerPolicy.USER_ROTATION_LOCKED
                    && orientation != ActivityInfo.SCREEN_ORIENTATION_NOSENSOR) {
                // Apply rotation lock.  Does not apply to NOSENSOR.
                // The idea is that the user rotation expresses a weak preference for the direction
                // of gravity and as NOSENSOR is never affected by gravity, then neither should
                // NOSENSOR be affected by rotation lock (although it will be affected by docks).
                preferredRotation = mUserRotation;
            } else {
                // No overriding preference.
                // We will do exactly what the application asked us to do.
                preferredRotation = -1;
            }

            switch (orientation) {
                case ActivityInfo.SCREEN_ORIENTATION_PORTRAIT:
                    // Return portrait unless overridden.
                    if (isAnyPortrait(preferredRotation)) {
                        return preferredRotation;
                    }
                    return mPortraitRotation;

                case ActivityInfo.SCREEN_ORIENTATION_LANDSCAPE:
                    // Return landscape unless overridden.
                    if (isLandscapeOrSeascape(preferredRotation)) {
                        return preferredRotation;
                    }
                    return mLandscapeRotation;

                case ActivityInfo.SCREEN_ORIENTATION_REVERSE_PORTRAIT:
                    // Return reverse portrait unless overridden.
                    if (isAnyPortrait(preferredRotation)) {
                        return preferredRotation;
                    }
                    return mUpsideDownRotation;

                case ActivityInfo.SCREEN_ORIENTATION_REVERSE_LANDSCAPE:
                    // Return seascape unless overridden.
                    if (isLandscapeOrSeascape(preferredRotation)) {
                        return preferredRotation;
                    }
                    return mSeascapeRotation;

                case ActivityInfo.SCREEN_ORIENTATION_SENSOR_LANDSCAPE:
                case ActivityInfo.SCREEN_ORIENTATION_USER_LANDSCAPE:
                    // Return either landscape rotation.
                    if (isLandscapeOrSeascape(preferredRotation)) {
                        return preferredRotation;
                    }
                    if (isLandscapeOrSeascape(lastRotation)) {
                        return lastRotation;
                    }
                    return mLandscapeRotation;

                case ActivityInfo.SCREEN_ORIENTATION_SENSOR_PORTRAIT:
                case ActivityInfo.SCREEN_ORIENTATION_USER_PORTRAIT:
                    // Return either portrait rotation.
                    if (isAnyPortrait(preferredRotation)) {
                        return preferredRotation;
                    }
                    if (isAnyPortrait(lastRotation)) {
                        return lastRotation;
                    }
                    return mPortraitRotation;

                default:
                    // For USER, UNSPECIFIED, NOSENSOR, SENSOR and FULL_SENSOR,
                    // just return the preferred orientation we already calculated.
                    if (preferredRotation >= 0) {
                        return preferredRotation;
                    }
                    return Surface.ROTATION_0;
            }
        }
    }

    @Override
    public boolean rotationHasCompatibleMetricsLw(int orientation, int rotation) {
        switch (orientation) {
            case ActivityInfo.SCREEN_ORIENTATION_PORTRAIT:
            case ActivityInfo.SCREEN_ORIENTATION_REVERSE_PORTRAIT:
            case ActivityInfo.SCREEN_ORIENTATION_SENSOR_PORTRAIT:
                return isAnyPortrait(rotation);

            case ActivityInfo.SCREEN_ORIENTATION_LANDSCAPE:
            case ActivityInfo.SCREEN_ORIENTATION_REVERSE_LANDSCAPE:
            case ActivityInfo.SCREEN_ORIENTATION_SENSOR_LANDSCAPE:
                return isLandscapeOrSeascape(rotation);

            default:
                return true;
        }
    }

    @Override
    public void setRotationLw(int rotation) {
        mOrientationListener.setCurrentRotation(rotation);
    }

    private boolean isLandscapeOrSeascape(int rotation) {
        return rotation == mLandscapeRotation || rotation == mSeascapeRotation;
    }

    private boolean isAnyPortrait(int rotation) {
        return rotation == mPortraitRotation || rotation == mUpsideDownRotation;
    }

    public int getUserRotationMode() {
        return Settings.System.getIntForUser(mContext.getContentResolver(),
                Settings.System.ACCELEROMETER_ROTATION, 0, UserHandle.USER_CURRENT) != 0 ?
                        WindowManagerPolicy.USER_ROTATION_FREE :
                                WindowManagerPolicy.USER_ROTATION_LOCKED;
    }

    // User rotation: to be used when all else fails in assigning an orientation to the device
    public void setUserRotationMode(int mode, int rot) {
        ContentResolver res = mContext.getContentResolver();

        // mUserRotationMode and mUserRotation will be assigned by the content observer
        if (mode == WindowManagerPolicy.USER_ROTATION_LOCKED) {
            Settings.System.putIntForUser(res,
                    Settings.System.USER_ROTATION,
                    rot,
                    UserHandle.USER_CURRENT);
            Settings.System.putIntForUser(res,
                    Settings.System.ACCELEROMETER_ROTATION,
                    0,
                    UserHandle.USER_CURRENT);
        } else {
            Settings.System.putIntForUser(res,
                    Settings.System.ACCELEROMETER_ROTATION,
                    1,
                    UserHandle.USER_CURRENT);
        }
    }

    public void setSafeMode(boolean safeMode) {
        mSafeMode = safeMode;
        performHapticFeedbackLw(null, safeMode
                ? HapticFeedbackConstants.SAFE_MODE_ENABLED
                : HapticFeedbackConstants.SAFE_MODE_DISABLED, true);
    }
    
    static long[] getLongIntArray(Resources r, int resid) {
        int[] ar = r.getIntArray(resid);
        if (ar == null) {
            return null;
        }
        long[] out = new long[ar.length];
        for (int i=0; i<ar.length; i++) {
            out[i] = ar[i];
        }
        return out;
    }
    
    /** {@inheritDoc} */
    public void systemReady() {
        if (mKeyguardMediator != null) {
            // tell the keyguard
            mKeyguardMediator.onSystemReady();
        }
        synchronized (mLock) {
            updateOrientationListenerLp();
            mSystemReady = true;
            mHandler.post(new Runnable() {
                public void run() {
                    updateSettings();
                }
            });
        }
    }

    /** {@inheritDoc} */
    public void systemBooted() {
        synchronized (mLock) {
            mSystemBooted = true;
        }
    }

    ProgressDialog mBootMsgDialog = null;

    /** {@inheritDoc} */
    public void showBootMessage(final CharSequence msg, final boolean always) {
        if (mHeadless) return;
        mHandler.post(new Runnable() {
            @Override public void run() {
                if (mBootMsgDialog == null) {
                    mBootMsgDialog = new ProgressDialog(mContext) {
                        // This dialog will consume all events coming in to
                        // it, to avoid it trying to do things too early in boot.
                        @Override public boolean dispatchKeyEvent(KeyEvent event) {
                            return true;
                        }
                        @Override public boolean dispatchKeyShortcutEvent(KeyEvent event) {
                            return true;
                        }
                        @Override public boolean dispatchTouchEvent(MotionEvent ev) {
                            return true;
                        }
                        @Override public boolean dispatchTrackballEvent(MotionEvent ev) {
                            return true;
                        }
                        @Override public boolean dispatchGenericMotionEvent(MotionEvent ev) {
                            return true;
                        }
                        @Override public boolean dispatchPopulateAccessibilityEvent(
                                AccessibilityEvent event) {
                            return true;
                        }
                    };
                    mBootMsgDialog.setTitle(R.string.android_upgrading_title);
                    mBootMsgDialog.setProgressStyle(ProgressDialog.STYLE_SPINNER);
                    mBootMsgDialog.setIndeterminate(true);
                    mBootMsgDialog.getWindow().setType(
                            WindowManager.LayoutParams.TYPE_BOOT_PROGRESS);
                    mBootMsgDialog.getWindow().addFlags(
                            WindowManager.LayoutParams.FLAG_DIM_BEHIND
                            | WindowManager.LayoutParams.FLAG_LAYOUT_IN_SCREEN);
                    mBootMsgDialog.getWindow().setDimAmount(1);
                    WindowManager.LayoutParams lp = mBootMsgDialog.getWindow().getAttributes();
                    lp.screenOrientation = ActivityInfo.SCREEN_ORIENTATION_NOSENSOR;
                    mBootMsgDialog.getWindow().setAttributes(lp);
                    mBootMsgDialog.setCancelable(false);
                    mBootMsgDialog.show();
                }
                mBootMsgDialog.setMessage(msg);
            }
        });
    }

    /** {@inheritDoc} */
    public void hideBootMessages() {
        mHandler.post(new Runnable() {
            @Override public void run() {
                if (mBootMsgDialog != null) {
                    mBootMsgDialog.dismiss();
                    mBootMsgDialog = null;
                }
            }
        });
    }

    /** {@inheritDoc} */
    public void userActivity() {
        // ***************************************
        // NOTE NOTE NOTE NOTE NOTE NOTE NOTE NOTE
        // ***************************************
        // THIS IS CALLED FROM DEEP IN THE POWER MANAGER
        // WITH ITS LOCKS HELD.
        //
        // This code must be VERY careful about the locks
        // it acquires.
        // In fact, the current code acquires way too many,
        // and probably has lurking deadlocks.

        synchronized (mScreenLockTimeout) {
            if (mLockScreenTimerActive) {
                // reset the timer
                mHandler.removeCallbacks(mScreenLockTimeout);
                mHandler.postDelayed(mScreenLockTimeout, mLockScreenTimeout);
            }
        }
    }

    class ScreenLockTimeout implements Runnable {
        Bundle options;

        @Override
        public void run() {
            synchronized (this) {
                if (localLOGV) Log.v(TAG, "mScreenLockTimeout activating keyguard");
                if (mKeyguardMediator != null) {
                    mKeyguardMediator.doKeyguardTimeout(options);
                }
                mLockScreenTimerActive = false;
                options = null;
            }
        }

        public void setLockOptions(Bundle options) {
            this.options = options;
        }
    }

    ScreenLockTimeout mScreenLockTimeout = new ScreenLockTimeout();

    public void lockNow(Bundle options) {
        mContext.enforceCallingOrSelfPermission(android.Manifest.permission.DEVICE_POWER, null);
        mHandler.removeCallbacks(mScreenLockTimeout);
        if (options != null) {
            // In case multiple calls are made to lockNow, we don't wipe out the options
            // until the runnable actually executes.
            mScreenLockTimeout.setLockOptions(options);
        }
        mHandler.post(mScreenLockTimeout);
    }

    private void updateLockScreenTimeout() {
        synchronized (mScreenLockTimeout) {
            boolean enable = (mAllowLockscreenWhenOn && mScreenOnEarly &&
                    mKeyguardMediator != null && mKeyguardMediator.isSecure());
            if (mLockScreenTimerActive != enable) {
                if (enable) {
                    if (localLOGV) Log.v(TAG, "setting lockscreen timer");
                    mHandler.postDelayed(mScreenLockTimeout, mLockScreenTimeout);
                } else {
                    if (localLOGV) Log.v(TAG, "clearing lockscreen timer");
                    mHandler.removeCallbacks(mScreenLockTimeout);
                }
                mLockScreenTimerActive = enable;
            }
        }
    }

    /** {@inheritDoc} */
    public void enableScreenAfterBoot() {
        readLidState();
        applyLidSwitchState();
        updateRotation(true);
    }

    private void applyLidSwitchState() {
        if (mLidState == LID_CLOSED && mLidControlsSleep) {
            mPowerManager.goToSleep(SystemClock.uptimeMillis());
        }
    }

    void updateRotation(boolean alwaysSendConfiguration) {
        try {
            //set orientation on WindowManager
            mWindowManager.updateRotation(alwaysSendConfiguration, false);
        } catch (RemoteException e) {
            // Ignore
        }
    }

    void updateRotation(boolean alwaysSendConfiguration, boolean forceRelayout) {
        try {
            //set orientation on WindowManager
            mWindowManager.updateRotation(alwaysSendConfiguration, forceRelayout);
        } catch (RemoteException e) {
            // Ignore
        }
    }

    /**
     * Return an Intent to launch the currently active dock app as home.  Returns
     * null if the standard home should be launched, which is the case if any of the following is
     * true:
     * <ul>
     *  <li>The device is not in either car mode or desk mode
     *  <li>The device is in car mode but ENABLE_CAR_DOCK_HOME_CAPTURE is false
     *  <li>The device is in desk mode but ENABLE_DESK_DOCK_HOME_CAPTURE is false
     *  <li>The device is in car mode but there's no CAR_DOCK app with METADATA_DOCK_HOME
     *  <li>The device is in desk mode but there's no DESK_DOCK app with METADATA_DOCK_HOME
     * </ul>
     * @return
     */
    Intent createHomeDockIntent() {
        Intent intent = null;

        // What home does is based on the mode, not the dock state.  That
        // is, when in car mode you should be taken to car home regardless
        // of whether we are actually in a car dock.
        if (mUiMode == Configuration.UI_MODE_TYPE_CAR) {
            if (ENABLE_CAR_DOCK_HOME_CAPTURE) {
                intent = mCarDockIntent;
            }
        } else if (mUiMode == Configuration.UI_MODE_TYPE_DESK) {
            if (ENABLE_DESK_DOCK_HOME_CAPTURE) {
                intent = mDeskDockIntent;
            }
        }

        if (intent == null) {
            return null;
        }

        ActivityInfo ai = null;
        ResolveInfo info = mContext.getPackageManager().resolveActivityAsUser(
                intent,
                PackageManager.MATCH_DEFAULT_ONLY,
                UserHandle.USER_CURRENT);
        if (info != null) {
            ai = info.activityInfo;
        }
        if (ai != null
                && ai.metaData != null
                && ai.metaData.getBoolean(Intent.METADATA_DOCK_HOME)) {
            intent = new Intent(intent);
            intent.setClassName(ai.packageName, ai.name);
            return intent;
        }

        return null;
    }

    void startDockOrHome() {
        awakenDreams();

        Intent dock = createHomeDockIntent();
        if (dock != null) {
            try {
                mContext.startActivityAsUser(dock, UserHandle.CURRENT);
                return;
            } catch (ActivityNotFoundException e) {
            }
        }

        mContext.startActivityAsUser(mHomeIntent, UserHandle.CURRENT);
    }
    
    /**
     * goes to the home screen
     * @return whether it did anything
     */
    boolean goHome() {
        if (false) {
            // This code always brings home to the front.
            try {
                ActivityManagerNative.getDefault().stopAppSwitches();
            } catch (RemoteException e) {
            }
            sendCloseSystemWindows();
            startDockOrHome();
        } else {
            // This code brings home to the front or, if it is already
            // at the front, puts the device to sleep.
            try {
                if (SystemProperties.getInt("persist.sys.uts-test-mode", 0) == 1) {
                    /// Roll back EndcallBehavior as the cupcake design to pass P1 lab entry.
                    Log.d(TAG, "UTS-TEST-MODE");
                } else {
                    ActivityManagerNative.getDefault().stopAppSwitches();
                    sendCloseSystemWindows();
                    Intent dock = createHomeDockIntent();
                    if (dock != null) {
                        int result = ActivityManagerNative.getDefault()
                                .startActivityAsUser(null, null, dock,
                                        dock.resolveTypeIfNeeded(mContext.getContentResolver()),
                                        null, null, 0,
                                        ActivityManager.START_FLAG_ONLY_IF_NEEDED,
                                        null, null, null, UserHandle.USER_CURRENT);
                        if (result == ActivityManager.START_RETURN_INTENT_TO_CALLER) {
                            return false;
                        }
                    }
                }
                int result = ActivityManagerNative.getDefault()
                        .startActivityAsUser(null, null, mHomeIntent,
                                mHomeIntent.resolveTypeIfNeeded(mContext.getContentResolver()),
                                null, null, 0,
                                ActivityManager.START_FLAG_ONLY_IF_NEEDED,
                                null, null, null, UserHandle.USER_CURRENT);
                if (result == ActivityManager.START_RETURN_INTENT_TO_CALLER) {
                    return false;
                }
            } catch (RemoteException ex) {
                // bummer, the activity manager, which is in this process, is dead
            }
        }
        return true;
    }
    
    public void setCurrentOrientationLw(int newOrientation) {
        synchronized (mLock) {
            if (newOrientation != mCurrentAppOrientation) {
                mCurrentAppOrientation = newOrientation;
                updateOrientationListenerLp();
            }
        }
    }

    private void performAuditoryFeedbackForAccessibilityIfNeed() {
        if (!isGlobalAccessibilityGestureEnabled()) {
            return;
        }
        AudioManager audioManager = (AudioManager) mContext.getSystemService(
                Context.AUDIO_SERVICE);
        if (audioManager.isSilentMode()) {
            return;
        }
        Ringtone ringTone = RingtoneManager.getRingtone(mContext,
                Settings.System.DEFAULT_NOTIFICATION_URI);
        ringTone.setStreamType(AudioManager.STREAM_MUSIC);
        ringTone.play();
    }
    private boolean isGlobalAccessibilityGestureEnabled() {
        return Settings.Global.getInt(mContext.getContentResolver(),
                Settings.Global.ENABLE_ACCESSIBILITY_GLOBAL_GESTURE_ENABLED, 0) == 1;
    }

    public boolean performHapticFeedbackLw(WindowState win, int effectId, boolean always) {
        if (!mVibrator.hasVibrator()) {
            return false;
        }
        final boolean hapticsDisabled = Settings.System.getIntForUser(mContext.getContentResolver(),
                Settings.System.HAPTIC_FEEDBACK_ENABLED, 0, UserHandle.USER_CURRENT) == 0;
        if (!always && (hapticsDisabled || mKeyguardMediator.isShowingAndNotHidden())) {
            return false;
        }
        long[] pattern = null;
        switch (effectId) {
            case HapticFeedbackConstants.LONG_PRESS:
                pattern = mLongPressVibePattern;
                break;
            case HapticFeedbackConstants.VIRTUAL_KEY:
                pattern = mVirtualKeyVibePattern;
                break;
            case HapticFeedbackConstants.KEYBOARD_TAP:
                pattern = mKeyboardTapVibePattern;
                break;
            case HapticFeedbackConstants.SAFE_MODE_DISABLED:
                pattern = mSafeModeDisabledVibePattern;
                break;
            case HapticFeedbackConstants.SAFE_MODE_ENABLED:
                pattern = mSafeModeEnabledVibePattern;
                break;
            default:
                return false;
        }
        int owningUid;
        String owningPackage;
        if (win != null) {
            owningUid = win.getOwningUid();
            owningPackage = win.getOwningPackage();
        } else {
            owningUid = android.os.Process.myUid();
            owningPackage = mContext.getBasePackageName();
        }
        if (pattern.length == 1) {
            // One-shot vibration
            mVibrator.vibrate(owningUid, owningPackage, pattern[0]);
        } else {
            // Pattern vibration
            mVibrator.vibrate(owningUid, owningPackage, pattern, -1);
        }
        return true;
    }

    @Override
    public void keepScreenOnStartedLw() {
    }

    @Override
    public void keepScreenOnStoppedLw() {
        if (mKeyguardMediator != null && !mKeyguardMediator.isShowingAndNotHidden()) {
            long curTime = SystemClock.uptimeMillis();
            mPowerManager.userActivity(curTime, false);
        }
    }

    private int updateSystemUiVisibilityLw() {
        // If there is no window focused, there will be nobody to handle the events
        // anyway, so just hang on in whatever state we're in until things settle down.
        if (mFocusedWindow == null) {
            return 0;
        }
        if (mFocusedWindow.getAttrs().type == TYPE_KEYGUARD && mHideLockScreen == true) {
            // We are updating at a point where the keyguard has gotten
            // focus, but we were last in a state where the top window is
            // hiding it.  This is probably because the keyguard as been
            // shown while the top window was displayed, so we want to ignore
            // it here because this is just a very transient change and it
            // will quickly lose focus once it correctly gets hidden.
            return 0;
        }
        int tmpVisibility = mFocusedWindow.getSystemUiVisibility()
                & ~mResettingSystemUiFlags
                & ~mForceClearedSystemUiFlags;
        if (mForcingShowNavBar && mFocusedWindow.getSurfaceLayer() < mForcingShowNavBarLayer) {
            tmpVisibility &= ~View.SYSTEM_UI_CLEARABLE_FLAGS;
        }
        final int visibility = tmpVisibility;
        int diff = visibility ^ mLastSystemUiFlags;
        final boolean needsMenu = mFocusedWindow.getNeedsMenuLw(mTopFullscreenOpaqueWindowState);
        if (diff == 0 && mLastFocusNeedsMenu == needsMenu
                && mFocusedApp == mFocusedWindow.getAppToken()) {
            return 0;
        }
        mLastSystemUiFlags = visibility;
        mLastFocusNeedsMenu = needsMenu;
        mFocusedApp = mFocusedWindow.getAppToken();
        mHandler.post(new Runnable() {
                public void run() {
                    try {
                        IStatusBarService statusbar = getStatusBarService();
                        if (statusbar != null) {
                            statusbar.setSystemUiVisibility(visibility, 0xffffffff);
                            statusbar.topAppWindowChanged(needsMenu);
                        }
                    } catch (RemoteException e) {
                        // re-acquire status bar service next time it is needed.
                        mStatusBarService = null;
                    }
                }
            });
        return diff;
    }

    // Use this instead of checking config_showNavigationBar so that it can be consistently
    // overridden by qemu.hw.mainkeys in the emulator.
    public boolean hasNavigationBar() {
        return mHasNavigationBar;
    }

    @Override
    public void setLastInputMethodWindowLw(WindowState ime, WindowState target) {
        mLastInputMethodWindow = ime;
        mLastInputMethodTargetWindow = target;
    }

    @Override
    public void setCurrentUserLw(int newUserId) {
        if (mKeyguardMediator != null) {
            mKeyguardMediator.setCurrentUser(newUserId);
        }
        if (mStatusBarService != null) {
            try {
                mStatusBarService.setCurrentUser(newUserId);
            } catch (RemoteException e) {
                // oh well
            }
        }
        setLastInputMethodWindowLw(null, null);
    }

    @Override
    public void showAssistant() {
        mKeyguardMediator.showAssistant();
    }

    @Override
    public boolean canMagnifyWindow(int windowType) {
        switch (windowType) {
            case WindowManager.LayoutParams.TYPE_INPUT_METHOD:
            case WindowManager.LayoutParams.TYPE_INPUT_METHOD_DIALOG:
            case WindowManager.LayoutParams.TYPE_NAVIGATION_BAR:
            case WindowManager.LayoutParams.TYPE_MAGNIFICATION_OVERLAY: {
                return false;
            }
        }
        return true;
    }

    @Override
    public boolean isTopLevelWindow(int windowType) {
        if (windowType >= WindowManager.LayoutParams.FIRST_SUB_WINDOW
                && windowType <= WindowManager.LayoutParams.LAST_SUB_WINDOW) {
            return (windowType == WindowManager.LayoutParams.TYPE_APPLICATION_ATTACHED_DIALOG);
        }
        return true;
    }

    @Override
    public void dump(String prefix, PrintWriter pw, String[] args) {
        pw.print(prefix); pw.print("mSafeMode="); pw.print(mSafeMode);
                pw.print(" mSystemReady="); pw.print(mSystemReady);
                pw.print(" mSystemBooted="); pw.println(mSystemBooted);
        pw.print(prefix); pw.print("mLidState="); pw.print(mLidState);
                pw.print(" mLidOpenRotation="); pw.print(mLidOpenRotation);
                pw.print(" mHdmiPlugged="); pw.println(mHdmiPlugged);
        if (mLastSystemUiFlags != 0 || mResettingSystemUiFlags != 0
                || mForceClearedSystemUiFlags != 0) {
            pw.print(prefix); pw.print("mLastSystemUiFlags=0x");
                    pw.print(Integer.toHexString(mLastSystemUiFlags));
                    pw.print(" mResettingSystemUiFlags=0x");
                    pw.print(Integer.toHexString(mResettingSystemUiFlags));
                    pw.print(" mForceClearedSystemUiFlags=0x");
                    pw.println(Integer.toHexString(mForceClearedSystemUiFlags));
        }
        if (mLastFocusNeedsMenu) {
            pw.print(prefix); pw.print("mLastFocusNeedsMenu=");
                    pw.println(mLastFocusNeedsMenu);
        }
        pw.print(prefix); pw.print("mUiMode="); pw.print(mUiMode);
                pw.print(" mDockMode="); pw.print(mDockMode);
                pw.print(" mCarDockRotation="); pw.print(mCarDockRotation);
                pw.print(" mDeskDockRotation="); pw.println(mDeskDockRotation);
        pw.print(prefix); pw.print("mUserRotationMode="); pw.print(mUserRotationMode);
                pw.print(" mUserRotation="); pw.print(mUserRotation);
                pw.print(" mAllowAllRotations="); pw.println(mAllowAllRotations);
        pw.print(prefix); pw.print("mCurrentAppOrientation="); pw.println(mCurrentAppOrientation);
        pw.print(prefix); pw.print("mCarDockEnablesAccelerometer=");
                pw.print(mCarDockEnablesAccelerometer);
                pw.print(" mDeskDockEnablesAccelerometer=");
                pw.println(mDeskDockEnablesAccelerometer);
        pw.print(prefix); pw.print("mLidKeyboardAccessibility=");
                pw.print(mLidKeyboardAccessibility);
                pw.print(" mLidNavigationAccessibility="); pw.print(mLidNavigationAccessibility);
                pw.print(" mLidControlsSleep="); pw.println(mLidControlsSleep);
        pw.print(prefix); pw.print("mLongPressOnPowerBehavior=");
                pw.print(mLongPressOnPowerBehavior);
                pw.print(" mHasSoftInput="); pw.println(mHasSoftInput);
        pw.print(prefix); pw.print("mScreenOnEarly="); pw.print(mScreenOnEarly);
                pw.print(" mScreenOnFully="); pw.print(mScreenOnFully);
                pw.print(" mOrientationSensorEnabled="); pw.println(mOrientationSensorEnabled);
        pw.print(prefix); pw.print("mOverscanScreen=("); pw.print(mOverscanScreenLeft);
                pw.print(","); pw.print(mOverscanScreenTop);
                pw.print(") "); pw.print(mOverscanScreenWidth);
                pw.print("x"); pw.println(mOverscanScreenHeight);
        if (mOverscanLeft != 0 || mOverscanTop != 0
                || mOverscanRight != 0 || mOverscanBottom != 0) {
            pw.print(prefix); pw.print("mOverscan left="); pw.print(mOverscanLeft);
                    pw.print(" top="); pw.print(mOverscanTop);
                    pw.print(" right="); pw.print(mOverscanRight);
                    pw.print(" bottom="); pw.println(mOverscanBottom);
        }
        pw.print(prefix); pw.print("mRestrictedOverscanScreen=(");
                pw.print(mRestrictedOverscanScreenLeft);
                pw.print(","); pw.print(mRestrictedOverscanScreenTop);
                pw.print(") "); pw.print(mRestrictedOverscanScreenWidth);
                pw.print("x"); pw.println(mRestrictedOverscanScreenHeight);
        pw.print(prefix); pw.print("mUnrestrictedScreen=("); pw.print(mUnrestrictedScreenLeft);
                pw.print(","); pw.print(mUnrestrictedScreenTop);
                pw.print(") "); pw.print(mUnrestrictedScreenWidth);
                pw.print("x"); pw.println(mUnrestrictedScreenHeight);
        pw.print(prefix); pw.print("mRestrictedScreen=("); pw.print(mRestrictedScreenLeft);
                pw.print(","); pw.print(mRestrictedScreenTop);
                pw.print(") "); pw.print(mRestrictedScreenWidth);
                pw.print("x"); pw.println(mRestrictedScreenHeight);
        pw.print(prefix); pw.print("mStableFullscreen=("); pw.print(mStableFullscreenLeft);
                pw.print(","); pw.print(mStableFullscreenTop);
                pw.print(")-("); pw.print(mStableFullscreenRight);
                pw.print(","); pw.print(mStableFullscreenBottom); pw.println(")");
        pw.print(prefix); pw.print("mStable=("); pw.print(mStableLeft);
                pw.print(","); pw.print(mStableTop);
                pw.print(")-("); pw.print(mStableRight);
                pw.print(","); pw.print(mStableBottom); pw.println(")");
        pw.print(prefix); pw.print("mSystem=("); pw.print(mSystemLeft);
                pw.print(","); pw.print(mSystemTop);
                pw.print(")-("); pw.print(mSystemRight);
                pw.print(","); pw.print(mSystemBottom); pw.println(")");
        pw.print(prefix); pw.print("mCur=("); pw.print(mCurLeft);
                pw.print(","); pw.print(mCurTop);
                pw.print(")-("); pw.print(mCurRight);
                pw.print(","); pw.print(mCurBottom); pw.println(")");
        pw.print(prefix); pw.print("mContent=("); pw.print(mContentLeft);
                pw.print(","); pw.print(mContentTop);
                pw.print(")-("); pw.print(mContentRight);
                pw.print(","); pw.print(mContentBottom); pw.println(")");
        pw.print(prefix); pw.print("mDock=("); pw.print(mDockLeft);
                pw.print(","); pw.print(mDockTop);
                pw.print(")-("); pw.print(mDockRight);
                pw.print(","); pw.print(mDockBottom); pw.println(")");
        pw.print(prefix); pw.print("mDockLayer="); pw.print(mDockLayer);
                pw.print(" mStatusBarLayer="); pw.println(mStatusBarLayer);
        pw.print(prefix); pw.print("mShowingLockscreen="); pw.print(mShowingLockscreen);
                pw.print(" mShowingDream="); pw.print(mShowingDream);
                pw.print(" mDreamingLockscreen="); pw.println(mDreamingLockscreen);
        if (mLastInputMethodWindow != null) {
            pw.print(prefix); pw.print("mLastInputMethodWindow=");
                    pw.println(mLastInputMethodWindow);
        }
        if (mLastInputMethodTargetWindow != null) {
            pw.print(prefix); pw.print("mLastInputMethodTargetWindow=");
                    pw.println(mLastInputMethodTargetWindow);
        }
        if (mStatusBar != null) {
            pw.print(prefix); pw.print("mStatusBar=");
                    pw.println(mStatusBar);
        }
        if (mNavigationBar != null) {
            pw.print(prefix); pw.print("mNavigationBar=");
                    pw.println(mNavigationBar);
        }
        if (mKeyguard != null) {
            pw.print(prefix); pw.print("mKeyguard=");
                    pw.println(mKeyguard);
        }
        if (mFocusedWindow != null) {
            pw.print(prefix); pw.print("mFocusedWindow=");
                    pw.println(mFocusedWindow);
        }
        if (mFocusedApp != null) {
            pw.print(prefix); pw.print("mFocusedApp=");
                    pw.println(mFocusedApp);
        }
        if (mWinDismissingKeyguard != null) {
            pw.print(prefix); pw.print("mWinDismissingKeyguard=");
                    pw.println(mWinDismissingKeyguard);
        }
        if (mTopFullscreenOpaqueWindowState != null) {
            pw.print(prefix); pw.print("mTopFullscreenOpaqueWindowState=");
                    pw.println(mTopFullscreenOpaqueWindowState);
        }
        if (mForcingShowNavBar) {
            pw.print(prefix); pw.print("mForcingShowNavBar=");
                    pw.println(mForcingShowNavBar); pw.print( "mForcingShowNavBarLayer=");
                    pw.println(mForcingShowNavBarLayer);
        }
        pw.print(prefix); pw.print("mTopIsFullscreen="); pw.print(mTopIsFullscreen);
                pw.print(" mHideLockScreen="); pw.println(mHideLockScreen);
        pw.print(prefix); pw.print("mForceStatusBar="); pw.print(mForceStatusBar);
                pw.print(" mForceStatusBarFromKeyguard=");
                pw.println(mForceStatusBarFromKeyguard);
        pw.print(prefix); pw.print("mDismissKeyguard="); pw.print(mDismissKeyguard);
                pw.print(" mWinDismissingKeyguard="); pw.print(mWinDismissingKeyguard);
                pw.print(" mHomePressed="); pw.println(mHomePressed);
        pw.print(prefix); pw.print("mAllowLockscreenWhenOn="); pw.print(mAllowLockscreenWhenOn);
                pw.print(" mLockScreenTimeout="); pw.print(mLockScreenTimeout);
                pw.print(" mLockScreenTimerActive="); pw.println(mLockScreenTimerActive);
        pw.print(prefix); pw.print("mEndcallBehavior="); pw.print(mEndcallBehavior);
                pw.print(" mIncallPowerBehavior="); pw.print(mIncallPowerBehavior);
                pw.print(" mLongPressOnHomeBehavior="); pw.println(mLongPressOnHomeBehavior);
        pw.print(prefix); pw.print("mLandscapeRotation="); pw.print(mLandscapeRotation);
                pw.print(" mSeascapeRotation="); pw.println(mSeascapeRotation);
        pw.print(prefix); pw.print("mPortraitRotation="); pw.print(mPortraitRotation);
                pw.print(" mUpsideDownRotation="); pw.println(mUpsideDownRotation);
        pw.print(prefix); pw.print("mDemoHdmiRotation="); pw.print(mDemoHdmiRotation);
                pw.print(" mDemoHdmiRotationLock="); pw.println(mDemoHdmiRotationLock);
        pw.print(prefix); pw.print("mUndockedHdmiRotation="); pw.println(mUndockedHdmiRotation);
    }

    private Boolean isFastPowerOnActive() {
        ActivityManager activityManager = (ActivityManager) mContext.getSystemService( Context.ACTIVITY_SERVICE );
        List<RunningAppProcessInfo> procInfos = activityManager.getRunningAppProcesses();
        for(int i = 0; i < procInfos.size(); i++){
            if (procInfos.get(i).processName.equals("com.qualcomm.fastboot")) {
                return true;
            }
        }
        return false;
    }

    private void startFastPowerOn() {
        Intent intent = new Intent(Intent.ACTION_FAST_BOOT_START);
        intent.addFlags(Intent.FLAG_RECEIVER_REPLACE_PENDING);
        intent.putExtra("state", false);
        mContext.sendBroadcast(intent);
    }
}<|MERGE_RESOLUTION|>--- conflicted
+++ resolved
@@ -1944,7 +1944,6 @@
                     + " canceled=" + canceled);
         }
 
-<<<<<<< HEAD
         // add key vibrate
         boolean isEnabled = (Settings.System.getInt(mContext.getContentResolver(),
                 Settings.System.HAPTIC_FEEDBACK_ENABLED, 1) != 0);
@@ -1952,7 +1951,9 @@
             if (keyCode == KeyEvent.KEYCODE_SEARCH || keyCode == KeyEvent.KEYCODE_HOME
                     || keyCode == KeyEvent.KEYCODE_MENU || keyCode == KeyEvent.KEYCODE_BACK) {
                 performHapticFeedbackLw(null, HapticFeedbackConstants.KEYBOARD_TAP, false);
-=======
+            }
+        }
+
         if(down && (repeatCount == 0) && (keyCode == KeyEvent.KEYCODE_HOME
                 || keyCode == KeyEvent.KEYCODE_BACK || keyCode == KeyEvent.KEYCODE_MENU
                 || keyCode == KeyEvent.KEYCODE_SEARCH)) {
@@ -1960,7 +1961,6 @@
                 mLight.turnOnButtonLightOneShot();
             } catch(RemoteException e) {
                 Slog.e(TAG, "remote call for turn on button light failed.");
->>>>>>> 14b833cf
             }
         }
 
