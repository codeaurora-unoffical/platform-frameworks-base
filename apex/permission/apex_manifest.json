--- conflicted
+++ resolved
@@ -1,8 +1,4 @@
 {
   "name": "com.android.permission",
-<<<<<<< HEAD
-  "version": 300803100
-=======
-  "version": 309999900
->>>>>>> 4a127ead
+  "version": 300900000
 }