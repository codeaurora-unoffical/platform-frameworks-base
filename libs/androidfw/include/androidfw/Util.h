/*
 * Copyright (C) 2016 The Android Open Source Project
 *
 * Licensed under the Apache License, Version 2.0 (the "License");
 * you may not use this file except in compliance with the License.
 * You may obtain a copy of the License at
 *
 *      http://www.apache.org/licenses/LICENSE-2.0
 *
 * Unless required by applicable law or agreed to in writing, software
 * distributed under the License is distributed on an "AS IS" BASIS,
 * WITHOUT WARRANTIES OR CONDITIONS OF ANY KIND, either express or implied.
 * See the License for the specific language governing permissions and
 * limitations under the License.
 */

#ifndef UTIL_H_
#define UTIL_H_

#include <cstdlib>
#include <memory>
<<<<<<< HEAD
=======
#include <sstream>
>>>>>>> dbf9e87c
#include <vector>

#include "android-base/macros.h"

#include "androidfw/StringPiece.h"

#ifdef __ANDROID__
#define ANDROID_LOG(x) LOG(x)
#else
#define ANDROID_LOG(x) std::stringstream()
#endif

namespace android {
namespace util {

/**
 * Makes a std::unique_ptr<> with the template parameter inferred by the
 * compiler.
 * This will be present in C++14 and can be removed then.
 */
template <typename T, class... Args>
std::unique_ptr<T> make_unique(Args&&... args) {
  return std::unique_ptr<T>(new T{std::forward<Args>(args)...});
}

// Based on std::unique_ptr, but uses free() to release malloc'ed memory
// without incurring the size increase of holding on to a custom deleter.
template <typename T>
class unique_cptr {
 public:
  using pointer = typename std::add_pointer<T>::type;

  constexpr unique_cptr() : ptr_(nullptr) {}
  constexpr explicit unique_cptr(std::nullptr_t) : ptr_(nullptr) {}
  explicit unique_cptr(pointer ptr) : ptr_(ptr) {}
  unique_cptr(unique_cptr&& o) noexcept : ptr_(o.ptr_) { o.ptr_ = nullptr; }

  ~unique_cptr() { std::free(reinterpret_cast<void*>(ptr_)); }

  inline unique_cptr& operator=(unique_cptr&& o) noexcept {
    if (&o == this) {
      return *this;
    }

    std::free(reinterpret_cast<void*>(ptr_));
    ptr_ = o.ptr_;
    o.ptr_ = nullptr;
    return *this;
  }

  inline unique_cptr& operator=(std::nullptr_t) {
    std::free(reinterpret_cast<void*>(ptr_));
    ptr_ = nullptr;
    return *this;
  }

  pointer release() {
    pointer result = ptr_;
    ptr_ = nullptr;
    return result;
  }

  inline pointer get() const { return ptr_; }

  void reset(pointer ptr = pointer()) {
    if (ptr == ptr_) {
      return;
    }

    pointer old_ptr = ptr_;
    ptr_ = ptr;
    std::free(reinterpret_cast<void*>(old_ptr));
  }

  inline void swap(unique_cptr& o) { std::swap(ptr_, o.ptr_); }

  inline explicit operator bool() const { return ptr_ != nullptr; }

  inline typename std::add_lvalue_reference<T>::type operator*() const { return *ptr_; }

  inline pointer operator->() const { return ptr_; }

  inline bool operator==(const unique_cptr& o) const { return ptr_ == o.ptr_; }

  inline bool operator!=(const unique_cptr& o) const { return ptr_ != o.ptr_; }

  inline bool operator==(std::nullptr_t) const { return ptr_ == nullptr; }

  inline bool operator!=(std::nullptr_t) const { return ptr_ != nullptr; }

 private:
  DISALLOW_COPY_AND_ASSIGN(unique_cptr);

  pointer ptr_;
};

void ReadUtf16StringFromDevice(const uint16_t* src, size_t len, std::string* out);

// Converts a UTF-8 string to a UTF-16 string.
std::u16string Utf8ToUtf16(const StringPiece& utf8);

// Converts a UTF-16 string to a UTF-8 string.
std::string Utf16ToUtf8(const StringPiece16& utf16);

std::vector<std::string> SplitAndLowercase(const android::StringPiece& str, char sep);

}  // namespace util
}  // namespace android

#endif /* UTIL_H_ */<|MERGE_RESOLUTION|>--- conflicted
+++ resolved
@@ -19,10 +19,7 @@
 
 #include <cstdlib>
 #include <memory>
-<<<<<<< HEAD
-=======
 #include <sstream>
->>>>>>> dbf9e87c
 #include <vector>
 
 #include "android-base/macros.h"
