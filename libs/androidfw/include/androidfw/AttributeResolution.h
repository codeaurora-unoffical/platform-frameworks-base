--- conflicted
+++ resolved
@@ -33,11 +33,7 @@
   STYLE_RESOURCE_ID = 3,
   STYLE_CHANGING_CONFIGURATIONS = 4,
   STYLE_DENSITY = 5,
-<<<<<<< HEAD
-  SYTLE_SOURCE_RESOURCE_ID = 6
-=======
   STYLE_SOURCE_RESOURCE_ID = 6
->>>>>>> 825827da
 };
 
 // These are all variations of the same method. They each perform the exact same operation,
