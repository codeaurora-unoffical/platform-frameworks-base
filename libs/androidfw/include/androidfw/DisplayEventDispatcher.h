/*
 * Copyright (C) 2015 The Android Open Source Project
 *
 * Licensed under the Apache License, Version 2.0 (the "License");
 * you may not use this file except in compliance with the License.
 * You may obtain a copy of the License at
 *
 *      http://www.apache.org/licenses/LICENSE-2.0
 *
 * Unless required by applicable law or agreed to in writing, software
 * distributed under the License is distributed on an "AS IS" BASIS,
 * WITHOUT WARRANTIES OR CONDITIONS OF ANY KIND, either express or implied.
 * See the License for the specific language governing permissions and
 * limitations under the License.
 */

#include <gui/DisplayEventReceiver.h>
#include <utils/Log.h>
#include <utils/Looper.h>

namespace android {

class DisplayEventDispatcher : public LooperCallback {
public:
    explicit DisplayEventDispatcher(const sp<Looper>& looper,
<<<<<<< HEAD
            ISurfaceComposer::VsyncSource vsyncSource = ISurfaceComposer::eVsyncSourceApp);
=======
            ISurfaceComposer::VsyncSource vsyncSource = ISurfaceComposer::eVsyncSourceApp,
            ISurfaceComposer::ConfigChanged configChanged = ISurfaceComposer::eConfigChangedSuppress);
>>>>>>> dbf9e87c

    status_t initialize();
    void dispose();
    status_t scheduleVsync();

protected:
    virtual ~DisplayEventDispatcher() = default;

private:
    sp<Looper> mLooper;
    DisplayEventReceiver mReceiver;
    bool mWaitingForVsync;

    virtual void dispatchVsync(nsecs_t timestamp, PhysicalDisplayId displayId, uint32_t count) = 0;
    virtual void dispatchHotplug(nsecs_t timestamp, PhysicalDisplayId displayId,
                                 bool connected) = 0;
    virtual void dispatchConfigChanged(nsecs_t timestamp, PhysicalDisplayId displayId,
                                       int32_t configId) = 0;

    virtual int handleEvent(int receiveFd, int events, void* data);
    bool processPendingEvents(nsecs_t* outTimestamp, PhysicalDisplayId* outDisplayId,
                              uint32_t* outCount);
};
}<|MERGE_RESOLUTION|>--- conflicted
+++ resolved
@@ -23,12 +23,8 @@
 class DisplayEventDispatcher : public LooperCallback {
 public:
     explicit DisplayEventDispatcher(const sp<Looper>& looper,
-<<<<<<< HEAD
-            ISurfaceComposer::VsyncSource vsyncSource = ISurfaceComposer::eVsyncSourceApp);
-=======
             ISurfaceComposer::VsyncSource vsyncSource = ISurfaceComposer::eVsyncSourceApp,
             ISurfaceComposer::ConfigChanged configChanged = ISurfaceComposer::eConfigChangedSuppress);
->>>>>>> dbf9e87c
 
     status_t initialize();
     void dispose();
