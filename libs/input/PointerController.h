/*
 * Copyright (C) 2010 The Android Open Source Project
 *
 * Licensed under the Apache License, Version 2.0 (the "License");
 * you may not use this file except in compliance with the License.
 * You may obtain a copy of the License at
 *
 *      http://www.apache.org/licenses/LICENSE-2.0
 *
 * Unless required by applicable law or agreed to in writing, software
 * distributed under the License is distributed on an "AS IS" BASIS,
 * WITHOUT WARRANTIES OR CONDITIONS OF ANY KIND, either express or implied.
 * See the License for the specific language governing permissions and
 * limitations under the License.
 */

#ifndef _UI_POINTER_CONTROLLER_H
#define _UI_POINTER_CONTROLLER_H

#include <PointerControllerInterface.h>
#include <gui/DisplayEventReceiver.h>
#include <input/DisplayViewport.h>
#include <input/Input.h>
#include <ui/DisplayInfo.h>
#include <utils/BitSet.h>
#include <utils/Looper.h>
#include <utils/RefBase.h>

#include <map>
#include <memory>
#include <vector>

#include "SpriteController.h"

namespace android {

/*
 * Pointer resources.
 */
struct PointerResources {
    SpriteIcon spotHover;
    SpriteIcon spotTouch;
    SpriteIcon spotAnchor;
};

struct PointerAnimation {
    std::vector<SpriteIcon> animationFrames;
    nsecs_t durationPerFrame;
};

/*
 * Pointer controller policy interface.
 *
 * The pointer controller policy is used by the pointer controller to interact with
 * the Window Manager and other system components.
 *
 * The actual implementation is partially supported by callbacks into the DVM
 * via JNI.  This interface is also mocked in the unit tests.
 */
class PointerControllerPolicyInterface : public virtual RefBase {
protected:
    PointerControllerPolicyInterface() { }
    virtual ~PointerControllerPolicyInterface() { }

public:
    virtual void loadPointerIcon(SpriteIcon* icon, int32_t displayId) = 0;
    virtual void loadPointerResources(PointerResources* outResources, int32_t displayId) = 0;
    virtual void loadAdditionalMouseResources(std::map<int32_t, SpriteIcon>* outResources,
            std::map<int32_t, PointerAnimation>* outAnimationResources, int32_t displayId) = 0;
    virtual int32_t getDefaultPointerIconId() = 0;
    virtual int32_t getCustomPointerIconId() = 0;
};

/*
 * Tracks pointer movements and draws the pointer sprite to a surface.
 *
 * Handles pointer acceleration and animation.
 */
class PointerController : public PointerControllerInterface {
public:
    static std::shared_ptr<PointerController> create(
            const sp<PointerControllerPolicyInterface>& policy, const sp<Looper>& looper,
            const sp<SpriteController>& spriteController);
<<<<<<< HEAD
    enum InactivityTimeout {
        INACTIVITY_TIMEOUT_NORMAL = 0,
        INACTIVITY_TIMEOUT_SHORT = 1,
=======
    enum class InactivityTimeout {
        NORMAL = 0,
        SHORT = 1,
>>>>>>> 42875c3a
    };

    virtual ~PointerController();

    virtual bool getBounds(float* outMinX, float* outMinY,
            float* outMaxX, float* outMaxY) const;
    virtual void move(float deltaX, float deltaY);
    virtual void setButtonState(int32_t buttonState);
    virtual int32_t getButtonState() const;
    virtual void setPosition(float x, float y);
    virtual void getPosition(float* outX, float* outY) const;
    virtual int32_t getDisplayId() const;
    virtual void fade(Transition transition);
    virtual void unfade(Transition transition);
    virtual void setDisplayViewport(const DisplayViewport& viewport);

    virtual void setPresentation(Presentation presentation);
    virtual void setSpots(const PointerCoords* spotCoords,
            const uint32_t* spotIdToIndex, BitSet32 spotIdBits, int32_t displayId);
    virtual void clearSpots();

    void updatePointerIcon(int32_t iconId);
    void setCustomPointerIcon(const SpriteIcon& icon);
    void setInactivityTimeout(InactivityTimeout inactivityTimeout);
    void reloadPointerResources();

private:
    static constexpr size_t MAX_RECYCLED_SPRITES = 12;
    static constexpr size_t MAX_SPOTS = 12;

    enum {
        MSG_INACTIVITY_TIMEOUT,
    };

    struct Spot {
        static const uint32_t INVALID_ID = 0xffffffff;

        uint32_t id;
        sp<Sprite> sprite;
        float alpha;
        float scale;
        float x, y;

        inline Spot(uint32_t id, const sp<Sprite>& sprite)
              : id(id),
                sprite(sprite),
                alpha(1.0f),
                scale(1.0f),
                x(0.0f),
                y(0.0f),
                lastIcon(nullptr) {}

        void updateSprite(const SpriteIcon* icon, float x, float y, int32_t displayId);

    private:
        const SpriteIcon* lastIcon;
    };

    class MessageHandler : public virtual android::MessageHandler {
    public:
        void handleMessage(const Message& message) override;
        std::weak_ptr<PointerController> pointerController;
    };

    class LooperCallback : public virtual android::LooperCallback {
    public:
        int handleEvent(int fd, int events, void* data) override;
        std::weak_ptr<PointerController> pointerController;
    };

    mutable Mutex mLock;

    sp<PointerControllerPolicyInterface> mPolicy;
    sp<Looper> mLooper;
    sp<SpriteController> mSpriteController;
    sp<MessageHandler> mHandler;
    sp<LooperCallback> mCallback;

    DisplayEventReceiver mDisplayEventReceiver;

    PointerResources mResources;

    struct Locked {
        bool animationPending;
        nsecs_t animationTime;

        size_t animationFrameIndex;
        nsecs_t lastFrameUpdatedTime;

        DisplayViewport viewport;

        InactivityTimeout inactivityTimeout;

        Presentation presentation;
        bool presentationChanged;

        int32_t pointerFadeDirection;
        float pointerX;
        float pointerY;
        float pointerAlpha;
        sp<Sprite> pointerSprite;
        SpriteIcon pointerIcon;
        bool pointerIconChanged;

        std::map<int32_t, SpriteIcon> additionalMouseResources;
        std::map<int32_t, PointerAnimation> animationResources;

        int32_t requestedPointerType;

        int32_t buttonState;

        std::map<int32_t /* displayId */, std::vector<Spot*>> spotsByDisplay;
        std::vector<sp<Sprite>> recycledSprites;
    } mLocked GUARDED_BY(mLock);

    PointerController(const sp<PointerControllerPolicyInterface>& policy, const sp<Looper>& looper,
                      const sp<SpriteController>& spriteController);

    bool getBoundsLocked(float* outMinX, float* outMinY, float* outMaxX, float* outMaxY) const;
    void setPositionLocked(float x, float y);

    void doAnimate(nsecs_t timestamp);
    bool doFadingAnimationLocked(nsecs_t timestamp);
    bool doBitmapAnimationLocked(nsecs_t timestamp);
    void doInactivityTimeout();

    void startAnimationLocked();

    void resetInactivityTimeoutLocked();
    void removeInactivityTimeoutLocked();
    void updatePointerLocked();

    Spot* getSpot(uint32_t id, const std::vector<Spot*>& spots);
    Spot* createAndAddSpotLocked(uint32_t id, std::vector<Spot*>& spots);
    Spot* removeFirstFadingSpotLocked(std::vector<Spot*>& spots);
    void releaseSpotLocked(Spot* spot);
    void fadeOutAndReleaseSpotLocked(Spot* spot);
    void fadeOutAndReleaseAllSpotsLocked();

    void loadResourcesLocked();
};

} // namespace android

#endif // _UI_POINTER_CONTROLLER_H<|MERGE_RESOLUTION|>--- conflicted
+++ resolved
@@ -81,15 +81,9 @@
     static std::shared_ptr<PointerController> create(
             const sp<PointerControllerPolicyInterface>& policy, const sp<Looper>& looper,
             const sp<SpriteController>& spriteController);
-<<<<<<< HEAD
-    enum InactivityTimeout {
-        INACTIVITY_TIMEOUT_NORMAL = 0,
-        INACTIVITY_TIMEOUT_SHORT = 1,
-=======
     enum class InactivityTimeout {
         NORMAL = 0,
         SHORT = 1,
->>>>>>> 42875c3a
     };
 
     virtual ~PointerController();
