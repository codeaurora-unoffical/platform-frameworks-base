/*
 * Copyright (C) 2016 The Android Open Source Project
 *
 * Licensed under the Apache License, Version 2.0 (the "License");
 * you may not use this file except in compliance with the License.
 * You may obtain a copy of the License at
 *
 *      http://www.apache.org/licenses/LICENSE-2.0
 *
 * Unless required by applicable law or agreed to in writing, software
 * distributed under the License is distributed on an "AS IS" BASIS,
 * WITHOUT WARRANTIES OR CONDITIONS OF ANY KIND, either express or implied.
 * See the License for the specific language governing permissions and
 * limitations under the License.
 */

#pragma once

#include <SkSurface.h>
<<<<<<< HEAD
=======
#include <SkDocument.h>
#include <SkMultiPictureDocument.h>
>>>>>>> dbf9e87c
#include "Lighting.h"
#include "hwui/AnimatedImageDrawable.h"
#include "renderthread/CanvasContext.h"
#include "renderthread/IRenderPipeline.h"

class SkPictureRecorder;
struct SkSharingSerialContext;

namespace android {
namespace uirenderer {
namespace skiapipeline {

class SkiaPipeline : public renderthread::IRenderPipeline {
public:
    explicit SkiaPipeline(renderthread::RenderThread& thread);
    virtual ~SkiaPipeline();

    void onDestroyHardwareResources() override;

    bool pinImages(std::vector<SkImage*>& mutableImages) override;
    bool pinImages(LsaVector<sk_sp<Bitmap>>& images) override { return false; }
    void unpinImages() override;
    void onPrepareTree() override;

    void renderLayers(const LightGeometry& lightGeometry, LayerUpdateQueue* layerUpdateQueue,
                      bool opaque, const LightInfo& lightInfo) override;

    bool createOrUpdateLayer(RenderNode* node, const DamageAccumulator& damageAccumulator,
                             ErrorHandler* errorHandler) override;

    SkColorType getSurfaceColorType() const override { return mSurfaceColorType; }
    sk_sp<SkColorSpace> getSurfaceColorSpace() override { return mSurfaceColorSpace; }

    void renderFrame(const LayerUpdateQueue& layers, const SkRect& clip,
                     const std::vector<sp<RenderNode>>& nodes, bool opaque,
                     const Rect& contentDrawBounds, sk_sp<SkSurface> surface,
                     const SkMatrix& preTransform);

    std::vector<VectorDrawableRoot*>* getVectorDrawables() { return &mVectorDrawables; }

    static void prepareToDraw(const renderthread::RenderThread& thread, Bitmap* bitmap);

    void renderLayersImpl(const LayerUpdateQueue& layers, bool opaque);
<<<<<<< HEAD

    static float getLightRadius() {
        if (CC_UNLIKELY(Properties::overrideLightRadius > 0)) {
            return Properties::overrideLightRadius;
        }
        return mLightRadius;
    }

    static uint8_t getAmbientShadowAlpha() {
        if (CC_UNLIKELY(Properties::overrideAmbientShadowStrength >= 0)) {
            return Properties::overrideAmbientShadowStrength;
        }
        return mAmbientShadowAlpha;
    }

    static uint8_t getSpotShadowAlpha() {
        if (CC_UNLIKELY(Properties::overrideSpotShadowStrength >= 0)) {
            return Properties::overrideSpotShadowStrength;
        }
        return mSpotShadowAlpha;
    }

    static Vector3 getLightCenter() {
        if (CC_UNLIKELY(Properties::overrideLightPosY > 0 || Properties::overrideLightPosZ > 0)) {
            Vector3 adjustedLightCenter = mLightCenter;
            if (CC_UNLIKELY(Properties::overrideLightPosY > 0)) {
                // negated since this shifts up
                adjustedLightCenter.y = -Properties::overrideLightPosY;
            }
            if (CC_UNLIKELY(Properties::overrideLightPosZ > 0)) {
                adjustedLightCenter.z = Properties::overrideLightPosZ;
            }
            return adjustedLightCenter;
        }
        return mLightCenter;
    }

    static void updateLighting(const LightGeometry& lightGeometry, const LightInfo& lightInfo) {
        mLightRadius = lightGeometry.radius;
        mAmbientShadowAlpha = lightInfo.ambientShadowAlpha;
        mSpotShadowAlpha = lightInfo.spotShadowAlpha;
        mLightCenter = lightGeometry.center;
=======

    // Sets the recording callback to the provided function and the recording mode
    // to CallbackAPI
    void setPictureCapturedCallback(
            const std::function<void(sk_sp<SkPicture>&&)>& callback) override {
        mPictureCapturedCallback = callback;
        mCaptureMode = callback ? CaptureMode::CallbackAPI : CaptureMode::None;
>>>>>>> dbf9e87c
    }

    void setPictureCapturedCallback(
            const std::function<void(sk_sp<SkPicture>&&)>& callback) override {
        mPictureCapturedCallback = callback;
    }

protected:
    void dumpResourceCacheUsage() const;
    void setSurfaceColorProperties(renderthread::ColorMode colorMode);

    renderthread::RenderThread& mRenderThread;
    SkColorType mSurfaceColorType;
    sk_sp<SkColorSpace> mSurfaceColorSpace;

private:
    void renderFrameImpl(const LayerUpdateQueue& layers, const SkRect& clip,
                         const std::vector<sp<RenderNode>>& nodes, bool opaque,
                         const Rect& contentDrawBounds, SkCanvas* canvas,
                         const SkMatrix& preTransform);

    /**
     *  Debugging feature.  Draws a semi-transparent overlay on each pixel, indicating
     *  how many times it has been drawn.
     */
    void renderOverdraw(const LayerUpdateQueue& layers, const SkRect& clip,
                        const std::vector<sp<RenderNode>>& nodes, const Rect& contentDrawBounds,
                        sk_sp<SkSurface> surface, const SkMatrix& preTransform);

    /**
     *  Render mVectorDrawables into offscreen buffers.
     */
    void renderVectorDrawableCache();

    // Called every frame. Normally returns early with screen canvas.
    // But when capture is enabled, returns an nwaycanvas where commands are also recorded.
    SkCanvas* tryCapture(SkSurface* surface);
    // Called at the end of every frame, closes the recording if necessary.
    void endCapture(SkSurface* surface);
    // Determine if a new file-based capture should be started.
    // If so, sets mCapturedFile and mCaptureSequence and returns true.
    // Should be called every frame when capture is enabled.
    // sets mCaptureMode.
    bool shouldStartNewFileCapture();
    // Set up a multi frame capture.
    bool setupMultiFrameCapture();

    std::vector<sk_sp<SkImage>> mPinnedImages;

    /**
     *  populated by prepareTree with dirty VDs
     */
    std::vector<VectorDrawableRoot*> mVectorDrawables;

    // Block of properties used only for debugging to record a SkPicture and save it in a file.
    // There are three possible ways of recording drawing commands.
    enum class CaptureMode {
        // return to this mode when capture stops.
        None,
        // A mode where every frame is recorded into an SkPicture and sent to a provided callback,
        // until that callback is cleared
        CallbackAPI,
        // A mode where a finite number of frames are recorded to a file with
        // SkMultiPictureDocument
        MultiFrameSKP,
        // A mode which records a single frame to a normal SKP file.
        SingleFrameSKP,
    };
  CaptureMode mCaptureMode = CaptureMode::None;

    /**
     * mCapturedFile - the filename to write a recorded SKP to in either MultiFrameSKP or
     * SingleFrameSKP mode.
     */
    std::string mCapturedFile;
    /**
     * mCaptureSequence counts down how many frames are left to take in the sequence. Applicable
     * only to MultiFrameSKP or SingleFrameSKP mode.
     */
    int mCaptureSequence = 0;

<<<<<<< HEAD
    /**
     *  mRecorder holds the current picture recorder. We could store it on the stack to support
     *  parallel tryCapture calls (not really needed).
     */
    std::unique_ptr<SkPictureRecorder> mRecorder;
    std::unique_ptr<SkNWayCanvas> mNwayCanvas;
    std::function<void(sk_sp<SkPicture>&&)> mPictureCapturedCallback;
=======
    // Multi frame serialization stream and writer used when serializing more than one frame.
    std::unique_ptr<SkFILEWStream> mOpenMultiPicStream;
    sk_sp<SkDocument> mMultiPic;
    std::unique_ptr<SkSharingSerialContext> mSerialContext;

    /**
     * mRecorder holds the current picture recorder when serializing in either SingleFrameSKP or
     * CallbackAPI modes.
     */
    std::unique_ptr<SkPictureRecorder> mRecorder;
    std::unique_ptr<SkNWayCanvas> mNwayCanvas;
>>>>>>> dbf9e87c

    // Set by setPictureCapturedCallback and when set, CallbackAPI mode recording is ongoing.
    // Not used in other recording modes.
    std::function<void(sk_sp<SkPicture>&&)> mPictureCapturedCallback;
};

} /* namespace skiapipeline */
} /* namespace uirenderer */
} /* namespace android */<|MERGE_RESOLUTION|>--- conflicted
+++ resolved
@@ -17,11 +17,8 @@
 #pragma once
 
 #include <SkSurface.h>
-<<<<<<< HEAD
-=======
 #include <SkDocument.h>
 #include <SkMultiPictureDocument.h>
->>>>>>> dbf9e87c
 #include "Lighting.h"
 #include "hwui/AnimatedImageDrawable.h"
 #include "renderthread/CanvasContext.h"
@@ -65,50 +62,6 @@
     static void prepareToDraw(const renderthread::RenderThread& thread, Bitmap* bitmap);
 
     void renderLayersImpl(const LayerUpdateQueue& layers, bool opaque);
-<<<<<<< HEAD
-
-    static float getLightRadius() {
-        if (CC_UNLIKELY(Properties::overrideLightRadius > 0)) {
-            return Properties::overrideLightRadius;
-        }
-        return mLightRadius;
-    }
-
-    static uint8_t getAmbientShadowAlpha() {
-        if (CC_UNLIKELY(Properties::overrideAmbientShadowStrength >= 0)) {
-            return Properties::overrideAmbientShadowStrength;
-        }
-        return mAmbientShadowAlpha;
-    }
-
-    static uint8_t getSpotShadowAlpha() {
-        if (CC_UNLIKELY(Properties::overrideSpotShadowStrength >= 0)) {
-            return Properties::overrideSpotShadowStrength;
-        }
-        return mSpotShadowAlpha;
-    }
-
-    static Vector3 getLightCenter() {
-        if (CC_UNLIKELY(Properties::overrideLightPosY > 0 || Properties::overrideLightPosZ > 0)) {
-            Vector3 adjustedLightCenter = mLightCenter;
-            if (CC_UNLIKELY(Properties::overrideLightPosY > 0)) {
-                // negated since this shifts up
-                adjustedLightCenter.y = -Properties::overrideLightPosY;
-            }
-            if (CC_UNLIKELY(Properties::overrideLightPosZ > 0)) {
-                adjustedLightCenter.z = Properties::overrideLightPosZ;
-            }
-            return adjustedLightCenter;
-        }
-        return mLightCenter;
-    }
-
-    static void updateLighting(const LightGeometry& lightGeometry, const LightInfo& lightInfo) {
-        mLightRadius = lightGeometry.radius;
-        mAmbientShadowAlpha = lightInfo.ambientShadowAlpha;
-        mSpotShadowAlpha = lightInfo.spotShadowAlpha;
-        mLightCenter = lightGeometry.center;
-=======
 
     // Sets the recording callback to the provided function and the recording mode
     // to CallbackAPI
@@ -116,12 +69,6 @@
             const std::function<void(sk_sp<SkPicture>&&)>& callback) override {
         mPictureCapturedCallback = callback;
         mCaptureMode = callback ? CaptureMode::CallbackAPI : CaptureMode::None;
->>>>>>> dbf9e87c
-    }
-
-    void setPictureCapturedCallback(
-            const std::function<void(sk_sp<SkPicture>&&)>& callback) override {
-        mPictureCapturedCallback = callback;
     }
 
 protected:
@@ -198,15 +145,6 @@
      */
     int mCaptureSequence = 0;
 
-<<<<<<< HEAD
-    /**
-     *  mRecorder holds the current picture recorder. We could store it on the stack to support
-     *  parallel tryCapture calls (not really needed).
-     */
-    std::unique_ptr<SkPictureRecorder> mRecorder;
-    std::unique_ptr<SkNWayCanvas> mNwayCanvas;
-    std::function<void(sk_sp<SkPicture>&&)> mPictureCapturedCallback;
-=======
     // Multi frame serialization stream and writer used when serializing more than one frame.
     std::unique_ptr<SkFILEWStream> mOpenMultiPicStream;
     sk_sp<SkDocument> mMultiPic;
@@ -218,7 +156,6 @@
      */
     std::unique_ptr<SkPictureRecorder> mRecorder;
     std::unique_ptr<SkNWayCanvas> mNwayCanvas;
->>>>>>> dbf9e87c
 
     // Set by setPictureCapturedCallback and when set, CallbackAPI mode recording is ongoing.
     // Not used in other recording modes.
