/*
 * Copyright (C) 2016 The Android Open Source Project
 *
 * Licensed under the Apache License, Version 2.0 (the "License");
 * you may not use this file except in compliance with the License.
 * You may obtain a copy of the License at
 *
 *      http://www.apache.org/licenses/LICENSE-2.0
 *
 * Unless required by applicable law or agreed to in writing, software
 * distributed under the License is distributed on an "AS IS" BASIS,
 * WITHOUT WARRANTIES OR CONDITIONS OF ANY KIND, either express or implied.
 * See the License for the specific language governing permissions and
 * limitations under the License.
 */

#pragma once

<<<<<<< HEAD
#include "FunctorDrawable.h"
=======
>>>>>>> dbf9e87c
#include "RecordingCanvas.h"
#include "RenderNodeDrawable.h"
#include "TreeInfo.h"
#include "hwui/AnimatedImageDrawable.h"
#include "utils/LinearAllocator.h"
#include "utils/Pair.h"

#include <deque>

namespace android {
namespace uirenderer {

namespace renderthread {
class CanvasContext;
}

class Outline;
struct WebViewSyncData;

namespace VectorDrawable {
class Tree;
}
typedef uirenderer::VectorDrawable::Tree VectorDrawableRoot;

namespace VectorDrawable {
class Tree;
}
typedef uirenderer::VectorDrawable::Tree VectorDrawableRoot;

namespace skiapipeline {

<<<<<<< HEAD
=======
class FunctorDrawable;

>>>>>>> dbf9e87c
class SkiaDisplayList {
public:
    size_t getUsedSize() { return allocator.usedSize() + mDisplayList.usedSize(); }

    ~SkiaDisplayList() {
        /* Given that we are using a LinearStdAllocator to store some of the
         * SkDrawable contents we must ensure that any other object that is
         * holding a reference to those drawables is destroyed prior to their
         * deletion.
         */
        mDisplayList.reset();
    }

    /**
     * This resets the DisplayList so that it behaves as if the object were newly
     * constructed.  The reuse avoids any overhead associated with destroying
     * the SkLiteDL as well as the deques and vectors.
     */
    void reset();

    /**
     * Use the linear allocator to create any SkDrawables needed by the display
     * list. This could be dangerous as these objects are ref-counted, so we
     * need to monitor that they don't extend beyond the lifetime of the class
     * that creates them. Allocator dtor invokes all SkDrawable dtors.
     */
    template <class T, typename... Params>
    T* allocateDrawable(Params&&... params) {
        return allocator.create<T>(std::forward<Params>(params)...);
    }

    /**
     * Returns true if the DisplayList does not have any recorded content
     */
    bool isEmpty() const { return mDisplayList.empty(); }

    /**
     * Returns true if this list directly contains a GLFunctor drawing command.
     */
    bool hasFunctor() const { return !mChildFunctors.empty(); }

    /**
     * Returns true if this list directly contains a VectorDrawable drawing command.
     */
    bool hasVectorDrawables() const { return !mVectorDrawables.empty(); }

    bool hasText() const { return mDisplayList.hasText(); }

    /**
     * Attempts to reset and reuse this DisplayList.
     *
     * @return true if the displayList will be reused and therefore should not be deleted
     */
    bool reuseDisplayList(RenderNode* node, renderthread::CanvasContext* context);

    /**
     * ONLY to be called by RenderNode::syncDisplayList so that we can notify any
     * contained VectorDrawables or GLFunctors to sync their state.
     *
     * NOTE: This function can be folded into RenderNode when we no longer need
     *       to subclass from DisplayList
     */
    void syncContents(const WebViewSyncData& data);

    /**
     * ONLY to be called by RenderNode::prepareTree in order to prepare this
     * list while the UI thread is blocked.  Here we can upload mutable bitmaps
     * and notify our parent if any of our content has been invalidated and in
     * need of a redraw.  If the renderNode has any children then they are also
     * call in order to prepare them.
     *
     * @return true if any content change requires the node to be invalidated
     *
     * NOTE: This function can be folded into RenderNode when we no longer need
     *       to subclass from DisplayList
     */

    bool prepareListAndChildren(
            TreeObserver& observer, TreeInfo& info, bool functorsNeedLayer,
            std::function<void(RenderNode*, TreeObserver&, TreeInfo&, bool)> childFn);

    /**
     *  Calls the provided function once for each child of this DisplayList
     */
    void updateChildren(std::function<void(RenderNode*)> updateFn);

    /**
     *  Returns true if there is a child render node that is a projection receiver.
     */
    inline bool containsProjectionReceiver() const { return mProjectionReceiver; }

    void attachRecorder(RecordingCanvas* recorder, const SkIRect& bounds) {
        recorder->reset(&mDisplayList, bounds);
    }

    void draw(SkCanvas* canvas) { mDisplayList.draw(canvas); }

    void output(std::ostream& output, uint32_t level);

    LinearAllocator allocator;

    /**
     * We use std::deque here because (1) we need to iterate through these
     * elements and (2) mDisplayList holds pointers to the elements, so they
     * cannot relocate.
     */
    std::deque<RenderNodeDrawable> mChildNodes;
    std::deque<FunctorDrawable*> mChildFunctors;
    std::vector<SkImage*> mMutableImages;
private:
    std::vector<Pair<VectorDrawableRoot*, SkMatrix>> mVectorDrawables;
public:
    void appendVD(VectorDrawableRoot* r) {
        appendVD(r, SkMatrix::I());
    }

    void appendVD(VectorDrawableRoot* r, const SkMatrix& mat) {
        mVectorDrawables.push_back(Pair<VectorDrawableRoot*, SkMatrix>(r, mat));
    }

    std::vector<AnimatedImageDrawable*> mAnimatedImages;
    DisplayListData mDisplayList;

    // mProjectionReceiver points to a child node (stored in mChildNodes) that is as a projection
    // receiver. It is set at record time and used at both prepare and draw tree traversals to
    // make sure backward projected nodes are found and drawn immediately after mProjectionReceiver.
    RenderNodeDrawable* mProjectionReceiver = nullptr;

    // mProjectedOutline is valid only when render node tree is traversed during the draw pass.
    // Render nodes that have a child receiver node, will store a pointer to their outline in
    // mProjectedOutline. Child receiver node will apply the clip before any backward projected
    // node is drawn.
    const Outline* mProjectedOutline = nullptr;

    // mParentMatrix is set and valid when render node tree is traversed during the draw
    // pass. Render nodes, which draw in a order different than recording order (e.g. nodes with a
    // child receiver node or Z elevation), can use mParentMatrix to calculate the final transform
    // without replaying the matrix transform OPs from the display list.
    // Child receiver node will set the matrix and then clip with the outline of their parent.
    SkMatrix mParentMatrix;
};

}  // namespace skiapipeline
}  // namespace uirenderer
}  // namespace android<|MERGE_RESOLUTION|>--- conflicted
+++ resolved
@@ -16,10 +16,6 @@
 
 #pragma once
 
-<<<<<<< HEAD
-#include "FunctorDrawable.h"
-=======
->>>>>>> dbf9e87c
 #include "RecordingCanvas.h"
 #include "RenderNodeDrawable.h"
 #include "TreeInfo.h"
@@ -44,18 +40,10 @@
 }
 typedef uirenderer::VectorDrawable::Tree VectorDrawableRoot;
 
-namespace VectorDrawable {
-class Tree;
-}
-typedef uirenderer::VectorDrawable::Tree VectorDrawableRoot;
-
 namespace skiapipeline {
 
-<<<<<<< HEAD
-=======
 class FunctorDrawable;
 
->>>>>>> dbf9e87c
 class SkiaDisplayList {
 public:
     size_t getUsedSize() { return allocator.usedSize() + mDisplayList.usedSize(); }
