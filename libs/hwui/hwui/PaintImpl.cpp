/*
 * Copyright (C) 2013 The Android Open Source Project
 *
 * Licensed under the Apache License, Version 2.0 (the "License");
 * you may not use this file except in compliance with the License.
 * You may obtain a copy of the License at
 *
 *      http://www.apache.org/licenses/LICENSE-2.0
 *
 * Unless required by applicable law or agreed to in writing, software
 * distributed under the License is distributed on an "AS IS" BASIS,
 * WITHOUT WARRANTIES OR CONDITIONS OF ANY KIND, either express or implied.
 * See the License for the specific language governing permissions and
 * limitations under the License.
 */

#include "Paint.h"

namespace android {

Paint::Paint()
        : SkPaint()
        , mLetterSpacing(0)
        , mWordSpacing(0)
        , mFontFeatureSettings()
        , mMinikinLocaleListId(0)
        , mFamilyVariant(minikin::FamilyVariant::DEFAULT) {
    // SkPaint::antialiasing defaults to false, but
    // SkFont::edging defaults to kAntiAlias. To keep them
    // insync, we manually set the font to kAilas.
    mFont.setEdging(SkFont::Edging::kAlias);
}

Paint::Paint(const Paint& paint)
        : SkPaint(paint)
        , mFont(paint.mFont)
<<<<<<< HEAD
=======
        , mLooper(paint.mLooper)
>>>>>>> dbf9e87c
        , mLetterSpacing(paint.mLetterSpacing)
        , mWordSpacing(paint.mWordSpacing)
        , mFontFeatureSettings(paint.mFontFeatureSettings)
        , mMinikinLocaleListId(paint.mMinikinLocaleListId)
        , mFamilyVariant(paint.mFamilyVariant)
        , mHyphenEdit(paint.mHyphenEdit)
        , mTypeface(paint.mTypeface)
        , mAlign(paint.mAlign)
        , mStrikeThru(paint.mStrikeThru)
        , mUnderline(paint.mUnderline)
        , mDevKern(paint.mDevKern) {}


Paint::~Paint() {}

Paint& Paint::operator=(const Paint& other) {
    SkPaint::operator=(other);
    mFont = other.mFont;
<<<<<<< HEAD
=======
    mLooper = other.mLooper;
>>>>>>> dbf9e87c
    mLetterSpacing = other.mLetterSpacing;
    mWordSpacing = other.mWordSpacing;
    mFontFeatureSettings = other.mFontFeatureSettings;
    mMinikinLocaleListId = other.mMinikinLocaleListId;
    mFamilyVariant = other.mFamilyVariant;
    mHyphenEdit = other.mHyphenEdit;
    mTypeface = other.mTypeface;
    mAlign = other.mAlign;
    mStrikeThru = other.mStrikeThru;
    mUnderline = other.mUnderline;
    mDevKern = other.mDevKern;
    return *this;
}

bool operator==(const Paint& a, const Paint& b) {
    return static_cast<const SkPaint&>(a) == static_cast<const SkPaint&>(b) &&
           a.mFont == b.mFont &&
<<<<<<< HEAD
=======
           a.mLooper == b.mLooper && 
>>>>>>> dbf9e87c
           a.mLetterSpacing == b.mLetterSpacing && a.mWordSpacing == b.mWordSpacing &&
           a.mFontFeatureSettings == b.mFontFeatureSettings &&
           a.mMinikinLocaleListId == b.mMinikinLocaleListId &&
           a.mFamilyVariant == b.mFamilyVariant && a.mHyphenEdit == b.mHyphenEdit &&
           a.mTypeface == b.mTypeface && a.mAlign == b.mAlign &&
           a.mStrikeThru == b.mStrikeThru && a.mUnderline == b.mUnderline &&
           a.mDevKern == b.mDevKern;
}

void Paint::reset() {
    SkPaint::reset();

    mFont = SkFont();
    mFont.setEdging(SkFont::Edging::kAlias);
<<<<<<< HEAD
=======
    mLooper.reset();
>>>>>>> dbf9e87c

    mStrikeThru = false;
    mUnderline = false;
    mDevKern = false;
}

void Paint::setAntiAlias(bool aa) {
    // Java does not support/understand subpixel(lcd) antialiasing
    SkASSERT(mFont.getEdging() != SkFont::Edging::kSubpixelAntiAlias);
    // JavaPaint antialiasing affects both the SkPaint and SkFont settings.
    SkPaint::setAntiAlias(aa);
    mFont.setEdging(aa ? SkFont::Edging::kAntiAlias : SkFont::Edging::kAlias);
}

////////////////// Java flags compatibility //////////////////

/*  Flags are tricky. Java has its own idea of the "paint" flags, but they don't really
    match up with skia anymore, so we have to do some shuffling in get/set flags()

	3 flags apply to SkPaint (antialias, dither, filter -> enum)
    5 flags (merged with antialias) are for SkFont
    2 flags are for minikin::Paint (underline and strikethru)
*/

// flags relating to SkPaint
static const uint32_t sAntiAliasFlag    = 0x01;   // affects paint and font-edging
static const uint32_t sFilterBitmapFlag = 0x02;   // maps to enum
static const uint32_t sDitherFlag       = 0x04;
// flags relating to SkFont
static const uint32_t sFakeBoldFlag     = 0x020;
static const uint32_t sLinearMetrics    = 0x040;
static const uint32_t sSubpixelMetrics  = 0x080;
static const uint32_t sEmbeddedBitmaps  = 0x400;
static const uint32_t sForceAutoHinting = 0x800;
// flags related to minikin::Paint
static const uint32_t sUnderlineFlag    = 0x08;
static const uint32_t sStrikeThruFlag   = 0x10;
// flags no longer supported on native side (but mirrored for compatibility)
static const uint32_t sDevKernFlag      = 0x100;

static uint32_t paintToLegacyFlags(const SkPaint& paint) {
    uint32_t flags = 0;
    flags |= -(int)paint.isAntiAlias() & sAntiAliasFlag;
    flags |= -(int)paint.isDither()    & sDitherFlag;
    if (paint.getFilterQuality() != kNone_SkFilterQuality) {
        flags |= sFilterBitmapFlag;
    }
    return flags;
}

static uint32_t fontToLegacyFlags(const SkFont& font) {
    uint32_t flags = 0;
    flags |= -(int)font.isEmbolden()         & sFakeBoldFlag;
    flags |= -(int)font.isLinearMetrics()    & sLinearMetrics;
    flags |= -(int)font.isSubpixel()         & sSubpixelMetrics;
    flags |= -(int)font.isEmbeddedBitmaps()  & sEmbeddedBitmaps;
    flags |= -(int)font.isForceAutoHinting() & sForceAutoHinting;
    return flags;
}

static void applyLegacyFlagsToPaint(uint32_t flags, SkPaint* paint) {
    paint->setAntiAlias((flags & sAntiAliasFlag) != 0);
    paint->setDither   ((flags & sDitherFlag) != 0);

    if (flags & sFilterBitmapFlag) {
        paint->setFilterQuality(kLow_SkFilterQuality);
    } else {
        paint->setFilterQuality(kNone_SkFilterQuality);
    }
}

static void applyLegacyFlagsToFont(uint32_t flags, SkFont* font) {
    font->setEmbolden        ((flags & sFakeBoldFlag) != 0);
    font->setLinearMetrics   ((flags & sLinearMetrics) != 0);
    font->setSubpixel        ((flags & sSubpixelMetrics) != 0);
    font->setEmbeddedBitmaps ((flags & sEmbeddedBitmaps) != 0);
    font->setForceAutoHinting((flags & sForceAutoHinting) != 0);

    if (flags & sAntiAliasFlag) {
        font->setEdging(SkFont::Edging::kAntiAlias);
    } else {
        font->setEdging(SkFont::Edging::kAlias);
    }
}

uint32_t Paint::GetSkPaintJavaFlags(const SkPaint& paint) {
    return paintToLegacyFlags(paint);
}

void Paint::SetSkPaintJavaFlags(SkPaint* paint, uint32_t flags) {
    applyLegacyFlagsToPaint(flags, paint);
}

uint32_t Paint::getJavaFlags() const {
    uint32_t flags = paintToLegacyFlags(*this) | fontToLegacyFlags(mFont);
    flags |= -(int)mStrikeThru & sStrikeThruFlag;
    flags |= -(int)mUnderline  & sUnderlineFlag;
    flags |= -(int)mDevKern    & sDevKernFlag;
    return flags;
}

void Paint::setJavaFlags(uint32_t flags) {
    applyLegacyFlagsToPaint(flags, this);
    applyLegacyFlagsToFont(flags, &mFont);
    mStrikeThru = (flags & sStrikeThruFlag) != 0;
    mUnderline  = (flags & sUnderlineFlag) != 0;
    mDevKern    = (flags & sDevKernFlag) != 0;
}

}  // namespace android<|MERGE_RESOLUTION|>--- conflicted
+++ resolved
@@ -34,10 +34,7 @@
 Paint::Paint(const Paint& paint)
         : SkPaint(paint)
         , mFont(paint.mFont)
-<<<<<<< HEAD
-=======
         , mLooper(paint.mLooper)
->>>>>>> dbf9e87c
         , mLetterSpacing(paint.mLetterSpacing)
         , mWordSpacing(paint.mWordSpacing)
         , mFontFeatureSettings(paint.mFontFeatureSettings)
@@ -56,10 +53,7 @@
 Paint& Paint::operator=(const Paint& other) {
     SkPaint::operator=(other);
     mFont = other.mFont;
-<<<<<<< HEAD
-=======
     mLooper = other.mLooper;
->>>>>>> dbf9e87c
     mLetterSpacing = other.mLetterSpacing;
     mWordSpacing = other.mWordSpacing;
     mFontFeatureSettings = other.mFontFeatureSettings;
@@ -77,10 +71,7 @@
 bool operator==(const Paint& a, const Paint& b) {
     return static_cast<const SkPaint&>(a) == static_cast<const SkPaint&>(b) &&
            a.mFont == b.mFont &&
-<<<<<<< HEAD
-=======
            a.mLooper == b.mLooper && 
->>>>>>> dbf9e87c
            a.mLetterSpacing == b.mLetterSpacing && a.mWordSpacing == b.mWordSpacing &&
            a.mFontFeatureSettings == b.mFontFeatureSettings &&
            a.mMinikinLocaleListId == b.mMinikinLocaleListId &&
@@ -95,10 +86,7 @@
 
     mFont = SkFont();
     mFont.setEdging(SkFont::Edging::kAlias);
-<<<<<<< HEAD
-=======
     mLooper.reset();
->>>>>>> dbf9e87c
 
     mStrikeThru = false;
     mUnderline = false;
