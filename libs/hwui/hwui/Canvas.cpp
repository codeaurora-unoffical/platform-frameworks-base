/*
 * Copyright (C) 2015 The Android Open Source Project
 *
 * Licensed under the Apache License, Version 2.0 (the "License");
 * you may not use this file except in compliance with the License.
 * You may obtain a copy of the License at
 *
 *      http://www.apache.org/licenses/LICENSE-2.0
 *
 * Unless required by applicable law or agreed to in writing, software
 * distributed under the License is distributed on an "AS IS" BASIS,
 * WITHOUT WARRANTIES OR CONDITIONS OF ANY KIND, either express or implied.
 * See the License for the specific language governing permissions and
 * limitations under the License.
 */

#include "Canvas.h"

#include "MinikinUtils.h"
#include "Paint.h"
#include "Properties.h"
#include "RenderNode.h"
#include "Typeface.h"
#include "pipeline/skia/SkiaRecordingCanvas.h"

#include "hwui/PaintFilter.h"

#include <SkFontMetrics.h>

namespace android {

Canvas* Canvas::create_recording_canvas(int width, int height, uirenderer::RenderNode* renderNode) {
    return new uirenderer::skiapipeline::SkiaRecordingCanvas(renderNode, width, height);
}

static inline void drawStroke(SkScalar left, SkScalar right, SkScalar top, SkScalar thickness,
                              const Paint& paint, Canvas* canvas) {
    const SkScalar strokeWidth = fmax(thickness, 1.0f);
    const SkScalar bottom = top + strokeWidth;
    canvas->drawRect(left, top, right, bottom, paint);
}

void Canvas::drawTextDecorations(float x, float y, float length, const Paint& paint) {
    // paint has already been filtered by our caller, so we can ignore any filter
    const bool strikeThru = paint.isStrikeThru();
    const bool underline = paint.isUnderline();
    if (strikeThru || underline) {
        const SkScalar left = x;
        const SkScalar right = x + length;
        const float textSize = paint.getSkFont().getSize();
        if (underline) {
            SkFontMetrics metrics;
            paint.getSkFont().getMetrics(&metrics);
            SkScalar position;
            if (!metrics.hasUnderlinePosition(&position)) {
                position = textSize * Paint::kStdUnderline_Top;
            }
            SkScalar thickness;
            if (!metrics.hasUnderlineThickness(&thickness)) {
                thickness = textSize * Paint::kStdUnderline_Thickness;
            }
            const SkScalar top = y + position;
            drawStroke(left, right, top, thickness, paint, this);
        }
        if (strikeThru) {
            const float position = textSize * Paint::kStdStrikeThru_Top;
            const SkScalar thickness = textSize * Paint::kStdStrikeThru_Thickness;
            const SkScalar top = y + position;
            drawStroke(left, right, top, thickness, paint, this);
        }
    }
}

static void simplifyPaint(int color, Paint* paint) {
    paint->setColor(color);
    paint->setShader(nullptr);
    paint->setColorFilter(nullptr);
    paint->setLooper(nullptr);
    paint->setStrokeWidth(4 + 0.04 * paint->getSkFont().getSize());
    paint->setStrokeJoin(SkPaint::kRound_Join);
    paint->setLooper(nullptr);
}

class DrawTextFunctor {
public:
    DrawTextFunctor(const minikin::Layout& layout, Canvas* canvas, const Paint& paint, float x,
                    float y, minikin::MinikinRect& bounds, float totalAdvance)
            : layout(layout)
            , canvas(canvas)
            , paint(paint)
            , x(x)
            , y(y)
            , bounds(bounds)
            , totalAdvance(totalAdvance) {}

    void operator()(size_t start, size_t end) {
        auto glyphFunc = [&](uint16_t* text, float* positions) {
            if (canvas->drawTextAbsolutePos()) {
                for (size_t i = start, textIndex = 0, posIndex = 0; i < end; i++) {
                    text[textIndex++] = layout.getGlyphId(i);
                    positions[posIndex++] = x + layout.getX(i);
                    positions[posIndex++] = y + layout.getY(i);
                }
            } else {
                for (size_t i = start, textIndex = 0, posIndex = 0; i < end; i++) {
                    text[textIndex++] = layout.getGlyphId(i);
                    positions[posIndex++] = layout.getX(i);
                    positions[posIndex++] = layout.getY(i);
                }
            }
        };

        size_t glyphCount = end - start;

        if (CC_UNLIKELY(canvas->isHighContrastText() && paint.getAlpha() != 0)) {
            // high contrast draw path
            int color = paint.getColor();
            int channelSum = SkColorGetR(color) + SkColorGetG(color) + SkColorGetB(color);
            bool darken = channelSum < (128 * 3);

            // outline
            Paint outlinePaint(paint);
            simplifyPaint(darken ? SK_ColorWHITE : SK_ColorBLACK, &outlinePaint);
            outlinePaint.setStyle(SkPaint::kStrokeAndFill_Style);
            canvas->drawGlyphs(glyphFunc, glyphCount, outlinePaint, x, y, bounds.mLeft, bounds.mTop,
                               bounds.mRight, bounds.mBottom, totalAdvance);

            // inner
            Paint innerPaint(paint);
            simplifyPaint(darken ? SK_ColorBLACK : SK_ColorWHITE, &innerPaint);
            innerPaint.setStyle(SkPaint::kFill_Style);
            canvas->drawGlyphs(glyphFunc, glyphCount, innerPaint, x, y, bounds.mLeft, bounds.mTop,
                               bounds.mRight, bounds.mBottom, totalAdvance);
        } else {
            // standard draw path
            canvas->drawGlyphs(glyphFunc, glyphCount, paint, x, y, bounds.mLeft, bounds.mTop,
                               bounds.mRight, bounds.mBottom, totalAdvance);
        }
    }

private:
    const minikin::Layout& layout;
    Canvas* canvas;
    const Paint& paint;
    float x;
    float y;
    minikin::MinikinRect& bounds;
    float totalAdvance;
};

void Canvas::drawText(const uint16_t* text, int textSize, int start, int count, int contextStart,
                      int contextCount, float x, float y, minikin::Bidi bidiFlags,
                      const Paint& origPaint, const Typeface* typeface, minikin::MeasuredText* mt) {
    // minikin may modify the original paint
    Paint paint(origPaint);

    // interpret 'linear metrics' flag as 'linear', forcing no-hinting when drawing
    if (paint.getSkFont().isLinearMetrics()) {
        paint.getSkFont().setHinting(SkFontHinting::kNone);
    }

    minikin::Layout layout = MinikinUtils::doLayout(&paint, bidiFlags, typeface, text, textSize,
                                                    start, count, contextStart, contextCount, mt);

    x += MinikinUtils::xOffsetForTextAlign(&paint, layout);

    minikin::MinikinRect bounds;
    layout.getBounds(&bounds);
    if (!drawTextAbsolutePos()) {
        bounds.offset(x, y);
    }

    // Set align to left for drawing, as we don't want individual
    // glyphs centered or right-aligned; the offset above takes
    // care of all alignment.
    paint.setTextAlign(Paint::kLeft_Align);

    DrawTextFunctor f(layout, this, paint, x, y, bounds, layout.getAdvance());
    MinikinUtils::forFontRun(layout, &paint, f);
}

void Canvas::drawDoubleRoundRectXY(float outerLeft, float outerTop, float outerRight,
                            float outerBottom, float outerRx, float outerRy, float innerLeft,
                            float innerTop, float innerRight, float innerBottom, float innerRx,
<<<<<<< HEAD
                            float innerRy, const SkPaint& paint) {
=======
                            float innerRy, const Paint& paint) {
>>>>>>> dbf9e87c
    if (CC_UNLIKELY(paint.nothingToDraw())) return;
    SkRect outer = SkRect::MakeLTRB(outerLeft, outerTop, outerRight, outerBottom);
    SkRect inner = SkRect::MakeLTRB(innerLeft, innerTop, innerRight, innerBottom);

    SkRRect outerRRect;
    outerRRect.setRectXY(outer, outerRx, outerRy);

    SkRRect innerRRect;
    innerRRect.setRectXY(inner, innerRx, innerRy);
    drawDoubleRoundRect(outerRRect, innerRRect, paint);
}

void Canvas::drawDoubleRoundRectRadii(float outerLeft, float outerTop, float outerRight,
                            float outerBottom, const float* outerRadii, float innerLeft,
                            float innerTop, float innerRight, float innerBottom,
<<<<<<< HEAD
                            const float* innerRadii, const SkPaint& paint) {
=======
                            const float* innerRadii, const Paint& paint) {
>>>>>>> dbf9e87c
    static_assert(sizeof(SkVector) == sizeof(float) * 2);
    if (CC_UNLIKELY(paint.nothingToDraw())) return;
    SkRect outer = SkRect::MakeLTRB(outerLeft, outerTop, outerRight, outerBottom);
    SkRect inner = SkRect::MakeLTRB(innerLeft, innerTop, innerRight, innerBottom);

    SkRRect outerRRect;
    const SkVector* outerSkVector = reinterpret_cast<const SkVector*>(outerRadii);
    outerRRect.setRectRadii(outer, outerSkVector);

    SkRRect innerRRect;
    const SkVector* innerSkVector = reinterpret_cast<const SkVector*>(innerRadii);
    innerRRect.setRectRadii(inner, innerSkVector);
    drawDoubleRoundRect(outerRRect, innerRRect, paint);
}

class DrawTextOnPathFunctor {
public:
    DrawTextOnPathFunctor(const minikin::Layout& layout, Canvas* canvas, float hOffset,
                          float vOffset, const Paint& paint, const SkPath& path)
            : layout(layout)
            , canvas(canvas)
            , hOffset(hOffset)
            , vOffset(vOffset)
            , paint(paint)
            , path(path) {}

    void operator()(size_t start, size_t end) {
        canvas->drawLayoutOnPath(layout, hOffset, vOffset, paint, path, start, end);
    }

private:
    const minikin::Layout& layout;
    Canvas* canvas;
    float hOffset;
    float vOffset;
    const Paint& paint;
    const SkPath& path;
};

void Canvas::drawTextOnPath(const uint16_t* text, int count, minikin::Bidi bidiFlags,
                            const SkPath& path, float hOffset, float vOffset,
                            const Paint& origPaint, const Typeface* typeface) {
    // minikin may modify the original paint
    Paint paint(origPaint);

    // interpret 'linear metrics' flag as 'linear', forcing no-hinting when drawing
    if (paint.getSkFont().isLinearMetrics()) {
        paint.getSkFont().setHinting(SkFontHinting::kNone);
    }

    minikin::Layout layout =
            MinikinUtils::doLayout(&paint, bidiFlags, typeface, text, count,  // text buffer
                                   0, count,                                  // draw range
                                   0, count,                                  // context range
                                   nullptr);
    hOffset += MinikinUtils::hOffsetForTextAlign(&paint, layout, path);

    // Set align to left for drawing, as we don't want individual
    // glyphs centered or right-aligned; the offset above takes
    // care of all alignment.
    paint.setTextAlign(Paint::kLeft_Align);

    DrawTextOnPathFunctor f(layout, this, hOffset, vOffset, paint, path);
    MinikinUtils::forFontRun(layout, &paint, f);
}

int Canvas::sApiLevel = 1;

void Canvas::setCompatibilityVersion(int apiLevel) {
    sApiLevel = apiLevel;
}

}  // namespace android<|MERGE_RESOLUTION|>--- conflicted
+++ resolved
@@ -182,11 +182,7 @@
 void Canvas::drawDoubleRoundRectXY(float outerLeft, float outerTop, float outerRight,
                             float outerBottom, float outerRx, float outerRy, float innerLeft,
                             float innerTop, float innerRight, float innerBottom, float innerRx,
-<<<<<<< HEAD
-                            float innerRy, const SkPaint& paint) {
-=======
                             float innerRy, const Paint& paint) {
->>>>>>> dbf9e87c
     if (CC_UNLIKELY(paint.nothingToDraw())) return;
     SkRect outer = SkRect::MakeLTRB(outerLeft, outerTop, outerRight, outerBottom);
     SkRect inner = SkRect::MakeLTRB(innerLeft, innerTop, innerRight, innerBottom);
@@ -202,11 +198,7 @@
 void Canvas::drawDoubleRoundRectRadii(float outerLeft, float outerTop, float outerRight,
                             float outerBottom, const float* outerRadii, float innerLeft,
                             float innerTop, float innerRight, float innerBottom,
-<<<<<<< HEAD
-                            const float* innerRadii, const SkPaint& paint) {
-=======
                             const float* innerRadii, const Paint& paint) {
->>>>>>> dbf9e87c
     static_assert(sizeof(SkVector) == sizeof(float) * 2);
     if (CC_UNLIKELY(paint.nothingToDraw())) return;
     SkRect outer = SkRect::MakeLTRB(outerLeft, outerTop, outerRight, outerBottom);
