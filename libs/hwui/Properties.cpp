--- conflicted
+++ resolved
@@ -17,13 +17,9 @@
 #include "Properties.h"
 #include "Debug.h"
 #include "DeviceInfo.h"
-<<<<<<< HEAD
-#include "HWUIProperties.sysprop.h"
-=======
 #ifdef __ANDROID__
 #include "HWUIProperties.sysprop.h"
 #endif
->>>>>>> dbf9e87c
 #include "SkTraceEventCommon.h"
 
 #include <algorithm>
@@ -37,8 +33,6 @@
 namespace android {
 namespace uirenderer {
 
-<<<<<<< HEAD
-=======
 #ifndef __ANDROID__ // Layoutlib does not compile HWUIProperties.sysprop as it depends on cutils properties
 std::optional<bool> use_vulkan() {
     return base::GetBoolProperty("ro.hwui.use_vulkan", false);
@@ -49,7 +43,6 @@
 }
 #endif
 
->>>>>>> dbf9e87c
 bool Properties::debugLayersUpdates = false;
 bool Properties::debugOverdraw = false;
 bool Properties::showDirtyRegions = false;
@@ -86,20 +79,6 @@
 
 int Properties::contextPriority = 0;
 int Properties::defaultRenderAhead = -1;
-<<<<<<< HEAD
-
-static int property_get_int(const char* key, int defaultValue) {
-    char buf[PROPERTY_VALUE_MAX] = {
-            '\0',
-    };
-
-    if (property_get(key, buf, "") > 0) {
-        return atoi(buf);
-    }
-    return defaultValue;
-}
-=======
->>>>>>> dbf9e87c
 
 bool Properties::load() {
     bool prevDebugLayersUpdates = debugLayersUpdates;
@@ -131,9 +110,6 @@
     debugLayersUpdates = base::GetBoolProperty(PROPERTY_DEBUG_LAYERS_UPDATES, false);
     INIT_LOGD("  Layers updates debug enabled: %d", debugLayersUpdates);
 
-<<<<<<< HEAD
-    showDirtyRegions = property_get_bool(PROPERTY_DEBUG_SHOW_DIRTY_REGIONS, false);
-=======
     showDirtyRegions = base::GetBoolProperty(PROPERTY_DEBUG_SHOW_DIRTY_REGIONS, false);
 
     debugLevel = (DebugLevel)base::GetIntProperty(PROPERTY_DEBUG, (int)kDebugDisabled);
@@ -141,7 +117,6 @@
     skipEmptyFrames = base::GetBoolProperty(PROPERTY_SKIP_EMPTY_DAMAGE, true);
     useBufferAge = base::GetBoolProperty(PROPERTY_USE_BUFFER_AGE, true);
     enablePartialUpdates = base::GetBoolProperty(PROPERTY_ENABLE_PARTIAL_UPDATES, true);
->>>>>>> dbf9e87c
 
     filterOutTestOverhead = base::GetBoolProperty(PROPERTY_FILTER_TEST_OVERHEAD, false);
 
@@ -152,20 +127,9 @@
 
     runningInEmulator = base::GetBoolProperty(PROPERTY_QEMU_KERNEL, false);
 
-<<<<<<< HEAD
-    SkAndroidFrameworkTraceUtil::setEnableTracing(
-            property_get_bool(PROPERTY_SKIA_ATRACE_ENABLED, false));
-
-    runningInEmulator = property_get_bool(PROPERTY_QEMU_KERNEL, false);
-
-    defaultRenderAhead = std::max(-1, std::min(2, property_get_int(PROPERTY_RENDERAHEAD,
-            render_ahead().value_or(0))));
-
-=======
     defaultRenderAhead = std::max(-1, std::min(2, base::GetIntProperty(PROPERTY_RENDERAHEAD,
             render_ahead().value_or(0))));
 
->>>>>>> dbf9e87c
     return (prevDebugLayersUpdates != debugLayersUpdates) || (prevDebugOverdraw != debugOverdraw);
 }
 
@@ -214,14 +178,8 @@
         return sRenderPipelineType;
     }
     bool useVulkan = use_vulkan().value_or(false);
-<<<<<<< HEAD
-    char prop[PROPERTY_VALUE_MAX];
-    property_get(PROPERTY_RENDERER, prop, useVulkan ? "skiavk" : "skiagl");
-    if (!strcmp(prop, "skiavk")) {
-=======
     std::string rendererProperty = base::GetProperty(PROPERTY_RENDERER, useVulkan ? "skiavk" : "skiagl");
     if (rendererProperty == "skiavk") {
->>>>>>> dbf9e87c
         return RenderPipelineType::SkiaVulkan;
     }
     return RenderPipelineType::SkiaGL;
