--- conflicted
+++ resolved
@@ -274,16 +274,12 @@
     }
     sk_sp<SkDrawable> drawable;
     SkMatrix matrix = SkMatrix::I();
-<<<<<<< HEAD
-    void draw(SkCanvas* c, const SkMatrix&) const { c->drawDrawable(drawable.get(), &matrix); }
-=======
     // It is important that we call drawable->draw(c) here instead of c->drawDrawable(drawable).
     // Drawables are mutable and in cases, like RenderNodeDrawable, are not expected to produce the
     // same content if retained outside the duration of the frame. Therefore we resolve
     // them now and do not allow the canvas to take a reference to the drawable and potentially
     // keep it alive for longer than the frames duration (e.g. SKP serialization).
     void draw(SkCanvas* c, const SkMatrix&) const { drawable->draw(c, &matrix); }
->>>>>>> dbf9e87c
 };
 struct DrawPicture final : Op {
     static const auto kType = Type::DrawPicture;
