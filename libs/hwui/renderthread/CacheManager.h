/*
 * Copyright (C) 2017 The Android Open Source Project
 *
 * Licensed under the Apache License, Version 2.0 (the "License");
 * you may not use this file except in compliance with the License.
 * You may obtain a copy of the License at
 *
 *      http://www.apache.org/licenses/LICENSE-2.0
 *
 * Unless required by applicable law or agreed to in writing, software
 * distributed under the License is distributed on an "AS IS" BASIS,
 * WITHOUT WARRANTIES OR CONDITIONS OF ANY KIND, either express or implied.
 * See the License for the specific language governing permissions and
 * limitations under the License.
 */

#ifndef CACHEMANAGER_H
#define CACHEMANAGER_H

#ifdef __ANDROID__ // Layoutlib does not support hardware acceleration
#include <GrContext.h>
#endif
#include <SkSurface.h>
#include <ui/DisplayInfo.h>
#include <utils/String8.h>
#include <vector>

#include "pipeline/skia/VectorDrawableAtlas.h"

namespace android {

class Surface;

namespace uirenderer {

class RenderState;

namespace renderthread {

class IRenderPipeline;
class RenderThread;

class CacheManager {
public:
    enum class TrimMemoryMode { Complete, UiHidden };

<<<<<<< HEAD
    void configureContext(GrContextOptions* context, const void* identity, ssize_t size);
=======
#ifdef __ANDROID__ // Layoutlib does not support hardware acceleration
    void configureContext(GrContextOptions* context, const void* identity, ssize_t size);
#endif
>>>>>>> dbf9e87c
    void trimMemory(TrimMemoryMode mode);
    void trimStaleResources();
    void dumpMemoryUsage(String8& log, const RenderState* renderState = nullptr);

    sp<skiapipeline::VectorDrawableAtlas> acquireVectorDrawableAtlas();

    size_t getCacheSize() const { return mMaxResourceBytes; }
    size_t getBackgroundCacheSize() const { return mBackgroundResourceBytes; }

private:
    friend class RenderThread;

    explicit CacheManager(const DisplayInfo& display);

#ifdef __ANDROID__ // Layoutlib does not support hardware acceleration
    void reset(sk_sp<GrContext> grContext);
#endif
    void destroy();

    const size_t mMaxSurfaceArea;
#ifdef __ANDROID__ // Layoutlib does not support hardware acceleration
    sk_sp<GrContext> mGrContext;
#endif

    int mMaxResources = 0;
    const size_t mMaxResourceBytes;
    const size_t mBackgroundResourceBytes;

    const size_t mMaxGpuFontAtlasBytes;
    const size_t mMaxCpuFontCacheBytes;
    const size_t mBackgroundCpuFontCacheBytes;

    struct PipelineProps {
        const void* pipelineKey = nullptr;
        size_t surfaceArea = 0;
    };

    sp<skiapipeline::VectorDrawableAtlas> mVectorDrawableAtlas;
};

} /* namespace renderthread */
} /* namespace uirenderer */
} /* namespace android */

#endif /* CACHEMANAGER_H */<|MERGE_RESOLUTION|>--- conflicted
+++ resolved
@@ -44,13 +44,9 @@
 public:
     enum class TrimMemoryMode { Complete, UiHidden };
 
-<<<<<<< HEAD
-    void configureContext(GrContextOptions* context, const void* identity, ssize_t size);
-=======
 #ifdef __ANDROID__ // Layoutlib does not support hardware acceleration
     void configureContext(GrContextOptions* context, const void* identity, ssize_t size);
 #endif
->>>>>>> dbf9e87c
     void trimMemory(TrimMemoryMode mode);
     void trimStaleResources();
     void dumpMemoryUsage(String8& log, const RenderState* renderState = nullptr);
