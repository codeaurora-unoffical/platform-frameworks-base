/*
 * Copyright (C) 2017 The Android Open Source Project
 *
 * Licensed under the Apache License, Version 2.0 (the "License");
 * you may not use this file except in compliance with the License.
 * You may obtain a copy of the License at
 *
 *      http://www.apache.org/licenses/LICENSE-2.0
 *
 * Unless required by applicable law or agreed to in writing, software
 * distributed under the License is distributed on an "AS IS" BASIS,
 * WITHOUT WARRANTIES OR CONDITIONS OF ANY KIND, either express or implied.
 * See the License for the specific language governing permissions and
 * limitations under the License.
 */

#include "CacheManager.h"

#include "Layer.h"
#include "Properties.h"
#include "RenderThread.h"
#include "pipeline/skia/ShaderCache.h"
#include "pipeline/skia/SkiaMemoryTracer.h"
#include "Properties.h"
#include "renderstate/RenderState.h"
#include "thread/CommonPool.h"

#include <GrContextOptions.h>
#include <SkExecutor.h>
#include <SkGraphics.h>
#include <gui/Surface.h>
#include <math.h>
#include <set>
#include <SkMathPriv.h>

namespace android {
namespace uirenderer {
namespace renderthread {

// This multiplier was selected based on historical review of cache sizes relative
// to the screen resolution. This is meant to be a conservative default based on
// that analysis. The 4.0f is used because the default pixel format is assumed to
// be ARGB_8888.
#define SURFACE_SIZE_MULTIPLIER (12.0f * 4.0f)
#define BACKGROUND_RETENTION_PERCENTAGE (0.5f)

CacheManager::CacheManager(const DisplayInfo& display) : mMaxSurfaceArea(display.w * display.h) {
    mVectorDrawableAtlas = new skiapipeline::VectorDrawableAtlas(
            mMaxSurfaceArea / 2,
            skiapipeline::VectorDrawableAtlas::StorageMode::disallowSharedSurface);
}

void CacheManager::reset(sk_sp<GrContext> context) {
    if (context != mGrContext) {
        destroy();
    }

    if (context) {
        mGrContext = std::move(context);
        mGrContext->getResourceCacheLimits(&mMaxResources, nullptr);
        updateContextCacheSizes();
    }
}

void CacheManager::destroy() {
    // cleanup any caches here as the GrContext is about to go away...
    mGrContext.reset(nullptr);
    mVectorDrawableAtlas = new skiapipeline::VectorDrawableAtlas(
            mMaxSurfaceArea / 2,
            skiapipeline::VectorDrawableAtlas::StorageMode::disallowSharedSurface);
}

void CacheManager::updateContextCacheSizes() {
    mMaxResourceBytes = mMaxSurfaceArea * SURFACE_SIZE_MULTIPLIER;
    mBackgroundResourceBytes = mMaxResourceBytes * BACKGROUND_RETENTION_PERCENTAGE;

    mGrContext->setResourceCacheLimits(mMaxResources, mMaxResourceBytes);
}

class CommonPoolExecutor : public SkExecutor {
public:
    virtual void add(std::function<void(void)> func) override {
        CommonPool::post(std::move(func));
    }
};

<<<<<<< HEAD
=======
static CommonPoolExecutor sDefaultExecutor;

>>>>>>> 825827da
void CacheManager::configureContext(GrContextOptions* contextOptions, const void* identity, ssize_t size) {
    contextOptions->fAllowPathMaskCaching = true;

    // This sets the maximum size for a single texture atlas in the GPU font cache.  If necessary,
    // the cache can allocate additional textures that are counted against the total cache limits
    // provided to Skia.
    contextOptions->fGlyphCacheTextureMaximumBytes = GrNextSizePow2(mMaxSurfaceArea);

    contextOptions->fExecutor = &sDefaultExecutor;

    auto& cache = skiapipeline::ShaderCache::get();
    cache.initShaderDiskCache(identity, size);
    contextOptions->fPersistentCache = &cache;
    contextOptions->fGpuPathRenderers &= ~GpuPathRenderers::kCoverageCounting;
}

void CacheManager::trimMemory(TrimMemoryMode mode) {
    if (!mGrContext) {
        return;
    }

    mGrContext->flush();

    switch (mode) {
        case TrimMemoryMode::Complete:
            mVectorDrawableAtlas = new skiapipeline::VectorDrawableAtlas(mMaxSurfaceArea / 2);
            mGrContext->freeGpuResources();
            break;
        case TrimMemoryMode::UiHidden:
            // Here we purge all the unlocked scratch resources and then toggle the resources cache
            // limits between the background and max amounts. This causes the unlocked resources
            // that have persistent data to be purged in LRU order.
            mGrContext->purgeUnlockedResources(true);
            mGrContext->setResourceCacheLimits(mMaxResources, mBackgroundResourceBytes);
            mGrContext->setResourceCacheLimits(mMaxResources, mMaxResourceBytes);
            break;
    }
}

void CacheManager::trimStaleResources() {
    if (!mGrContext) {
        return;
    }
    mGrContext->flush();
    mGrContext->purgeResourcesNotUsedInMs(std::chrono::seconds(30));
}

sp<skiapipeline::VectorDrawableAtlas> CacheManager::acquireVectorDrawableAtlas() {
    LOG_ALWAYS_FATAL_IF(mVectorDrawableAtlas.get() == nullptr);
    LOG_ALWAYS_FATAL_IF(mGrContext == nullptr);

    /**
     * TODO: define memory conditions where we clear the cache (e.g. surface->reset())
     */
    return mVectorDrawableAtlas;
}

void CacheManager::dumpMemoryUsage(String8& log, const RenderState* renderState) {
    if (!mGrContext) {
        log.appendFormat("No valid cache instance.\n");
        return;
    }

    log.appendFormat("Font Cache (CPU):\n");
    log.appendFormat("  Size: %.2f kB \n", SkGraphics::GetFontCacheUsed() / 1024.0f);
    log.appendFormat("  Glyph Count: %d \n", SkGraphics::GetFontCacheCountUsed());

    log.appendFormat("CPU Caches:\n");
    std::vector<skiapipeline::ResourcePair> cpuResourceMap = {
            {"skia/sk_resource_cache/bitmap_", "Bitmaps"},
            {"skia/sk_resource_cache/rrect-blur_", "Masks"},
            {"skia/sk_resource_cache/rects-blur_", "Masks"},
            {"skia/sk_resource_cache/tessellated", "Shadows"},
    };
    skiapipeline::SkiaMemoryTracer cpuTracer(cpuResourceMap, false);
    SkGraphics::DumpMemoryStatistics(&cpuTracer);
    cpuTracer.logOutput(log);

    log.appendFormat("GPU Caches:\n");
    skiapipeline::SkiaMemoryTracer gpuTracer("category", true);
    mGrContext->dumpMemoryStatistics(&gpuTracer);
    gpuTracer.logOutput(log);

    log.appendFormat("Other Caches:\n");
    log.appendFormat("                         Current / Maximum\n");
    log.appendFormat("  VectorDrawableAtlas  %6.2f kB / %6.2f KB (entries = %zu)\n", 0.0f, 0.0f,
                     (size_t)0);

    if (renderState) {
        if (renderState->mActiveLayers.size() > 0) {
            log.appendFormat("  Layer Info:\n");
        }

        const char* layerType = Properties::getRenderPipelineType() == RenderPipelineType::SkiaGL
                ? "GlLayer" : "VkLayer";
        size_t layerMemoryTotal = 0;
        for (std::set<Layer*>::iterator it = renderState->mActiveLayers.begin();
             it != renderState->mActiveLayers.end(); it++) {
            const Layer* layer = *it;
            log.appendFormat("    %s size %dx%d\n", layerType, layer->getWidth(),
                             layer->getHeight());
            layerMemoryTotal += layer->getWidth() * layer->getHeight() * 4;
        }
        log.appendFormat("  Layers Total         %6.2f KB (numLayers = %zu)\n",
                         layerMemoryTotal / 1024.0f, renderState->mActiveLayers.size());
    }

    log.appendFormat("Total GPU memory usage:\n");
    gpuTracer.logTotals(log);
}

} /* namespace renderthread */
} /* namespace uirenderer */
} /* namespace android */<|MERGE_RESOLUTION|>--- conflicted
+++ resolved
@@ -84,11 +84,8 @@
     }
 };
 
-<<<<<<< HEAD
-=======
 static CommonPoolExecutor sDefaultExecutor;
 
->>>>>>> 825827da
 void CacheManager::configureContext(GrContextOptions* contextOptions, const void* identity, ssize_t size) {
     contextOptions->fAllowPathMaskCaching = true;
 
