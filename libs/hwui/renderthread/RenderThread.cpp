/*
 * Copyright (C) 2013 The Android Open Source Project
 *
 * Licensed under the Apache License, Version 2.0 (the "License");
 * you may not use this file except in compliance with the License.
 * You may obtain a copy of the License at
 *
 *      http://www.apache.org/licenses/LICENSE-2.0
 *
 * Unless required by applicable law or agreed to in writing, software
 * distributed under the License is distributed on an "AS IS" BASIS,
 * WITHOUT WARRANTIES OR CONDITIONS OF ANY KIND, either express or implied.
 * See the License for the specific language governing permissions and
 * limitations under the License.
 */

#include "RenderThread.h"

#include "CanvasContext.h"
#include "DeviceInfo.h"
#include "EglManager.h"
#include "Readback.h"
#include "RenderProxy.h"
#include "VulkanManager.h"
#include "hwui/Bitmap.h"
#include "pipeline/skia/SkiaOpenGLPipeline.h"
#include "pipeline/skia/SkiaVulkanPipeline.h"
#include "renderstate/RenderState.h"
#include "utils/FatVector.h"
#include "utils/TimeUtils.h"
#include "utils/TraceUtils.h"
#include "../HardwareBitmapUploader.h"

#ifdef HWUI_GLES_WRAP_ENABLED
#include "debug/GlesDriver.h"
#endif

#include <GrContextOptions.h>
#include <gl/GrGLInterface.h>

#ifdef HWUI_GLES_WRAP_ENABLED
#include "debug/GlesDriver.h"
#endif

#include <GrContextOptions.h>
#include <gl/GrGLInterface.h>

#include <gui/DisplayEventReceiver.h>
#include <sys/resource.h>
#include <utils/Condition.h>
#include <utils/Log.h>
#include <utils/Mutex.h>
#include <thread>

namespace android {
namespace uirenderer {
namespace renderthread {

// Number of events to read at a time from the DisplayEventReceiver pipe.
// The value should be large enough that we can quickly drain the pipe
// using just a few large reads.
static const size_t EVENT_BUFFER_SIZE = 100;

static bool gHasRenderThreadInstance = false;

static JVMAttachHook gOnStartHook = nullptr;

class DisplayEventReceiverWrapper : public VsyncSource {
public:
    DisplayEventReceiverWrapper(std::unique_ptr<DisplayEventReceiver>&& receiver)
            : mDisplayEventReceiver(std::move(receiver)) {}

    virtual void requestNextVsync() override {
        status_t status = mDisplayEventReceiver->requestNextVsync();
        LOG_ALWAYS_FATAL_IF(status != NO_ERROR, "requestNextVsync failed with status: %d", status);
    }

    virtual nsecs_t latestVsyncEvent() override {
        DisplayEventReceiver::Event buf[EVENT_BUFFER_SIZE];
        nsecs_t latest = 0;
        ssize_t n;
        while ((n = mDisplayEventReceiver->getEvents(buf, EVENT_BUFFER_SIZE)) > 0) {
            for (ssize_t i = 0; i < n; i++) {
                const DisplayEventReceiver::Event& ev = buf[i];
                switch (ev.header.type) {
                    case DisplayEventReceiver::DISPLAY_EVENT_VSYNC:
                        latest = ev.header.timestamp;
                        break;
                }
            }
        }
        if (n < 0) {
            ALOGW("Failed to get events from display event receiver, status=%d", status_t(n));
        }
        return latest;
    }

private:
    std::unique_ptr<DisplayEventReceiver> mDisplayEventReceiver;
};

class DummyVsyncSource : public VsyncSource {
public:
    DummyVsyncSource(RenderThread* renderThread) : mRenderThread(renderThread) {}

    virtual void requestNextVsync() override {
        mRenderThread->queue().postDelayed(16_ms,
                                           [this]() { mRenderThread->drainDisplayEventQueue(); });
    }

    virtual nsecs_t latestVsyncEvent() override { return systemTime(CLOCK_MONOTONIC); }

private:
    RenderThread* mRenderThread;
};

bool RenderThread::hasInstance() {
    return gHasRenderThreadInstance;
}

void RenderThread::setOnStartHook(JVMAttachHook onStartHook) {
    LOG_ALWAYS_FATAL_IF(hasInstance(), "can't set an onStartHook after we've started...");
    gOnStartHook = onStartHook;
}

JVMAttachHook RenderThread::getOnStartHook() {
    return gOnStartHook;
}

RenderThread& RenderThread::getInstance() {
    // This is a pointer because otherwise __cxa_finalize
    // will try to delete it like a Good Citizen but that causes us to crash
    // because we don't want to delete the RenderThread normally.
    static RenderThread* sInstance = new RenderThread();
    gHasRenderThreadInstance = true;
    return *sInstance;
}

RenderThread::RenderThread()
        : ThreadBase()
        , mVsyncSource(nullptr)
        , mVsyncRequested(false)
        , mFrameCallbackTaskPending(false)
        , mRenderState(nullptr)
        , mEglManager(nullptr)
        , mFunctorManager(WebViewFunctorManager::instance())
        , mVkManager(nullptr) {
    Properties::load();
    start("RenderThread");
}

RenderThread::~RenderThread() {
    LOG_ALWAYS_FATAL("Can't destroy the render thread");
}

void RenderThread::initializeDisplayEventReceiver() {
    LOG_ALWAYS_FATAL_IF(mVsyncSource, "Initializing a second DisplayEventReceiver?");

    if (!Properties::isolatedProcess) {
        auto receiver = std::make_unique<DisplayEventReceiver>();
        status_t status = receiver->initCheck();
        LOG_ALWAYS_FATAL_IF(status != NO_ERROR,
                            "Initialization of DisplayEventReceiver "
                            "failed with status: %d",
                            status);

        // Register the FD
        mLooper->addFd(receiver->getFd(), 0, Looper::EVENT_INPUT,
                       RenderThread::displayEventReceiverCallback, this);
        mVsyncSource = new DisplayEventReceiverWrapper(std::move(receiver));
    } else {
        mVsyncSource = new DummyVsyncSource(this);
    }
}

void RenderThread::initThreadLocals() {
    mDisplayInfo = DeviceInfo::get()->displayInfo();
    nsecs_t frameIntervalNanos = static_cast<nsecs_t>(1000000000 / mDisplayInfo.fps);
    mTimeLord.setFrameInterval(frameIntervalNanos);
    mDispatchFrameDelay = static_cast<nsecs_t>(frameIntervalNanos * .25f);
    initializeDisplayEventReceiver();
    mEglManager = new EglManager();
    mRenderState = new RenderState(*this);
    mVkManager = new VulkanManager();
    mCacheManager = new CacheManager(mDisplayInfo);
}

void RenderThread::requireGlContext() {
    if (mEglManager->hasEglContext()) {
        return;
    }
    mEglManager->initialize();

#ifdef HWUI_GLES_WRAP_ENABLED
    debug::GlesDriver* driver = debug::GlesDriver::get();
    sk_sp<const GrGLInterface> glInterface(driver->getSkiaInterface());
#else
    sk_sp<const GrGLInterface> glInterface(GrGLCreateNativeInterface());
#endif
    LOG_ALWAYS_FATAL_IF(!glInterface.get());

    GrContextOptions options;
    initGrContextOptions(options);
    auto glesVersion = reinterpret_cast<const char*>(glGetString(GL_VERSION));
    auto size = glesVersion ? strlen(glesVersion) : -1;
    cacheManager().configureContext(&options, glesVersion, size);
    sk_sp<GrContext> grContext(GrContext::MakeGL(std::move(glInterface), options));
    LOG_ALWAYS_FATAL_IF(!grContext.get());
    setGrContext(grContext);
}

void RenderThread::requireVkContext() {
    if (mVkManager->hasVkContext()) {
        return;
    }
    mVkManager->initialize();
    GrContextOptions options;
    initGrContextOptions(options);
    // TODO: get a string describing the SPIR-V compiler version and use it here
    cacheManager().configureContext(&options, nullptr, 0);
    sk_sp<GrContext> grContext = mVkManager->createContext(options);
    LOG_ALWAYS_FATAL_IF(!grContext.get());
    setGrContext(grContext);
}

void RenderThread::initGrContextOptions(GrContextOptions& options) {
    options.fPreferExternalImagesOverES3 = true;
    options.fDisableDistanceFieldPaths = true;
}

void RenderThread::destroyRenderingContext() {
    mFunctorManager.onContextDestroyed();
    if (Properties::getRenderPipelineType() == RenderPipelineType::SkiaGL) {
        if (mEglManager->hasEglContext()) {
            setGrContext(nullptr);
            mEglManager->destroy();
        }
    } else {
        if (vulkanManager().hasVkContext()) {
            setGrContext(nullptr);
            vulkanManager().destroy();
        }
    }
}

void RenderThread::dumpGraphicsMemory(int fd) {
    globalProfileData()->dump(fd);

    String8 cachesOutput;
    String8 pipeline;
    auto renderType = Properties::getRenderPipelineType();
    switch (renderType) {
        case RenderPipelineType::SkiaGL: {
            mCacheManager->dumpMemoryUsage(cachesOutput, mRenderState);
            pipeline.appendFormat("Skia (OpenGL)");
            break;
        }
        case RenderPipelineType::SkiaVulkan: {
            mCacheManager->dumpMemoryUsage(cachesOutput, mRenderState);
            pipeline.appendFormat("Skia (Vulkan)");
            break;
        }
        default:
            LOG_ALWAYS_FATAL("canvas context type %d not supported", (int32_t)renderType);
            break;
    }

    dprintf(fd, "\n%s\n", cachesOutput.string());
    dprintf(fd, "\nPipeline=%s\n", pipeline.string());
}

Readback& RenderThread::readback() {
    if (!mReadback) {
        mReadback = new Readback(*this);
    }

    return *mReadback;
}

void RenderThread::setGrContext(sk_sp<GrContext> context) {
    mCacheManager->reset(context);
    if (mGrContext) {
        mRenderState->onContextDestroyed();
        mGrContext->releaseResourcesAndAbandonContext();
    }
    mGrContext = std::move(context);
    if (mGrContext) {
        mRenderState->onContextCreated();
        DeviceInfo::setMaxTextureSize(mGrContext->maxRenderTargetSize());
    }
}

int RenderThread::displayEventReceiverCallback(int fd, int events, void* data) {
    if (events & (Looper::EVENT_ERROR | Looper::EVENT_HANGUP)) {
        ALOGE("Display event receiver pipe was closed or an error occurred.  "
              "events=0x%x",
              events);
        return 0;  // remove the callback
    }

    if (!(events & Looper::EVENT_INPUT)) {
        ALOGW("Received spurious callback for unhandled poll event.  "
              "events=0x%x",
              events);
        return 1;  // keep the callback
    }

    reinterpret_cast<RenderThread*>(data)->drainDisplayEventQueue();

    return 1;  // keep the callback
}

void RenderThread::drainDisplayEventQueue() {
    ATRACE_CALL();
    nsecs_t vsyncEvent = mVsyncSource->latestVsyncEvent();
    if (vsyncEvent > 0) {
        mVsyncRequested = false;
        if (mTimeLord.vsyncReceived(vsyncEvent) && !mFrameCallbackTaskPending) {
            ATRACE_NAME("queue mFrameCallbackTask");
            mFrameCallbackTaskPending = true;
            nsecs_t runAt = (vsyncEvent + mDispatchFrameDelay);
            queue().postAt(runAt, [this]() { dispatchFrameCallbacks(); });
        }
    }
}

void RenderThread::dispatchFrameCallbacks() {
    ATRACE_CALL();
    mFrameCallbackTaskPending = false;

    std::set<IFrameCallback*> callbacks;
    mFrameCallbacks.swap(callbacks);

    if (callbacks.size()) {
        // Assume one of them will probably animate again so preemptively
        // request the next vsync in case it occurs mid-frame
        requestVsync();
        for (std::set<IFrameCallback*>::iterator it = callbacks.begin(); it != callbacks.end();
             it++) {
            (*it)->doFrame();
        }
    }
}

void RenderThread::requestVsync() {
    if (!mVsyncRequested) {
        mVsyncRequested = true;
        mVsyncSource->requestNextVsync();
    }
}

bool RenderThread::threadLoop() {
    setpriority(PRIO_PROCESS, 0, PRIORITY_DISPLAY);
    Looper::setForThread(mLooper);
    if (gOnStartHook) {
        gOnStartHook("RenderThread");
    }
    initThreadLocals();

    while (true) {
        waitForWork();
        processQueue();

        if (mPendingRegistrationFrameCallbacks.size() && !mFrameCallbackTaskPending) {
            drainDisplayEventQueue();
            mFrameCallbacks.insert(mPendingRegistrationFrameCallbacks.begin(),
                                   mPendingRegistrationFrameCallbacks.end());
            mPendingRegistrationFrameCallbacks.clear();
            requestVsync();
        }

        if (!mFrameCallbackTaskPending && !mVsyncRequested && mFrameCallbacks.size()) {
            // TODO: Clean this up. This is working around an issue where a combination
            // of bad timing and slow drawing can result in dropping a stale vsync
            // on the floor (correct!) but fails to schedule to listen for the
            // next vsync (oops), so none of the callbacks are run.
            requestVsync();
        }
    }

    return false;
}

void RenderThread::postFrameCallback(IFrameCallback* callback) {
    mPendingRegistrationFrameCallbacks.insert(callback);
}

bool RenderThread::removeFrameCallback(IFrameCallback* callback) {
    size_t erased;
    erased = mFrameCallbacks.erase(callback);
    erased |= mPendingRegistrationFrameCallbacks.erase(callback);
    return erased;
}

void RenderThread::pushBackFrameCallback(IFrameCallback* callback) {
    if (mFrameCallbacks.erase(callback)) {
        mPendingRegistrationFrameCallbacks.insert(callback);
    }
}

sk_sp<Bitmap> RenderThread::allocateHardwareBitmap(SkBitmap& skBitmap) {
    auto renderType = Properties::getRenderPipelineType();
    switch (renderType) {
        case RenderPipelineType::SkiaVulkan:
            return skiapipeline::SkiaVulkanPipeline::allocateHardwareBitmap(*this, skBitmap);
        default:
            LOG_ALWAYS_FATAL("canvas context type %d not supported", (int32_t)renderType);
            break;
    }
    return nullptr;
}

bool RenderThread::isCurrent() {
    return gettid() == getInstance().getTid();
}

void RenderThread::preload() {
    std::thread eglInitThread([]() {
        //TODO: don't load EGL drivers for Vulkan, when HW bitmap uploader is refactored.
        eglGetDisplay(EGL_DEFAULT_DISPLAY);
    });
    eglInitThread.detach();
    if (Properties::getRenderPipelineType() == RenderPipelineType::SkiaVulkan) {
        requireVkContext();
    }
<<<<<<< HEAD
=======
    HardwareBitmapUploader::initialize();
>>>>>>> 825827da
}

} /* namespace renderthread */
} /* namespace uirenderer */
} /* namespace android */<|MERGE_RESOLUTION|>--- conflicted
+++ resolved
@@ -38,13 +38,6 @@
 #include <GrContextOptions.h>
 #include <gl/GrGLInterface.h>
 
-#ifdef HWUI_GLES_WRAP_ENABLED
-#include "debug/GlesDriver.h"
-#endif
-
-#include <GrContextOptions.h>
-#include <gl/GrGLInterface.h>
-
 #include <gui/DisplayEventReceiver.h>
 #include <sys/resource.h>
 #include <utils/Condition.h>
@@ -423,10 +416,7 @@
     if (Properties::getRenderPipelineType() == RenderPipelineType::SkiaVulkan) {
         requireVkContext();
     }
-<<<<<<< HEAD
-=======
     HardwareBitmapUploader::initialize();
->>>>>>> 825827da
 }
 
 } /* namespace renderthread */
