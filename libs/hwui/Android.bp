cc_defaults {
    name: "hwui_defaults",
    defaults: [
        "hwui_static_deps",
        "skia_deps",
        //"hwui_bugreport_font_cache_usage",
        //"hwui_compile_for_perf",
        "hwui_pgo",
        "hwui_lto",
    ],

    cpp_std: "experimental",

    cflags: [
        "-DEGL_EGLEXT_PROTOTYPES",
        "-DGL_GLEXT_PROTOTYPES",
        "-DATRACE_TAG=ATRACE_TAG_VIEW",
        "-DLOG_TAG=\"OpenGLRenderer\"",
        "-Wall",
        "-Wno-unused-parameter",
        "-Wunreachable-code",
        "-Werror",
        "-fvisibility=hidden",

        // GCC false-positives on this warning, and since we -Werror that's
        // a problem
        "-Wno-free-nonheap-object",

        // clang's warning is broken, see: https://llvm.org/bugs/show_bug.cgi?id=21629
        "-Wno-missing-braces",
    ],

    include_dirs: [
        "external/skia/include/private",
        "external/skia/src/core",
    ],

    product_variables: {
        eng: {
            lto: {
                never: true,
            },
        },
    },

    target: {
        android: {
            include_dirs: [
                "external/skia/src/effects",
                "external/skia/src/image",
                "external/skia/src/utils",
                "external/skia/src/gpu",
                "external/skia/src/shaders",
            ],
        },
        host: {
            include_dirs: [
                "external/vulkan-headers/include",
                "frameworks/native/libs/math/include",
                "frameworks/native/libs/ui/include",
            ],
            cflags: [
                "-Wno-unused-variable",
            ],
        }
    }
}

cc_defaults {
    name: "hwui_static_deps",
    shared_libs: [
<<<<<<< HEAD
        "liblog",
        "libcutils",
        "libstatslog",
        "libutils",
        "libEGL",
        "libGLESv1_CM",
        "libGLESv2",
        "libGLESv3",
        "libvulkan",
        "libui",
        "libgui",
        "libprotobuf-cpp-lite",
=======
        "libbase",
>>>>>>> dbf9e87c
        "libharfbuzz_ng",
        "libminikin",
<<<<<<< HEAD
        "libandroidfw",
        "libcrypto",
        "libsync",
    ],
    static_libs: [
        "libEGL_blobCache",
=======
>>>>>>> dbf9e87c
    ],

    target: {
        android: {
            shared_libs: [
                "liblog",
                "libcutils",
                "libstatslog",
                "libutils",
                "libEGL",
                "libGLESv1_CM",
                "libGLESv2",
                "libGLESv3",
                "libvulkan",
                "libui",
                "libgui",
                "libnativewindow",
                "libprotobuf-cpp-lite",
                "libft2",
                "libandroidfw",
                "libcrypto",
                "libsync",
            ],
            static_libs: [
                "libEGL_blobCache",
            ],
        },
        host: {
            static_libs: [
                "libandroidfw",
                "libutils",
            ],
        }
    }
}

cc_defaults {
    name: "hwui_bugreport_font_cache_usage",
    cflags: ["-DBUGREPORT_FONT_CACHE_USAGE"],
}

cc_defaults {
    name: "hwui_compile_for_perf",
    // TODO: Non-arm?
    cflags: [
        "-fno-omit-frame-pointer",
        "-marm",
        "-mapcs",
    ],
}

<<<<<<< HEAD
cc_defaults {
    name: "hwui_debug",
    cflags: ["-include debug/wrap_gles.h"],
    srcs: [
        "debug/wrap_gles.cpp",
        "debug/DefaultGlesDriver.cpp",
        "debug/GlesErrorCheckWrapper.cpp",
        "debug/GlesDriver.cpp",
        "debug/FatalBaseDriver.cpp",
        "debug/NullGlesDriver.cpp",
        "debug/NullSkiaInterface.cpp",
    ],
    include_dirs: ["frameworks/native/opengl/libs/GLES2"],
}

cc_defaults {
    name: "hwui_enable_opengl_validation",
    defaults: ["hwui_debug"],
    cflags: ["-DDEBUG_OPENGL=3"],
    include_dirs: ["frameworks/native/opengl/libs/GLES2"],
}

=======
>>>>>>> dbf9e87c
// Build libhwui with PGO by default.
// Location of PGO profile data is defined in build/soong/cc/pgo.go
// and is separate from hwui.
// To turn it off, set ANDROID_PGO_NO_PROFILE_USE environment variable
// or set enable_profile_use property to false.
cc_defaults {
    name: "hwui_pgo",

    pgo: {
        instrumentation: true,
        profile_file: "hwui/hwui.profdata",
        benchmarks: ["hwui"],
        enable_profile_use: true,
    },
}

// Build hwui library with ThinLTO by default.
cc_defaults {
    name: "hwui_lto",
    target: {
        android: {
            lto: {
                thin: true,
            },
        },
    },
}

// ------------------------
// library
// ------------------------

cc_defaults {
    name: "libhwui_defaults",
    defaults: ["hwui_defaults"],

    whole_static_libs: ["libskia"],

    srcs: [
        "pipeline/skia/SkiaDisplayList.cpp",
        "pipeline/skia/SkiaRecordingCanvas.cpp",
        "pipeline/skia/RenderNodeDrawable.cpp",
        "pipeline/skia/ReorderBarrierDrawables.cpp",
        "renderthread/Frame.cpp",
        "renderthread/RenderTask.cpp",
        "renderthread/TimeLord.cpp",
        "hwui/AnimatedImageDrawable.cpp",
        "hwui/AnimatedImageThread.cpp",
        "hwui/Bitmap.cpp",
        "hwui/Canvas.cpp",
        "hwui/MinikinSkia.cpp",
        "hwui/MinikinUtils.cpp",
        "hwui/PaintImpl.cpp",
        "hwui/Typeface.cpp",
<<<<<<< HEAD
        "pipeline/skia/GLFunctorDrawable.cpp",
        "pipeline/skia/LayerDrawable.cpp",
        "pipeline/skia/RenderNodeDrawable.cpp",
        "pipeline/skia/ReorderBarrierDrawables.cpp",
        "pipeline/skia/ShaderCache.cpp",
        "pipeline/skia/SkiaDisplayList.cpp",
        "pipeline/skia/SkiaMemoryTracer.cpp",
        "pipeline/skia/SkiaOpenGLPipeline.cpp",
        "pipeline/skia/SkiaPipeline.cpp",
        "pipeline/skia/SkiaProfileRenderer.cpp",
        "pipeline/skia/SkiaRecordingCanvas.cpp",
        "pipeline/skia/SkiaVulkanPipeline.cpp",
        "pipeline/skia/VectorDrawableAtlas.cpp",
        "pipeline/skia/VkFunctorDrawable.cpp",
        "pipeline/skia/VkInteropFunctorDrawable.cpp",
        "renderstate/RenderState.cpp",
        "renderthread/CacheManager.cpp",
        "renderthread/CanvasContext.cpp",
        "renderthread/DrawFrameTask.cpp",
        "renderthread/EglManager.cpp",
        "renderthread/ReliableSurface.cpp",
        "renderthread/VulkanManager.cpp",
        "renderthread/VulkanSurface.cpp",
        "renderthread/RenderProxy.cpp",
        "renderthread/RenderTask.cpp",
        "renderthread/RenderThread.cpp",
        "renderthread/TimeLord.cpp",
        "renderthread/Frame.cpp",
        "service/GraphicsStatsService.cpp",
        "surfacetexture/EGLConsumer.cpp",
        "surfacetexture/ImageConsumer.cpp",
        "surfacetexture/SurfaceTexture.cpp",
        "thread/CommonPool.cpp",
=======
>>>>>>> dbf9e87c
        "utils/Blur.cpp",
        "utils/Color.cpp",
        "utils/LinearAllocator.cpp",
<<<<<<< HEAD
        "utils/StringUtils.cpp",
=======
>>>>>>> dbf9e87c
        "utils/VectorDrawableUtils.cpp",
        "AnimationContext.cpp",
        "Animator.cpp",
        "AnimatorManager.cpp",
        "CanvasTransform.cpp",
        "DamageAccumulator.cpp",
<<<<<<< HEAD
        "DeferredLayerUpdater.cpp",
        "DeviceInfo.cpp",
        "FrameInfo.cpp",
        "FrameInfoVisualizer.cpp",
        "GpuMemoryTracker.cpp",
        "HardwareBitmapUploader.cpp",
        "HWUIProperties.sysprop",
        "Interpolator.cpp",
        "JankTracker.cpp",
        "Layer.cpp",
        "LayerUpdateQueue.cpp",
        "Matrix.cpp",
        "PathParser.cpp",
        "ProfileData.cpp",
        "ProfileDataContainer.cpp",
=======
        "Interpolator.cpp",
        "LightingInfo.cpp",
        "Matrix.cpp",
        "PathParser.cpp",
>>>>>>> dbf9e87c
        "Properties.cpp",
        "PropertyValuesAnimatorSet.cpp",
        "PropertyValuesHolder.cpp",
        "Readback.cpp",
        "RecordingCanvas.cpp",
        "RenderNode.cpp",
        "RenderProperties.cpp",
<<<<<<< HEAD
        "SkiaCanvas.cpp",
        "TreeInfo.cpp",
        "WebViewFunctorManager.cpp",
        "VectorDrawable.cpp",
        "protos/graphicsstats.proto",
=======
        "RootRenderNode.cpp",
        "SkiaCanvas.cpp",
        "VectorDrawable.cpp",
>>>>>>> dbf9e87c
    ],

    // Allow implicit fallthroughs in HardwareBitmapUploader.cpp until they are fixed.
    cflags: ["-Wno-implicit-fallthrough"],

    proto: {
        export_proto_headers: true,
    },

    export_include_dirs: ["."],
<<<<<<< HEAD
=======

    target: {
        android: {

            srcs: [
                "pipeline/skia/GLFunctorDrawable.cpp",
                "pipeline/skia/LayerDrawable.cpp",
                "pipeline/skia/ShaderCache.cpp",
                "pipeline/skia/SkiaMemoryTracer.cpp",
                "pipeline/skia/SkiaOpenGLPipeline.cpp",
                "pipeline/skia/SkiaPipeline.cpp",
                "pipeline/skia/SkiaProfileRenderer.cpp",
                "pipeline/skia/SkiaVulkanPipeline.cpp",
                "pipeline/skia/VectorDrawableAtlas.cpp",
                "pipeline/skia/VkFunctorDrawable.cpp",
                "pipeline/skia/VkInteropFunctorDrawable.cpp",
                "renderstate/RenderState.cpp",
                "renderthread/CacheManager.cpp",
                "renderthread/CanvasContext.cpp",
                "renderthread/DrawFrameTask.cpp",
                "renderthread/EglManager.cpp",
                "renderthread/ReliableSurface.cpp",
                "renderthread/VulkanManager.cpp",
                "renderthread/VulkanSurface.cpp",
                "renderthread/RenderProxy.cpp",
                "renderthread/RenderThread.cpp",
                "service/GraphicsStatsService.cpp",
                "surfacetexture/EGLConsumer.cpp",
                "surfacetexture/ImageConsumer.cpp",
                "surfacetexture/SurfaceTexture.cpp",
                "thread/CommonPool.cpp",
                "utils/GLUtils.cpp",
                "utils/StringUtils.cpp",
                "DeferredLayerUpdater.cpp",
                "DeviceInfo.cpp",
                "FrameInfo.cpp",
                "FrameInfoVisualizer.cpp",
                "GpuMemoryTracker.cpp",
                "HardwareBitmapUploader.cpp",
                "HWUIProperties.sysprop",
                "JankTracker.cpp",
                "Layer.cpp",
                "LayerUpdateQueue.cpp",
                "ProfileData.cpp",
                "ProfileDataContainer.cpp",
                "Readback.cpp",
                "TreeInfo.cpp",
                "WebViewFunctorManager.cpp",
                "protos/graphicsstats.proto",
            ],

            // Allow implicit fallthroughs in HardwareBitmapUploader.cpp until they are fixed.
            cflags: ["-Wno-implicit-fallthrough"],
        },
        host: {
            srcs: [
                "utils/HostColorSpace.cpp",
            ],
            export_static_lib_headers: [
                "libarect",
            ],
        }
    }
>>>>>>> dbf9e87c
}

cc_library {
    name: "libhwui",
    host_supported: true,
    defaults: [
        "libhwui_defaults",
<<<<<<< HEAD

        // Enables fine-grained GLES error checking
        // If enabled, every GLES call is wrapped & error checked
        // Has moderate overhead
        //"hwui_enable_opengl_validation",
=======
>>>>>>> dbf9e87c
    ],
}

cc_library_static {
    name: "libhwui_static",
    defaults: [
        "libhwui_defaults",
    ],
}

cc_defaults {
    name: "hwui_test_defaults",
    defaults: ["hwui_defaults"],
    test_suites: ["device-tests"],
    srcs: [
        "tests/common/scenes/*.cpp",
        "tests/common/LeakChecker.cpp",
        "tests/common/TestListViewSceneBase.cpp",
        "tests/common/TestContext.cpp",
        "tests/common/TestScene.cpp",
        "tests/common/TestUtils.cpp",
    ],
}

// ------------------------
// unit tests
// ------------------------

cc_test {
    name: "hwui_unit_tests",
    defaults: ["hwui_test_defaults"],

    static_libs: [
        "libgmock",
        "libhwui_static",
    ],
    shared_libs: [
        "libmemunreachable",
    ],

    srcs: [
        "tests/unit/main.cpp",
        "tests/unit/CacheManagerTests.cpp",
        "tests/unit/CanvasContextTests.cpp",
        "tests/unit/CommonPoolTests.cpp",
        "tests/unit/DamageAccumulatorTests.cpp",
        "tests/unit/DeferredLayerUpdaterTests.cpp",
        "tests/unit/FatVectorTests.cpp",
        "tests/unit/GpuMemoryTrackerTests.cpp",
        "tests/unit/GraphicsStatsServiceTests.cpp",
        "tests/unit/LayerUpdateQueueTests.cpp",
        "tests/unit/LinearAllocatorTests.cpp",
        "tests/unit/MatrixTests.cpp",
        "tests/unit/PathInterpolatorTests.cpp",
        "tests/unit/RenderNodeDrawableTests.cpp",
        "tests/unit/RenderNodeTests.cpp",
        "tests/unit/RenderPropertiesTests.cpp",
        "tests/unit/RenderThreadTests.cpp",
        "tests/unit/ShaderCacheTests.cpp",
        "tests/unit/SkiaBehaviorTests.cpp",
        "tests/unit/SkiaDisplayListTests.cpp",
        "tests/unit/SkiaPipelineTests.cpp",
        "tests/unit/SkiaRenderPropertiesTests.cpp",
        "tests/unit/SkiaCanvasTests.cpp",
        "tests/unit/StringUtilsTests.cpp",
        "tests/unit/TestUtilsTests.cpp",
        "tests/unit/ThreadBaseTests.cpp",
        "tests/unit/TypefaceTests.cpp",
        "tests/unit/VectorDrawableTests.cpp",
        "tests/unit/VectorDrawableAtlasTests.cpp",
        "tests/unit/WebViewFunctorManagerTests.cpp",
    ],
}

// ------------------------
// Macro-bench app
// ------------------------

cc_benchmark {
    name: "hwuimacro",
    defaults: ["hwui_test_defaults"],

    static_libs: ["libhwui"],
    shared_libs: [
        "libmemunreachable",
    ],

    srcs: [
        "tests/macrobench/TestSceneRunner.cpp",
        "tests/macrobench/main.cpp",
    ],
}

// ------------------------
// Micro-bench app
// ---------------------

cc_benchmark {
    name: "hwuimicro",
    defaults: ["hwui_test_defaults"],

    static_libs: ["libhwui_static"],
    shared_libs: [
        "libmemunreachable",
    ],

    srcs: [
        "tests/microbench/main.cpp",
        "tests/microbench/DisplayListCanvasBench.cpp",
        "tests/microbench/LinearAllocatorBench.cpp",
        "tests/microbench/PathParserBench.cpp",
        "tests/microbench/RenderNodeBench.cpp",
    ],
}

// ----------------------------------------
// Phony target to build benchmarks for PGO
// ----------------------------------------

phony {
    name: "pgo-targets-hwui",
    required: [
        "hwuimicro",
        "hwuimacro",
    ]
}<|MERGE_RESOLUTION|>--- conflicted
+++ resolved
@@ -69,33 +69,9 @@
 cc_defaults {
     name: "hwui_static_deps",
     shared_libs: [
-<<<<<<< HEAD
-        "liblog",
-        "libcutils",
-        "libstatslog",
-        "libutils",
-        "libEGL",
-        "libGLESv1_CM",
-        "libGLESv2",
-        "libGLESv3",
-        "libvulkan",
-        "libui",
-        "libgui",
-        "libprotobuf-cpp-lite",
-=======
         "libbase",
->>>>>>> dbf9e87c
         "libharfbuzz_ng",
         "libminikin",
-<<<<<<< HEAD
-        "libandroidfw",
-        "libcrypto",
-        "libsync",
-    ],
-    static_libs: [
-        "libEGL_blobCache",
-=======
->>>>>>> dbf9e87c
     ],
 
     target: {
@@ -147,31 +123,6 @@
     ],
 }
 
-<<<<<<< HEAD
-cc_defaults {
-    name: "hwui_debug",
-    cflags: ["-include debug/wrap_gles.h"],
-    srcs: [
-        "debug/wrap_gles.cpp",
-        "debug/DefaultGlesDriver.cpp",
-        "debug/GlesErrorCheckWrapper.cpp",
-        "debug/GlesDriver.cpp",
-        "debug/FatalBaseDriver.cpp",
-        "debug/NullGlesDriver.cpp",
-        "debug/NullSkiaInterface.cpp",
-    ],
-    include_dirs: ["frameworks/native/opengl/libs/GLES2"],
-}
-
-cc_defaults {
-    name: "hwui_enable_opengl_validation",
-    defaults: ["hwui_debug"],
-    cflags: ["-DDEBUG_OPENGL=3"],
-    include_dirs: ["frameworks/native/opengl/libs/GLES2"],
-}
-
-=======
->>>>>>> dbf9e87c
 // Build libhwui with PGO by default.
 // Location of PGO profile data is defined in build/soong/cc/pgo.go
 // and is separate from hwui.
@@ -226,107 +177,35 @@
         "hwui/MinikinUtils.cpp",
         "hwui/PaintImpl.cpp",
         "hwui/Typeface.cpp",
-<<<<<<< HEAD
-        "pipeline/skia/GLFunctorDrawable.cpp",
-        "pipeline/skia/LayerDrawable.cpp",
-        "pipeline/skia/RenderNodeDrawable.cpp",
-        "pipeline/skia/ReorderBarrierDrawables.cpp",
-        "pipeline/skia/ShaderCache.cpp",
-        "pipeline/skia/SkiaDisplayList.cpp",
-        "pipeline/skia/SkiaMemoryTracer.cpp",
-        "pipeline/skia/SkiaOpenGLPipeline.cpp",
-        "pipeline/skia/SkiaPipeline.cpp",
-        "pipeline/skia/SkiaProfileRenderer.cpp",
-        "pipeline/skia/SkiaRecordingCanvas.cpp",
-        "pipeline/skia/SkiaVulkanPipeline.cpp",
-        "pipeline/skia/VectorDrawableAtlas.cpp",
-        "pipeline/skia/VkFunctorDrawable.cpp",
-        "pipeline/skia/VkInteropFunctorDrawable.cpp",
-        "renderstate/RenderState.cpp",
-        "renderthread/CacheManager.cpp",
-        "renderthread/CanvasContext.cpp",
-        "renderthread/DrawFrameTask.cpp",
-        "renderthread/EglManager.cpp",
-        "renderthread/ReliableSurface.cpp",
-        "renderthread/VulkanManager.cpp",
-        "renderthread/VulkanSurface.cpp",
-        "renderthread/RenderProxy.cpp",
-        "renderthread/RenderTask.cpp",
-        "renderthread/RenderThread.cpp",
-        "renderthread/TimeLord.cpp",
-        "renderthread/Frame.cpp",
-        "service/GraphicsStatsService.cpp",
-        "surfacetexture/EGLConsumer.cpp",
-        "surfacetexture/ImageConsumer.cpp",
-        "surfacetexture/SurfaceTexture.cpp",
-        "thread/CommonPool.cpp",
-=======
->>>>>>> dbf9e87c
         "utils/Blur.cpp",
         "utils/Color.cpp",
         "utils/LinearAllocator.cpp",
-<<<<<<< HEAD
-        "utils/StringUtils.cpp",
-=======
->>>>>>> dbf9e87c
         "utils/VectorDrawableUtils.cpp",
         "AnimationContext.cpp",
         "Animator.cpp",
         "AnimatorManager.cpp",
         "CanvasTransform.cpp",
         "DamageAccumulator.cpp",
-<<<<<<< HEAD
-        "DeferredLayerUpdater.cpp",
-        "DeviceInfo.cpp",
-        "FrameInfo.cpp",
-        "FrameInfoVisualizer.cpp",
-        "GpuMemoryTracker.cpp",
-        "HardwareBitmapUploader.cpp",
-        "HWUIProperties.sysprop",
-        "Interpolator.cpp",
-        "JankTracker.cpp",
-        "Layer.cpp",
-        "LayerUpdateQueue.cpp",
-        "Matrix.cpp",
-        "PathParser.cpp",
-        "ProfileData.cpp",
-        "ProfileDataContainer.cpp",
-=======
         "Interpolator.cpp",
         "LightingInfo.cpp",
         "Matrix.cpp",
         "PathParser.cpp",
->>>>>>> dbf9e87c
         "Properties.cpp",
         "PropertyValuesAnimatorSet.cpp",
         "PropertyValuesHolder.cpp",
-        "Readback.cpp",
         "RecordingCanvas.cpp",
         "RenderNode.cpp",
         "RenderProperties.cpp",
-<<<<<<< HEAD
-        "SkiaCanvas.cpp",
-        "TreeInfo.cpp",
-        "WebViewFunctorManager.cpp",
-        "VectorDrawable.cpp",
-        "protos/graphicsstats.proto",
-=======
         "RootRenderNode.cpp",
         "SkiaCanvas.cpp",
         "VectorDrawable.cpp",
->>>>>>> dbf9e87c
-    ],
-
-    // Allow implicit fallthroughs in HardwareBitmapUploader.cpp until they are fixed.
-    cflags: ["-Wno-implicit-fallthrough"],
+    ],
 
     proto: {
         export_proto_headers: true,
     },
 
     export_include_dirs: ["."],
-<<<<<<< HEAD
-=======
 
     target: {
         android: {
@@ -390,7 +269,6 @@
             ],
         }
     }
->>>>>>> dbf9e87c
 }
 
 cc_library {
@@ -398,14 +276,6 @@
     host_supported: true,
     defaults: [
         "libhwui_defaults",
-<<<<<<< HEAD
-
-        // Enables fine-grained GLES error checking
-        // If enabled, every GLES call is wrapped & error checked
-        // Has moderate overhead
-        //"hwui_enable_opengl_validation",
-=======
->>>>>>> dbf9e87c
     ],
 }
 
