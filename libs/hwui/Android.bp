cc_defaults {
    name: "hwui_defaults",
    defaults: [
        "hwui_static_deps",
        "skia_deps",
        //"hwui_bugreport_font_cache_usage",
        //"hwui_compile_for_perf",
        "hwui_pgo",
        "hwui_lto",
    ],

    cpp_std: "experimental",

    cflags: [
        "-DEGL_EGLEXT_PROTOTYPES",
        "-DGL_GLEXT_PROTOTYPES",
        "-DATRACE_TAG=ATRACE_TAG_VIEW",
        "-DLOG_TAG=\"OpenGLRenderer\"",
        "-Wall",
        "-Wno-unused-parameter",
        "-Wunreachable-code",
        "-Werror",
        "-fvisibility=hidden",

        // GCC false-positives on this warning, and since we -Werror that's
        // a problem
        "-Wno-free-nonheap-object",

        // clang's warning is broken, see: https://llvm.org/bugs/show_bug.cgi?id=21629
        "-Wno-missing-braces",
    ],

    include_dirs: [
        "external/skia/include/private",
        "external/skia/src/core",
        "external/skia/src/effects",
        "external/skia/src/image",
        "external/skia/src/utils",
        "external/skia/src/gpu",
        "external/skia/src/shaders",
    ],

    product_variables: {
        eng: {
            lto: {
                never: true,
            },
        },
    },
}

cc_defaults {
    name: "hwui_static_deps",
    shared_libs: [
        "liblog",
        "libcutils",
        "libstatslog",
        "libutils",
        "libEGL",
        "libGLESv1_CM",
        "libGLESv2",
        "libGLESv3",
        "libvulkan",
        "libui",
        "libgui",
        "libprotobuf-cpp-lite",
        "libharfbuzz_ng",
        "libft2",
        "libminikin",
        "libandroidfw",
        "libcrypto",
<<<<<<< HEAD
=======
        "libsync",
>>>>>>> 825827da
    ],
    static_libs: [
        "libEGL_blobCache",
    ],
}

cc_defaults {
    name: "hwui_bugreport_font_cache_usage",
    cflags: ["-DBUGREPORT_FONT_CACHE_USAGE"],
}

cc_defaults {
    name: "hwui_compile_for_perf",
    // TODO: Non-arm?
    cflags: [
        "-fno-omit-frame-pointer",
        "-marm",
        "-mapcs",
    ],
}

cc_defaults {
    name: "hwui_debug",
    cflags: ["-include debug/wrap_gles.h"],
    srcs: [
        "debug/wrap_gles.cpp",
        "debug/DefaultGlesDriver.cpp",
        "debug/GlesErrorCheckWrapper.cpp",
        "debug/GlesDriver.cpp",
        "debug/FatalBaseDriver.cpp",
        "debug/NullGlesDriver.cpp",
    ],
    include_dirs: ["frameworks/native/opengl/libs/GLES2"],
}

cc_defaults {
    name: "hwui_enable_opengl_validation",
    defaults: ["hwui_debug"],
    cflags: ["-DDEBUG_OPENGL=3"],
    include_dirs: ["frameworks/native/opengl/libs/GLES2"],
}

// Build libhwui with PGO by default.
// Location of PGO profile data is defined in build/soong/cc/pgo.go
// and is separate from hwui.
// To turn it off, set ANDROID_PGO_NO_PROFILE_USE environment variable
// or set enable_profile_use property to false.
cc_defaults {
    name: "hwui_pgo",

    pgo: {
        instrumentation: true,
        profile_file: "hwui/hwui.profdata",
        benchmarks: ["hwui"],
        enable_profile_use: true,
    },
}

// Build hwui library with ThinLTO by default.
cc_defaults {
    name: "hwui_lto",
    target: {
        android: {
            lto: {
                thin: true,
            },
        },
    },
}

// ------------------------
// library
// ------------------------

cc_defaults {
    name: "libhwui_defaults",
    defaults: ["hwui_defaults"],

    whole_static_libs: ["libskia"],

    srcs: [
        "hwui/AnimatedImageDrawable.cpp",
        "hwui/AnimatedImageThread.cpp",
        "hwui/Bitmap.cpp",
        "hwui/Canvas.cpp",
        "hwui/MinikinSkia.cpp",
        "hwui/MinikinUtils.cpp",
        "hwui/PaintImpl.cpp",
        "hwui/Typeface.cpp",
        "pipeline/skia/GLFunctorDrawable.cpp",
        "pipeline/skia/LayerDrawable.cpp",
        "pipeline/skia/RenderNodeDrawable.cpp",
        "pipeline/skia/ReorderBarrierDrawables.cpp",
        "pipeline/skia/ShaderCache.cpp",
        "pipeline/skia/SkiaDisplayList.cpp",
        "pipeline/skia/SkiaMemoryTracer.cpp",
        "pipeline/skia/SkiaOpenGLPipeline.cpp",
        "pipeline/skia/SkiaPipeline.cpp",
        "pipeline/skia/SkiaProfileRenderer.cpp",
        "pipeline/skia/SkiaRecordingCanvas.cpp",
        "pipeline/skia/SkiaVulkanPipeline.cpp",
        "pipeline/skia/VectorDrawableAtlas.cpp",
        "pipeline/skia/VkFunctorDrawable.cpp",
        "pipeline/skia/VkInteropFunctorDrawable.cpp",
        "renderstate/RenderState.cpp",
        "renderthread/CacheManager.cpp",
        "renderthread/CanvasContext.cpp",
        "renderthread/DrawFrameTask.cpp",
        "renderthread/EglManager.cpp",
        "renderthread/ReliableSurface.cpp",
        "renderthread/VulkanManager.cpp",
        "renderthread/VulkanSurface.cpp",
        "renderthread/RenderProxy.cpp",
        "renderthread/RenderTask.cpp",
        "renderthread/RenderThread.cpp",
        "renderthread/TimeLord.cpp",
        "renderthread/Frame.cpp",
        "service/GraphicsStatsService.cpp",
        "surfacetexture/EGLConsumer.cpp",
        "surfacetexture/ImageConsumer.cpp",
        "surfacetexture/SurfaceTexture.cpp",
<<<<<<< HEAD
        "thread/TaskManager.cpp",
=======
        "thread/CommonPool.cpp",
>>>>>>> 825827da
        "utils/Blur.cpp",
        "utils/Color.cpp",
        "utils/GLUtils.cpp",
        "utils/LinearAllocator.cpp",
        "utils/StringUtils.cpp",
        "utils/VectorDrawableUtils.cpp",
        "AnimationContext.cpp",
        "Animator.cpp",
        "AnimatorManager.cpp",
        "CanvasTransform.cpp",
        "DamageAccumulator.cpp",
        "DeferredLayerUpdater.cpp",
        "DeviceInfo.cpp",
        "FrameInfo.cpp",
        "FrameInfoVisualizer.cpp",
        "GpuMemoryTracker.cpp",
        "HardwareBitmapUploader.cpp",
        "HWUIProperties.sysprop",
        "Interpolator.cpp",
        "JankTracker.cpp",
        "Layer.cpp",
        "LayerUpdateQueue.cpp",
        "Matrix.cpp",
        "PathParser.cpp",
        "ProfileData.cpp",
        "ProfileDataContainer.cpp",
        "Properties.cpp",
        "PropertyValuesAnimatorSet.cpp",
        "PropertyValuesHolder.cpp",
        "Readback.cpp",
        "RecordingCanvas.cpp",
        "RenderNode.cpp",
        "RenderProperties.cpp",
        "SkiaCanvas.cpp",
        "TreeInfo.cpp",
        "WebViewFunctorManager.cpp",
        "VectorDrawable.cpp",
        "protos/graphicsstats.proto",
    ],

    // Allow implicit fallthroughs in HardwareBitmapUploader.cpp until they are fixed.
    cflags: ["-Wno-implicit-fallthrough"],

    proto: {
        export_proto_headers: true,
    },

    export_include_dirs: ["."],
}

cc_library {
    name: "libhwui",
    defaults: [
        "libhwui_defaults",

        // Enables fine-grained GLES error checking
        // If enabled, every GLES call is wrapped & error checked
        // Has moderate overhead
        //"hwui_enable_opengl_validation",
    ],
}

// ------------------------
// static library null gpu
// ------------------------

cc_library_static {
    name: "libhwui_static_debug",
    defaults: [
        "libhwui_defaults",
        "hwui_debug",
    ],
    cflags: ["-DHWUI_NULL_GPU"],
    srcs: [
        "debug/nullegl.cpp",
    ],
}

cc_defaults {
    name: "hwui_test_defaults",
    defaults: ["hwui_defaults"],
    test_suites: ["device-tests"],
    srcs: [
        "tests/common/scenes/*.cpp",
        "tests/common/LeakChecker.cpp",
        "tests/common/TestListViewSceneBase.cpp",
        "tests/common/TestContext.cpp",
        "tests/common/TestScene.cpp",
        "tests/common/TestUtils.cpp",
    ],
}

// ------------------------
// unit tests
// ------------------------

cc_test {
    name: "hwui_unit_tests",
    defaults: ["hwui_test_defaults"],

    static_libs: [
        "libgmock",
        "libhwui_static_debug",
    ],
    shared_libs: [
        "libmemunreachable",
    ],
    cflags: [
        "-include debug/wrap_gles.h",
        "-DHWUI_NULL_GPU",
    ],

    srcs: [
        "tests/unit/main.cpp",
        "tests/unit/CacheManagerTests.cpp",
        "tests/unit/CanvasContextTests.cpp",
<<<<<<< HEAD
=======
        "tests/unit/CommonPoolTests.cpp",
>>>>>>> 825827da
        "tests/unit/DamageAccumulatorTests.cpp",
        "tests/unit/DeferredLayerUpdaterTests.cpp",
        "tests/unit/FatVectorTests.cpp",
        "tests/unit/GpuMemoryTrackerTests.cpp",
        "tests/unit/GraphicsStatsServiceTests.cpp",
        "tests/unit/LayerUpdateQueueTests.cpp",
        "tests/unit/LinearAllocatorTests.cpp",
        "tests/unit/MatrixTests.cpp",
        "tests/unit/PathInterpolatorTests.cpp",
        "tests/unit/RenderNodeDrawableTests.cpp",
        "tests/unit/RenderNodeTests.cpp",
        "tests/unit/RenderPropertiesTests.cpp",
        "tests/unit/RenderThreadTests.cpp",
        "tests/unit/ShaderCacheTests.cpp",
        "tests/unit/SkiaBehaviorTests.cpp",
        "tests/unit/SkiaDisplayListTests.cpp",
        "tests/unit/SkiaPipelineTests.cpp",
        "tests/unit/SkiaRenderPropertiesTests.cpp",
        "tests/unit/SkiaCanvasTests.cpp",
        "tests/unit/StringUtilsTests.cpp",
        "tests/unit/TestUtilsTests.cpp",
        "tests/unit/ThreadBaseTests.cpp",
        "tests/unit/TypefaceTests.cpp",
        "tests/unit/VectorDrawableTests.cpp",
        "tests/unit/VectorDrawableAtlasTests.cpp",
        "tests/unit/WebViewFunctorManagerTests.cpp",
    ],
}

// ------------------------
// Macro-bench app
// ------------------------

cc_benchmark {
    name: "hwuimacro",
    defaults: ["hwui_test_defaults"],

    // set to libhwui_static_debug to skip actual GL commands
    whole_static_libs: ["libhwui"],
    shared_libs: [
        "libmemunreachable",
    ],

    srcs: [
        "tests/macrobench/TestSceneRunner.cpp",
        "tests/macrobench/main.cpp",
    ],
}

// ------------------------
// Micro-bench app
// ---------------------

cc_benchmark {
    name: "hwuimicro",
    defaults: ["hwui_test_defaults"],

    cflags: [
        "-include debug/wrap_gles.h",
        "-DHWUI_NULL_GPU",
    ],

    whole_static_libs: ["libhwui_static_debug"],
    shared_libs: [
        "libmemunreachable",
    ],

    srcs: [
        "tests/microbench/main.cpp",
        "tests/microbench/DisplayListCanvasBench.cpp",
        "tests/microbench/LinearAllocatorBench.cpp",
        "tests/microbench/PathParserBench.cpp",
        "tests/microbench/RenderNodeBench.cpp",
<<<<<<< HEAD
        "tests/microbench/TaskManagerBench.cpp",
=======
>>>>>>> 825827da
    ],
}

// ----------------------------------------
// Phony target to build benchmarks for PGO
// ----------------------------------------

phony {
    name: "pgo-targets-hwui",
    required: [
        "hwuimicro",
        "hwuimacro",
    ]
}<|MERGE_RESOLUTION|>--- conflicted
+++ resolved
@@ -69,10 +69,7 @@
         "libminikin",
         "libandroidfw",
         "libcrypto",
-<<<<<<< HEAD
-=======
         "libsync",
->>>>>>> 825827da
     ],
     static_libs: [
         "libEGL_blobCache",
@@ -194,11 +191,7 @@
         "surfacetexture/EGLConsumer.cpp",
         "surfacetexture/ImageConsumer.cpp",
         "surfacetexture/SurfaceTexture.cpp",
-<<<<<<< HEAD
-        "thread/TaskManager.cpp",
-=======
         "thread/CommonPool.cpp",
->>>>>>> 825827da
         "utils/Blur.cpp",
         "utils/Color.cpp",
         "utils/GLUtils.cpp",
@@ -315,10 +308,7 @@
         "tests/unit/main.cpp",
         "tests/unit/CacheManagerTests.cpp",
         "tests/unit/CanvasContextTests.cpp",
-<<<<<<< HEAD
-=======
         "tests/unit/CommonPoolTests.cpp",
->>>>>>> 825827da
         "tests/unit/DamageAccumulatorTests.cpp",
         "tests/unit/DeferredLayerUpdaterTests.cpp",
         "tests/unit/FatVectorTests.cpp",
@@ -392,10 +382,6 @@
         "tests/microbench/LinearAllocatorBench.cpp",
         "tests/microbench/PathParserBench.cpp",
         "tests/microbench/RenderNodeBench.cpp",
-<<<<<<< HEAD
-        "tests/microbench/TaskManagerBench.cpp",
-=======
->>>>>>> 825827da
     ],
 }
 
