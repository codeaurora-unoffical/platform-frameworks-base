/*
 * Copyright (C) 2016 The Android Open Source Project
 *
 * Licensed under the Apache License, Version 2.0 (the "License");
 * you may not use this file except in compliance with the License.
 * You may obtain a copy of the License at
 *
 *      http://www.apache.org/licenses/LICENSE-2.0
 *
 * Unless required by applicable law or agreed to in writing, software
 * distributed under the License is distributed on an "AS IS" BASIS,
 * WITHOUT WARRANTIES OR CONDITIONS OF ANY KIND, either express or implied.
 * See the License for the specific language governing permissions and
 * limitations under the License.
 */

#include "TestSceneBase.h"
#include "utils/Color.h"

#include <SkGradientShader.h>
#include <SkImagePriv.h>
#include <ui/PixelFormat.h>

class HwBitmapInCompositeShader;

static TestScene::Registrar _HwBitmapInCompositeShader(TestScene::Info{
        "hwbitmapcompositeshader", "Draws composite shader with hardware bitmap",
        TestScene::simpleCreateScene<HwBitmapInCompositeShader>});

class HwBitmapInCompositeShader : public TestScene {
public:
    sp<RenderNode> card;
    void createContent(int width, int height, Canvas& canvas) override {
        canvas.drawColor(Color::Red_500, SkBlendMode::kSrcOver);

        uint32_t usage = GraphicBuffer::USAGE_HW_TEXTURE | GraphicBuffer::USAGE_SW_READ_NEVER |
                         GRALLOC_USAGE_SW_WRITE_RARELY;

        sp<GraphicBuffer> buffer = new GraphicBuffer(400, 200, PIXEL_FORMAT_RGBA_8888, usage);

        unsigned char* pixels = nullptr;
        buffer->lock(GraphicBuffer::USAGE_SW_WRITE_RARELY, ((void**)&pixels));
        size_t size =
                bytesPerPixel(buffer->getPixelFormat()) * buffer->getStride() * buffer->getHeight();
        memset(pixels, 0, size);
        for (int i = 0; i < 6000; i++) {
            pixels[4000 + 4 * i + 0] = 255;
            pixels[4000 + 4 * i + 1] = 255;
            pixels[4000 + 4 * i + 2] = 0;
            pixels[4000 + 4 * i + 3] = 255;
        }
        buffer->unlock();
<<<<<<< HEAD
        sk_sp<Bitmap> hardwareBitmap(Bitmap::createFrom(buffer, kRGBA_8888_SkColorType,
=======
        sk_sp<Bitmap> hardwareBitmap(Bitmap::createFrom(buffer->toAHardwareBuffer(),
>>>>>>> dbf9e87c
                                                        SkColorSpace::MakeSRGB()));
        sk_sp<SkShader> hardwareShader(createBitmapShader(*hardwareBitmap));

        SkPoint center;
        center.set(50, 50);
        SkColor colors[2];
        colors[0] = Color::Black;
        colors[1] = Color::White;
        sk_sp<SkShader> gradientShader = SkGradientShader::MakeRadial(
                center, 50, colors, nullptr, 2, SkTileMode::kRepeat);

        sk_sp<SkShader> compositeShader(
                SkShaders::Blend(SkBlendMode::kDstATop, hardwareShader, gradientShader));

        Paint paint;
        paint.setShader(std::move(compositeShader));
        canvas.drawRoundRect(0, 0, 400, 200, 10.0f, 10.0f, paint);
    }

    void doFrame(int frameNr) override {}

    sk_sp<SkShader> createBitmapShader(Bitmap& bitmap) {
        sk_sp<SkImage> image = bitmap.makeImage();
        return image->makeShader();
    }
};<|MERGE_RESOLUTION|>--- conflicted
+++ resolved
@@ -50,11 +50,7 @@
             pixels[4000 + 4 * i + 3] = 255;
         }
         buffer->unlock();
-<<<<<<< HEAD
-        sk_sp<Bitmap> hardwareBitmap(Bitmap::createFrom(buffer, kRGBA_8888_SkColorType,
-=======
         sk_sp<Bitmap> hardwareBitmap(Bitmap::createFrom(buffer->toAHardwareBuffer(),
->>>>>>> dbf9e87c
                                                         SkColorSpace::MakeSRGB()));
         sk_sp<SkShader> hardwareShader(createBitmapShader(*hardwareBitmap));
 
