--- conflicted
+++ resolved
@@ -16,10 +16,7 @@
 
 #include "tests/common/TestUtils.h"
 
-<<<<<<< HEAD
-=======
 #include <hwui/Paint.h>
->>>>>>> dbf9e87c
 #include <SkBlurDrawLooper.h>
 #include <SkCanvasStateUtils.h>
 #include <SkPicture.h>
@@ -82,11 +79,7 @@
     sk_sp<SkPicture> picture = recorder.finishRecordingAsPicture();
 
     // Playback to a software sRGB canvas.  The result should be fully red.
-<<<<<<< HEAD
-    canvas.asSkCanvas()->drawPicture(picture);
-=======
     canvas.drawPicture(*picture);
->>>>>>> dbf9e87c
     ASSERT_EQ(0xFF0000FF, *skBitmap.getAddr32(0, 0));
 }
 
