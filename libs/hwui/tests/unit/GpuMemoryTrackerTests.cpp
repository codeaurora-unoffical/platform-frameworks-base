/*
 * Copyright (C) 2016 The Android Open Source Project
 *
 * Licensed under the Apache License, Version 2.0 (the "License");
 * you may not use this file except in compliance with the License.
 * You may obtain a copy of the License at
 *
 *      http://www.apache.org/licenses/LICENSE-2.0
 *
 * Unless required by applicable law or agreed to in writing, software
 * distributed under the License is distributed on an "AS IS" BASIS,
 * WITHOUT WARRANTIES OR CONDITIONS OF ANY KIND, either express or implied.
 * See the License for the specific language governing permissions and
 * limitations under the License.
 */

#include <GpuMemoryTracker.h>
#include <gtest/gtest.h>

#include "renderthread/EglManager.h"
#include "renderthread/RenderThread.h"
#include "tests/common/TestUtils.h"

#include <utils/StrongPointer.h>

using namespace android;
using namespace android::uirenderer;
using namespace android::uirenderer::renderthread;

class TestGPUObject : public GpuMemoryTracker {
public:
    TestGPUObject() : GpuMemoryTracker(GpuObjectType::Texture) {}

    void changeSize(int newSize) { notifySizeChanged(newSize); }
};

// Other tests may have created a renderthread and EGL context.
// This will destroy the EGLContext on RenderThread if it exists so that the
// current thread can spoof being a GPU thread
static void destroyEglContext() {
    if (TestUtils::isRenderThreadRunning()) {
<<<<<<< HEAD
        TestUtils::runOnRenderThread([](RenderThread& thread) { thread.destroyGlContext(); });
=======
        TestUtils::runOnRenderThread([](RenderThread& thread) { thread.destroyRenderingContext(); });
>>>>>>> de843449
    }
}

TEST(GpuMemoryTracker, sizeCheck) {
    destroyEglContext();

    GpuMemoryTracker::onGpuContextCreated();
    ASSERT_EQ(0, GpuMemoryTracker::getTotalSize(GpuObjectType::Texture));
    ASSERT_EQ(0, GpuMemoryTracker::getInstanceCount(GpuObjectType::Texture));
    {
        TestGPUObject myObj;
        ASSERT_EQ(1, GpuMemoryTracker::getInstanceCount(GpuObjectType::Texture));
        myObj.changeSize(500);
        ASSERT_EQ(500, GpuMemoryTracker::getTotalSize(GpuObjectType::Texture));
        myObj.changeSize(1000);
        ASSERT_EQ(1000, GpuMemoryTracker::getTotalSize(GpuObjectType::Texture));
        myObj.changeSize(300);
        ASSERT_EQ(300, GpuMemoryTracker::getTotalSize(GpuObjectType::Texture));
    }
    ASSERT_EQ(0, GpuMemoryTracker::getTotalSize(GpuObjectType::Texture));
    ASSERT_EQ(0, GpuMemoryTracker::getInstanceCount(GpuObjectType::Texture));
    GpuMemoryTracker::onGpuContextDestroyed();
}<|MERGE_RESOLUTION|>--- conflicted
+++ resolved
@@ -39,11 +39,7 @@
 // current thread can spoof being a GPU thread
 static void destroyEglContext() {
     if (TestUtils::isRenderThreadRunning()) {
-<<<<<<< HEAD
-        TestUtils::runOnRenderThread([](RenderThread& thread) { thread.destroyGlContext(); });
-=======
         TestUtils::runOnRenderThread([](RenderThread& thread) { thread.destroyRenderingContext(); });
->>>>>>> de843449
     }
 }
 
