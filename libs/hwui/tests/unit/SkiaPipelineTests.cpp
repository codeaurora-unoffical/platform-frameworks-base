--- conflicted
+++ resolved
@@ -426,23 +426,9 @@
     EXPECT_EQ(1, surface->canvas()->mDrawCounter);
 }
 
-<<<<<<< HEAD
-static sp<Surface> createDummySurface() {
-    sp<IGraphicBufferProducer> producer;
-    sp<IGraphicBufferConsumer> consumer;
-    BufferQueue::createBufferQueue(&producer, &consumer);
-    producer->setMaxDequeuedBufferCount(1);
-    producer->setAsyncMode(true);
-    return new Surface(producer);
-}
-
-RENDERTHREAD_SKIA_PIPELINE_TEST(SkiaPipeline, context_lost) {
-    auto surface = createDummySurface();
-=======
 RENDERTHREAD_SKIA_PIPELINE_TEST(SkiaPipeline, context_lost) {
     test::TestContext context;
     auto surface = context.surface();
->>>>>>> dbf9e87c
     auto pipeline = std::make_unique<SkiaOpenGLPipeline>(renderThread);
     EXPECT_FALSE(pipeline->isSurfaceReady());
     EXPECT_TRUE(pipeline->setSurface(surface.get(), SwapBehavior::kSwap_default, ColorMode::SRGB, 0));
