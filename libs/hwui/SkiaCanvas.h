--- conflicted
+++ resolved
@@ -25,10 +25,7 @@
 #include "hwui/Paint.h"
 
 #include <SkCanvas.h>
-<<<<<<< HEAD
-=======
 #include "src/core/SkArenaAlloc.h"
->>>>>>> dbf9e87c
 
 #include <cassert>
 #include <optional>
@@ -113,21 +110,12 @@
                           const Paint& paint) override;
     virtual void drawRegion(const SkRegion& region, const Paint& paint) override;
     virtual void drawRoundRect(float left, float top, float right, float bottom, float rx, float ry,
-<<<<<<< HEAD
-                               const SkPaint& paint) override;
-
-   virtual void drawDoubleRoundRect(const SkRRect& outer, const SkRRect& inner,
-                               const SkPaint& paint) override;
-
-    virtual void drawCircle(float x, float y, float radius, const SkPaint& paint) override;
-=======
                                const Paint& paint) override;
 
    virtual void drawDoubleRoundRect(const SkRRect& outer, const SkRRect& inner,
                                const Paint& paint) override;
 
     virtual void drawCircle(float x, float y, float radius, const Paint& paint) override;
->>>>>>> dbf9e87c
     virtual void drawOval(float left, float top, float right, float bottom,
                           const Paint& paint) override;
     virtual void drawArc(float left, float top, float right, float bottom, float startAngle,
@@ -222,8 +210,6 @@
      */
     PaintCoW&& filterPaint(PaintCoW&& paint) const;
 
-<<<<<<< HEAD
-=======
     template <typename Proc> void apply_looper(const Paint* paint, Proc proc) {
         SkPaint skp;
         SkDrawLooper* looper = nullptr;
@@ -253,7 +239,6 @@
     }
 
 
->>>>>>> dbf9e87c
 private:
     struct SaveRec {
         int saveCount;
@@ -268,11 +253,7 @@
     void recordClip(const T&, SkClipOp);
     void applyPersistentClips(size_t clipStartIndex);
 
-<<<<<<< HEAD
-    void drawPoints(const float* points, int count, const SkPaint& paint, SkCanvas::PointMode mode);
-=======
     void drawPoints(const float* points, int count, const Paint& paint, SkCanvas::PointMode mode);
->>>>>>> dbf9e87c
 
     class Clip;
 
