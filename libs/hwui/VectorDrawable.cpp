/*
 * Copyright (C) 2015 The Android Open Source Project
 *
 * Licensed under the Apache License, Version 2.0 (the "License");
 * you may not use this file except in compliance with the License.
 * You may obtain a copy of the License at
 *
 *      http://www.apache.org/licenses/LICENSE-2.0
 *
 * Unless required by applicable law or agreed to in writing, software
 * distributed under the License is distributed on an "AS IS" BASIS,
 * WITHOUT WARRANTIES OR CONDITIONS OF ANY KIND, either express or implied.
 * See the License for the specific language governing permissions and
 * limitations under the License.
 */

#include "VectorDrawable.h"

#include <math.h>
#include <string.h>
#include <utils/Log.h>

#include "PathParser.h"
#include "SkColorFilter.h"
#include "SkImageInfo.h"
#include "SkShader.h"
#include "hwui/Paint.h"

#ifdef __ANDROID__
#include "renderthread/RenderThread.h"
#endif

#include "utils/Macros.h"
#include "utils/TraceUtils.h"
#include "utils/VectorDrawableUtils.h"

namespace android {
namespace uirenderer {
namespace VectorDrawable {

const int Tree::MAX_CACHED_BITMAP_SIZE = 2048;

void Path::dump() {
    ALOGD("Path: %s has %zu points", mName.c_str(), mProperties.getData().points.size());
}

// Called from UI thread during the initial setup/theme change.
Path::Path(const char* pathStr, size_t strLength) {
    PathParser::ParseResult result;
    Data data;
    PathParser::getPathDataFromAsciiString(&data, &result, pathStr, strLength);
    mStagingProperties.setData(data);
}

Path::Path(const Path& path) : Node(path) {
    mStagingProperties.syncProperties(path.mStagingProperties);
}

const SkPath& Path::getUpdatedPath(bool useStagingData, SkPath* tempStagingPath) {
    if (useStagingData) {
        tempStagingPath->reset();
        VectorDrawableUtils::verbsToPath(tempStagingPath, mStagingProperties.getData());
        return *tempStagingPath;
    } else {
        if (mSkPathDirty) {
            mSkPath.reset();
            VectorDrawableUtils::verbsToPath(&mSkPath, mProperties.getData());
            mSkPathDirty = false;
        }
        return mSkPath;
    }
}

void Path::syncProperties() {
    if (mStagingPropertiesDirty) {
        mProperties.syncProperties(mStagingProperties);
    } else {
        mStagingProperties.syncProperties(mProperties);
    }
    mStagingPropertiesDirty = false;
}

FullPath::FullPath(const FullPath& path) : Path(path) {
    mStagingProperties.syncProperties(path.mStagingProperties);
}

static void applyTrim(SkPath* outPath, const SkPath& inPath, float trimPathStart, float trimPathEnd,
                      float trimPathOffset) {
    if (trimPathStart == 0.0f && trimPathEnd == 1.0f) {
        *outPath = inPath;
        return;
    }
    outPath->reset();
    if (trimPathStart == trimPathEnd) {
        // Trimmed path should be empty.
        return;
    }
    SkPathMeasure measure(inPath, false);
    float len = SkScalarToFloat(measure.getLength());
    float start = len * fmod((trimPathStart + trimPathOffset), 1.0f);
    float end = len * fmod((trimPathEnd + trimPathOffset), 1.0f);

    if (start > end) {
        measure.getSegment(start, len, outPath, true);
        if (end > 0) {
            measure.getSegment(0, end, outPath, true);
        }
    } else {
        measure.getSegment(start, end, outPath, true);
    }
}

const SkPath& FullPath::getUpdatedPath(bool useStagingData, SkPath* tempStagingPath) {
    if (!useStagingData && !mSkPathDirty && !mProperties.mTrimDirty) {
        return mTrimmedSkPath;
    }
    Path::getUpdatedPath(useStagingData, tempStagingPath);
    SkPath* outPath;
    if (useStagingData) {
        SkPath inPath = *tempStagingPath;
        applyTrim(tempStagingPath, inPath, mStagingProperties.getTrimPathStart(),
                  mStagingProperties.getTrimPathEnd(), mStagingProperties.getTrimPathOffset());
        outPath = tempStagingPath;
    } else {
        if (mProperties.getTrimPathStart() != 0.0f || mProperties.getTrimPathEnd() != 1.0f) {
            mProperties.mTrimDirty = false;
            applyTrim(&mTrimmedSkPath, mSkPath, mProperties.getTrimPathStart(),
                      mProperties.getTrimPathEnd(), mProperties.getTrimPathOffset());
            outPath = &mTrimmedSkPath;
        } else {
            outPath = &mSkPath;
        }
    }
    const FullPathProperties& properties = useStagingData ? mStagingProperties : mProperties;
    bool setFillPath = properties.getFillGradient() != nullptr ||
                       properties.getFillColor() != SK_ColorTRANSPARENT;
    if (setFillPath) {
        SkPath::FillType ft = static_cast<SkPath::FillType>(properties.getFillType());
        outPath->setFillType(ft);
    }
    return *outPath;
}

void FullPath::dump() {
    Path::dump();
    ALOGD("stroke width, color, alpha: %f, %d, %f, fill color, alpha: %d, %f",
          mProperties.getStrokeWidth(), mProperties.getStrokeColor(), mProperties.getStrokeAlpha(),
          mProperties.getFillColor(), mProperties.getFillAlpha());
}

inline SkColor applyAlpha(SkColor color, float alpha) {
    int alphaBytes = SkColorGetA(color);
    return SkColorSetA(color, alphaBytes * alpha);
}

void FullPath::draw(SkCanvas* outCanvas, bool useStagingData) {
    const FullPathProperties& properties = useStagingData ? mStagingProperties : mProperties;
    SkPath tempStagingPath;
    const SkPath& renderPath = getUpdatedPath(useStagingData, &tempStagingPath);

    // Draw path's fill, if fill color or gradient is valid
    bool needsFill = false;
    SkPaint paint;
    if (properties.getFillGradient() != nullptr) {
        paint.setColor(applyAlpha(SK_ColorBLACK, properties.getFillAlpha()));
        paint.setShader(sk_sp<SkShader>(SkSafeRef(properties.getFillGradient())));
        needsFill = true;
    } else if (properties.getFillColor() != SK_ColorTRANSPARENT) {
        paint.setColor(applyAlpha(properties.getFillColor(), properties.getFillAlpha()));
        needsFill = true;
    }

    if (needsFill) {
        paint.setStyle(SkPaint::Style::kFill_Style);
        paint.setAntiAlias(mAntiAlias);
        outCanvas->drawPath(renderPath, paint);
    }

    // Draw path's stroke, if stroke color or Gradient is valid
    bool needsStroke = false;
    if (properties.getStrokeGradient() != nullptr) {
        paint.setColor(applyAlpha(SK_ColorBLACK, properties.getStrokeAlpha()));
        paint.setShader(sk_sp<SkShader>(SkSafeRef(properties.getStrokeGradient())));
        needsStroke = true;
    } else if (properties.getStrokeColor() != SK_ColorTRANSPARENT) {
        paint.setColor(applyAlpha(properties.getStrokeColor(), properties.getStrokeAlpha()));
        needsStroke = true;
    }
    if (needsStroke) {
        paint.setStyle(SkPaint::Style::kStroke_Style);
        paint.setAntiAlias(mAntiAlias);
        paint.setStrokeJoin(SkPaint::Join(properties.getStrokeLineJoin()));
        paint.setStrokeCap(SkPaint::Cap(properties.getStrokeLineCap()));
        paint.setStrokeMiter(properties.getStrokeMiterLimit());
        paint.setStrokeWidth(properties.getStrokeWidth());
        outCanvas->drawPath(renderPath, paint);
    }
}

void FullPath::syncProperties() {
    Path::syncProperties();

    if (mStagingPropertiesDirty) {
        mProperties.syncProperties(mStagingProperties);
    } else {
        // Update staging property with property values from animation.
        mStagingProperties.syncProperties(mProperties);
    }
    mStagingPropertiesDirty = false;
}

REQUIRE_COMPATIBLE_LAYOUT(FullPath::FullPathProperties::PrimitiveFields);

static_assert(sizeof(float) == sizeof(int32_t), "float is not the same size as int32_t");
static_assert(sizeof(SkColor) == sizeof(int32_t), "SkColor is not the same size as int32_t");

bool FullPath::FullPathProperties::copyProperties(int8_t* outProperties, int length) const {
    int propertyDataSize = sizeof(FullPathProperties::PrimitiveFields);
    if (length != propertyDataSize) {
        LOG_ALWAYS_FATAL("Properties needs exactly %d bytes, a byte array of size %d is provided",
                         propertyDataSize, length);
        return false;
    }

    PrimitiveFields* out = reinterpret_cast<PrimitiveFields*>(outProperties);
    *out = mPrimitiveFields;
    return true;
}

void FullPath::FullPathProperties::setColorPropertyValue(int propertyId, int32_t value) {
    Property currentProperty = static_cast<Property>(propertyId);
    if (currentProperty == Property::strokeColor) {
        setStrokeColor(value);
    } else if (currentProperty == Property::fillColor) {
        setFillColor(value);
    } else {
        LOG_ALWAYS_FATAL(
                "Error setting color property on FullPath: No valid property"
                " with id: %d",
                propertyId);
    }
}

void FullPath::FullPathProperties::setPropertyValue(int propertyId, float value) {
    Property property = static_cast<Property>(propertyId);
    switch (property) {
        case Property::strokeWidth:
            setStrokeWidth(value);
            break;
        case Property::strokeAlpha:
            setStrokeAlpha(value);
            break;
        case Property::fillAlpha:
            setFillAlpha(value);
            break;
        case Property::trimPathStart:
            setTrimPathStart(value);
            break;
        case Property::trimPathEnd:
            setTrimPathEnd(value);
            break;
        case Property::trimPathOffset:
            setTrimPathOffset(value);
            break;
        default:
            LOG_ALWAYS_FATAL("Invalid property id: %d for animation", propertyId);
            break;
    }
}

void ClipPath::draw(SkCanvas* outCanvas, bool useStagingData) {
    SkPath tempStagingPath;
    outCanvas->clipPath(getUpdatedPath(useStagingData, &tempStagingPath));
}

Group::Group(const Group& group) : Node(group) {
    mStagingProperties.syncProperties(group.mStagingProperties);
}

void Group::draw(SkCanvas* outCanvas, bool useStagingData) {
    // Save the current clip and matrix information, which is local to this group.
    SkAutoCanvasRestore saver(outCanvas, true);
    // apply the current group's matrix to the canvas
    SkMatrix stackedMatrix;
    const GroupProperties& prop = useStagingData ? mStagingProperties : mProperties;
    getLocalMatrix(&stackedMatrix, prop);
    outCanvas->concat(stackedMatrix);
    // Draw the group tree in the same order as the XML file.
    for (auto& child : mChildren) {
        child->draw(outCanvas, useStagingData);
    }
    // Restore the previous clip and matrix information.
}

void Group::dump() {
    ALOGD("Group %s has %zu children: ", mName.c_str(), mChildren.size());
    ALOGD("Group translateX, Y : %f, %f, scaleX, Y: %f, %f", mProperties.getTranslateX(),
          mProperties.getTranslateY(), mProperties.getScaleX(), mProperties.getScaleY());
    for (size_t i = 0; i < mChildren.size(); i++) {
        mChildren[i]->dump();
    }
}

void Group::syncProperties() {
    // Copy over the dirty staging properties
    if (mStagingPropertiesDirty) {
        mProperties.syncProperties(mStagingProperties);
    } else {
        mStagingProperties.syncProperties(mProperties);
    }
    mStagingPropertiesDirty = false;
    for (auto& child : mChildren) {
        child->syncProperties();
    }
}

void Group::getLocalMatrix(SkMatrix* outMatrix, const GroupProperties& properties) {
    outMatrix->reset();
    // TODO: use rotate(mRotate, mPivotX, mPivotY) and scale with pivot point, instead of
    // translating to pivot for rotating and scaling, then translating back.
    outMatrix->postTranslate(-properties.getPivotX(), -properties.getPivotY());
    outMatrix->postScale(properties.getScaleX(), properties.getScaleY());
    outMatrix->postRotate(properties.getRotation(), 0, 0);
    outMatrix->postTranslate(properties.getTranslateX() + properties.getPivotX(),
                             properties.getTranslateY() + properties.getPivotY());
}

void Group::addChild(Node* child) {
    mChildren.emplace_back(child);
    if (mPropertyChangedListener != nullptr) {
        child->setPropertyChangedListener(mPropertyChangedListener);
    }
}

bool Group::GroupProperties::copyProperties(float* outProperties, int length) const {
    int propertyCount = static_cast<int>(Property::count);
    if (length != propertyCount) {
        LOG_ALWAYS_FATAL("Properties needs exactly %d bytes, a byte array of size %d is provided",
                         propertyCount, length);
        return false;
    }

    PrimitiveFields* out = reinterpret_cast<PrimitiveFields*>(outProperties);
    *out = mPrimitiveFields;
    return true;
}

// TODO: Consider animating the properties as float pointers
// Called on render thread
float Group::GroupProperties::getPropertyValue(int propertyId) const {
    Property currentProperty = static_cast<Property>(propertyId);
    switch (currentProperty) {
        case Property::rotate:
            return getRotation();
        case Property::pivotX:
            return getPivotX();
        case Property::pivotY:
            return getPivotY();
        case Property::scaleX:
            return getScaleX();
        case Property::scaleY:
            return getScaleY();
        case Property::translateX:
            return getTranslateX();
        case Property::translateY:
            return getTranslateY();
        default:
            LOG_ALWAYS_FATAL("Invalid property index: %d", propertyId);
            return 0;
    }
}

// Called on render thread
void Group::GroupProperties::setPropertyValue(int propertyId, float value) {
    Property currentProperty = static_cast<Property>(propertyId);
    switch (currentProperty) {
        case Property::rotate:
            setRotation(value);
            break;
        case Property::pivotX:
            setPivotX(value);
            break;
        case Property::pivotY:
            setPivotY(value);
            break;
        case Property::scaleX:
            setScaleX(value);
            break;
        case Property::scaleY:
            setScaleY(value);
            break;
        case Property::translateX:
            setTranslateX(value);
            break;
        case Property::translateY:
            setTranslateY(value);
            break;
        default:
            LOG_ALWAYS_FATAL("Invalid property index: %d", propertyId);
    }
}

bool Group::isValidProperty(int propertyId) {
    return GroupProperties::isValidProperty(propertyId);
}

bool Group::GroupProperties::isValidProperty(int propertyId) {
    return propertyId >= 0 && propertyId < static_cast<int>(Property::count);
}

int Tree::draw(Canvas* outCanvas, SkColorFilter* colorFilter, const SkRect& bounds,
               bool needsMirroring, bool canReuseCache) {
    // The imageView can scale the canvas in different ways, in order to
    // avoid blurry scaling, we have to draw into a bitmap with exact pixel
    // size first. This bitmap size is determined by the bounds and the
    // canvas scale.
    SkMatrix canvasMatrix;
    outCanvas->getMatrix(&canvasMatrix);
    float canvasScaleX = 1.0f;
    float canvasScaleY = 1.0f;
    if (canvasMatrix.getSkewX() == 0 && canvasMatrix.getSkewY() == 0) {
        // Only use the scale value when there's no skew or rotation in the canvas matrix.
        // TODO: Add a cts test for drawing VD on a canvas with negative scaling factors.
        canvasScaleX = fabs(canvasMatrix.getScaleX());
        canvasScaleY = fabs(canvasMatrix.getScaleY());
    }
    int scaledWidth = (int)(bounds.width() * canvasScaleX);
    int scaledHeight = (int)(bounds.height() * canvasScaleY);
    scaledWidth = std::min(Tree::MAX_CACHED_BITMAP_SIZE, scaledWidth);
    scaledHeight = std::min(Tree::MAX_CACHED_BITMAP_SIZE, scaledHeight);

    if (scaledWidth <= 0 || scaledHeight <= 0) {
        return 0;
    }

    mStagingProperties.setScaledSize(scaledWidth, scaledHeight);
    int saveCount = outCanvas->save(SaveFlags::MatrixClip);
    outCanvas->translate(bounds.fLeft, bounds.fTop);

    // Handle RTL mirroring.
    if (needsMirroring) {
        outCanvas->translate(bounds.width(), 0);
        outCanvas->scale(-1.0f, 1.0f);
    }
    mStagingProperties.setColorFilter(colorFilter);

    // At this point, canvas has been translated to the right position.
    // And we use this bound for the destination rect for the drawBitmap, so
    // we offset to (0, 0);
    SkRect tmpBounds = bounds;
    tmpBounds.offsetTo(0, 0);
    mStagingProperties.setBounds(tmpBounds);
    outCanvas->drawVectorDrawable(this);
    outCanvas->restoreToCount(saveCount);
    return scaledWidth * scaledHeight;
}

void Tree::drawStaging(Canvas* outCanvas) {
    bool redrawNeeded = allocateBitmapIfNeeded(mStagingCache, mStagingProperties.getScaledWidth(),
                                               mStagingProperties.getScaledHeight());
    // draw bitmap cache
    if (redrawNeeded || mStagingCache.dirty) {
        updateBitmapCache(*mStagingCache.bitmap, true);
        mStagingCache.dirty = false;
    }

<<<<<<< HEAD
    SkPaint paint;
    getPaintFor(&paint, mStagingProperties);
=======
    SkPaint skp;
    getPaintFor(&skp, mStagingProperties);
    Paint paint;
    paint.setFilterQuality(skp.getFilterQuality());
    paint.setColorFilter(skp.refColorFilter());
    paint.setAlpha(skp.getAlpha());
>>>>>>> dbf9e87c
    outCanvas->drawBitmap(*mStagingCache.bitmap, 0, 0, mStagingCache.bitmap->width(),
                          mStagingCache.bitmap->height(), mStagingProperties.getBounds().left(),
                          mStagingProperties.getBounds().top(),
                          mStagingProperties.getBounds().right(),
                          mStagingProperties.getBounds().bottom(), &paint);
}

<<<<<<< HEAD
void Tree::getPaintFor(SkPaint* outPaint, const TreeProperties &prop) const {
=======
void Tree::getPaintFor(SkPaint* outPaint, const TreeProperties& prop) const {
>>>>>>> dbf9e87c
    // HWUI always draws VD with bilinear filtering.
    outPaint->setFilterQuality(kLow_SkFilterQuality);
    if (prop.getColorFilter() != nullptr) {
        outPaint->setColorFilter(sk_ref_sp(prop.getColorFilter()));
    }
    outPaint->setAlpha(prop.getRootAlpha() * 255);
}

Bitmap& Tree::getBitmapUpdateIfDirty() {
    bool redrawNeeded = allocateBitmapIfNeeded(mCache, mProperties.getScaledWidth(),
                                               mProperties.getScaledHeight());
    if (redrawNeeded || mCache.dirty) {
        updateBitmapCache(*mCache.bitmap, false);
        mCache.dirty = false;
    }
    return *mCache.bitmap;
}

void Tree::updateCache(sp<skiapipeline::VectorDrawableAtlas>& atlas, GrContext* context) {
#ifdef __ANDROID__  // Layoutlib does not support hardware acceleration
    SkRect dst;
    sk_sp<SkSurface> surface = mCache.getSurface(&dst);
    bool canReuseSurface = surface && dst.width() >= mProperties.getScaledWidth() &&
                           dst.height() >= mProperties.getScaledHeight();
    if (!canReuseSurface) {
        int scaledWidth = SkScalarCeilToInt(mProperties.getScaledWidth());
        int scaledHeight = SkScalarCeilToInt(mProperties.getScaledHeight());
        auto atlasEntry = atlas->requestNewEntry(scaledWidth, scaledHeight, context);
        if (INVALID_ATLAS_KEY != atlasEntry.key) {
            dst = atlasEntry.rect;
            surface = atlasEntry.surface;
            mCache.setAtlas(atlas, atlasEntry.key);
        } else {
            // don't draw, if we failed to allocate an offscreen buffer
            mCache.clear();
            surface.reset();
        }
    }
    if (!canReuseSurface || mCache.dirty) {
        if (surface) {
            Bitmap& bitmap = getBitmapUpdateIfDirty();
            SkBitmap skiaBitmap;
            bitmap.getSkBitmap(&skiaBitmap);
            surface->writePixels(skiaBitmap, dst.fLeft, dst.fTop);
        }
        mCache.dirty = false;
    }
#endif
}

void Tree::Cache::setAtlas(sp<skiapipeline::VectorDrawableAtlas> newAtlas,
                           skiapipeline::AtlasKey newAtlasKey) {
    LOG_ALWAYS_FATAL_IF(newAtlasKey == INVALID_ATLAS_KEY);
    clear();
    mAtlas = newAtlas;
    mAtlasKey = newAtlasKey;
}

sk_sp<SkSurface> Tree::Cache::getSurface(SkRect* bounds) {
    sk_sp<SkSurface> surface;
#ifdef __ANDROID__  // Layoutlib does not support hardware acceleration
    sp<skiapipeline::VectorDrawableAtlas> atlas = mAtlas.promote();
    if (atlas.get() && mAtlasKey != INVALID_ATLAS_KEY) {
        auto atlasEntry = atlas->getEntry(mAtlasKey);
        *bounds = atlasEntry.rect;
        surface = atlasEntry.surface;
        mAtlasKey = atlasEntry.key;
    }
#endif

    return surface;
}

void Tree::Cache::clear() {
#ifdef __ANDROID__  // Layoutlib does not support hardware acceleration
    if (mAtlasKey != INVALID_ATLAS_KEY) {
        if (renderthread::RenderThread::isCurrent()) {
            sp<skiapipeline::VectorDrawableAtlas> lockAtlas = mAtlas.promote();
            if (lockAtlas.get()) {
                lockAtlas->releaseEntry(mAtlasKey);
            }
        } else {
            // VectorDrawableAtlas can be accessed only on RenderThread.
            // Use by-copy capture of the current Cache variables, because "this" may not be valid
            // by the time the lambda is evaluated on RenderThread.
            renderthread::RenderThread::getInstance().queue().post(
                    [atlas = mAtlas, atlasKey = mAtlasKey]() {
                        sp<skiapipeline::VectorDrawableAtlas> lockAtlas = atlas.promote();
                        if (lockAtlas.get()) {
                            lockAtlas->releaseEntry(atlasKey);
                        }
                    });
        }
        mAtlasKey = INVALID_ATLAS_KEY;
    }
    mAtlas = nullptr;
#endif
}

void Tree::draw(SkCanvas* canvas, const SkRect& bounds, const SkPaint& inPaint) {
    if (canvas->quickReject(bounds)) {
        // The RenderNode is on screen, but the AVD is not.
        return;
    }

    // Update the paint for any animatable properties
    SkPaint paint = inPaint;
    paint.setAlpha(mProperties.getRootAlpha() * 255);

    if (canvas->getGrContext() == nullptr) {
        // Recording to picture, don't use the SkSurface which won't work off of renderthread.
        Bitmap& bitmap = getBitmapUpdateIfDirty();
        SkBitmap skiaBitmap;
        bitmap.getSkBitmap(&skiaBitmap);

        int scaledWidth = SkScalarCeilToInt(mProperties.getScaledWidth());
        int scaledHeight = SkScalarCeilToInt(mProperties.getScaledHeight());
        canvas->drawBitmapRect(skiaBitmap, SkRect::MakeWH(scaledWidth, scaledHeight), bounds,
                               &paint, SkCanvas::kFast_SrcRectConstraint);
        return;
    }

    SkRect src;
    sk_sp<SkSurface> vdSurface = mCache.getSurface(&src);
    if (vdSurface) {
        canvas->drawImageRect(vdSurface->makeImageSnapshot().get(), src, bounds, &paint,
                              SkCanvas::kFast_SrcRectConstraint);
    } else {
        // Handle the case when VectorDrawableAtlas has been destroyed, because of memory pressure.
        // We render the VD into a temporary standalone buffer and mark the frame as dirty. Next
        // frame will be cached into the atlas.
        Bitmap& bitmap = getBitmapUpdateIfDirty();
        SkBitmap skiaBitmap;
        bitmap.getSkBitmap(&skiaBitmap);

        int scaledWidth = SkScalarCeilToInt(mProperties.getScaledWidth());
        int scaledHeight = SkScalarCeilToInt(mProperties.getScaledHeight());
        canvas->drawBitmapRect(skiaBitmap, SkRect::MakeWH(scaledWidth, scaledHeight), bounds,
                               &paint, SkCanvas::kFast_SrcRectConstraint);
        mCache.clear();
        markDirty();
    }
}

void Tree::updateBitmapCache(Bitmap& bitmap, bool useStagingData) {
    SkBitmap outCache;
    bitmap.getSkBitmap(&outCache);
    int cacheWidth = outCache.width();
    int cacheHeight = outCache.height();
    ATRACE_FORMAT("VectorDrawable repaint %dx%d", cacheWidth, cacheHeight);
    outCache.eraseColor(SK_ColorTRANSPARENT);
    SkCanvas outCanvas(outCache);
    float viewportWidth =
            useStagingData ? mStagingProperties.getViewportWidth() : mProperties.getViewportWidth();
    float viewportHeight = useStagingData ? mStagingProperties.getViewportHeight()
                                          : mProperties.getViewportHeight();
    float scaleX = cacheWidth / viewportWidth;
    float scaleY = cacheHeight / viewportHeight;
    outCanvas.scale(scaleX, scaleY);
    mRootNode->draw(&outCanvas, useStagingData);
}

bool Tree::allocateBitmapIfNeeded(Cache& cache, int width, int height) {
    if (!canReuseBitmap(cache.bitmap.get(), width, height)) {
        SkImageInfo info = SkImageInfo::MakeN32(width, height, kPremul_SkAlphaType);
        cache.bitmap = Bitmap::allocateHeapBitmap(info);
        return true;
    }
    return false;
}

bool Tree::canReuseBitmap(Bitmap* bitmap, int width, int height) {
    return bitmap && width <= bitmap->width() && height <= bitmap->height();
}

void Tree::onPropertyChanged(TreeProperties* prop) {
    if (prop == &mStagingProperties) {
        mStagingCache.dirty = true;
    } else {
        mCache.dirty = true;
    }
}

class MinMaxAverage {
public:
    void add(float sample) {
        if (mCount == 0) {
            mMin = sample;
            mMax = sample;
        } else {
            mMin = std::min(mMin, sample);
            mMax = std::max(mMax, sample);
        }
        mTotal += sample;
        mCount++;
    }

    float average() { return mTotal / mCount; }

    float min() { return mMin; }

    float max() { return mMax; }

    float delta() { return mMax - mMin; }

private:
    float mMin = 0.0f;
    float mMax = 0.0f;
    float mTotal = 0.0f;
    int mCount = 0;
};

BitmapPalette Tree::computePalette() {
    // TODO Cache this and share the code with Bitmap.cpp

    ATRACE_CALL();

    // TODO: This calculation of converting to HSV & tracking min/max is probably overkill
    // Experiment with something simpler since we just want to figure out if it's "color-ful"
    // and then the average perceptual lightness.

    MinMaxAverage hue, saturation, value;
    int sampledCount = 0;

    // Sample a grid of 100 pixels to get an overall estimation of the colors in play
    mRootNode->forEachFillColor([&](SkColor color) {
        if (SkColorGetA(color) < 75) {
            return;
        }
        sampledCount++;
        float hsv[3];
        SkColorToHSV(color, hsv);
        hue.add(hsv[0]);
        saturation.add(hsv[1]);
        value.add(hsv[2]);
    });

    if (sampledCount == 0) {
        ALOGV("VectorDrawable is mostly translucent");
        return BitmapPalette::Unknown;
    }

    ALOGV("samples = %d, hue [min = %f, max = %f, avg = %f]; saturation [min = %f, max = %f, avg = "
          "%f]; value [min = %f, max = %f, avg = %f]",
          sampledCount, hue.min(), hue.max(), hue.average(), saturation.min(), saturation.max(),
          saturation.average(), value.min(), value.max(), value.average());

    if (hue.delta() <= 20 && saturation.delta() <= .1f) {
        if (value.average() >= .5f) {
            return BitmapPalette::Light;
        } else {
            return BitmapPalette::Dark;
        }
    }
    return BitmapPalette::Unknown;
}

}  // namespace VectorDrawable

}  // namespace uirenderer
}  // namespace android<|MERGE_RESOLUTION|>--- conflicted
+++ resolved
@@ -464,17 +464,12 @@
         mStagingCache.dirty = false;
     }
 
-<<<<<<< HEAD
-    SkPaint paint;
-    getPaintFor(&paint, mStagingProperties);
-=======
     SkPaint skp;
     getPaintFor(&skp, mStagingProperties);
     Paint paint;
     paint.setFilterQuality(skp.getFilterQuality());
     paint.setColorFilter(skp.refColorFilter());
     paint.setAlpha(skp.getAlpha());
->>>>>>> dbf9e87c
     outCanvas->drawBitmap(*mStagingCache.bitmap, 0, 0, mStagingCache.bitmap->width(),
                           mStagingCache.bitmap->height(), mStagingProperties.getBounds().left(),
                           mStagingProperties.getBounds().top(),
@@ -482,11 +477,7 @@
                           mStagingProperties.getBounds().bottom(), &paint);
 }
 
-<<<<<<< HEAD
-void Tree::getPaintFor(SkPaint* outPaint, const TreeProperties &prop) const {
-=======
 void Tree::getPaintFor(SkPaint* outPaint, const TreeProperties& prop) const {
->>>>>>> dbf9e87c
     // HWUI always draws VD with bilinear filtering.
     outPaint->setFilterQuality(kLow_SkFilterQuality);
     if (prop.getColorFilter() != nullptr) {
