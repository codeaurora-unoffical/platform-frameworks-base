/*
 * Copyright (C) 2009 The Android Open Source Project
 *
 * Licensed under the Apache License, Version 2.0 (the "License");
 * you may not use this file except in compliance with the License.
 * You may obtain a copy of the License at
 *
 *      http://www.apache.org/licenses/LICENSE-2.0
 *
 * Unless required by applicable law or agreed to in writing, software
 * distributed under the License is distributed on an "AS IS" BASIS,
 * WITHOUT WARRANTIES OR CONDITIONS OF ANY KIND, either express or implied.
 * See the License for the specific language governing permissions and
 * limitations under the License.
 */

package android.security;

import android.annotation.UnsupportedAppUsage;
import android.app.ActivityThread;
import android.app.Application;
import android.app.KeyguardManager;
import android.content.Context;
import android.content.pm.PackageManager;
import android.hardware.face.FaceManager;
import android.hardware.fingerprint.FingerprintManager;
import android.os.Binder;
import android.os.Build;
import android.os.IBinder;
import android.os.Process;
import android.os.RemoteException;
import android.os.ServiceManager;
import android.os.UserHandle;
import android.security.KeyStoreException;
import android.security.keymaster.ExportResult;
import android.security.keymaster.KeyCharacteristics;
import android.security.keymaster.KeymasterArguments;
import android.security.keymaster.KeymasterBlob;
import android.security.keymaster.KeymasterCertificateChain;
import android.security.keymaster.KeymasterDefs;
import android.security.keymaster.OperationResult;
import android.security.keystore.IKeystoreService;
import android.security.keystore.KeyExpiredException;
import android.security.keystore.KeyNotYetValidException;
import android.security.keystore.KeyPermanentlyInvalidatedException;
import android.security.keystore.KeyProperties;
import android.security.keystore.KeystoreResponse;
import android.security.keystore.UserNotAuthenticatedException;
import android.util.Log;

import com.android.org.bouncycastle.asn1.ASN1InputStream;
import com.android.org.bouncycastle.asn1.pkcs.PrivateKeyInfo;

import java.io.ByteArrayInputStream;
import java.io.IOException;
import java.math.BigInteger;
import java.security.InvalidKeyException;
import java.util.ArrayList;
import java.util.Date;
import java.util.List;
import java.util.Locale;
import java.util.concurrent.CompletableFuture;
import java.util.concurrent.ExecutionException;

import sun.security.util.ObjectIdentifier;
import sun.security.x509.AlgorithmId;

/**
 * @hide This should not be made public in its present form because it
 * assumes that private and secret key bytes are available and would
 * preclude the use of hardware crypto.
 */
public class KeyStore {
    private static final String TAG = "KeyStore";

    // ResponseCodes - see system/security/keystore/include/keystore/keystore.h
    @UnsupportedAppUsage
    public static final int NO_ERROR = 1;
    public static final int LOCKED = 2;
    public static final int UNINITIALIZED = 3;
    public static final int SYSTEM_ERROR = 4;
    public static final int PROTOCOL_ERROR = 5;
    public static final int PERMISSION_DENIED = 6;
    public static final int KEY_NOT_FOUND = 7;
    public static final int VALUE_CORRUPTED = 8;
    public static final int UNDEFINED_ACTION = 9;
    public static final int WRONG_PASSWORD = 10;
    public static final int KEY_ALREADY_EXISTS = 16;
    public static final int CANNOT_ATTEST_IDS = -66;
    public static final int HARDWARE_TYPE_UNAVAILABLE = -68;

    /**
     * Per operation authentication is needed before this operation is valid.
     * This is returned from {@link #begin} when begin succeeds but the operation uses
     * per-operation authentication and must authenticate before calling {@link #update} or
     * {@link #finish}.
     */
    public static final int OP_AUTH_NEEDED = 15;

    // Used when a user changes their pin, invalidating old auth bound keys.
    public static final int KEY_PERMANENTLY_INVALIDATED = 17;

    // Used for UID field to indicate the calling UID.
    public static final int UID_SELF = -1;

    // Flags for "put" "import" and "generate"
    public static final int FLAG_NONE = 0;

    /**
     * Indicates that this key (or key pair) must be encrypted at rest. This will protect the key
     * (or key pair) with the secure lock screen credential (e.g., password, PIN, or pattern).
     *
     * <p>Note that this requires that the secure lock screen (e.g., password, PIN, pattern) is set
     * up, otherwise key (or key pair) generation or import will fail. Moreover, this key (or key
     * pair) will be deleted when the secure lock screen is disabled or reset (e.g., by the user or
     * a Device Administrator). Finally, this key (or key pair) cannot be used until the user
     * unlocks the secure lock screen after boot.
     *
     * @see KeyguardManager#isDeviceSecure()
     */
    public static final int FLAG_ENCRYPTED = 1;

    /**
     * Select Software keymaster device, which as of this writing is the lowest security
     * level available on an android device. If neither FLAG_STRONGBOX nor FLAG_SOFTWARE is provided
     * A TEE based keymaster implementation is implied.
     *
     * Need to be in sync with KeyStoreFlag in system/security/keystore/include/keystore/keystore.h
     * For historical reasons this corresponds to the KEYSTORE_FLAG_FALLBACK flag.
     */
    public static final int FLAG_SOFTWARE = 1 << 1;

    /**
     * A private flag that's only available to system server to indicate that this key is part of
     * device encryption flow so it receives special treatment from keystore. For example this key
     * will not be super encrypted, and it will be stored separately under an unique UID instead
     * of the caller UID i.e. SYSTEM.
     *
     * Need to be in sync with KeyStoreFlag in system/security/keystore/include/keystore/keystore.h
     */
    public static final int FLAG_CRITICAL_TO_DEVICE_ENCRYPTION = 1 << 3;

    /**
     * Select Strongbox keymaster device, which as of this writing the the highest security level
     * available an android devices. If neither FLAG_STRONGBOX nor FLAG_SOFTWARE is provided
     * A TEE based keymaster implementation is implied.
     *
     * Need to be in sync with KeyStoreFlag in system/security/keystore/include/keystore/keystore.h
     */
    public static final int FLAG_STRONGBOX = 1 << 4;

    // States
    public enum State {
        @UnsupportedAppUsage
        UNLOCKED,
        @UnsupportedAppUsage
        LOCKED,
        UNINITIALIZED
    };

    private int mError = NO_ERROR;

    private final IKeystoreService mBinder;
    private final Context mContext;

    private IBinder mToken;

    private KeyStore(IKeystoreService binder) {
        mBinder = binder;
        mContext = getApplicationContext();
    }

    @UnsupportedAppUsage
    public static Context getApplicationContext() {
        Application application = ActivityThread.currentApplication();
        if (application == null) {
            throw new IllegalStateException(
                    "Failed to obtain application Context from ActivityThread");
        }
        return application;
    }

    @UnsupportedAppUsage
    public static KeyStore getInstance() {
        IKeystoreService keystore = IKeystoreService.Stub.asInterface(ServiceManager
                .getService("android.security.keystore"));
        return new KeyStore(keystore);
    }

    private synchronized IBinder getToken() {
        if (mToken == null) {
            mToken = new Binder();
        }
        return mToken;
    }

    @UnsupportedAppUsage
    public State state(int userId) {
        final int ret;
        try {
            ret = mBinder.getState(userId);
        } catch (RemoteException e) {
            Log.w(TAG, "Cannot connect to keystore", e);
            throw new AssertionError(e);
        }

        switch (ret) {
            case NO_ERROR: return State.UNLOCKED;
            case LOCKED: return State.LOCKED;
            case UNINITIALIZED: return State.UNINITIALIZED;
            default: throw new AssertionError(mError);
        }
    }

    @UnsupportedAppUsage
    public State state() {
        return state(UserHandle.myUserId());
    }

    public boolean isUnlocked() {
        return state() == State.UNLOCKED;
    }

    public byte[] get(String key, int uid) {
        return get(key, uid, false);
    }

    @UnsupportedAppUsage
    public byte[] get(String key) {
        return get(key, UID_SELF);
    }

    public byte[] get(String key, int uid, boolean suppressKeyNotFoundWarning) {
        try {
            key = key != null ? key : "";
            return mBinder.get(key, uid);
        } catch (RemoteException e) {
             Log.w(TAG, "Cannot connect to keystore", e);
            return null;
        } catch (android.os.ServiceSpecificException e) {
            if (!suppressKeyNotFoundWarning || e.errorCode != KEY_NOT_FOUND) {
                Log.w(TAG, "KeyStore exception", e);
            }
            return null;
        }
    }

    public byte[] get(String key, boolean suppressKeyNotFoundWarning) {
        return get(key, UID_SELF, suppressKeyNotFoundWarning);
    }


    public boolean put(String key, byte[] value, int uid, int flags) {
        return insert(key, value, uid, flags) == NO_ERROR;
    }

    public int insert(String key, byte[] value, int uid, int flags) {
        try {
            if (value == null) {
                value = new byte[0];
            }
            int error = mBinder.insert(key, value, uid, flags);
            if (error == KEY_ALREADY_EXISTS) {
                mBinder.del(key, uid);
                error = mBinder.insert(key, value, uid, flags);
            }
            return error;
        } catch (RemoteException e) {
            Log.w(TAG, "Cannot connect to keystore", e);
            return SYSTEM_ERROR;
        }
    }

    int delete2(String key, int uid) {
        try {
            return mBinder.del(key, uid);
        } catch (RemoteException e) {
            Log.w(TAG, "Cannot connect to keystore", e);
            return SYSTEM_ERROR;
        }
    }

    public boolean delete(String key, int uid) {
        int ret = delete2(key, uid);
        return ret == NO_ERROR || ret == KEY_NOT_FOUND;
    }

    @UnsupportedAppUsage
    public boolean delete(String key) {
        return delete(key, UID_SELF);
    }

    public boolean contains(String key, int uid) {
        try {
            return mBinder.exist(key, uid) == NO_ERROR;
        } catch (RemoteException e) {
            Log.w(TAG, "Cannot connect to keystore", e);
            return false;
        }
    }

    public boolean contains(String key) {
        return contains(key, UID_SELF);
    }

    /**
     * List all entries in the keystore for {@code uid} starting with {@code prefix}.
     */
    public String[] list(String prefix, int uid) {
        try {
            return mBinder.list(prefix, uid);
        } catch (RemoteException e) {
            Log.w(TAG, "Cannot connect to keystore", e);
            return null;
        } catch (android.os.ServiceSpecificException e) {
            Log.w(TAG, "KeyStore exception", e);
            return null;
        }
    }

    /**
     * List uids of all keys that are auth bound to the current user.
     * Only system is allowed to call this method.
     */
    @UnsupportedAppUsage
    public int[] listUidsOfAuthBoundKeys() {
        // uids are returned as a list of strings because list of integers
        // as an output parameter is not supported by aidl-cpp.
        List<String> uidsOut = new ArrayList<>();
        try {
            int rc = mBinder.listUidsOfAuthBoundKeys(uidsOut);
            if (rc != NO_ERROR) {
                Log.w(TAG, String.format("listUidsOfAuthBoundKeys failed with error code %d", rc));
                return null;
            }
        } catch (RemoteException e) {
            Log.w(TAG, "Cannot connect to keystore", e);
            return null;
        } catch (android.os.ServiceSpecificException e) {
            Log.w(TAG, "KeyStore exception", e);
            return null;
        }
        // Turn list of strings into an array of uid integers.
        return uidsOut.stream().mapToInt(Integer::parseInt).toArray();
   }

    public String[] list(String prefix) {
        return list(prefix, UID_SELF);
    }

    @UnsupportedAppUsage(maxTargetSdk = Build.VERSION_CODES.P, trackingBug = 115609023)
    public boolean reset() {
        try {
            return mBinder.reset() == NO_ERROR;
        } catch (RemoteException e) {
            Log.w(TAG, "Cannot connect to keystore", e);
            return false;
        }
    }

    /**
     * Attempt to lock the keystore for {@code user}.
     *
     * @param userId Android user to lock.
     * @return whether {@code user}'s keystore was locked.
     */
    public boolean lock(int userId) {
        try {
            return mBinder.lock(userId) == NO_ERROR;
        } catch (RemoteException e) {
            Log.w(TAG, "Cannot connect to keystore", e);
            return false;
        }
    }

    public boolean lock() {
        return lock(UserHandle.myUserId());
    }

    /**
     * Attempt to unlock the keystore for {@code user} with the password {@code password}.
     * This is required before keystore entries created with FLAG_ENCRYPTED can be accessed or
     * created.
     *
     * @param userId Android user ID to operate on
     * @param password user's keystore password. Should be the most recent value passed to
     * {@link #onUserPasswordChanged} for the user.
     *
     * @return whether the keystore was unlocked.
     */
    public boolean unlock(int userId, String password) {
        try {
            password = password != null ? password : "";
            mError = mBinder.unlock(userId, password);
            return mError == NO_ERROR;
        } catch (RemoteException e) {
            Log.w(TAG, "Cannot connect to keystore", e);
            return false;
        }
    }

    @UnsupportedAppUsage
    public boolean unlock(String password) {
        return unlock(UserHandle.getUserId(Process.myUid()), password);
    }

    /**
     * Check if the keystore for {@code userId} is empty.
     */
    public boolean isEmpty(int userId) {
        try {
            return mBinder.isEmpty(userId) != 0;
        } catch (RemoteException e) {
            Log.w(TAG, "Cannot connect to keystore", e);
            return false;
        }
    }

    @UnsupportedAppUsage(maxTargetSdk = Build.VERSION_CODES.P, trackingBug = 115609023)
    public boolean isEmpty() {
        return isEmpty(UserHandle.myUserId());
    }

    public String grant(String key, int uid) {
        try {
            String grantAlias =  mBinder.grant(key, uid);
            if (grantAlias == "") return null;
            return grantAlias;
        } catch (RemoteException e) {
            Log.w(TAG, "Cannot connect to keystore", e);
            return null;
        }
    }

    public boolean ungrant(String key, int uid) {
        try {
            return mBinder.ungrant(key, uid) == NO_ERROR;
        } catch (RemoteException e) {
            Log.w(TAG, "Cannot connect to keystore", e);
            return false;
        }
    }

    /**
     * Returns the last modification time of the key in milliseconds since the
     * epoch. Will return -1L if the key could not be found or other error.
     */
    public long getmtime(String key, int uid) {
        try {
            final long millis = mBinder.getmtime(key, uid);
            if (millis == -1L) {
                return -1L;
            }

            return millis * 1000L;
        } catch (RemoteException e) {
            Log.w(TAG, "Cannot connect to keystore", e);
            return -1L;
        }
    }

    public long getmtime(String key) {
        return getmtime(key, UID_SELF);
    }

    // TODO: remove this when it's removed from Settings
    public boolean isHardwareBacked() {
        return isHardwareBacked("RSA");
    }

    public boolean isHardwareBacked(String keyType) {
        try {
            return mBinder.is_hardware_backed(keyType.toUpperCase(Locale.US)) == NO_ERROR;
        } catch (RemoteException e) {
            Log.w(TAG, "Cannot connect to keystore", e);
            return false;
        }
    }

    public boolean clearUid(int uid) {
        try {
            return mBinder.clear_uid(uid) == NO_ERROR;
        } catch (RemoteException e) {
            Log.w(TAG, "Cannot connect to keystore", e);
            return false;
        }
    }

    public int getLastError() {
        return mError;
    }

    public boolean addRngEntropy(byte[] data, int flags) {
        KeystoreResultPromise promise = new KeystoreResultPromise();
        try {
            mBinder.asBinder().linkToDeath(promise, 0);
            int errorCode = mBinder.addRngEntropy(promise, data, flags);
            if (errorCode == NO_ERROR) {
                return promise.getFuture().get().getErrorCode() == NO_ERROR;
            } else {
                return false;
            }
        } catch (RemoteException e) {
            Log.w(TAG, "Cannot connect to keystore", e);
            return false;
        } catch (ExecutionException | InterruptedException e) {
            Log.e(TAG, "AddRngEntropy completed with exception", e);
            return false;
        } finally {
            mBinder.asBinder().unlinkToDeath(promise, 0);
        }
    }

    private class KeyCharacteristicsCallbackResult {
        private KeystoreResponse keystoreResponse;
        private KeyCharacteristics keyCharacteristics;

        public KeyCharacteristicsCallbackResult(KeystoreResponse keystoreResponse,
                                                KeyCharacteristics keyCharacteristics) {
            this.keystoreResponse = keystoreResponse;
            this.keyCharacteristics = keyCharacteristics;
        }

        public KeystoreResponse getKeystoreResponse() {
            return keystoreResponse;
        }

        public void setKeystoreResponse(KeystoreResponse keystoreResponse) {
            this.keystoreResponse = keystoreResponse;
        }

        public KeyCharacteristics getKeyCharacteristics() {
            return keyCharacteristics;
        }

        public void setKeyCharacteristics(KeyCharacteristics keyCharacteristics) {
            this.keyCharacteristics = keyCharacteristics;
        }
    }

    private class KeyCharacteristicsPromise
            extends android.security.keystore.IKeystoreKeyCharacteristicsCallback.Stub
            implements IBinder.DeathRecipient {
        final private CompletableFuture<KeyCharacteristicsCallbackResult> future =
                new CompletableFuture<KeyCharacteristicsCallbackResult>();
        @Override
        public void onFinished(KeystoreResponse keystoreResponse,
                               KeyCharacteristics keyCharacteristics)
                                       throws android.os.RemoteException {
            future.complete(
                    new KeyCharacteristicsCallbackResult(keystoreResponse, keyCharacteristics));
        }
        public final CompletableFuture<KeyCharacteristicsCallbackResult> getFuture() {
            return future;
        }
        @Override
        public void binderDied() {
            future.completeExceptionally(new RemoteException("Keystore died"));
        }
    };

    private int generateKeyInternal(String alias, KeymasterArguments args, byte[] entropy, int uid,
            int flags, KeyCharacteristics outCharacteristics)
                    throws RemoteException, ExecutionException, InterruptedException {
        KeyCharacteristicsPromise promise = new KeyCharacteristicsPromise();
        int error = NO_ERROR;
        KeyCharacteristicsCallbackResult result = null;
        try {
            mBinder.asBinder().linkToDeath(promise, 0);
            error = mBinder.generateKey(promise, alias, args, entropy, uid, flags);
            if (error != NO_ERROR) {
                Log.e(TAG, "generateKeyInternal failed on request " + error);
                return error;
            }
            result = promise.getFuture().get();
        } finally {
            mBinder.asBinder().unlinkToDeath(promise, 0);
        }

        error = result.getKeystoreResponse().getErrorCode();
        if (error != NO_ERROR) {
            Log.e(TAG, "generateKeyInternal failed on response " + error);
            return error;
        }
        KeyCharacteristics characteristics = result.getKeyCharacteristics();
        if (characteristics == null) {
<<<<<<< HEAD
            Log.e(TAG, "generateKeyInternal got empty key cheractariestics " + error);
=======
            Log.e(TAG, "generateKeyInternal got empty key characteristics " + error);
>>>>>>> dbf9e87c
            return SYSTEM_ERROR;
        }
        outCharacteristics.shallowCopyFrom(characteristics);
        return NO_ERROR;
    }

    public int generateKey(String alias, KeymasterArguments args, byte[] entropy, int uid,
            int flags, KeyCharacteristics outCharacteristics) {
        try {
            entropy = entropy != null ? entropy : new byte[0];
            args = args != null ? args : new KeymasterArguments();
            int error = generateKeyInternal(alias, args, entropy, uid, flags, outCharacteristics);
            if (error == KEY_ALREADY_EXISTS) {
                mBinder.del(alias, uid);
                error = generateKeyInternal(alias, args, entropy, uid, flags, outCharacteristics);
            }
            return error;
        } catch (RemoteException e) {
            Log.w(TAG, "Cannot connect to keystore", e);
            return SYSTEM_ERROR;
        } catch (ExecutionException | InterruptedException e) {
            Log.e(TAG, "generateKey completed with exception", e);
            return SYSTEM_ERROR;
        }
    }

    public int generateKey(String alias, KeymasterArguments args, byte[] entropy, int flags,
            KeyCharacteristics outCharacteristics) {
        return generateKey(alias, args, entropy, UID_SELF, flags, outCharacteristics);
    }

    public int getKeyCharacteristics(String alias, KeymasterBlob clientId, KeymasterBlob appId,
            int uid, KeyCharacteristics outCharacteristics) {
        KeyCharacteristicsPromise promise = new KeyCharacteristicsPromise();
        try {
            mBinder.asBinder().linkToDeath(promise, 0);
            clientId = clientId != null ? clientId : new KeymasterBlob(new byte[0]);
            appId = appId != null ? appId : new KeymasterBlob(new byte[0]);

            int error = mBinder.getKeyCharacteristics(promise, alias, clientId, appId, uid);
            if (error != NO_ERROR) return error;

            KeyCharacteristicsCallbackResult result = promise.getFuture().get();
            error = result.getKeystoreResponse().getErrorCode();
            if (error != NO_ERROR) return error;

            KeyCharacteristics characteristics = result.getKeyCharacteristics();
            if (characteristics == null) return SYSTEM_ERROR;
            outCharacteristics.shallowCopyFrom(characteristics);
            return NO_ERROR;
        } catch (RemoteException e) {
            Log.w(TAG, "Cannot connect to keystore", e);
            return SYSTEM_ERROR;
        } catch (ExecutionException | InterruptedException e) {
            Log.e(TAG, "GetKeyCharacteristics completed with exception", e);
            return SYSTEM_ERROR;
        } finally {
            mBinder.asBinder().unlinkToDeath(promise, 0);
        }
    }

    public int getKeyCharacteristics(String alias, KeymasterBlob clientId, KeymasterBlob appId,
            KeyCharacteristics outCharacteristics) {
        return getKeyCharacteristics(alias, clientId, appId, UID_SELF, outCharacteristics);
    }

    private int importKeyInternal(String alias, KeymasterArguments args, int format, byte[] keyData,
            int uid, int flags, KeyCharacteristics outCharacteristics)
                    throws RemoteException, ExecutionException, InterruptedException {
        KeyCharacteristicsPromise promise = new KeyCharacteristicsPromise();
        mBinder.asBinder().linkToDeath(promise, 0);
        try {
            int error = mBinder.importKey(promise, alias, args, format, keyData, uid, flags);
            if (error != NO_ERROR) return error;

            KeyCharacteristicsCallbackResult result = promise.getFuture().get();

            error = result.getKeystoreResponse().getErrorCode();
            if (error != NO_ERROR) return error;

            KeyCharacteristics characteristics = result.getKeyCharacteristics();
            if (characteristics == null) return SYSTEM_ERROR;
            outCharacteristics.shallowCopyFrom(characteristics);
            return NO_ERROR;
        } finally {
            mBinder.asBinder().unlinkToDeath(promise, 0);
        }
    }

    public int importKey(String alias, KeymasterArguments args, int format, byte[] keyData,
            int uid, int flags, KeyCharacteristics outCharacteristics) {
        try {
            int error = importKeyInternal(alias, args, format, keyData, uid, flags,
                    outCharacteristics);
            if (error == KEY_ALREADY_EXISTS) {
                mBinder.del(alias, uid);
                error = importKeyInternal(alias, args, format, keyData, uid, flags,
                        outCharacteristics);
            }
            return error;
        } catch (RemoteException e) {
            Log.w(TAG, "Cannot connect to keystore", e);
            return SYSTEM_ERROR;
        } catch (ExecutionException | InterruptedException e) {
            Log.e(TAG, "ImportKey completed with exception", e);
            return SYSTEM_ERROR;
        }
    }

    public int importKey(String alias, KeymasterArguments args, int format, byte[] keyData,
            int flags, KeyCharacteristics outCharacteristics) {
        return importKey(alias, args, format, keyData, UID_SELF, flags, outCharacteristics);
    }

    private String getAlgorithmFromPKCS8(byte[] keyData) {
        try {
            final ASN1InputStream bIn = new ASN1InputStream(new ByteArrayInputStream(keyData));
            final PrivateKeyInfo pki = PrivateKeyInfo.getInstance(bIn.readObject());
            final String algOid = pki.getPrivateKeyAlgorithm().getAlgorithm().getId();
            return new AlgorithmId(new ObjectIdentifier(algOid)).getName();
        } catch (IOException e) {
            Log.e(TAG, "getAlgorithmFromPKCS8 Failed to parse key data");
            Log.e(TAG, Log.getStackTraceString(e));
            return null;
        }
    }

    private KeymasterArguments makeLegacyArguments(String algorithm) {
        KeymasterArguments args = new KeymasterArguments();
        args.addEnum(KeymasterDefs.KM_TAG_ALGORITHM,
                KeyProperties.KeyAlgorithm.toKeymasterAsymmetricKeyAlgorithm(algorithm));
        args.addEnum(KeymasterDefs.KM_TAG_PURPOSE, KeymasterDefs.KM_PURPOSE_SIGN);
        args.addEnum(KeymasterDefs.KM_TAG_PURPOSE, KeymasterDefs.KM_PURPOSE_VERIFY);
        args.addEnum(KeymasterDefs.KM_TAG_PURPOSE, KeymasterDefs.KM_PURPOSE_ENCRYPT);
        args.addEnum(KeymasterDefs.KM_TAG_PURPOSE, KeymasterDefs.KM_PURPOSE_DECRYPT);
        args.addEnum(KeymasterDefs.KM_TAG_PADDING, KeymasterDefs.KM_PAD_NONE);
        if (algorithm.equalsIgnoreCase(KeyProperties.KEY_ALGORITHM_RSA)) {
            args.addEnum(KeymasterDefs.KM_TAG_PADDING, KeymasterDefs.KM_PAD_RSA_OAEP);
            args.addEnum(KeymasterDefs.KM_TAG_PADDING, KeymasterDefs.KM_PAD_RSA_PKCS1_1_5_ENCRYPT);
            args.addEnum(KeymasterDefs.KM_TAG_PADDING, KeymasterDefs.KM_PAD_RSA_PKCS1_1_5_SIGN);
            args.addEnum(KeymasterDefs.KM_TAG_PADDING, KeymasterDefs.KM_PAD_RSA_PSS);
        }
        args.addEnum(KeymasterDefs.KM_TAG_DIGEST, KeymasterDefs.KM_DIGEST_NONE);
        args.addEnum(KeymasterDefs.KM_TAG_DIGEST, KeymasterDefs.KM_DIGEST_MD5);
        args.addEnum(KeymasterDefs.KM_TAG_DIGEST, KeymasterDefs.KM_DIGEST_SHA1);
        args.addEnum(KeymasterDefs.KM_TAG_DIGEST, KeymasterDefs.KM_DIGEST_SHA_2_224);
        args.addEnum(KeymasterDefs.KM_TAG_DIGEST, KeymasterDefs.KM_DIGEST_SHA_2_256);
        args.addEnum(KeymasterDefs.KM_TAG_DIGEST, KeymasterDefs.KM_DIGEST_SHA_2_384);
        args.addEnum(KeymasterDefs.KM_TAG_DIGEST, KeymasterDefs.KM_DIGEST_SHA_2_512);
        args.addBoolean(KeymasterDefs.KM_TAG_NO_AUTH_REQUIRED);
        args.addDate(KeymasterDefs.KM_TAG_ORIGINATION_EXPIRE_DATETIME, new Date(Long.MAX_VALUE));
        args.addDate(KeymasterDefs.KM_TAG_USAGE_EXPIRE_DATETIME, new Date(Long.MAX_VALUE));
        args.addDate(KeymasterDefs.KM_TAG_ACTIVE_DATETIME, new Date(0));
        return args;
    }

    public boolean importKey(String alias, byte[] keyData, int uid, int flags) {
        String algorithm = getAlgorithmFromPKCS8(keyData);
        if (algorithm == null) return false;
        KeymasterArguments args = makeLegacyArguments(algorithm);
        KeyCharacteristics out = new KeyCharacteristics();
        int result =  importKey(alias, args, KeymasterDefs.KM_KEY_FORMAT_PKCS8, keyData, uid,
                                flags, out);
        if (result != NO_ERROR) {
            Log.e(TAG, Log.getStackTraceString(
                    new KeyStoreException(result, "legacy key import failed")));
            return false;
        }
        return true;
    }

    private int importWrappedKeyInternal(String wrappedKeyAlias, byte[] wrappedKey,
            String wrappingKeyAlias,
            byte[] maskingKey, KeymasterArguments args, long rootSid, long fingerprintSid,
            KeyCharacteristics outCharacteristics)
                    throws RemoteException, ExecutionException, InterruptedException {
        KeyCharacteristicsPromise promise = new KeyCharacteristicsPromise();
        mBinder.asBinder().linkToDeath(promise, 0);
        try {
            int error = mBinder.importWrappedKey(promise, wrappedKeyAlias, wrappedKey,
                    wrappingKeyAlias, maskingKey, args, rootSid, fingerprintSid);
            if (error != NO_ERROR) return error;

            KeyCharacteristicsCallbackResult result = promise.getFuture().get();

            error = result.getKeystoreResponse().getErrorCode();
            if (error != NO_ERROR) return error;

            KeyCharacteristics characteristics = result.getKeyCharacteristics();
            if (characteristics == null) return SYSTEM_ERROR;
            outCharacteristics.shallowCopyFrom(characteristics);
            return NO_ERROR;
        } finally {
            mBinder.asBinder().unlinkToDeath(promise, 0);
        }
    }

    public int importWrappedKey(String wrappedKeyAlias, byte[] wrappedKey,
            String wrappingKeyAlias,
            byte[] maskingKey, KeymasterArguments args, long rootSid, long fingerprintSid, int uid,
            KeyCharacteristics outCharacteristics) {
        // TODO b/119217337 uid parameter gets silently ignored.
        try {
            int error = importWrappedKeyInternal(wrappedKeyAlias, wrappedKey, wrappingKeyAlias,
                    maskingKey, args, rootSid, fingerprintSid, outCharacteristics);
            if (error == KEY_ALREADY_EXISTS) {
                mBinder.del(wrappedKeyAlias, UID_SELF);
                error = importWrappedKeyInternal(wrappedKeyAlias, wrappedKey, wrappingKeyAlias,
                        maskingKey, args, rootSid, fingerprintSid, outCharacteristics);
            }
            return error;
        } catch (RemoteException e) {
            Log.w(TAG, "Cannot connect to keystore", e);
            return SYSTEM_ERROR;
        } catch (ExecutionException | InterruptedException e) {
            Log.e(TAG, "ImportWrappedKey completed with exception", e);
            return SYSTEM_ERROR;
        }
    }

    private class ExportKeyPromise
            extends android.security.keystore.IKeystoreExportKeyCallback.Stub
            implements IBinder.DeathRecipient {
        final private CompletableFuture<ExportResult> future = new CompletableFuture<ExportResult>();
        @Override
        public void onFinished(ExportResult exportKeyResult) throws android.os.RemoteException {
            future.complete(exportKeyResult);
        }
        public final CompletableFuture<ExportResult> getFuture() {
            return future;
        }
        @Override
        public void binderDied() {
            future.completeExceptionally(new RemoteException("Keystore died"));
        }
    };

    public ExportResult exportKey(String alias, int format, KeymasterBlob clientId,
            KeymasterBlob appId, int uid) {
        ExportKeyPromise promise = new ExportKeyPromise();
        try {
            mBinder.asBinder().linkToDeath(promise, 0);
            clientId = clientId != null ? clientId : new KeymasterBlob(new byte[0]);
            appId = appId != null ? appId : new KeymasterBlob(new byte[0]);
            int error = mBinder.exportKey(promise, alias, format, clientId, appId, uid);
            if (error == NO_ERROR) {
                return promise.getFuture().get();
            } else {
                return new ExportResult(error);
            }
        } catch (RemoteException e) {
            Log.w(TAG, "Cannot connect to keystore", e);
            return null;
        } catch (ExecutionException | InterruptedException e) {
            Log.e(TAG, "ExportKey completed with exception", e);
            return null;
        } finally {
            mBinder.asBinder().unlinkToDeath(promise, 0);
        }
    }
    public ExportResult exportKey(String alias, int format, KeymasterBlob clientId,
            KeymasterBlob appId) {
        return exportKey(alias, format, clientId, appId, UID_SELF);
    }

    private class OperationPromise
            extends android.security.keystore.IKeystoreOperationResultCallback.Stub
            implements IBinder.DeathRecipient {
        final private CompletableFuture<OperationResult> future = new CompletableFuture<OperationResult>();
        @Override
        public void onFinished(OperationResult operationResult) throws android.os.RemoteException {
            future.complete(operationResult);
        }
        public final CompletableFuture<OperationResult> getFuture() {
            return future;
        }
        @Override
        public void binderDied() {
            future.completeExceptionally(new RemoteException("Keystore died"));
        }
    };

    public OperationResult begin(String alias, int purpose, boolean pruneable,
            KeymasterArguments args, byte[] entropy, int uid) {
        OperationPromise promise = new OperationPromise();
        try {
            mBinder.asBinder().linkToDeath(promise, 0);
            args = args != null ? args : new KeymasterArguments();
            entropy = entropy != null ? entropy : new byte[0];
            int errorCode =  mBinder.begin(promise, getToken(), alias, purpose, pruneable, args,
                                           entropy, uid);
            if (errorCode == NO_ERROR) {
                return promise.getFuture().get();
            } else {
                return new OperationResult(errorCode);
            }
        } catch (RemoteException e) {
            Log.w(TAG, "Cannot connect to keystore", e);
            return null;
        } catch (ExecutionException | InterruptedException e) {
            Log.e(TAG, "Begin completed with exception", e);
            return null;
        } finally {
            mBinder.asBinder().unlinkToDeath(promise, 0);
        }
    }

    public OperationResult begin(String alias, int purpose, boolean pruneable,
            KeymasterArguments args, byte[] entropy) {
        entropy = entropy != null ? entropy : new byte[0];
        args = args != null ? args : new KeymasterArguments();
        return begin(alias, purpose, pruneable, args, entropy, UID_SELF);
    }

    public OperationResult update(IBinder token, KeymasterArguments arguments, byte[] input) {
        OperationPromise promise = new OperationPromise();
        try {
            mBinder.asBinder().linkToDeath(promise, 0);
            arguments = arguments != null ? arguments : new KeymasterArguments();
            input = input != null ? input : new byte[0];
            int errorCode =  mBinder.update(promise, token, arguments, input);
            if (errorCode == NO_ERROR) {
                return promise.getFuture().get();
            } else {
                return new OperationResult(errorCode);
            }
        } catch (RemoteException e) {
            Log.w(TAG, "Cannot connect to keystore", e);
            return null;
        } catch (ExecutionException | InterruptedException e) {
            Log.e(TAG, "Update completed with exception", e);
            return null;
        } finally {
            mBinder.asBinder().unlinkToDeath(promise, 0);
        }
    }

    public OperationResult finish(IBinder token, KeymasterArguments arguments, byte[] signature,
            byte[] entropy) {
        OperationPromise promise = new OperationPromise();
        try {
            mBinder.asBinder().linkToDeath(promise, 0);
            arguments = arguments != null ? arguments : new KeymasterArguments();
            entropy = entropy != null ? entropy : new byte[0];
            signature = signature != null ? signature : new byte[0];
            int errorCode = mBinder.finish(promise, token, arguments, signature, entropy);
            if (errorCode == NO_ERROR) {
                return promise.getFuture().get();
            } else {
                return new OperationResult(errorCode);
            }
        } catch (RemoteException e) {
            Log.w(TAG, "Cannot connect to keystore", e);
            return null;
        } catch (ExecutionException | InterruptedException e) {
            Log.e(TAG, "Finish completed with exception", e);
            return null;
        } finally {
            mBinder.asBinder().unlinkToDeath(promise, 0);
        }
    }

    public OperationResult finish(IBinder token, KeymasterArguments arguments, byte[] signature) {
        return finish(token, arguments, signature, null);
    }

    private class KeystoreResultPromise
            extends android.security.keystore.IKeystoreResponseCallback.Stub
            implements IBinder.DeathRecipient {
        final private CompletableFuture<KeystoreResponse> future = new CompletableFuture<KeystoreResponse>();
        @Override
        public void onFinished(KeystoreResponse keystoreResponse) throws android.os.RemoteException {
            future.complete(keystoreResponse);
        }
        public final CompletableFuture<KeystoreResponse> getFuture() {
            return future;
        }
        @Override
        public void binderDied() {
            future.completeExceptionally(new RemoteException("Keystore died"));
        }
    };

    public int abort(IBinder token) {
        KeystoreResultPromise promise = new KeystoreResultPromise();
        try {
            mBinder.asBinder().linkToDeath(promise, 0);
            int errorCode = mBinder.abort(promise, token);
            if (errorCode == NO_ERROR) {
                return promise.getFuture().get().getErrorCode();
            } else {
                return errorCode;
            }
        } catch (RemoteException e) {
            Log.w(TAG, "Cannot connect to keystore", e);
            return SYSTEM_ERROR;
        } catch (ExecutionException | InterruptedException e) {
            Log.e(TAG, "Abort completed with exception", e);
            return SYSTEM_ERROR;
        } finally {
            mBinder.asBinder().unlinkToDeath(promise, 0);
        }
    }

    /**
     * Add an authentication record to the keystore authorization table.
     *
     * @param authToken The packed bytes of a hw_auth_token_t to be provided to keymaster.
     * @return {@code KeyStore.NO_ERROR} on success, otherwise an error value corresponding to
     * a {@code KeymasterDefs.KM_ERROR_} value or {@code KeyStore} ResponseCode.
     */
    public int addAuthToken(byte[] authToken) {
        try {
            return mBinder.addAuthToken(authToken);
        } catch (RemoteException e) {
            Log.w(TAG, "Cannot connect to keystore", e);
            return SYSTEM_ERROR;
        }
    }

    /**
     * Notify keystore that a user's password has changed.
     *
     * @param userId the user whose password changed.
     * @param newPassword the new password or "" if the password was removed.
     */
    public boolean onUserPasswordChanged(int userId, String newPassword) {
        // Parcel.cpp doesn't support deserializing null strings and treats them as "". Make that
        // explicit here.
        if (newPassword == null) {
            newPassword = "";
        }
        try {
            return mBinder.onUserPasswordChanged(userId, newPassword) == NO_ERROR;
        } catch (RemoteException e) {
            Log.w(TAG, "Cannot connect to keystore", e);
            return false;
        }
    }

    /**
     * Notify keystore that a user was added.
     *
     * @param userId the new user.
     * @param parentId the parent of the new user, or -1 if the user has no parent. If parentId is
     * specified then the new user's keystore will be intialized with the same secure lockscreen
     * password as the parent.
     */
    public void onUserAdded(int userId, int parentId) {
        try {
            mBinder.onUserAdded(userId, parentId);
        } catch (RemoteException e) {
            Log.w(TAG, "Cannot connect to keystore", e);
        }
    }

    /**
     * Notify keystore that a user was added.
     *
     * @param userId the new user.
     */
    public void onUserAdded(int userId) {
        onUserAdded(userId, -1);
    }

    /**
     * Notify keystore that a user was removed.
     *
     * @param userId the removed user.
     */
    public void onUserRemoved(int userId) {
        try {
            mBinder.onUserRemoved(userId);
        } catch (RemoteException e) {
            Log.w(TAG, "Cannot connect to keystore", e);
        }
    }

    public boolean onUserPasswordChanged(String newPassword) {
        return onUserPasswordChanged(UserHandle.getUserId(Process.myUid()), newPassword);
    }

    private class KeyAttestationCallbackResult {
        private KeystoreResponse keystoreResponse;
        private KeymasterCertificateChain certificateChain;

        public KeyAttestationCallbackResult(KeystoreResponse keystoreResponse,
                KeymasterCertificateChain certificateChain) {
            this.keystoreResponse = keystoreResponse;
            this.certificateChain = certificateChain;
        }

        public KeystoreResponse getKeystoreResponse() {
            return keystoreResponse;
        }

        public void setKeystoreResponse(KeystoreResponse keystoreResponse) {
            this.keystoreResponse = keystoreResponse;
        }

        public KeymasterCertificateChain getCertificateChain() {
            return certificateChain;
        }

        public void setCertificateChain(KeymasterCertificateChain certificateChain) {
            this.certificateChain = certificateChain;
        }
    }

    private class CertificateChainPromise
            extends android.security.keystore.IKeystoreCertificateChainCallback.Stub
            implements IBinder.DeathRecipient {
        final private CompletableFuture<KeyAttestationCallbackResult> future = new CompletableFuture<KeyAttestationCallbackResult>();
        @Override
        public void onFinished(KeystoreResponse keystoreResponse,
                KeymasterCertificateChain certificateChain) throws android.os.RemoteException {
            future.complete(new KeyAttestationCallbackResult(keystoreResponse, certificateChain));
        }
        public final CompletableFuture<KeyAttestationCallbackResult> getFuture() {
            return future;
        }
        @Override
        public void binderDied() {
            future.completeExceptionally(new RemoteException("Keystore died"));
        }
    };


    public int attestKey(
            String alias, KeymasterArguments params, KeymasterCertificateChain outChain) {
        CertificateChainPromise promise = new CertificateChainPromise();
        try {
            mBinder.asBinder().linkToDeath(promise, 0);
            if (params == null) {
                params = new KeymasterArguments();
            }
            if (outChain == null) {
                outChain = new KeymasterCertificateChain();
            }
            int error = mBinder.attestKey(promise, alias, params);
            if (error != NO_ERROR) return error;
            KeyAttestationCallbackResult result = promise.getFuture().get();
            error = result.getKeystoreResponse().getErrorCode();
            if (error == NO_ERROR) {
                outChain.shallowCopyFrom(result.getCertificateChain());
            }
            return error;
        } catch (RemoteException e) {
            Log.w(TAG, "Cannot connect to keystore", e);
            return SYSTEM_ERROR;
        } catch (ExecutionException | InterruptedException e) {
            Log.e(TAG, "AttestKey completed with exception", e);
            return SYSTEM_ERROR;
        } finally {
            mBinder.asBinder().unlinkToDeath(promise, 0);
        }
    }

    public int attestDeviceIds(KeymasterArguments params, KeymasterCertificateChain outChain) {
        CertificateChainPromise promise = new CertificateChainPromise();
        try {
            mBinder.asBinder().linkToDeath(promise, 0);
            if (params == null) {
                params = new KeymasterArguments();
            }
            if (outChain == null) {
                outChain = new KeymasterCertificateChain();
            }
            int error = mBinder.attestDeviceIds(promise, params);
            if (error != NO_ERROR) return error;
            KeyAttestationCallbackResult result = promise.getFuture().get();
            error = result.getKeystoreResponse().getErrorCode();
            if (error == NO_ERROR) {
                outChain.shallowCopyFrom(result.getCertificateChain());
            }
            return error;
        } catch (RemoteException e) {
            Log.w(TAG, "Cannot connect to keystore", e);
            return SYSTEM_ERROR;
        } catch (ExecutionException | InterruptedException e) {
            Log.e(TAG, "AttestDevicdeIds completed with exception", e);
            return SYSTEM_ERROR;
        } finally {
            mBinder.asBinder().unlinkToDeath(promise, 0);
        }
    }

    /**
     * Notify keystore that the device went off-body.
     */
    public void onDeviceOffBody() {
        try {
            mBinder.onDeviceOffBody();
        } catch (RemoteException e) {
            Log.w(TAG, "Cannot connect to keystore", e);
        }
    }

    // Keep in sync with confirmationui/1.0/types.hal.
    public static final int CONFIRMATIONUI_OK = 0;
    public static final int CONFIRMATIONUI_CANCELED = 1;
    public static final int CONFIRMATIONUI_ABORTED = 2;
    public static final int CONFIRMATIONUI_OPERATION_PENDING = 3;
    public static final int CONFIRMATIONUI_IGNORED = 4;
    public static final int CONFIRMATIONUI_SYSTEM_ERROR = 5;
    public static final int CONFIRMATIONUI_UNIMPLEMENTED = 6;
    public static final int CONFIRMATIONUI_UNEXPECTED = 7;
    public static final int CONFIRMATIONUI_UIERROR = 0x10000;
    public static final int CONFIRMATIONUI_UIERROR_MISSING_GLYPH = 0x10001;
    public static final int CONFIRMATIONUI_UIERROR_MESSAGE_TOO_LONG = 0x10002;
    public static final int CONFIRMATIONUI_UIERROR_MALFORMED_UTF8_ENCODING = 0x10003;

    /**
     * Requests keystore call into the confirmationui HAL to display a prompt.
     *
     * @param listener the binder to use for callbacks.
     * @param promptText the prompt to display.
     * @param extraData extra data / nonce from application.
     * @param locale the locale as a BCP 47 langauge tag.
     * @param uiOptionsAsFlags the UI options to use, as flags.
     * @return one of the {@code CONFIRMATIONUI_*} constants, for
     * example {@code KeyStore.CONFIRMATIONUI_OK}.
     */
    public int presentConfirmationPrompt(IBinder listener, String promptText, byte[] extraData,
                                         String locale, int uiOptionsAsFlags) {
        try {
            return mBinder.presentConfirmationPrompt(listener, promptText, extraData, locale,
                                                     uiOptionsAsFlags);
        } catch (RemoteException e) {
            Log.w(TAG, "Cannot connect to keystore", e);
            return CONFIRMATIONUI_SYSTEM_ERROR;
        }
    }

    /**
     * Requests keystore call into the confirmationui HAL to cancel displaying a prompt.
     *
     * @param listener the binder passed to the {@link #presentConfirmationPrompt} method.
     * @return one of the {@code CONFIRMATIONUI_*} constants, for
     * example {@code KeyStore.CONFIRMATIONUI_OK}.
     */
    public int cancelConfirmationPrompt(IBinder listener) {
        try {
            return mBinder.cancelConfirmationPrompt(listener);
        } catch (RemoteException e) {
            Log.w(TAG, "Cannot connect to keystore", e);
            return CONFIRMATIONUI_SYSTEM_ERROR;
        }
    }

    /**
     * Requests keystore to check if the confirmationui HAL is available.
     *
     * @return whether the confirmationUI HAL is available.
     */
    public boolean isConfirmationPromptSupported() {
        try {
            return mBinder.isConfirmationPromptSupported();
        } catch (RemoteException e) {
            Log.w(TAG, "Cannot connect to keystore", e);
            return false;
        }
    }

    /**
     * Returns a {@link KeyStoreException} corresponding to the provided keystore/keymaster error
     * code.
     */
    @UnsupportedAppUsage
    public static KeyStoreException getKeyStoreException(int errorCode) {
        if (errorCode > 0) {
            // KeyStore layer error
            switch (errorCode) {
                case NO_ERROR:
                    return new KeyStoreException(errorCode, "OK");
                case LOCKED:
                    return new KeyStoreException(errorCode, "User authentication required");
                case UNINITIALIZED:
                    return new KeyStoreException(errorCode, "Keystore not initialized");
                case SYSTEM_ERROR:
                    return new KeyStoreException(errorCode, "System error");
                case PERMISSION_DENIED:
                    return new KeyStoreException(errorCode, "Permission denied");
                case KEY_NOT_FOUND:
                    return new KeyStoreException(errorCode, "Key not found");
                case VALUE_CORRUPTED:
                    return new KeyStoreException(errorCode, "Key blob corrupted");
                case OP_AUTH_NEEDED:
                    return new KeyStoreException(errorCode, "Operation requires authorization");
                case KEY_PERMANENTLY_INVALIDATED:
                    return new KeyStoreException(errorCode, "Key permanently invalidated");
                default:
                    return new KeyStoreException(errorCode, String.valueOf(errorCode));
            }
        } else {
            // Keymaster layer error
            switch (errorCode) {
                case KeymasterDefs.KM_ERROR_INVALID_AUTHORIZATION_TIMEOUT:
                    // The name of this parameter significantly differs between Keymaster and
                    // framework APIs. Use the framework wording to make life easier for developers.
                    return new KeyStoreException(errorCode,
                            "Invalid user authentication validity duration");
                default:
                    return new KeyStoreException(errorCode,
                            KeymasterDefs.getErrorMessage(errorCode));
            }
        }
    }

    /**
     * Returns an {@link InvalidKeyException} corresponding to the provided
     * {@link KeyStoreException}.
     */
    public InvalidKeyException getInvalidKeyException(
            String keystoreKeyAlias, int uid, KeyStoreException e) {
        switch (e.getErrorCode()) {
            case LOCKED:
                return new UserNotAuthenticatedException();
            case KeymasterDefs.KM_ERROR_KEY_EXPIRED:
                return new KeyExpiredException();
            case KeymasterDefs.KM_ERROR_KEY_NOT_YET_VALID:
                return new KeyNotYetValidException();
            case KeymasterDefs.KM_ERROR_KEY_USER_NOT_AUTHENTICATED:
            case OP_AUTH_NEEDED:
            {
                // We now need to determine whether the key/operation can become usable if user
                // authentication is performed, or whether it can never become usable again.
                // User authentication requirements are contained in the key's characteristics. We
                // need to check whether these requirements can be be satisfied by asking the user
                // to authenticate.
                KeyCharacteristics keyCharacteristics = new KeyCharacteristics();
                int getKeyCharacteristicsErrorCode =
                        getKeyCharacteristics(keystoreKeyAlias, null, null, uid,
                                keyCharacteristics);
                if (getKeyCharacteristicsErrorCode != NO_ERROR) {
                    return new InvalidKeyException(
                            "Failed to obtained key characteristics",
                            getKeyStoreException(getKeyCharacteristicsErrorCode));
                }
                List<BigInteger> keySids =
                        keyCharacteristics.getUnsignedLongs(KeymasterDefs.KM_TAG_USER_SECURE_ID);
                if (keySids.isEmpty()) {
                    // Key is not bound to any SIDs -- no amount of authentication will help here.
                    return new KeyPermanentlyInvalidatedException();
                }
                long rootSid = GateKeeper.getSecureUserId();
                if ((rootSid != 0) && (keySids.contains(KeymasterArguments.toUint64(rootSid)))) {
                    // One of the key's SIDs is the current root SID -- user can be authenticated
                    // against that SID.
                    return new UserNotAuthenticatedException();
                }

                final long fingerprintOnlySid = getFingerprintOnlySid();
                if ((fingerprintOnlySid != 0)
                        && (keySids.contains(KeymasterArguments.toUint64(fingerprintOnlySid)))) {
                    // One of the key's SIDs is the current fingerprint SID -- user can be
                    // authenticated against that SID.
                    return new UserNotAuthenticatedException();
                }

                final long faceOnlySid = getFaceOnlySid();
                if ((faceOnlySid != 0)
                        && (keySids.contains(KeymasterArguments.toUint64(faceOnlySid)))) {
                    // One of the key's SIDs is the current face SID -- user can be
                    // authenticated against that SID.
                    return new UserNotAuthenticatedException();
                }

                // None of the key's SIDs can ever be authenticated
                return new KeyPermanentlyInvalidatedException();
            }
            case UNINITIALIZED:
                return new KeyPermanentlyInvalidatedException();
            default:
                return new InvalidKeyException("Keystore operation failed", e);
        }
    }

    private long getFaceOnlySid() {
        final PackageManager packageManager = mContext.getPackageManager();
        if (!packageManager.hasSystemFeature(PackageManager.FEATURE_FACE)) {
            return 0;
        }
        FaceManager faceManager = mContext.getSystemService(FaceManager.class);
        if (faceManager == null) {
            return 0;
        }

        // TODO: Restore USE_BIOMETRIC or USE_BIOMETRIC_INTERNAL permission check in
        // FaceManager.getAuthenticatorId once the ID is no longer needed here.
        return faceManager.getAuthenticatorId();
    }

    private long getFingerprintOnlySid() {
        final PackageManager packageManager = mContext.getPackageManager();
        if (!packageManager.hasSystemFeature(PackageManager.FEATURE_FINGERPRINT)) {
            return 0;
        }
        FingerprintManager fingerprintManager = mContext.getSystemService(FingerprintManager.class);
        if (fingerprintManager == null) {
            return 0;
        }

        // TODO: Restore USE_FINGERPRINT permission check in
        // FingerprintManager.getAuthenticatorId once the ID is no longer needed here.
        return fingerprintManager.getAuthenticatorId();
    }

    /**
     * Returns an {@link InvalidKeyException} corresponding to the provided keystore/keymaster error
     * code.
     */
    public InvalidKeyException getInvalidKeyException(String keystoreKeyAlias, int uid,
            int errorCode) {
        return getInvalidKeyException(keystoreKeyAlias, uid, getKeyStoreException(errorCode));
    }
}<|MERGE_RESOLUTION|>--- conflicted
+++ resolved
@@ -584,11 +584,7 @@
         }
         KeyCharacteristics characteristics = result.getKeyCharacteristics();
         if (characteristics == null) {
-<<<<<<< HEAD
-            Log.e(TAG, "generateKeyInternal got empty key cheractariestics " + error);
-=======
             Log.e(TAG, "generateKeyInternal got empty key characteristics " + error);
->>>>>>> dbf9e87c
             return SYSTEM_ERROR;
         }
         outCharacteristics.shallowCopyFrom(characteristics);
