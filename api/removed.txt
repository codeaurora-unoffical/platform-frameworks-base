--- conflicted
+++ resolved
@@ -1,14 +1,6 @@
 // Signature format: 2.0
 package android.app {
 
-<<<<<<< HEAD
-  public class Activity extends android.view.ContextThemeWrapper implements android.content.ComponentCallbacks2 android.view.KeyEvent.Callback android.view.LayoutInflater.Factory2 android.view.View.OnCreateContextMenuListener android.view.Window.Callback {
-    method @Deprecated public boolean enterPictureInPictureMode(@NonNull android.app.PictureInPictureArgs);
-    method @Deprecated public void setPictureInPictureArgs(@NonNull android.app.PictureInPictureArgs);
-  }
-
-=======
->>>>>>> dbf9e87c
   public class ActivityManager {
     method @Deprecated public static int getMaxNumPictureInPictureActions();
   }
@@ -27,54 +19,6 @@
   public static class Notification.Builder {
     method @Deprecated public android.app.Notification.Builder setChannel(String);
     method @Deprecated public android.app.Notification.Builder setTimeout(long);
-<<<<<<< HEAD
-  }
-
-  @Deprecated public final class PictureInPictureArgs implements android.os.Parcelable {
-    method public static android.app.PictureInPictureArgs convert(android.app.PictureInPictureParams);
-    method public static android.app.PictureInPictureParams convert(android.app.PictureInPictureArgs);
-    method public int describeContents();
-    method public void writeToParcel(android.os.Parcel, int);
-    field public static final int CONTENTS_FILE_DESCRIPTOR = 1; // 0x1
-    field @NonNull public static final android.os.Parcelable.Creator<android.app.PictureInPictureArgs> CREATOR;
-    field public static final int PARCELABLE_WRITE_RETURN_VALUE = 1; // 0x1
-  }
-
-  public static class PictureInPictureArgs.Builder {
-    ctor public PictureInPictureArgs.Builder();
-    method public android.app.PictureInPictureArgs build();
-    method public android.app.PictureInPictureArgs.Builder setActions(java.util.List<android.app.RemoteAction>);
-    method public android.app.PictureInPictureArgs.Builder setAspectRatio(android.util.Rational);
-    method public android.app.PictureInPictureArgs.Builder setSourceRectHint(android.graphics.Rect);
-  }
-
-}
-
-package android.app.admin {
-
-  public class DevicePolicyManager {
-    method @Deprecated @Nullable public android.os.UserHandle createAndInitializeUser(@NonNull android.content.ComponentName, String, String, @NonNull android.content.ComponentName, android.os.Bundle);
-    method @Deprecated @Nullable public android.os.UserHandle createUser(@NonNull android.content.ComponentName, String);
-  }
-
-}
-
-package android.app.job {
-
-  public class JobInfo implements android.os.Parcelable {
-    method @Deprecated public long getEstimatedNetworkBytes();
-  }
-
-  public static final class JobInfo.Builder {
-    method @Deprecated public android.app.job.JobInfo.Builder setEstimatedNetworkBytes(long);
-    method @Deprecated public android.app.job.JobInfo.Builder setIsPrefetch(boolean);
-  }
-
-  public final class JobWorkItem implements android.os.Parcelable {
-    ctor @Deprecated public JobWorkItem(android.content.Intent, long);
-    method @Deprecated public long getEstimatedNetworkBytes();
-=======
->>>>>>> dbf9e87c
   }
 
 }
@@ -129,13 +73,6 @@
 
 package android.content {
 
-<<<<<<< HEAD
-  public class ClipData implements android.os.Parcelable {
-    method @Deprecated public void addItem(android.content.ClipData.Item, android.content.ContentResolver);
-  }
-
-=======
->>>>>>> dbf9e87c
   public abstract class Context {
     method public abstract android.content.SharedPreferences getSharedPreferences(java.io.File, int);
     method public abstract java.io.File getSharedPreferencesPath(String);
@@ -154,30 +91,12 @@
 
 package android.content.pm {
 
-<<<<<<< HEAD
-  public class ApplicationInfo extends android.content.pm.PackageItemInfo implements android.os.Parcelable {
-    field @Deprecated public String volumeUuid;
-  }
-
-  public class ComponentInfo extends android.content.pm.PackageItemInfo {
-    field @Deprecated public boolean encryptionAware;
-  }
-
-=======
->>>>>>> dbf9e87c
   public class PackageInfo implements android.os.Parcelable {
     field public static final int REQUESTED_PERMISSION_REQUIRED = 1; // 0x1
   }
 
   public abstract class PackageManager {
     method public abstract boolean setInstantAppCookie(@Nullable byte[]);
-<<<<<<< HEAD
-  }
-
-  public class ResolveInfo implements android.os.Parcelable {
-    field @Deprecated public boolean instantAppAvailable;
-=======
->>>>>>> dbf9e87c
   }
 
   public final class SharedLibraryInfo implements android.os.Parcelable {
@@ -251,7 +170,6 @@
   public class Paint {
     method @Deprecated public android.graphics.Rasterizer getRasterizer();
     method @Deprecated public android.graphics.Rasterizer setRasterizer(android.graphics.Rasterizer);
-<<<<<<< HEAD
   }
 
   public class Picture {
@@ -259,15 +177,6 @@
     method @Deprecated public void writeToStream(@NonNull java.io.OutputStream);
   }
 
-=======
-  }
-
-  public class Picture {
-    method @Deprecated public static android.graphics.Picture createFromStream(@NonNull java.io.InputStream);
-    method @Deprecated public void writeToStream(@NonNull java.io.OutputStream);
-  }
-
->>>>>>> dbf9e87c
   @Deprecated public class PixelXorXfermode extends android.graphics.Xfermode {
     ctor public PixelXorXfermode(int);
   }
@@ -290,35 +199,16 @@
 
 package android.hardware {
 
-<<<<<<< HEAD
-  public final class HardwareBuffer implements java.lang.AutoCloseable android.os.Parcelable {
-    method @Deprecated public void destroy();
-    method @Deprecated public boolean isDestroyed();
-  }
-
-=======
->>>>>>> dbf9e87c
   public final class SensorDirectChannel implements java.nio.channels.Channel {
     method @Deprecated public boolean isValid();
   }
 
-<<<<<<< HEAD
-  public abstract class SensorManager {
-    method @Deprecated public int configureDirectChannel(android.hardware.SensorDirectChannel, android.hardware.Sensor, int);
-  }
-
-=======
->>>>>>> dbf9e87c
 }
 
 package android.icu.util {
 
   public class JapaneseCalendar extends android.icu.util.GregorianCalendar {
-<<<<<<< HEAD
-    field public static final int CURRENT_ERA;
-=======
     field @Deprecated public static final int CURRENT_ERA;
->>>>>>> dbf9e87c
   }
 
 }
@@ -410,10 +300,6 @@
   public final class SystemClock {
     method @NonNull public static java.time.Clock elapsedRealtimeClock();
     method @NonNull public static java.time.Clock uptimeClock();
-<<<<<<< HEAD
-    method @Deprecated @NonNull public static java.time.Clock uptimeMillisClock();
-=======
->>>>>>> dbf9e87c
   }
 
   public class TestLooperManager {
