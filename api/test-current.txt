--- conflicted
+++ resolved
@@ -5,19 +5,12 @@
     field public static final java.lang.String ACTIVITY_EMBEDDING = "android.permission.ACTIVITY_EMBEDDING";
     field public static final java.lang.String BRIGHTNESS_SLIDER_USAGE = "android.permission.BRIGHTNESS_SLIDER_USAGE";
     field public static final java.lang.String CHANGE_APP_IDLE_STATE = "android.permission.CHANGE_APP_IDLE_STATE";
-<<<<<<< HEAD
-    field public static final java.lang.String CHANGE_CONFIGURATION = "android.permission.CHANGE_CONFIGURATION";
-=======
->>>>>>> de843449
     field public static final java.lang.String CONFIGURE_DISPLAY_BRIGHTNESS = "android.permission.CONFIGURE_DISPLAY_BRIGHTNESS";
     field public static final java.lang.String FORCE_STOP_PACKAGES = "android.permission.FORCE_STOP_PACKAGES";
     field public static final java.lang.String MANAGE_ACTIVITY_STACKS = "android.permission.MANAGE_ACTIVITY_STACKS";
     field public static final java.lang.String READ_CELL_BROADCASTS = "android.permission.READ_CELL_BROADCASTS";
-<<<<<<< HEAD
-=======
     field public static final java.lang.String REMOVE_TASKS = "android.permission.REMOVE_TASKS";
     field public static final java.lang.String WRITE_OBB = "android.permission.WRITE_OBB";
->>>>>>> de843449
   }
 
 }
@@ -79,10 +72,7 @@
     method public void resizeStack(int, android.graphics.Rect) throws java.lang.SecurityException;
     method public void resizeStack(int, android.graphics.Rect, boolean);
     method public void resizeTask(int, android.graphics.Rect);
-<<<<<<< HEAD
-=======
     method public void setDisplayToSingleTaskInstance(int);
->>>>>>> de843449
     method public void setTaskWindowingMode(int, int, boolean) throws java.lang.SecurityException;
     method public void setTaskWindowingModeSplitScreenPrimary(int, int, boolean, boolean, android.graphics.Rect, boolean) throws java.lang.SecurityException;
     method public void startSystemLockTaskMode(int);
@@ -193,7 +183,6 @@
     method public int getUserLockedFields();
     method public void lockFields(int);
     method public void setBlocked(boolean);
-    field public static final int USER_LOCKED_ALLOW_APP_OVERLAY = 2; // 0x2
   }
 
   public class NotificationManager {
@@ -373,10 +362,7 @@
     method public abstract java.lang.String getPermissionControllerPackageName();
     method public abstract java.lang.String getServicesSystemSharedLibraryPackageName();
     method public abstract java.lang.String getSharedSystemSharedLibraryPackageName();
-<<<<<<< HEAD
-=======
     method public java.lang.String getWellbeingPackageName();
->>>>>>> de843449
     method public abstract void grantRuntimePermission(java.lang.String, java.lang.String, android.os.UserHandle);
     method public abstract void revokeRuntimePermission(java.lang.String, java.lang.String, android.os.UserHandle);
     field public static final java.lang.String FEATURE_ADOPTABLE_STORAGE = "android.software.adoptable_storage";
@@ -391,10 +377,7 @@
     field public static final int PROTECTION_FLAG_DOCUMENTER = 262144; // 0x40000
     field public static final int PROTECTION_FLAG_SYSTEM_TEXT_CLASSIFIER = 65536; // 0x10000
     field public static final int PROTECTION_FLAG_VENDOR_PRIVILEGED = 32768; // 0x8000
-<<<<<<< HEAD
-=======
     field public static final int PROTECTION_FLAG_WELLBEING = 131072; // 0x20000
->>>>>>> de843449
     field public java.lang.String backgroundPermission;
   }
 
@@ -656,14 +639,11 @@
     method public static boolean isEncodingLinearPcm(int);
   }
 
-<<<<<<< HEAD
-=======
   public final class AudioRecordingConfiguration implements android.os.Parcelable {
     ctor public AudioRecordingConfiguration(int, int, int, android.media.AudioFormat, android.media.AudioFormat, int, java.lang.String, int, boolean, int, android.media.audiofx.AudioEffect.Descriptor[], android.media.audiofx.AudioEffect.Descriptor[]);
     ctor public AudioRecordingConfiguration(int, int, int, android.media.AudioFormat, android.media.AudioFormat, int, java.lang.String);
   }
 
->>>>>>> de843449
   public final class BufferingParams implements android.os.Parcelable {
     method public int describeContents();
     method public int getInitialMarkMs();
@@ -1028,14 +1008,11 @@
     field public static final android.net.Uri CORP_CONTENT_URI;
   }
 
-<<<<<<< HEAD
-=======
   public final class MediaStore {
     method public static void deleteContributedMedia(android.content.Context, java.lang.String, android.os.UserHandle) throws java.io.IOException;
     method public static long getContributedMediaSize(android.content.Context, java.lang.String, android.os.UserHandle) throws java.io.IOException;
   }
 
->>>>>>> de843449
   public final class Settings {
     field public static final java.lang.String ACTION_ENTERPRISE_PRIVACY_SETTINGS = "android.settings.ENTERPRISE_PRIVACY_SETTINGS";
   }
@@ -1132,8 +1109,6 @@
     method public void apply(android.service.autofill.ValueFinder, android.widget.RemoteViews, int) throws java.lang.Exception;
   }
 
-<<<<<<< HEAD
-=======
   public final class CompositeUserData implements android.os.Parcelable {
     ctor public CompositeUserData(android.service.autofill.UserData, android.service.autofill.UserData);
     method public int describeContents();
@@ -1148,7 +1123,6 @@
     field public static final android.os.Parcelable.Creator<android.service.autofill.CompositeUserData> CREATOR;
   }
 
->>>>>>> de843449
   public final class CustomDescription implements android.os.Parcelable {
     method public android.util.SparseArray<android.service.autofill.InternalOnClickAction> getActions();
   }
@@ -1758,14 +1732,6 @@
     method public static int getLongPressTooltipHideTimeout();
   }
 
-<<<<<<< HEAD
-  public final class ViewTreeObserver {
-    method public void registerFrameCommitCallback(java.lang.Runnable);
-    method public boolean unregisterFrameCommitCallback(java.lang.Runnable);
-  }
-
-=======
->>>>>>> de843449
   public abstract interface WindowManager implements android.view.ViewManager {
     method public default void setShouldShowIme(int, boolean);
     method public default void setShouldShowSystemDecors(int, boolean);
