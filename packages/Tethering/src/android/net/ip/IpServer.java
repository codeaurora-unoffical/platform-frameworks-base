/*
 * Copyright (C) 2016 The Android Open Source Project
 *
 * Licensed under the Apache License, Version 2.0 (the "License");
 * you may not use this file except in compliance with the License.
 * You may obtain a copy of the License at
 *
 *      http://www.apache.org/licenses/LICENSE-2.0
 *
 * Unless required by applicable law or agreed to in writing, software
 * distributed under the License is distributed on an "AS IS" BASIS,
 * WITHOUT WARRANTIES OR CONDITIONS OF ANY KIND, either express or implied.
 * See the License for the specific language governing permissions and
 * limitations under the License.
 */

package android.net.ip;

import static android.net.InetAddresses.parseNumericAddress;
import static android.net.RouteInfo.RTN_UNICAST;
import static android.net.dhcp.IDhcpServer.STATUS_SUCCESS;
import static android.net.util.NetworkConstants.FF;
import static android.net.util.NetworkConstants.RFC7421_PREFIX_LENGTH;
import static android.net.util.NetworkConstants.asByte;
import static android.net.util.TetheringMessageBase.BASE_IPSERVER;

import android.net.INetd;
import android.net.INetworkStackStatusCallback;
import android.net.IpPrefix;
import android.net.LinkAddress;
import android.net.LinkProperties;
import android.net.RouteInfo;
import android.net.TetheringManager;
import android.net.dhcp.DhcpServerCallbacks;
import android.net.dhcp.DhcpServingParamsParcel;
import android.net.dhcp.DhcpServingParamsParcelExt;
import android.net.dhcp.IDhcpServer;
import android.net.ip.RouterAdvertisementDaemon.RaParams;
import android.net.shared.NetdUtils;
import android.net.shared.RouteUtils;
import android.net.util.InterfaceParams;
import android.net.util.InterfaceSet;
import android.net.util.SharedLog;
import android.os.Looper;
import android.os.Message;
import android.os.RemoteException;
import android.os.ServiceSpecificException;
import android.util.Log;
import android.util.SparseArray;

import com.android.internal.util.MessageUtils;
import com.android.internal.util.State;
import com.android.internal.util.StateMachine;

import java.net.Inet4Address;
import java.net.Inet6Address;
import java.net.InetAddress;
import java.net.UnknownHostException;
import java.util.ArrayList;
import java.util.HashSet;
import java.util.Objects;
import java.util.Random;
import java.util.Set;

/**
 * Provides the interface to IP-layer serving functionality for a given network
 * interface, e.g. for tethering or "local-only hotspot" mode.
 *
 * @hide
 */
public class IpServer extends StateMachine {
    public static final int STATE_UNAVAILABLE = 0;
    public static final int STATE_AVAILABLE   = 1;
    public static final int STATE_TETHERED    = 2;
    public static final int STATE_LOCAL_ONLY  = 3;

    /** Get string name of |state|.*/
    public static String getStateString(int state) {
        switch (state) {
            case STATE_UNAVAILABLE: return "UNAVAILABLE";
            case STATE_AVAILABLE:   return "AVAILABLE";
            case STATE_TETHERED:    return "TETHERED";
            case STATE_LOCAL_ONLY:  return "LOCAL_ONLY";
        }
        return "UNKNOWN: " + state;
    }

    private static final byte DOUG_ADAMS = (byte) 42;

    private static final String USB_NEAR_IFACE_ADDR = "192.168.42.129";
    private static final int USB_PREFIX_LENGTH = 24;
    private static final String WIFI_HOST_IFACE_ADDR = "192.168.43.1";
    private static final int WIFI_HOST_IFACE_PREFIX_LENGTH = 24;
    private static final String WIFI_P2P_IFACE_ADDR = "192.168.49.1";
    private static final int WIFI_P2P_IFACE_PREFIX_LENGTH = 24;
<<<<<<< HEAD
    private static final String WIGIG_HOST_IFACE_ADDR = "192.168.50.1";
    private static final int WIGIG_HOST_IFACE_PREFIX_LENGTH = 24;
=======
    private static final String ETHERNET_IFACE_ADDR = "192.168.50.1";
    private static final int ETHERNET_IFACE_PREFIX_LENGTH = 24;
>>>>>>> 852c9950

    // TODO: have PanService use some visible version of this constant
    private static final String BLUETOOTH_IFACE_ADDR = "192.168.44.1";
    private static final int BLUETOOTH_DHCP_PREFIX_LENGTH = 24;

    // TODO: have this configurable
    private static final int DHCP_LEASE_TIME_SECS = 3600;

    private static final String TAG = "IpServer";
    private static final boolean DBG = false;
    private static final boolean VDBG = false;
    private static final Class[] sMessageClasses = {
            IpServer.class
    };
    private static final SparseArray<String> sMagicDecoderRing =
            MessageUtils.findMessageNames(sMessageClasses);

    /** IpServer callback. */
    public static class Callback {
        /**
         * Notify that |who| has changed its tethering state.
         *
         * @param who the calling instance of IpServer
         * @param state one of STATE_*
         * @param lastError one of TetheringManager.TETHER_ERROR_*
         */
        public void updateInterfaceState(IpServer who, int state, int lastError) { }

        /**
         * Notify that |who| has new LinkProperties.
         *
         * @param who the calling instance of IpServer
         * @param newLp the new LinkProperties to report
         */
        public void updateLinkProperties(IpServer who, LinkProperties newLp) { }
    }

    /** Capture IpServer dependencies, for injection. */
    public abstract static class Dependencies {
        /** Create a RouterAdvertisementDaemon instance to be used by IpServer.*/
        public RouterAdvertisementDaemon getRouterAdvertisementDaemon(InterfaceParams ifParams) {
            return new RouterAdvertisementDaemon(ifParams);
        }

        /** Get |ifName|'s interface information.*/
        public InterfaceParams getInterfaceParams(String ifName) {
            return InterfaceParams.getByName(ifName);
        }

        /** Create a DhcpServer instance to be used by IpServer. */
        public abstract void makeDhcpServer(String ifName, DhcpServingParamsParcel params,
                DhcpServerCallbacks cb);
    }

    // request from the user that it wants to tether
    public static final int CMD_TETHER_REQUESTED            = BASE_IPSERVER + 1;
    // request from the user that it wants to untether
    public static final int CMD_TETHER_UNREQUESTED          = BASE_IPSERVER + 2;
    // notification that this interface is down
    public static final int CMD_INTERFACE_DOWN              = BASE_IPSERVER + 3;
    // notification from the master SM that it had trouble enabling IP Forwarding
    public static final int CMD_IP_FORWARDING_ENABLE_ERROR  = BASE_IPSERVER + 4;
    // notification from the master SM that it had trouble disabling IP Forwarding
    public static final int CMD_IP_FORWARDING_DISABLE_ERROR = BASE_IPSERVER + 5;
    // notification from the master SM that it had trouble starting tethering
    public static final int CMD_START_TETHERING_ERROR       = BASE_IPSERVER + 6;
    // notification from the master SM that it had trouble stopping tethering
    public static final int CMD_STOP_TETHERING_ERROR        = BASE_IPSERVER + 7;
    // notification from the master SM that it had trouble setting the DNS forwarders
    public static final int CMD_SET_DNS_FORWARDERS_ERROR    = BASE_IPSERVER + 8;
    // the upstream connection has changed
    public static final int CMD_TETHER_CONNECTION_CHANGED   = BASE_IPSERVER + 9;
    // new IPv6 tethering parameters need to be processed
    public static final int CMD_IPV6_TETHER_UPDATE          = BASE_IPSERVER + 10;

    private final State mInitialState;
    private final State mLocalHotspotState;
    private final State mTetheredState;
    private final State mUnavailableState;

    private final SharedLog mLog;
    private final INetd mNetd;
    private final Callback mCallback;
    private final InterfaceController mInterfaceCtrl;

    private final String mIfaceName;
    private final int mInterfaceType;
    private final LinkProperties mLinkProperties;
    private final boolean mUsingLegacyDhcp;

    private final Dependencies mDeps;

    private int mLastError;
    private int mServingMode;
    private InterfaceSet mUpstreamIfaceSet;  // may change over time
    private InterfaceParams mInterfaceParams;
    // TODO: De-duplicate this with mLinkProperties above. Currently, these link
    // properties are those selected by the IPv6TetheringCoordinator and relayed
    // to us. By comparison, mLinkProperties contains the addresses and directly
    // connected routes that have been formed from these properties iff. we have
    // succeeded in configuring them and are able to announce them within Router
    // Advertisements (otherwise, we do not add them to mLinkProperties at all).
    private LinkProperties mLastIPv6LinkProperties;
    private RouterAdvertisementDaemon mRaDaemon;

    // To be accessed only on the handler thread
    private int mDhcpServerStartIndex = 0;
    private IDhcpServer mDhcpServer;
    private RaParams mLastRaParams;
    private LinkAddress mIpv4Address;

    public IpServer(
            String ifaceName, Looper looper, int interfaceType, SharedLog log,
            INetd netd, Callback callback, boolean usingLegacyDhcp, Dependencies deps) {
        super(ifaceName, looper);
        mLog = log.forSubComponent(ifaceName);
        mNetd = netd;
        mCallback = callback;
        mInterfaceCtrl = new InterfaceController(ifaceName, mNetd, mLog);
        mIfaceName = ifaceName;
        mInterfaceType = interfaceType;
        mLinkProperties = new LinkProperties();
        mUsingLegacyDhcp = usingLegacyDhcp;
        mDeps = deps;
        resetLinkProperties();
        mLastError = TetheringManager.TETHER_ERROR_NO_ERROR;
        mServingMode = STATE_AVAILABLE;

        mInitialState = new InitialState();
        mLocalHotspotState = new LocalHotspotState();
        mTetheredState = new TetheredState();
        mUnavailableState = new UnavailableState();
        addState(mInitialState);
        addState(mLocalHotspotState);
        addState(mTetheredState);
        addState(mUnavailableState);

        setInitialState(mInitialState);
    }

    /** Interface name which IpServer served.*/
    public String interfaceName() {
        return mIfaceName;
    }

    /**
     * Tethering downstream type. It would be one of TetheringManager#TETHERING_*.
     */
    public int interfaceType() {
        return mInterfaceType;
    }

    /** Last error from this IpServer. */
    public int lastError() {
        return mLastError;
    }

    /** Serving mode is the current state of IpServer state machine. */
    public int servingMode() {
        return mServingMode;
    }

    /** The properties of the network link which IpServer is serving. */
    public LinkProperties linkProperties() {
        return new LinkProperties(mLinkProperties);
    }

    /** Stop this IpServer. After this is called this IpServer should not be used any more. */
    public void stop() {
        sendMessage(CMD_INTERFACE_DOWN);
    }

    /**
     * Tethering is canceled. IpServer state machine will be available and wait for
     * next tethering request.
     */
    public void unwanted() {
        sendMessage(CMD_TETHER_UNREQUESTED);
    }

    /** Internals. */

    private boolean startIPv4() {
        return configureIPv4(true);
    }

    /**
     * Convenience wrapper around INetworkStackStatusCallback to run callbacks on the IpServer
     * handler.
     *
     * <p>Different instances of this class can be created for each call to IDhcpServer methods,
     * with different implementations of the callback, to differentiate handling of success/error in
     * each call.
     */
    private abstract class OnHandlerStatusCallback extends INetworkStackStatusCallback.Stub {
        @Override
        public void onStatusAvailable(int statusCode) {
            getHandler().post(() -> callback(statusCode));
        }

        public abstract void callback(int statusCode);

        @Override
        public int getInterfaceVersion() {
            return this.VERSION;
        }

        @Override
        public String getInterfaceHash() {
            return this.HASH;
        }
    }

    private class DhcpServerCallbacksImpl extends DhcpServerCallbacks {
        private final int mStartIndex;

        private DhcpServerCallbacksImpl(int startIndex) {
            mStartIndex = startIndex;
        }

        @Override
        public void onDhcpServerCreated(int statusCode, IDhcpServer server) throws RemoteException {
            getHandler().post(() -> {
                // We are on the handler thread: mDhcpServerStartIndex can be read safely.
                if (mStartIndex != mDhcpServerStartIndex) {
                    // This start request is obsolete. When the |server| binder token goes out of
                    // scope, the garbage collector will finalize it, which causes the network stack
                    // process garbage collector to collect the server itself.
                    return;
                }

                if (statusCode != STATUS_SUCCESS) {
                    mLog.e("Error obtaining DHCP server: " + statusCode);
                    handleError();
                    return;
                }

                mDhcpServer = server;
                try {
                    mDhcpServer.start(new OnHandlerStatusCallback() {
                        @Override
                        public void callback(int startStatusCode) {
                            if (startStatusCode != STATUS_SUCCESS) {
                                mLog.e("Error starting DHCP server: " + startStatusCode);
                                handleError();
                            }
                        }
                    });
                } catch (RemoteException e) {
                    throw new IllegalStateException(e);
                }
            });
        }

        private void handleError() {
            mLastError = TetheringManager.TETHER_ERROR_DHCPSERVER_ERROR;
            transitionTo(mInitialState);
        }
    }

    private boolean startDhcp(Inet4Address addr, int prefixLen) {
        if (mUsingLegacyDhcp) {
            return true;
        }
        final DhcpServingParamsParcel params;
        params = new DhcpServingParamsParcelExt()
                .setDefaultRouters(addr)
                .setDhcpLeaseTimeSecs(DHCP_LEASE_TIME_SECS)
                .setDnsServers(addr)
                .setServerAddr(new LinkAddress(addr, prefixLen))
                .setMetered(true);
        // TODO: also advertise link MTU

        mDhcpServerStartIndex++;
        mDeps.makeDhcpServer(
                mIfaceName, params, new DhcpServerCallbacksImpl(mDhcpServerStartIndex));
        return true;
    }

    private void stopDhcp() {
        // Make all previous start requests obsolete so servers are not started later
        mDhcpServerStartIndex++;

        if (mDhcpServer != null) {
            try {
                mDhcpServer.stop(new OnHandlerStatusCallback() {
                    @Override
                    public void callback(int statusCode) {
                        if (statusCode != STATUS_SUCCESS) {
                            mLog.e("Error stopping DHCP server: " + statusCode);
                            mLastError = TetheringManager.TETHER_ERROR_DHCPSERVER_ERROR;
                            // Not much more we can do here
                        }
                    }
                });
                mDhcpServer = null;
            } catch (RemoteException e) {
                mLog.e("Error stopping DHCP", e);
                // Not much more we can do here
            }
        }
    }

    private boolean configureDhcp(boolean enable, Inet4Address addr, int prefixLen) {
        if (enable) {
            return startDhcp(addr, prefixLen);
        } else {
            stopDhcp();
            return true;
        }
    }

    private void stopIPv4() {
        configureIPv4(false);
        // NOTE: All of configureIPv4() will be refactored out of existence
        // into calls to InterfaceController, shared with startIPv4().
        mInterfaceCtrl.clearIPv4Address();
        mIpv4Address = null;
    }

    private boolean configureIPv4(boolean enabled) {
        if (VDBG) Log.d(TAG, "configureIPv4(" + enabled + ")");

        // TODO: Replace this hard-coded information with dynamically selected
        // config passed down to us by a higher layer IP-coordinating element.
        final Inet4Address srvAddr;
        int prefixLen = 0;
        try {
            if (mInterfaceType == TetheringManager.TETHERING_USB
                    || mInterfaceType == TetheringManager.TETHERING_NCM) {
                srvAddr = (Inet4Address) parseNumericAddress(USB_NEAR_IFACE_ADDR);
                prefixLen = USB_PREFIX_LENGTH;
            } else if (mInterfaceType == TetheringManager.TETHERING_WIFI) {
                srvAddr = (Inet4Address) parseNumericAddress(getRandomWifiIPv4Address());
                prefixLen = WIFI_HOST_IFACE_PREFIX_LENGTH;
            } else if (mInterfaceType == TetheringManager.TETHERING_WIFI_P2P) {
                srvAddr = (Inet4Address) parseNumericAddress(WIFI_P2P_IFACE_ADDR);
                prefixLen = WIFI_P2P_IFACE_PREFIX_LENGTH;
<<<<<<< HEAD
            } else if (mInterfaceType == TetheringManager.TETHERING_WIGIG) {
                srvAddr = (Inet4Address) parseNumericAddress(WIGIG_HOST_IFACE_ADDR);
                prefixLen = WIGIG_HOST_IFACE_PREFIX_LENGTH;
=======
            } else if (mInterfaceType == TetheringManager.TETHERING_ETHERNET) {
                // TODO: randomize address for tethering too, similarly to wifi
                srvAddr = (Inet4Address) parseNumericAddress(ETHERNET_IFACE_ADDR);
                prefixLen = ETHERNET_IFACE_PREFIX_LENGTH;
>>>>>>> 852c9950
            } else {
                // BT configures the interface elsewhere: only start DHCP.
                // TODO: make all tethering types behave the same way, and delete the bluetooth
                // code that calls into NetworkManagementService directly.
                srvAddr = (Inet4Address) parseNumericAddress(BLUETOOTH_IFACE_ADDR);
                mIpv4Address = new LinkAddress(srvAddr, BLUETOOTH_DHCP_PREFIX_LENGTH);
                return configureDhcp(enabled, srvAddr, BLUETOOTH_DHCP_PREFIX_LENGTH);
            }
            mIpv4Address = new LinkAddress(srvAddr, prefixLen);
        } catch (IllegalArgumentException e) {
            mLog.e("Error selecting ipv4 address", e);
            if (!enabled) stopDhcp();
            return false;
        }

        final Boolean setIfaceUp;
        if (mInterfaceType == TetheringManager.TETHERING_WIFI
                || mInterfaceType == TetheringManager.TETHERING_WIFI_P2P
                || mInterfaceType == TetheringManager.TETHERING_WIGIG) {
            // The WiFi stack has ownership of the interface up/down state.
            // It is unclear whether the Bluetooth or USB stacks will manage their own
            // state.
            setIfaceUp = null;
        } else {
            setIfaceUp = enabled;
        }
        if (!mInterfaceCtrl.setInterfaceConfiguration(mIpv4Address, setIfaceUp)) {
            mLog.e("Error configuring interface");
            if (!enabled) stopDhcp();
            return false;
        }

        if (!configureDhcp(enabled, srvAddr, prefixLen)) {
            return false;
        }

        // Directly-connected route.
        final IpPrefix ipv4Prefix = new IpPrefix(mIpv4Address.getAddress(),
                mIpv4Address.getPrefixLength());
        final RouteInfo route = new RouteInfo(ipv4Prefix, null, null, RTN_UNICAST);
        if (enabled) {
            mLinkProperties.addLinkAddress(mIpv4Address);
            mLinkProperties.addRoute(route);
        } else {
            mLinkProperties.removeLinkAddress(mIpv4Address);
            mLinkProperties.removeRoute(route);
        }
        return true;
    }

    private String getRandomWifiIPv4Address() {
        try {
            byte[] bytes = parseNumericAddress(WIFI_HOST_IFACE_ADDR).getAddress();
            bytes[3] = getRandomSanitizedByte(DOUG_ADAMS, asByte(0), asByte(1), FF);
            return InetAddress.getByAddress(bytes).getHostAddress();
        } catch (Exception e) {
            return WIFI_HOST_IFACE_ADDR;
        }
    }

    private boolean startIPv6() {
        mInterfaceParams = mDeps.getInterfaceParams(mIfaceName);
        if (mInterfaceParams == null) {
            mLog.e("Failed to find InterfaceParams");
            stopIPv6();
            return false;
        }

        mRaDaemon = mDeps.getRouterAdvertisementDaemon(mInterfaceParams);
        if (!mRaDaemon.start()) {
            stopIPv6();
            return false;
        }

        return true;
    }

    private void stopIPv6() {
        mInterfaceParams = null;
        setRaParams(null);

        if (mRaDaemon != null) {
            mRaDaemon.stop();
            mRaDaemon = null;
        }
    }

    // IPv6TetheringCoordinator sends updates with carefully curated IPv6-only
    // LinkProperties. These have extraneous data filtered out and only the
    // necessary prefixes included (per its prefix distribution policy).
    //
    // TODO: Evaluate using a data structure than is more directly suited to
    // communicating only the relevant information.
    private void updateUpstreamIPv6LinkProperties(LinkProperties v6only) {
        if (mRaDaemon == null) return;

        // Avoid unnecessary work on spurious updates.
        if (Objects.equals(mLastIPv6LinkProperties, v6only)) {
            return;
        }

        RaParams params = null;

        if (v6only != null) {
            params = new RaParams();
            params.mtu = v6only.getMtu();
            params.hasDefaultRoute = v6only.hasIpv6DefaultRoute();

            if (params.hasDefaultRoute) params.hopLimit = getHopLimit(v6only.getInterfaceName());

            for (LinkAddress linkAddr : v6only.getLinkAddresses()) {
                if (linkAddr.getPrefixLength() != RFC7421_PREFIX_LENGTH) continue;

                final IpPrefix prefix = new IpPrefix(
                        linkAddr.getAddress(), linkAddr.getPrefixLength());
                params.prefixes.add(prefix);

                final Inet6Address dnsServer = getLocalDnsIpFor(prefix);
                if (dnsServer != null) {
                    params.dnses.add(dnsServer);
                }
            }
        }
        // If v6only is null, we pass in null to setRaParams(), which handles
        // deprecation of any existing RA data.

        setRaParams(params);
        mLastIPv6LinkProperties = v6only;
    }

    private void configureLocalIPv6Routes(
            HashSet<IpPrefix> deprecatedPrefixes, HashSet<IpPrefix> newPrefixes) {
        // [1] Remove the routes that are deprecated.
        if (!deprecatedPrefixes.isEmpty()) {
            final ArrayList<RouteInfo> toBeRemoved =
                    getLocalRoutesFor(mIfaceName, deprecatedPrefixes);
            // Remove routes from local network.
            final int removalFailures = RouteUtils.removeRoutesFromLocalNetwork(
                    mNetd, toBeRemoved);
            if (removalFailures > 0) {
                mLog.e(String.format("Failed to remove %d IPv6 routes from local table.",
                        removalFailures));
            }

            for (RouteInfo route : toBeRemoved) mLinkProperties.removeRoute(route);
        }

        // [2] Add only the routes that have not previously been added.
        if (newPrefixes != null && !newPrefixes.isEmpty()) {
            HashSet<IpPrefix> addedPrefixes = (HashSet) newPrefixes.clone();
            if (mLastRaParams != null) {
                addedPrefixes.removeAll(mLastRaParams.prefixes);
            }

            if (!addedPrefixes.isEmpty()) {
                final ArrayList<RouteInfo> toBeAdded =
                        getLocalRoutesFor(mIfaceName, addedPrefixes);
                try {
                    // It's safe to call networkAddInterface() even if
                    // the interface is already in the local_network.
                    mNetd.networkAddInterface(INetd.LOCAL_NET_ID, mIfaceName);
                    try {
                        // Add routes from local network. Note that adding routes that
                        // already exist does not cause an error (EEXIST is silently ignored).
                        RouteUtils.addRoutesToLocalNetwork(mNetd, mIfaceName, toBeAdded);
                    } catch (IllegalStateException e) {
                        mLog.e("Failed to add IPv6 routes to local table: " + e);
                    }
                } catch (ServiceSpecificException | RemoteException e) {
                    mLog.e("Failed to add " + mIfaceName + " to local table: ", e);
                }

                for (RouteInfo route : toBeAdded) mLinkProperties.addRoute(route);
            }
        }
    }

    private void configureLocalIPv6Dns(
            HashSet<Inet6Address> deprecatedDnses, HashSet<Inet6Address> newDnses) {
        // TODO: Is this really necessary? Can we not fail earlier if INetd cannot be located?
        if (mNetd == null) {
            if (newDnses != null) newDnses.clear();
            mLog.e("No netd service instance available; not setting local IPv6 addresses");
            return;
        }

        // [1] Remove deprecated local DNS IP addresses.
        if (!deprecatedDnses.isEmpty()) {
            for (Inet6Address dns : deprecatedDnses) {
                if (!mInterfaceCtrl.removeAddress(dns, RFC7421_PREFIX_LENGTH)) {
                    mLog.e("Failed to remove local dns IP " + dns);
                }

                mLinkProperties.removeLinkAddress(new LinkAddress(dns, RFC7421_PREFIX_LENGTH));
            }
        }

        // [2] Add only the local DNS IP addresses that have not previously been added.
        if (newDnses != null && !newDnses.isEmpty()) {
            final HashSet<Inet6Address> addedDnses = (HashSet) newDnses.clone();
            if (mLastRaParams != null) {
                addedDnses.removeAll(mLastRaParams.dnses);
            }

            for (Inet6Address dns : addedDnses) {
                if (!mInterfaceCtrl.addAddress(dns, RFC7421_PREFIX_LENGTH)) {
                    mLog.e("Failed to add local dns IP " + dns);
                    newDnses.remove(dns);
                }

                mLinkProperties.addLinkAddress(new LinkAddress(dns, RFC7421_PREFIX_LENGTH));
            }
        }

        try {
            mNetd.tetherApplyDnsInterfaces();
        } catch (ServiceSpecificException | RemoteException e) {
            mLog.e("Failed to update local DNS caching server");
            if (newDnses != null) newDnses.clear();
        }
    }

    private byte getHopLimit(String upstreamIface) {
        try {
            int upstreamHopLimit = Integer.parseUnsignedInt(
                    mNetd.getProcSysNet(INetd.IPV6, INetd.CONF, upstreamIface, "hop_limit"));
            // Add one hop to account for this forwarding device
            upstreamHopLimit++;
            // Cap the hop limit to 255.
            return (byte) Integer.min(upstreamHopLimit, 255);
        } catch (Exception e) {
            mLog.e("Failed to find upstream interface hop limit", e);
        }
        return RaParams.DEFAULT_HOPLIMIT;
    }

    private void setRaParams(RaParams newParams) {
        if (mRaDaemon != null) {
            final RaParams deprecatedParams =
                    RaParams.getDeprecatedRaParams(mLastRaParams, newParams);

            configureLocalIPv6Routes(deprecatedParams.prefixes,
                    (newParams != null) ? newParams.prefixes : null);

            configureLocalIPv6Dns(deprecatedParams.dnses,
                    (newParams != null) ? newParams.dnses : null);

            mRaDaemon.buildNewRa(deprecatedParams, newParams);
        }

        mLastRaParams = newParams;
    }

    private void logMessage(State state, int what) {
        mLog.log(state.getName() + " got " + sMagicDecoderRing.get(what, Integer.toString(what)));
    }

    private void sendInterfaceState(int newInterfaceState) {
        mServingMode = newInterfaceState;
        mCallback.updateInterfaceState(this, newInterfaceState, mLastError);
        sendLinkProperties();
    }

    private void sendLinkProperties() {
        mCallback.updateLinkProperties(this, new LinkProperties(mLinkProperties));
    }

    private void resetLinkProperties() {
        mLinkProperties.clear();
        mLinkProperties.setInterfaceName(mIfaceName);
    }

    class InitialState extends State {
        @Override
        public void enter() {
            sendInterfaceState(STATE_AVAILABLE);
        }

        @Override
        public boolean processMessage(Message message) {
            logMessage(this, message.what);
            switch (message.what) {
                case CMD_TETHER_REQUESTED:
                    mLastError = TetheringManager.TETHER_ERROR_NO_ERROR;
                    switch (message.arg1) {
                        case STATE_LOCAL_ONLY:
                            transitionTo(mLocalHotspotState);
                            break;
                        case STATE_TETHERED:
                            transitionTo(mTetheredState);
                            break;
                        default:
                            mLog.e("Invalid tethering interface serving state specified.");
                    }
                    break;
                case CMD_INTERFACE_DOWN:
                    transitionTo(mUnavailableState);
                    break;
                case CMD_IPV6_TETHER_UPDATE:
                    updateUpstreamIPv6LinkProperties((LinkProperties) message.obj);
                    break;
                default:
                    return NOT_HANDLED;
            }
            return HANDLED;
        }
    }

    class BaseServingState extends State {
        @Override
        public void enter() {
            if (!startIPv4()) {
                mLastError = TetheringManager.TETHER_ERROR_IFACE_CFG_ERROR;
                return;
            }

            try {
                final IpPrefix ipv4Prefix = new IpPrefix(mIpv4Address.getAddress(),
                        mIpv4Address.getPrefixLength());
                NetdUtils.tetherInterface(mNetd, mIfaceName, ipv4Prefix);
            } catch (RemoteException | ServiceSpecificException e) {
                mLog.e("Error Tethering: " + e);
                mLastError = TetheringManager.TETHER_ERROR_TETHER_IFACE_ERROR;
                return;
            }

            if (!startIPv6()) {
                mLog.e("Failed to startIPv6");
                // TODO: Make this a fatal error once Bluetooth IPv6 is sorted.
                return;
            }
        }

        @Override
        public void exit() {
            // Note that at this point, we're leaving the tethered state.  We can fail any
            // of these operations, but it doesn't really change that we have to try them
            // all in sequence.
            stopIPv6();

            try {
                NetdUtils.untetherInterface(mNetd, mIfaceName);
            } catch (RemoteException | ServiceSpecificException e) {
                mLastError = TetheringManager.TETHER_ERROR_UNTETHER_IFACE_ERROR;
                mLog.e("Failed to untether interface: " + e);
            }

            stopIPv4();

            resetLinkProperties();
        }

        @Override
        public boolean processMessage(Message message) {
            logMessage(this, message.what);
            switch (message.what) {
                case CMD_TETHER_UNREQUESTED:
                    transitionTo(mInitialState);
                    if (DBG) Log.d(TAG, "Untethered (unrequested)" + mIfaceName);
                    break;
                case CMD_INTERFACE_DOWN:
                    transitionTo(mUnavailableState);
                    if (DBG) Log.d(TAG, "Untethered (ifdown)" + mIfaceName);
                    break;
                case CMD_IPV6_TETHER_UPDATE:
                    updateUpstreamIPv6LinkProperties((LinkProperties) message.obj);
                    sendLinkProperties();
                    break;
                case CMD_IP_FORWARDING_ENABLE_ERROR:
                case CMD_IP_FORWARDING_DISABLE_ERROR:
                case CMD_START_TETHERING_ERROR:
                case CMD_STOP_TETHERING_ERROR:
                case CMD_SET_DNS_FORWARDERS_ERROR:
                    mLastError = TetheringManager.TETHER_ERROR_MASTER_ERROR;
                    transitionTo(mInitialState);
                    break;
                default:
                    return false;
            }
            return true;
        }
    }

    // Handling errors in BaseServingState.enter() by transitioning is
    // problematic because transitioning during a multi-state jump yields
    // a Log.wtf(). Ultimately, there should be only one ServingState,
    // and forwarding and NAT rules should be handled by a coordinating
    // functional element outside of IpServer.
    class LocalHotspotState extends BaseServingState {
        @Override
        public void enter() {
            super.enter();
            if (mLastError != TetheringManager.TETHER_ERROR_NO_ERROR) {
                transitionTo(mInitialState);
            }

            if (DBG) Log.d(TAG, "Local hotspot " + mIfaceName);
            sendInterfaceState(STATE_LOCAL_ONLY);
        }

        @Override
        public boolean processMessage(Message message) {
            if (super.processMessage(message)) return true;

            logMessage(this, message.what);
            switch (message.what) {
                case CMD_TETHER_REQUESTED:
                    mLog.e("CMD_TETHER_REQUESTED while in local-only hotspot mode.");
                    break;
                case CMD_TETHER_CONNECTION_CHANGED:
                    // Ignored in local hotspot state.
                    break;
                default:
                    return false;
            }
            return true;
        }
    }

    // Handling errors in BaseServingState.enter() by transitioning is
    // problematic because transitioning during a multi-state jump yields
    // a Log.wtf(). Ultimately, there should be only one ServingState,
    // and forwarding and NAT rules should be handled by a coordinating
    // functional element outside of IpServer.
    class TetheredState extends BaseServingState {
        @Override
        public void enter() {
            super.enter();
            if (mLastError != TetheringManager.TETHER_ERROR_NO_ERROR) {
                transitionTo(mInitialState);
            }

            if (DBG) Log.d(TAG, "Tethered " + mIfaceName);
            sendInterfaceState(STATE_TETHERED);
        }

        @Override
        public void exit() {
            cleanupUpstream();
            super.exit();
        }

        private void cleanupUpstream() {
            if (mUpstreamIfaceSet == null) return;

            for (String ifname : mUpstreamIfaceSet.ifnames) cleanupUpstreamInterface(ifname);
            mUpstreamIfaceSet = null;
        }

        private void cleanupUpstreamInterface(String upstreamIface) {
            // Note that we don't care about errors here.
            // Sometimes interfaces are gone before we get
            // to remove their rules, which generates errors.
            // Just do the best we can.
            try {
                mNetd.ipfwdRemoveInterfaceForward(mIfaceName, upstreamIface);
            } catch (RemoteException | ServiceSpecificException e) {
                mLog.e("Exception in ipfwdRemoveInterfaceForward: " + e.toString());
            }
            try {
                mNetd.tetherRemoveForward(mIfaceName, upstreamIface);
            } catch (RemoteException | ServiceSpecificException e) {
                mLog.e("Exception in disableNat: " + e.toString());
            }
        }

        @Override
        public boolean processMessage(Message message) {
            if (super.processMessage(message)) return true;

            logMessage(this, message.what);
            switch (message.what) {
                case CMD_TETHER_REQUESTED:
                    mLog.e("CMD_TETHER_REQUESTED while already tethering.");
                    break;
                case CMD_TETHER_CONNECTION_CHANGED:
                    final InterfaceSet newUpstreamIfaceSet = (InterfaceSet) message.obj;
                    if (noChangeInUpstreamIfaceSet(newUpstreamIfaceSet)) {
                        if (VDBG) Log.d(TAG, "Connection changed noop - dropping");
                        break;
                    }

                    if (newUpstreamIfaceSet == null) {
                        cleanupUpstream();
                        break;
                    }

                    for (String removed : upstreamInterfacesRemoved(newUpstreamIfaceSet)) {
                        cleanupUpstreamInterface(removed);
                    }

                    final Set<String> added = upstreamInterfacesAdd(newUpstreamIfaceSet);
                    // This makes the call to cleanupUpstream() in the error
                    // path for any interface neatly cleanup all the interfaces.
                    mUpstreamIfaceSet = newUpstreamIfaceSet;

                    for (String ifname : added) {
                        try {
                            mNetd.tetherAddForward(mIfaceName, ifname);
                            mNetd.ipfwdAddInterfaceForward(mIfaceName, ifname);
                        } catch (RemoteException | ServiceSpecificException e) {
                            mLog.e("Exception enabling NAT: " + e.toString());
                            cleanupUpstream();
                            mLastError = TetheringManager.TETHER_ERROR_ENABLE_NAT_ERROR;
                            transitionTo(mInitialState);
                            return true;
                        }
                    }
                    break;
                default:
                    return false;
            }
            return true;
        }

        private boolean noChangeInUpstreamIfaceSet(InterfaceSet newIfaces) {
            if (mUpstreamIfaceSet == null && newIfaces == null) return true;
            if (mUpstreamIfaceSet != null && newIfaces != null) {
                return mUpstreamIfaceSet.equals(newIfaces);
            }
            return false;
        }

        private Set<String> upstreamInterfacesRemoved(InterfaceSet newIfaces) {
            if (mUpstreamIfaceSet == null) return new HashSet<>();

            final HashSet<String> removed = new HashSet<>(mUpstreamIfaceSet.ifnames);
            removed.removeAll(newIfaces.ifnames);
            return removed;
        }

        private Set<String> upstreamInterfacesAdd(InterfaceSet newIfaces) {
            final HashSet<String> added = new HashSet<>(newIfaces.ifnames);
            if (mUpstreamIfaceSet != null) added.removeAll(mUpstreamIfaceSet.ifnames);
            return added;
        }
    }

    /**
     * This state is terminal for the per interface state machine.  At this
     * point, the master state machine should have removed this interface
     * specific state machine from its list of possible recipients of
     * tethering requests.  The state machine itself will hang around until
     * the garbage collector finds it.
     */
    class UnavailableState extends State {
        @Override
        public void enter() {
            mLastError = TetheringManager.TETHER_ERROR_NO_ERROR;
            sendInterfaceState(STATE_UNAVAILABLE);
        }
    }

    // Accumulate routes representing "prefixes to be assigned to the local
    // interface", for subsequent modification of local_network routing.
    private static ArrayList<RouteInfo> getLocalRoutesFor(
            String ifname, HashSet<IpPrefix> prefixes) {
        final ArrayList<RouteInfo> localRoutes = new ArrayList<RouteInfo>();
        for (IpPrefix ipp : prefixes) {
            localRoutes.add(new RouteInfo(ipp, null, ifname, RTN_UNICAST));
        }
        return localRoutes;
    }

    // Given a prefix like 2001:db8::/64 return an address like 2001:db8::1.
    private static Inet6Address getLocalDnsIpFor(IpPrefix localPrefix) {
        final byte[] dnsBytes = localPrefix.getRawAddress();
        dnsBytes[dnsBytes.length - 1] = getRandomSanitizedByte(DOUG_ADAMS, asByte(0), asByte(1));
        try {
            return Inet6Address.getByAddress(null, dnsBytes, 0);
        } catch (UnknownHostException e) {
            Log.wtf(TAG, "Failed to construct Inet6Address from: " + localPrefix);
            return null;
        }
    }

    private static byte getRandomSanitizedByte(byte dflt, byte... excluded) {
        final byte random = (byte) (new Random()).nextInt();
        for (int value : excluded) {
            if (random == value) return dflt;
        }
        return random;
    }
}<|MERGE_RESOLUTION|>--- conflicted
+++ resolved
@@ -93,13 +93,10 @@
     private static final int WIFI_HOST_IFACE_PREFIX_LENGTH = 24;
     private static final String WIFI_P2P_IFACE_ADDR = "192.168.49.1";
     private static final int WIFI_P2P_IFACE_PREFIX_LENGTH = 24;
-<<<<<<< HEAD
-    private static final String WIGIG_HOST_IFACE_ADDR = "192.168.50.1";
-    private static final int WIGIG_HOST_IFACE_PREFIX_LENGTH = 24;
-=======
     private static final String ETHERNET_IFACE_ADDR = "192.168.50.1";
     private static final int ETHERNET_IFACE_PREFIX_LENGTH = 24;
->>>>>>> 852c9950
+    private static final String WIGIG_HOST_IFACE_ADDR = "192.168.51.1";
+    private static final int WIGIG_HOST_IFACE_PREFIX_LENGTH = 24;
 
     // TODO: have PanService use some visible version of this constant
     private static final String BLUETOOTH_IFACE_ADDR = "192.168.44.1";
@@ -438,16 +435,13 @@
             } else if (mInterfaceType == TetheringManager.TETHERING_WIFI_P2P) {
                 srvAddr = (Inet4Address) parseNumericAddress(WIFI_P2P_IFACE_ADDR);
                 prefixLen = WIFI_P2P_IFACE_PREFIX_LENGTH;
-<<<<<<< HEAD
-            } else if (mInterfaceType == TetheringManager.TETHERING_WIGIG) {
-                srvAddr = (Inet4Address) parseNumericAddress(WIGIG_HOST_IFACE_ADDR);
-                prefixLen = WIGIG_HOST_IFACE_PREFIX_LENGTH;
-=======
             } else if (mInterfaceType == TetheringManager.TETHERING_ETHERNET) {
                 // TODO: randomize address for tethering too, similarly to wifi
                 srvAddr = (Inet4Address) parseNumericAddress(ETHERNET_IFACE_ADDR);
                 prefixLen = ETHERNET_IFACE_PREFIX_LENGTH;
->>>>>>> 852c9950
+            } else if (mInterfaceType == TetheringManager.TETHERING_WIGIG) {
+                srvAddr = (Inet4Address) parseNumericAddress(WIGIG_HOST_IFACE_ADDR);
+                prefixLen = WIGIG_HOST_IFACE_PREFIX_LENGTH;
             } else {
                 // BT configures the interface elsewhere: only start DHCP.
                 // TODO: make all tethering types behave the same way, and delete the bluetooth
