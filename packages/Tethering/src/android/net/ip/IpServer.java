--- conflicted
+++ resolved
@@ -417,43 +417,6 @@
         // config passed down to us by a higher layer IP-coordinating element.
         final Inet4Address srvAddr;
         int prefixLen = 0;
-<<<<<<< HEAD
-        if (mInterfaceType == ConnectivityManager.TETHERING_USB) {
-            ipAsString = USB_NEAR_IFACE_ADDR;
-            prefixLen = USB_PREFIX_LENGTH;
-        } else if (mInterfaceType == ConnectivityManager.TETHERING_WIFI) {
-            ipAsString = getRandomWifiIPv4Address();
-            prefixLen = WIFI_HOST_IFACE_PREFIX_LENGTH;
-        } else if (mInterfaceType == ConnectivityManager.TETHERING_WIFI_P2P) {
-            ipAsString = WIFI_P2P_IFACE_ADDR;
-            prefixLen = WIFI_P2P_IFACE_PREFIX_LENGTH;
-        } else if (mInterfaceType == ConnectivityManager.TETHERING_WIGIG) {
-            ipAsString = WIGIG_HOST_IFACE_ADDR;
-            prefixLen = WIGIG_HOST_IFACE_PREFIX_LENGTH;
-        } else {
-            // BT configures the interface elsewhere: only start DHCP.
-            final Inet4Address srvAddr = (Inet4Address) parseNumericAddress(BLUETOOTH_IFACE_ADDR);
-            return configureDhcp(enabled, srvAddr, BLUETOOTH_DHCP_PREFIX_LENGTH);
-        }
-
-        final LinkAddress linkAddr;
-        try {
-            final InterfaceConfiguration ifcg = mNMService.getInterfaceConfig(mIfaceName);
-            if (ifcg == null) {
-                mLog.e("Received null interface config");
-                return false;
-            }
-
-            InetAddress addr = parseNumericAddress(ipAsString);
-            linkAddr = new LinkAddress(addr, prefixLen);
-            ifcg.setLinkAddress(linkAddr);
-            if (mInterfaceType == ConnectivityManager.TETHERING_WIFI ||
-                    mInterfaceType == ConnectivityManager.TETHERING_WIGIG) {
-                // The WiFi stack has ownership of the interface up/down state.
-                // It is unclear whether the Bluetooth or USB stacks will manage their own
-                // state.
-                ifcg.ignoreInterfaceUpDownStatus();
-=======
         try {
             if (mInterfaceType == TetheringManager.TETHERING_USB) {
                 srvAddr = (Inet4Address) parseNumericAddress(USB_NEAR_IFACE_ADDR);
@@ -464,7 +427,9 @@
             } else if (mInterfaceType == TetheringManager.TETHERING_WIFI_P2P) {
                 srvAddr = (Inet4Address) parseNumericAddress(WIFI_P2P_IFACE_ADDR);
                 prefixLen = WIFI_P2P_IFACE_PREFIX_LENGTH;
->>>>>>> db0ac397
+            } else if (mInterfaceType == TetheringManager.TETHERING_WIGIG) {
+                srvAddr = (Inet4Address) parseNumericAddress(WIGIG_HOST_IFACE_ADDR);
+                prefixLen = WIGIG_HOST_IFACE_PREFIX_LENGTH;
             } else {
                 // BT configures the interface elsewhere: only start DHCP.
                 // TODO: make all tethering types behave the same way, and delete the bluetooth
@@ -482,7 +447,8 @@
 
         final Boolean setIfaceUp;
         if (mInterfaceType == TetheringManager.TETHERING_WIFI
-                || mInterfaceType == TetheringManager.TETHERING_WIFI_P2P) {
+                || mInterfaceType == TetheringManager.TETHERING_WIFI_P2P
+                || mInterfaceType == TetheringManager.TETHERING_WIGIG) {
             // The WiFi stack has ownership of the interface up/down state.
             // It is unclear whether the Bluetooth or USB stacks will manage their own
             // state.
