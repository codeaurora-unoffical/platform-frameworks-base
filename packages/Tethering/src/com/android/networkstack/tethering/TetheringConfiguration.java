/*
 * Copyright (C) 2017 The Android Open Source Project
 *
 * Licensed under the Apache License, Version 2.0 (the "License");
 * you may not use this file except in compliance with the License.
 * You may obtain a copy of the License at
 *
 *      http://www.apache.org/licenses/LICENSE-2.0
 *
 * Unless required by applicable law or agreed to in writing, software
 * distributed under the License is distributed on an "AS IS" BASIS,
 * WITHOUT WARRANTIES OR CONDITIONS OF ANY KIND, either express or implied.
 * See the License for the specific language governing permissions and
 * limitations under the License.
 */

package com.android.networkstack.tethering;

import static android.content.Context.TELEPHONY_SERVICE;
import static android.net.ConnectivityManager.TYPE_ETHERNET;
import static android.net.ConnectivityManager.TYPE_MOBILE;
import static android.net.ConnectivityManager.TYPE_MOBILE_DUN;
import static android.net.ConnectivityManager.TYPE_MOBILE_HIPRI;
import static android.provider.DeviceConfig.NAMESPACE_CONNECTIVITY;

import android.content.Context;
import android.content.res.Resources;
import android.os.SystemProperties;
import android.net.TetheringConfigurationParcel;
import android.net.util.SharedLog;
import android.provider.DeviceConfig;
import android.telephony.SubscriptionManager;
import android.telephony.TelephonyManager;
import android.text.TextUtils;

import com.android.internal.annotations.VisibleForTesting;

import java.io.PrintWriter;
import java.util.ArrayList;
import java.util.Arrays;
import java.util.Collection;
import java.util.StringJoiner;


/**
 * A utility class to encapsulate the various tethering configuration elements.
 *
 * This configuration data includes elements describing upstream properties
 * (preferred and required types of upstream connectivity as well as default
 * DNS servers to use if none are available) and downstream properties (such
 * as regular expressions use to match suitable downstream interfaces and the
 * DHCPv4 ranges to use).
 *
 * @hide
 */
public class TetheringConfiguration {
    private static final String TAG = TetheringConfiguration.class.getSimpleName();

    private static final String[] EMPTY_STRING_ARRAY = new String[0];

    // Default ranges used for the legacy DHCP server.
    // USB is  192.168.42.1 and 255.255.255.0
    // Wifi is 192.168.43.1 and 255.255.255.0
    // BT is limited to max default of 5 connections. 192.168.44.1 to 192.168.48.1
    // with 255.255.255.0
    // P2P is 192.168.49.1 and 255.255.255.0
    private static final String[] LEGACY_DHCP_DEFAULT_RANGE = {
        "192.168.42.2", "192.168.42.254", "192.168.43.2", "192.168.43.254",
        "192.168.44.2", "192.168.44.254", "192.168.45.2", "192.168.45.254",
        "192.168.46.2", "192.168.46.254", "192.168.47.2", "192.168.47.254",
        "192.168.48.2", "192.168.48.254", "192.168.49.2", "192.168.49.254",
    };

    private static final String[] DEFAULT_IPV4_DNS = {"8.8.4.4", "8.8.8.8"};

    /**
     * Override enabling BPF offload configuration for tethering.
     */
    public static final String OVERRIDE_TETHER_ENABLE_BPF_OFFLOAD =
            "override_tether_enable_bpf_offload";

    /**
     * Use the old dnsmasq DHCP server for tethering instead of the framework implementation.
     */
    public static final String TETHER_ENABLE_LEGACY_DHCP_SERVER =
            "tether_enable_legacy_dhcp_server";

    /**
     * Default value that used to periodic polls tether offload stats from tethering offload HAL
     * to make the data warnings work.
     */
    public static final int DEFAULT_TETHER_OFFLOAD_POLL_INTERVAL_MS = 5000;

    public final String[] tetherableUsbRegexs;
    public final String[] tetherableWifiRegexs;
    public final String[] tetherableWigigRegexs;
    public final String[] tetherableWifiP2pRegexs;
    public final String[] tetherableBluetoothRegexs;
    public final String[] tetherableNcmRegexs;
    public final boolean isDunRequired;
    public final boolean chooseUpstreamAutomatically;
    public final Collection<Integer> preferredUpstreamIfaceTypes;
    public final String[] legacyDhcpRanges;
    public final String[] defaultIPv4DNS;
    public final boolean enableLegacyDhcpServer;

    public final String[] provisioningApp;
    public final String provisioningAppNoUi;
    public final int provisioningCheckPeriod;
    public final String provisioningResponse;

    public final int activeDataSubId;
    private static String fstInterfaceName = "bond0";

    private final int mOffloadPollInterval;
    // TODO: Add to TetheringConfigurationParcel if required.
    private final boolean mEnableBpfOffload;

    public TetheringConfiguration(Context ctx, SharedLog log, int id) {
        final SharedLog configLog = log.forSubComponent("config");

        activeDataSubId = id;
        Resources res = getResources(ctx, activeDataSubId);

        tetherableUsbRegexs = getResourceStringArray(res, R.array.config_tether_usb_regexs);
        tetherableNcmRegexs = getResourceStringArray(res, R.array.config_tether_ncm_regexs);
        // TODO: Evaluate deleting this altogether now that Wi-Fi always passes
        // us an interface name. Careful consideration needs to be given to
        // implications for Settings and for provisioning checks.
<<<<<<< HEAD
        if (SystemProperties.getInt("persist.vendor.fst.softap.en", 0) == 1) {
            tetherableWifiRegexs = new String[] { fstInterfaceName };
        } else {
            tetherableWifiRegexs = getResourceStringArray(res, R.array.config_tether_wifi_regexs);
        }
=======
        tetherableWifiRegexs = getResourceStringArray(res, R.array.config_tether_wifi_regexs);
        tetherableWigigRegexs = getResourceStringArray(res, R.array.config_tether_wigig_regexs);
>>>>>>> dbe1b241
        tetherableWifiP2pRegexs = getResourceStringArray(
                res, R.array.config_tether_wifi_p2p_regexs);
        tetherableBluetoothRegexs = getResourceStringArray(
                res, R.array.config_tether_bluetooth_regexs);

        isDunRequired = checkDunRequired(ctx);

        chooseUpstreamAutomatically = getResourceBoolean(
                res, R.bool.config_tether_upstream_automatic, false /** defaultValue */);
        preferredUpstreamIfaceTypes = getUpstreamIfaceTypes(res, isDunRequired);

        legacyDhcpRanges = getLegacyDhcpRanges(res);
        defaultIPv4DNS = copy(DEFAULT_IPV4_DNS);
        mEnableBpfOffload = getEnableBpfOffload(res);
        enableLegacyDhcpServer = getEnableLegacyDhcpServer(res);

        provisioningApp = getResourceStringArray(res, R.array.config_mobile_hotspot_provision_app);
        provisioningAppNoUi = getResourceString(res,
                R.string.config_mobile_hotspot_provision_app_no_ui);
        provisioningCheckPeriod = getResourceInteger(res,
                R.integer.config_mobile_hotspot_provision_check_period,
                0 /* No periodic re-check */);
        provisioningResponse = getResourceString(res,
                R.string.config_mobile_hotspot_provision_response);

        mOffloadPollInterval = getResourceInteger(res,
                R.integer.config_tether_offload_poll_interval,
                DEFAULT_TETHER_OFFLOAD_POLL_INTERVAL_MS);

        configLog.log(toString());
    }

    public static void setFstInterfaceName(String name) {
        fstInterfaceName = name;
    }

    public static String getFstInterfaceName() {
        return fstInterfaceName;
    }

    /** Check whether input interface belong to usb.*/
    public boolean isUsb(String iface) {
        return matchesDownstreamRegexs(iface, tetherableUsbRegexs);
    }

    /** Check whether input interface belong to wifi.*/
    public boolean isWifi(String iface) {
        return matchesDownstreamRegexs(iface, tetherableWifiRegexs);
    }

    /** Check whether input interface belong to wigig.*/
    public boolean isWigig(String iface) {
        return matchesDownstreamRegexs(iface, tetherableWigigRegexs);
    }

    /** Check whether this interface is Wifi P2P interface. */
    public boolean isWifiP2p(String iface) {
        return matchesDownstreamRegexs(iface, tetherableWifiP2pRegexs);
    }

    /** Check whether using legacy mode for wifi P2P. */
    public boolean isWifiP2pLegacyTetheringMode() {
        return (tetherableWifiP2pRegexs == null || tetherableWifiP2pRegexs.length == 0);
    }

    /** Check whether input interface belong to bluetooth.*/
    public boolean isBluetooth(String iface) {
        return matchesDownstreamRegexs(iface, tetherableBluetoothRegexs);
    }

    /** Check if interface is ncm */
    public boolean isNcm(String iface) {
        return matchesDownstreamRegexs(iface, tetherableNcmRegexs);
    }

    /** Check whether no ui entitlement application is available.*/
    public boolean hasMobileHotspotProvisionApp() {
        return !TextUtils.isEmpty(provisioningAppNoUi);
    }

    /** Does the dumping.*/
    public void dump(PrintWriter pw) {
        pw.print("activeDataSubId: ");
        pw.println(activeDataSubId);

        dumpStringArray(pw, "tetherableUsbRegexs", tetherableUsbRegexs);
        dumpStringArray(pw, "tetherableWifiRegexs", tetherableWifiRegexs);
        dumpStringArray(pw, "tetherableWifiP2pRegexs", tetherableWifiP2pRegexs);
        dumpStringArray(pw, "tetherableBluetoothRegexs", tetherableBluetoothRegexs);
        dumpStringArray(pw, "tetherableNcmRegexs", tetherableNcmRegexs);

        pw.print("isDunRequired: ");
        pw.println(isDunRequired);

        pw.print("chooseUpstreamAutomatically: ");
        pw.println(chooseUpstreamAutomatically);
        pw.print("legacyPreredUpstreamIfaceTypes: ");
        pw.println(Arrays.toString(toIntArray(preferredUpstreamIfaceTypes)));

        dumpStringArray(pw, "legacyDhcpRanges", legacyDhcpRanges);
        dumpStringArray(pw, "defaultIPv4DNS", defaultIPv4DNS);

        pw.print("offloadPollInterval: ");
        pw.println(mOffloadPollInterval);

        dumpStringArray(pw, "provisioningApp", provisioningApp);
        pw.print("provisioningAppNoUi: ");
        pw.println(provisioningAppNoUi);

        pw.print("enableBpfOffload: ");
        pw.println(mEnableBpfOffload);

        pw.print("enableLegacyDhcpServer: ");
        pw.println(enableLegacyDhcpServer);
    }

    /** Returns the string representation of this object.*/
    public String toString() {
        final StringJoiner sj = new StringJoiner(" ");
        sj.add(String.format("activeDataSubId:%d", activeDataSubId));
        sj.add(String.format("tetherableUsbRegexs:%s", makeString(tetherableUsbRegexs)));
        sj.add(String.format("tetherableWifiRegexs:%s", makeString(tetherableWifiRegexs)));
        sj.add(String.format("tetherableWifiP2pRegexs:%s", makeString(tetherableWifiP2pRegexs)));
        sj.add(String.format("tetherableBluetoothRegexs:%s",
                makeString(tetherableBluetoothRegexs)));
        sj.add(String.format("isDunRequired:%s", isDunRequired));
        sj.add(String.format("chooseUpstreamAutomatically:%s", chooseUpstreamAutomatically));
        sj.add(String.format("offloadPollInterval:%d", mOffloadPollInterval));
        sj.add(String.format("preferredUpstreamIfaceTypes:%s",
                toIntArray(preferredUpstreamIfaceTypes)));
        sj.add(String.format("provisioningApp:%s", makeString(provisioningApp)));
        sj.add(String.format("provisioningAppNoUi:%s", provisioningAppNoUi));
        sj.add(String.format("enableBpfOffload:%s", mEnableBpfOffload));
        sj.add(String.format("enableLegacyDhcpServer:%s", enableLegacyDhcpServer));
        return String.format("TetheringConfiguration{%s}", sj.toString());
    }

    private static void dumpStringArray(PrintWriter pw, String label, String[] values) {
        pw.print(label);
        pw.print(": ");

        if (values != null) {
            final StringJoiner sj = new StringJoiner(", ", "[", "]");
            for (String value : values) sj.add(value);
            pw.print(sj.toString());
        } else {
            pw.print("null");
        }

        pw.println();
    }

    private static String makeString(String[] strings) {
        if (strings == null) return "null";
        final StringJoiner sj = new StringJoiner(",", "[", "]");
        for (String s : strings) sj.add(s);
        return sj.toString();
    }

    /** Check whether dun is required. */
    public static boolean checkDunRequired(Context ctx) {
        final TelephonyManager tm = (TelephonyManager) ctx.getSystemService(TELEPHONY_SERVICE);
        // TelephonyManager would uses the active data subscription, which should be the one used
        // by tethering.
        return (tm != null) ? tm.isTetheringApnRequired() : false;
    }

    public int getOffloadPollInterval() {
        return mOffloadPollInterval;
    }

    public boolean isBpfOffloadEnabled() {
        return mEnableBpfOffload;
    }

    private static Collection<Integer> getUpstreamIfaceTypes(Resources res, boolean dunRequired) {
        final int[] ifaceTypes = res.getIntArray(R.array.config_tether_upstream_types);
        final ArrayList<Integer> upstreamIfaceTypes = new ArrayList<>(ifaceTypes.length);
        for (int i : ifaceTypes) {
            switch (i) {
                case TYPE_MOBILE:
                case TYPE_MOBILE_HIPRI:
                    if (dunRequired) continue;
                    break;
                case TYPE_MOBILE_DUN:
                    if (!dunRequired) continue;
                    break;
            }
            upstreamIfaceTypes.add(i);
        }

        // Fix up upstream interface types for DUN or mobile. NOTE: independent
        // of the value of |dunRequired|, cell data of one form or another is
        // *always* an upstream, regardless of the upstream interface types
        // specified by configuration resources.
        if (dunRequired) {
            appendIfNotPresent(upstreamIfaceTypes, TYPE_MOBILE_DUN);
        } else {
            // Do not modify if a cellular interface type is already present in the
            // upstream interface types. Add TYPE_MOBILE and TYPE_MOBILE_HIPRI if no
            // cellular interface types are found in the upstream interface types.
            // This preserves backwards compatibility and prevents the DUN and default
            // mobile types incorrectly appearing together, which could happen on
            // previous releases in the common case where checkDunRequired returned
            // DUN_UNSPECIFIED.
            if (!containsOneOf(upstreamIfaceTypes, TYPE_MOBILE, TYPE_MOBILE_HIPRI)) {
                upstreamIfaceTypes.add(TYPE_MOBILE);
                upstreamIfaceTypes.add(TYPE_MOBILE_HIPRI);
            }
        }

        // Always make sure our good friend Ethernet is present.
        // TODO: consider unilaterally forcing this at the front.
        prependIfNotPresent(upstreamIfaceTypes, TYPE_ETHERNET);

        return upstreamIfaceTypes;
    }

    private static boolean matchesDownstreamRegexs(String iface, String[] regexs) {
        for (String regex : regexs) {
            if (iface.matches(regex)) return true;
        }
        return false;
    }

    private static String[] getLegacyDhcpRanges(Resources res) {
        final String[] fromResource = getResourceStringArray(res, R.array.config_tether_dhcp_range);
        if ((fromResource.length > 0) && (fromResource.length % 2 == 0)) {
            return fromResource;
        }
        return copy(LEGACY_DHCP_DEFAULT_RANGE);
    }

    private static String getResourceString(Resources res, final int resId) {
        try {
            return res.getString(resId);
        } catch (Resources.NotFoundException e) {
            return "";
        }
    }

    private static boolean getResourceBoolean(Resources res, int resId, boolean defaultValue) {
        try {
            return res.getBoolean(resId);
        } catch (Resources.NotFoundException e404) {
            return defaultValue;
        }
    }

    private static String[] getResourceStringArray(Resources res, int resId) {
        try {
            final String[] strArray = res.getStringArray(resId);
            return (strArray != null) ? strArray : EMPTY_STRING_ARRAY;
        } catch (Resources.NotFoundException e404) {
            return EMPTY_STRING_ARRAY;
        }
    }

    private static int getResourceInteger(Resources res, int resId, int defaultValue) {
        try {
            return res.getInteger(resId);
        } catch (Resources.NotFoundException e404) {
            return defaultValue;
        }
    }

    private boolean getEnableBpfOffload(final Resources res) {
        // Get BPF offload config
        // Priority 1: Device config
        // Priority 2: Resource config
        // Priority 3: Default value
        final boolean defaultValue = getResourceBoolean(
                res, R.bool.config_tether_enable_bpf_offload, true /** default value */);

        return getDeviceConfigBoolean(OVERRIDE_TETHER_ENABLE_BPF_OFFLOAD, defaultValue);
    }

    private boolean getEnableLegacyDhcpServer(final Resources res) {
        return getResourceBoolean(
                res, R.bool.config_tether_enable_legacy_dhcp_server, false /** defaultValue */)
                || getDeviceConfigBoolean(
                TETHER_ENABLE_LEGACY_DHCP_SERVER, false /** defaultValue */);
    }

    private boolean getDeviceConfigBoolean(final String name, final boolean defaultValue) {
        // Due to the limitation of static mock for testing, using #getDeviceConfigProperty instead
        // of DeviceConfig#getBoolean. If using #getBoolean here, the test can't know that the
        // returned boolean value comes from device config or default value (because of null
        // property string). See the test case testBpfOffload{*} in TetheringConfigurationTest.java.
        final String value = getDeviceConfigProperty(name);
        return value != null ? Boolean.parseBoolean(value) : defaultValue;
    }

    @VisibleForTesting
    protected String getDeviceConfigProperty(String name) {
        return DeviceConfig.getProperty(NAMESPACE_CONNECTIVITY, name);
    }

    private Resources getResources(Context ctx, int subId) {
        if (subId != SubscriptionManager.INVALID_SUBSCRIPTION_ID) {
            return getResourcesForSubIdWrapper(ctx, subId);
        } else {
            return ctx.getResources();
        }
    }

    @VisibleForTesting
    protected Resources getResourcesForSubIdWrapper(Context ctx, int subId) {
        return SubscriptionManager.getResourcesForSubId(ctx, subId);
    }

    private static String[] copy(String[] strarray) {
        return Arrays.copyOf(strarray, strarray.length);
    }

    private static void prependIfNotPresent(ArrayList<Integer> list, int value) {
        if (list.contains(value)) return;
        list.add(0, value);
    }

    private static void appendIfNotPresent(ArrayList<Integer> list, int value) {
        if (list.contains(value)) return;
        list.add(value);
    }

    private static boolean containsOneOf(ArrayList<Integer> list, Integer... values) {
        for (Integer value : values) {
            if (list.contains(value)) return true;
        }
        return false;
    }

    private static int[] toIntArray(Collection<Integer> values) {
        final int[] result = new int[values.size()];
        int index = 0;
        for (Integer value : values) {
            result[index++] = value;
        }
        return result;
    }

    /**
     * Convert this TetheringConfiguration to a TetheringConfigurationParcel.
     */
    public TetheringConfigurationParcel toStableParcelable() {
        final TetheringConfigurationParcel parcel = new TetheringConfigurationParcel();
        parcel.subId = activeDataSubId;
        parcel.tetherableUsbRegexs = tetherableUsbRegexs;
        parcel.tetherableWifiRegexs = tetherableWifiRegexs;
        parcel.tetherableBluetoothRegexs = tetherableBluetoothRegexs;
        parcel.isDunRequired = isDunRequired;
        parcel.chooseUpstreamAutomatically = chooseUpstreamAutomatically;

        parcel.preferredUpstreamIfaceTypes = toIntArray(preferredUpstreamIfaceTypes);

        parcel.legacyDhcpRanges = legacyDhcpRanges;
        parcel.defaultIPv4DNS = defaultIPv4DNS;
        parcel.enableLegacyDhcpServer = enableLegacyDhcpServer;
        parcel.provisioningApp = provisioningApp;
        parcel.provisioningAppNoUi = provisioningAppNoUi;
        parcel.provisioningCheckPeriod = provisioningCheckPeriod;
        return parcel;
    }
}<|MERGE_RESOLUTION|>--- conflicted
+++ resolved
@@ -127,16 +127,12 @@
         // TODO: Evaluate deleting this altogether now that Wi-Fi always passes
         // us an interface name. Careful consideration needs to be given to
         // implications for Settings and for provisioning checks.
-<<<<<<< HEAD
         if (SystemProperties.getInt("persist.vendor.fst.softap.en", 0) == 1) {
             tetherableWifiRegexs = new String[] { fstInterfaceName };
         } else {
             tetherableWifiRegexs = getResourceStringArray(res, R.array.config_tether_wifi_regexs);
         }
-=======
-        tetherableWifiRegexs = getResourceStringArray(res, R.array.config_tether_wifi_regexs);
         tetherableWigigRegexs = getResourceStringArray(res, R.array.config_tether_wigig_regexs);
->>>>>>> dbe1b241
         tetherableWifiP2pRegexs = getResourceStringArray(
                 res, R.array.config_tether_wifi_p2p_regexs);
         tetherableBluetoothRegexs = getResourceStringArray(
