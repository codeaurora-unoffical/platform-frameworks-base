--- conflicted
+++ resolved
@@ -497,12 +497,7 @@
             if (up) {
                 maybeTrackNewInterfaceLocked(iface);
             } else {
-<<<<<<< HEAD
                 if (ifaceNameToType(iface) == TETHERING_WIGIG) {
-=======
-                if (ifaceNameToType(iface) == TETHERING_BLUETOOTH
-                        || ifaceNameToType(iface) == TETHERING_WIGIG) {
->>>>>>> dbe1b241
                     stopTrackingInterfaceLocked(iface);
                 } else {
                     // Ignore usb0 down after enabling RNDIS.
