--- conflicted
+++ resolved
@@ -52,11 +52,8 @@
     <uses-permission android:name="android.permission.INTERNAL_SYSTEM_WINDOW" />
     <uses-permission android:name="android.permission.NETWORK_SETTINGS" />
     <uses-permission android:name="android.permission.WRITE_EXTERNAL_STORAGE" />
-<<<<<<< HEAD
     <uses-permission android:name="android.permission.REGISTER_WINDOW_MANAGER_LISTENERS" />
-=======
     <uses-permission android:name="android.permission.MODIFY_PHONE_STATE" />
->>>>>>> 658147da
 
     <application android:debuggable="true">
         <uses-library android:name="android.test.runner" />
