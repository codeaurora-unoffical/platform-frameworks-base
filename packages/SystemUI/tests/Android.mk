# Copyright (C) 2011 The Android Open Source Project
#
# Licensed under the Apache License, Version 2.0 (the "License");
# you may not use this file except in compliance with the License.
# You may obtain a copy of the License at
#
#      http://www.apache.org/licenses/LICENSE-2.0
#
# Unless required by applicable law or agreed to in writing, software
# distributed under the License is distributed on an "AS IS" BASIS,
# WITHOUT WARRANTIES OR CONDITIONS OF ANY KIND, either express or implied.
# See the License for the specific language governing permissions and
# limitations under the License.

LOCAL_PATH := $(call my-dir)
include $(CLEAR_VARS)

LOCAL_USE_AAPT2 := true
LOCAL_MODULE_TAGS := tests

LOCAL_JACK_FLAGS := --multi-dex native
LOCAL_DX_FLAGS := --multi-dex

LOCAL_PACKAGE_NAME := SystemUITests
LOCAL_PRIVATE_PLATFORM_APIS := true
LOCAL_COMPATIBILITY_SUITE := device-tests

LOCAL_STATIC_ANDROID_LIBRARIES := \
    SystemUI-tests

LOCAL_MULTILIB := both

LOCAL_JNI_SHARED_LIBRARIES := \
    libdexmakerjvmtiagent \
    libmultiplejvmtiagentsinterferenceagent

LOCAL_JAVA_LIBRARIES := \
    android.test.runner \
    telephony-common \
    android.test.base \
    android.car \
<<<<<<< HEAD
    android.car.user \
    qtiNetworkLib
=======
    telephony-ext \
    ims-common
>>>>>>> 5bba4aba

LOCAL_AAPT_FLAGS := --extra-packages com.android.systemui:com.android.keyguard

# sign this with platform cert, so this test is allowed to inject key events into
# UI it doesn't own. This is necessary to allow screenshots to be taken
LOCAL_CERTIFICATE := platform

# Provide jack a list of classes to exclude from code coverage.
# This is needed because the SystemUITests compile SystemUI source directly, rather than using
# LOCAL_INSTRUMENTATION_FOR := SystemUI.
#
# We want to exclude the test classes from code coverage measurements, but they share the same
# package as the rest of SystemUI so they can't be easily filtered by package name.
#
# Generate a comma separated list of patterns based on the test source files under src/
# SystemUI classes are in ../src/ so they won't be excluded.
# Example:
#   Input files: src/com/android/systemui/Test.java src/com/android/systemui/AnotherTest.java
#   Generated exclude list: com.android.systemui.Test*,com.android.systemui.AnotherTest*

# Filter all src files under src/ to just java files
local_java_files := $(filter %.java,$(call all-java-files-under, src))
# Transform java file names into full class names.
# This only works if the class name matches the file name and the directory structure
# matches the package.
local_classes := $(subst /,.,$(patsubst src/%.java,%,$(local_java_files)))
local_comma := ,
local_empty :=
local_space := $(local_empty) $(local_empty)
# Convert class name list to jacoco exclude list
# This appends a * to all classes and replace the space separators with commas.
jacoco_exclude := $(subst $(space),$(comma),$(patsubst %,%*,$(local_classes)))

LOCAL_JACK_COVERAGE_INCLUDE_FILTER := com.android.systemui.*
LOCAL_JACK_COVERAGE_EXCLUDE_FILTER := com.android.systemui.tests.*,$(jacoco_exclude)

ifeq ($(EXCLUDE_SYSTEMUI_TESTS),)
    include $(BUILD_PACKAGE)
endif

# Reset variables
local_java_files :=
local_classes :=
local_comma :=
local_space :=
jacoco_exclude :=<|MERGE_RESOLUTION|>--- conflicted
+++ resolved
@@ -39,13 +39,9 @@
     telephony-common \
     android.test.base \
     android.car \
-<<<<<<< HEAD
     android.car.user \
-    qtiNetworkLib
-=======
     telephony-ext \
     ims-common
->>>>>>> 5bba4aba
 
 LOCAL_AAPT_FLAGS := --extra-packages com.android.systemui:com.android.keyguard
 
