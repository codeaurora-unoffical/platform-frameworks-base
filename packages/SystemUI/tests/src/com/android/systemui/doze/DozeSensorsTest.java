/*
 * Copyright (C) 2019 The Android Open Source Project
 *
 * Licensed under the Apache License, Version 2.0 (the "License");
 * you may not use this file except in compliance with the License.
 * You may obtain a copy of the License at
 *
 *      http://www.apache.org/licenses/LICENSE-2.0
 *
 * Unless required by applicable law or agreed to in writing, software
 * distributed under the License is distributed on an "AS IS" BASIS,
 * WITHOUT WARRANTIES OR CONDITIONS OF ANY KIND, either express or implied.
 * See the License for the specific language governing permissions and
 * limitations under the License.
 */

package com.android.systemui.doze;

import static com.android.systemui.plugins.SensorManagerPlugin.Sensor.TYPE_WAKE_LOCK_SCREEN;

import static org.junit.Assert.assertFalse;
import static org.mockito.ArgumentMatchers.any;
import static org.mockito.ArgumentMatchers.anyFloat;
import static org.mockito.ArgumentMatchers.anyInt;
import static org.mockito.ArgumentMatchers.eq;
import static org.mockito.Mockito.clearInvocations;
import static org.mockito.Mockito.doAnswer;
import static org.mockito.Mockito.mock;
import static org.mockito.Mockito.never;
import static org.mockito.Mockito.reset;
import static org.mockito.Mockito.times;
import static org.mockito.Mockito.verify;
import static org.mockito.Mockito.when;

import android.app.AlarmManager;
import android.database.ContentObserver;
import android.hardware.Sensor;
import android.hardware.display.AmbientDisplayConfiguration;
import android.testing.AndroidTestingRunner;
import android.testing.TestableLooper;
import android.testing.TestableLooper.RunWithLooper;

import androidx.test.filters.SmallTest;

import com.android.systemui.SysuiTestCase;
import com.android.systemui.doze.DozeSensors.TriggerSensor;
import com.android.systemui.plugins.SensorManagerPlugin;
import com.android.systemui.statusbar.phone.DozeParameters;
import com.android.systemui.util.sensors.AsyncSensorManager;
import com.android.systemui.util.sensors.ProximitySensor;
import com.android.systemui.util.wakelock.WakeLock;

import org.junit.Before;
import org.junit.Test;
import org.junit.runner.RunWith;
import org.mockito.Mock;
import org.mockito.MockitoAnnotations;

import java.util.function.Consumer;

@RunWith(AndroidTestingRunner.class)
@RunWithLooper
@SmallTest
public class DozeSensorsTest extends SysuiTestCase {

    @Mock
    private AlarmManager mAlarmManager;
    @Mock
    private AsyncSensorManager mSensorManager;
    @Mock
    private DozeParameters mDozeParameters;
    @Mock
    private AmbientDisplayConfiguration mAmbientDisplayConfiguration;
    @Mock
    private WakeLock mWakeLock;
    @Mock
    private DozeSensors.Callback mCallback;
    @Mock
    private Consumer<Boolean> mProxCallback;
    @Mock
    private AlwaysOnDisplayPolicy mAlwaysOnDisplayPolicy;
    @Mock
    private TriggerSensor mTriggerSensor;
    @Mock
    private DozeLog mDozeLog;
    @Mock
<<<<<<< HEAD
    private ProximitySensor mProximitySensor;
=======
    private Sensor mProximitySensor;
    @Mock
    private ProximitySensor mMockProxSensor;

>>>>>>> 169ede6b
    private SensorManagerPlugin.SensorEventListener mWakeLockScreenListener;
    private TestableLooper mTestableLooper;
    private DozeSensors mDozeSensors;

    @Before
    public void setUp() {
        MockitoAnnotations.initMocks(this);
        mTestableLooper = TestableLooper.get(this);
        when(mAmbientDisplayConfiguration.getWakeLockScreenDebounce()).thenReturn(5000L);
        when(mAmbientDisplayConfiguration.alwaysOnEnabled(anyInt())).thenReturn(true);
        doAnswer(invocation -> {
            ((Runnable) invocation.getArgument(0)).run();
            return null;
        }).when(mWakeLock).wrap(any(Runnable.class));
        mDozeSensors = new TestableDozeSensors();
    }

    @Test
    public void testRegisterProx() {
<<<<<<< HEAD
        assertFalse(mProximitySensor.isRegistered());
        mDozeSensors.setProxListening(true);
        verify(mProximitySensor).resume();
=======
        // We should not register with the sensor manager initially.
        verify(mMockProxSensor).pause();
        mDozeSensors.setProxListening(true);
        verify(mMockProxSensor).resume();
>>>>>>> 169ede6b
    }

    @Test
    public void testSensorDebounce() {
        mDozeSensors.setListening(true);

        mWakeLockScreenListener.onSensorChanged(mock(SensorManagerPlugin.SensorEvent.class));
        mTestableLooper.processAllMessages();
        verify(mCallback).onSensorPulse(eq(DozeLog.PULSE_REASON_SENSOR_WAKE_LOCK_SCREEN),
                anyFloat(), anyFloat(), eq(null));

        mDozeSensors.requestTemporaryDisable();
        reset(mCallback);
        mWakeLockScreenListener.onSensorChanged(mock(SensorManagerPlugin.SensorEvent.class));
        mTestableLooper.processAllMessages();
        verify(mCallback, never()).onSensorPulse(eq(DozeLog.PULSE_REASON_SENSOR_WAKE_LOCK_SCREEN),
                anyFloat(), anyFloat(), eq(null));
    }

    @Test
    public void testSetListening_firstTrue_registerSettingsObserver() {
        verify(mSensorManager, never()).registerListener(any(), any(Sensor.class), anyInt());
        mDozeSensors.setListening(true);

        verify(mTriggerSensor).registerSettingsObserver(any(ContentObserver.class));
    }

    @Test
    public void testSetListening_twiceTrue_onlyRegisterSettingsObserverOnce() {
        verify(mSensorManager, never()).registerListener(any(), any(Sensor.class), anyInt());
        mDozeSensors.setListening(true);
        mDozeSensors.setListening(true);

        verify(mTriggerSensor, times(1)).registerSettingsObserver(any(ContentObserver.class));
    }

    @Test
    public void testSetPaused_doesntPause_sensors() {
        verify(mSensorManager, never()).registerListener(any(), any(Sensor.class), anyInt());
        mDozeSensors.setListening(true);
        verify(mTriggerSensor).setListening(eq(true));

        clearInvocations(mTriggerSensor);
        mDozeSensors.setPaused(true);
        verify(mTriggerSensor).setListening(eq(true));

        clearInvocations(mTriggerSensor);
        mDozeSensors.setListening(false);
        verify(mTriggerSensor).setListening(eq(false));
    }

    @Test
    public void testDestroy() {
        mDozeSensors.destroy();

        verify(mTriggerSensor).setListening(false);
    }

    private class TestableDozeSensors extends DozeSensors {

        TestableDozeSensors() {
            super(getContext(), mAlarmManager, mSensorManager, mDozeParameters,
                    mAmbientDisplayConfiguration, mWakeLock, mCallback, mProxCallback, mDozeLog,
<<<<<<< HEAD
                    mProximitySensor);
=======
                    mMockProxSensor);
>>>>>>> 169ede6b
            for (TriggerSensor sensor : mSensors) {
                if (sensor instanceof PluginSensor
                        && ((PluginSensor) sensor).mPluginSensor.getType()
                        == TYPE_WAKE_LOCK_SCREEN) {
                    mWakeLockScreenListener = (PluginSensor) sensor;
                }
            }
            mSensors = new TriggerSensor[] {mTriggerSensor};
        }
    }
}<|MERGE_RESOLUTION|>--- conflicted
+++ resolved
@@ -18,7 +18,6 @@
 
 import static com.android.systemui.plugins.SensorManagerPlugin.Sensor.TYPE_WAKE_LOCK_SCREEN;
 
-import static org.junit.Assert.assertFalse;
 import static org.mockito.ArgumentMatchers.any;
 import static org.mockito.ArgumentMatchers.anyFloat;
 import static org.mockito.ArgumentMatchers.anyInt;
@@ -84,14 +83,10 @@
     @Mock
     private DozeLog mDozeLog;
     @Mock
-<<<<<<< HEAD
-    private ProximitySensor mProximitySensor;
-=======
     private Sensor mProximitySensor;
     @Mock
     private ProximitySensor mMockProxSensor;
 
->>>>>>> 169ede6b
     private SensorManagerPlugin.SensorEventListener mWakeLockScreenListener;
     private TestableLooper mTestableLooper;
     private DozeSensors mDozeSensors;
@@ -102,6 +97,7 @@
         mTestableLooper = TestableLooper.get(this);
         when(mAmbientDisplayConfiguration.getWakeLockScreenDebounce()).thenReturn(5000L);
         when(mAmbientDisplayConfiguration.alwaysOnEnabled(anyInt())).thenReturn(true);
+        when(mSensorManager.getDefaultSensor(Sensor.TYPE_PROXIMITY)).thenReturn(mProximitySensor);
         doAnswer(invocation -> {
             ((Runnable) invocation.getArgument(0)).run();
             return null;
@@ -111,16 +107,10 @@
 
     @Test
     public void testRegisterProx() {
-<<<<<<< HEAD
-        assertFalse(mProximitySensor.isRegistered());
-        mDozeSensors.setProxListening(true);
-        verify(mProximitySensor).resume();
-=======
         // We should not register with the sensor manager initially.
         verify(mMockProxSensor).pause();
         mDozeSensors.setProxListening(true);
         verify(mMockProxSensor).resume();
->>>>>>> 169ede6b
     }
 
     @Test
@@ -172,23 +162,12 @@
         verify(mTriggerSensor).setListening(eq(false));
     }
 
-    @Test
-    public void testDestroy() {
-        mDozeSensors.destroy();
-
-        verify(mTriggerSensor).setListening(false);
-    }
-
     private class TestableDozeSensors extends DozeSensors {
 
         TestableDozeSensors() {
             super(getContext(), mAlarmManager, mSensorManager, mDozeParameters,
                     mAmbientDisplayConfiguration, mWakeLock, mCallback, mProxCallback, mDozeLog,
-<<<<<<< HEAD
-                    mProximitySensor);
-=======
                     mMockProxSensor);
->>>>>>> 169ede6b
             for (TriggerSensor sensor : mSensors) {
                 if (sensor instanceof PluginSensor
                         && ((PluginSensor) sensor).mPluginSensor.getType()
