--- conflicted
+++ resolved
@@ -37,15 +37,9 @@
         when(params.getPulseOnSigMotion()).thenReturn(false);
         when(params.getPickupVibrationThreshold()).thenReturn(0);
         when(params.getProxCheckBeforePulse()).thenReturn(true);
-<<<<<<< HEAD
-        when(params.getPickupSubtypePerformsProxCheck(anyInt())).thenReturn(true);
-        when(params.getPolicy()).thenReturn(mock(AlwaysOnDisplayPolicy.class));
-        when(params.doubleTapReportsTouchCoordinates()).thenReturn(false);
-=======
         when(params.getPolicy()).thenReturn(mock(AlwaysOnDisplayPolicy.class));
         when(params.doubleTapReportsTouchCoordinates()).thenReturn(false);
         when(params.getDisplayNeedsBlanking()).thenReturn(false);
->>>>>>> dbf9e87c
 
         doneHolder[0] = true;
         return params;
@@ -59,23 +53,17 @@
         when(config.pickupGestureEnabled(anyInt())).thenReturn(false);
         when(config.pulseOnNotificationEnabled(anyInt())).thenReturn(true);
         when(config.alwaysOnEnabled(anyInt())).thenReturn(false);
-<<<<<<< HEAD
-=======
         when(config.enabled(anyInt())).thenReturn(true);
         when(config.getWakeLockScreenDebounce()).thenReturn(0L);
->>>>>>> dbf9e87c
 
         when(config.doubleTapSensorType()).thenReturn(null);
         when(config.tapSensorType()).thenReturn(null);
         when(config.longPressSensorType()).thenReturn(null);
 
-<<<<<<< HEAD
-=======
         when(config.tapGestureEnabled(anyInt())).thenReturn(true);
         when(config.tapSensorAvailable()).thenReturn(true);
         when(config.tapSensorType()).thenReturn(FakeSensorManager.TAP_SENSOR_TYPE);
 
->>>>>>> dbf9e87c
         when(config.dozePickupSensorAvailable()).thenReturn(false);
         when(config.wakeScreenGestureAvailable()).thenReturn(false);
 
