/*
 * Copyright (C) 2017 The Android Open Source Project
 *
 * Licensed under the Apache License, Version 2.0 (the "License");
 * you may not use this file except in compliance with the License.
 * You may obtain a copy of the License at
 *
 *      http://www.apache.org/licenses/LICENSE-2.0
 *
 * Unless required by applicable law or agreed to in writing, software
 * distributed under the License is distributed on an "AS IS" BASIS,
 * WITHOUT WARRANTIES OR CONDITIONS OF ANY KIND, either express or implied.
 * See the License for the specific language governing permissions and
 * limitations under the License.
 */

package com.android.systemui.doze;

import static com.android.systemui.doze.DozeMachine.State.DOZE;
import static com.android.systemui.doze.DozeMachine.State.DOZE_AOD;
import static com.android.systemui.doze.DozeMachine.State.DOZE_AOD_DOCKED;
import static com.android.systemui.doze.DozeMachine.State.DOZE_AOD_PAUSED;
import static com.android.systemui.doze.DozeMachine.State.DOZE_AOD_PAUSING;
import static com.android.systemui.doze.DozeMachine.State.DOZE_PULSE_DONE;
import static com.android.systemui.doze.DozeMachine.State.DOZE_PULSING;
import static com.android.systemui.doze.DozeMachine.State.DOZE_REQUEST_PULSE;
import static com.android.systemui.doze.DozeMachine.State.FINISH;
import static com.android.systemui.doze.DozeMachine.State.INITIALIZED;
import static com.android.systemui.doze.DozeMachine.State.UNINITIALIZED;

import static org.junit.Assert.assertEquals;
import static org.junit.Assert.assertNotEquals;
import static org.junit.Assert.assertTrue;
import static org.mockito.ArgumentMatchers.any;
import static org.mockito.ArgumentMatchers.eq;
import static org.mockito.Mockito.doAnswer;
import static org.mockito.Mockito.reset;
import static org.mockito.Mockito.verify;

import android.content.Intent;
import android.os.PowerManager;
import android.os.UserHandle;
import android.provider.Settings;
import android.view.Display;

import androidx.test.filters.SmallTest;
import androidx.test.runner.AndroidJUnit4;

import com.android.systemui.SysuiTestCase;
import com.android.systemui.broadcast.BroadcastDispatcher;
import com.android.systemui.util.sensors.FakeSensorManager;

import org.junit.Before;
import org.junit.Test;
import org.junit.runner.RunWith;
import org.mockito.Mock;
import org.mockito.MockitoAnnotations;

@RunWith(AndroidJUnit4.class)
@SmallTest
public class DozeScreenBrightnessTest extends SysuiTestCase {

    static final int DEFAULT_BRIGHTNESS = 10;
    static final int[] SENSOR_TO_BRIGHTNESS = new int[]{-1, 1, 2, 3, 4};
    static final int[] SENSOR_TO_OPACITY = new int[]{-1, 10, 0, 0, 0};

    DozeServiceFake mServiceFake;
    FakeSensorManager.FakeGenericSensor mSensor;
    FakeSensorManager mSensorManager;
    @Mock
    DozeHost mDozeHost;
    @Mock
    BroadcastDispatcher mBroadcastDispatcher;
    DozeScreenBrightness mScreen;

    @Before
    public void setUp() throws Exception {
        MockitoAnnotations.initMocks(this);
        Settings.System.putIntForUser(mContext.getContentResolver(),
                Settings.System.SCREEN_BRIGHTNESS, DEFAULT_BRIGHTNESS,
                UserHandle.USER_CURRENT);
        doAnswer(invocation -> {
            ((Runnable) invocation.getArgument(0)).run();
            return null;
        }).when(mDozeHost).prepareForGentleSleep(any());
        mServiceFake = new DozeServiceFake();
        mSensorManager = new FakeSensorManager(mContext);
        mSensor = mSensorManager.getFakeLightSensor();
        mScreen = new DozeScreenBrightness(mContext, mServiceFake, mSensorManager,
                mSensor.getSensor(), mBroadcastDispatcher, mDozeHost, null /* handler */,
                DEFAULT_BRIGHTNESS, SENSOR_TO_BRIGHTNESS, SENSOR_TO_OPACITY,
                true /* debuggable */);

        mScreen.onScreenState(Display.STATE_ON);
    }

    @Test
    public void testInitialize_setsScreenBrightnessToValidValue() throws Exception {
        mScreen.transitionTo(UNINITIALIZED, INITIALIZED);

        assertEquals(DEFAULT_BRIGHTNESS, mServiceFake.screenBrightness);
        assertTrue(mServiceFake.screenBrightness <= PowerManager.BRIGHTNESS_ON);
    }

    @Test
    public void testAod_usesLightSensor() {
        mScreen.transitionTo(UNINITIALIZED, INITIALIZED);
        mScreen.transitionTo(INITIALIZED, DOZE_AOD);
        mScreen.onScreenState(Display.STATE_DOZE);

        mSensor.sendSensorEvent(3);

        assertEquals(3, mServiceFake.screenBrightness);
    }

    @Test
    public void testAod_usesDebugValue() throws Exception {
        mScreen.transitionTo(UNINITIALIZED, INITIALIZED);
        mScreen.transitionTo(INITIALIZED, DOZE_AOD);

        Intent intent = new Intent(DozeScreenBrightness.ACTION_AOD_BRIGHTNESS);
        intent.putExtra(DozeScreenBrightness.BRIGHTNESS_BUCKET, 1);
        mScreen.onReceive(mContext, intent);
        mSensor.sendSensorEvent(3);

        assertEquals(1, mServiceFake.screenBrightness);
    }

    @Test
    public void testAod_usesLightSensorRespectingUserSetting() throws Exception {
        int maxBrightness = 3;
        Settings.System.putIntForUser(mContext.getContentResolver(),
                Settings.System.SCREEN_BRIGHTNESS, maxBrightness,
                UserHandle.USER_CURRENT);

        mScreen.transitionTo(UNINITIALIZED, INITIALIZED);
        assertEquals(maxBrightness, mServiceFake.screenBrightness);
    }

    @Test
    public void testPausingAod_doesNotResetBrightness() throws Exception {
        mScreen.transitionTo(UNINITIALIZED, INITIALIZED);
        mScreen.transitionTo(INITIALIZED, DOZE_AOD);
        mScreen.onScreenState(Display.STATE_DOZE);

        mSensor.sendSensorEvent(1);

        mScreen.transitionTo(DOZE_AOD, DOZE_AOD_PAUSING);
        mScreen.transitionTo(DOZE_AOD_PAUSING, DOZE_AOD_PAUSED);

        assertEquals(1, mServiceFake.screenBrightness);
    }

    @Test
    public void testPulsing_withoutLightSensor_setsAoDDimmingScrimTransparent() throws Exception {
        mScreen = new DozeScreenBrightness(mContext, mServiceFake, mSensorManager,
                null /* sensor */, mBroadcastDispatcher, mDozeHost, null /* handler */,
                DEFAULT_BRIGHTNESS, SENSOR_TO_BRIGHTNESS, SENSOR_TO_OPACITY,
                true /* debuggable */);
        mScreen.transitionTo(UNINITIALIZED, INITIALIZED);
        mScreen.transitionTo(INITIALIZED, DOZE);
        reset(mDozeHost);

        mScreen.transitionTo(DOZE, DOZE_REQUEST_PULSE);

        verify(mDozeHost).setAodDimmingScrim(eq(0f));
<<<<<<< HEAD
    }

    @Test
    public void testDockedAod_usesLightSensor() {
        mScreen.transitionTo(UNINITIALIZED, INITIALIZED);
        mScreen.transitionTo(INITIALIZED, DOZE_AOD_DOCKED);

        mSensor.sendSensorEvent(3);

        assertEquals(3, mServiceFake.screenBrightness);
=======
>>>>>>> 539d92be
    }

    @Test
    public void testDozingAfterPulsing_pausesLightSensor() throws Exception {
        mScreen.transitionTo(UNINITIALIZED, INITIALIZED);
        mScreen.transitionTo(INITIALIZED, DOZE);
        mScreen.transitionTo(DOZE, DOZE_REQUEST_PULSE);
        mScreen.transitionTo(DOZE_REQUEST_PULSE, DOZE_PULSING);
        mScreen.transitionTo(DOZE_PULSING, DOZE_PULSE_DONE);
        mScreen.transitionTo(DOZE_PULSE_DONE, DOZE);
        mScreen.onScreenState(Display.STATE_DOZE);

        mSensor.sendSensorEvent(1);

        assertEquals(DEFAULT_BRIGHTNESS, mServiceFake.screenBrightness);
    }

    @Test
    public void testNullSensor() throws Exception {
        mScreen = new DozeScreenBrightness(mContext, mServiceFake, mSensorManager,
                null /* sensor */, mBroadcastDispatcher, mDozeHost, null /* handler */,
                DEFAULT_BRIGHTNESS, SENSOR_TO_BRIGHTNESS, SENSOR_TO_OPACITY,
                true /* debuggable */);

        mScreen.transitionTo(UNINITIALIZED, INITIALIZED);
        mScreen.transitionTo(INITIALIZED, DOZE_AOD);
        mScreen.transitionTo(DOZE_AOD, DOZE_AOD_PAUSING);
        mScreen.transitionTo(DOZE_AOD_PAUSING, DOZE_AOD_PAUSED);
    }

    @Test
    public void testNoBrightnessDeliveredAfterFinish() throws Exception {
        mScreen.transitionTo(UNINITIALIZED, INITIALIZED);
        mScreen.transitionTo(INITIALIZED, DOZE_AOD);
        mScreen.transitionTo(DOZE_AOD, FINISH);

        mSensor.sendSensorEvent(1);

        assertNotEquals(1, mServiceFake.screenBrightness);
    }

    @Test
    public void testNonPositiveBrightness_keepsPreviousBrightnessAndScrim() throws Exception {
        mScreen.transitionTo(UNINITIALIZED, INITIALIZED);
        mScreen.transitionTo(INITIALIZED, DOZE_AOD);
        mScreen.onScreenState(Display.STATE_DOZE);

        mSensor.sendSensorEvent(1);
        mSensor.sendSensorEvent(0);

        assertEquals(1, mServiceFake.screenBrightness);
        verify(mDozeHost).setAodDimmingScrim(eq(10f / 255f));
    }

    @Test
    public void pausingAod_unblanksAfterSensor() {
        mScreen.transitionTo(UNINITIALIZED, INITIALIZED);
        mScreen.transitionTo(INITIALIZED, DOZE_AOD);
        mScreen.onScreenState(Display.STATE_DOZE);

        mSensor.sendSensorEvent(2);

        mScreen.transitionTo(DOZE_AOD, DOZE_AOD_PAUSING);
        mScreen.transitionTo(DOZE_AOD_PAUSING, DOZE_AOD_PAUSED);

        mSensor.sendSensorEvent(0);

        reset(mDozeHost);
        mScreen.transitionTo(DOZE_AOD_PAUSED, DOZE_AOD);
<<<<<<< HEAD
=======
        mScreen.onScreenState(Display.STATE_DOZE);
>>>>>>> 539d92be
        mSensor.sendSensorEvent(2);
        verify(mDozeHost).setAodDimmingScrim(eq(0f));
    }

    @Test
    public void pausingAod_unblanksIfSensorWasAlwaysReady() throws Exception {
        mScreen.transitionTo(UNINITIALIZED, INITIALIZED);
        mScreen.transitionTo(INITIALIZED, DOZE_AOD);
        mScreen.onScreenState(Display.STATE_DOZE);

        mSensor.sendSensorEvent(2);
        mScreen.transitionTo(DOZE_AOD, DOZE_AOD_PAUSING);
        mScreen.transitionTo(DOZE_AOD_PAUSING, DOZE_AOD_PAUSED);

        reset(mDozeHost);
        mScreen.transitionTo(DOZE_AOD_PAUSED, DOZE_AOD);
        verify(mDozeHost).setAodDimmingScrim(eq(0f));
    }
}<|MERGE_RESOLUTION|>--- conflicted
+++ resolved
@@ -18,7 +18,6 @@
 
 import static com.android.systemui.doze.DozeMachine.State.DOZE;
 import static com.android.systemui.doze.DozeMachine.State.DOZE_AOD;
-import static com.android.systemui.doze.DozeMachine.State.DOZE_AOD_DOCKED;
 import static com.android.systemui.doze.DozeMachine.State.DOZE_AOD_PAUSED;
 import static com.android.systemui.doze.DozeMachine.State.DOZE_AOD_PAUSING;
 import static com.android.systemui.doze.DozeMachine.State.DOZE_PULSE_DONE;
@@ -164,19 +163,6 @@
         mScreen.transitionTo(DOZE, DOZE_REQUEST_PULSE);
 
         verify(mDozeHost).setAodDimmingScrim(eq(0f));
-<<<<<<< HEAD
-    }
-
-    @Test
-    public void testDockedAod_usesLightSensor() {
-        mScreen.transitionTo(UNINITIALIZED, INITIALIZED);
-        mScreen.transitionTo(INITIALIZED, DOZE_AOD_DOCKED);
-
-        mSensor.sendSensorEvent(3);
-
-        assertEquals(3, mServiceFake.screenBrightness);
-=======
->>>>>>> 539d92be
     }
 
     @Test
@@ -246,10 +232,7 @@
 
         reset(mDozeHost);
         mScreen.transitionTo(DOZE_AOD_PAUSED, DOZE_AOD);
-<<<<<<< HEAD
-=======
-        mScreen.onScreenState(Display.STATE_DOZE);
->>>>>>> 539d92be
+        mScreen.onScreenState(Display.STATE_DOZE);
         mSensor.sendSensorEvent(2);
         verify(mDozeHost).setAodDimmingScrim(eq(0f));
     }
