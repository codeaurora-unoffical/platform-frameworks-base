--- conflicted
+++ resolved
@@ -19,11 +19,7 @@
 import static org.mockito.ArgumentMatchers.any;
 import static org.mockito.ArgumentMatchers.anyInt;
 import static org.mockito.ArgumentMatchers.eq;
-<<<<<<< HEAD
-import static org.mockito.Mockito.doReturn;
-=======
 import static org.mockito.Mockito.clearInvocations;
->>>>>>> dbf9e87c
 import static org.mockito.Mockito.mock;
 import static org.mockito.Mockito.never;
 import static org.mockito.Mockito.spy;
@@ -31,29 +27,17 @@
 import static org.mockito.Mockito.when;
 
 import android.app.AlarmManager;
-<<<<<<< HEAD
-import android.app.Instrumentation;
-=======
 import android.hardware.Sensor;
->>>>>>> dbf9e87c
 import android.hardware.display.AmbientDisplayConfiguration;
 import android.os.Handler;
 import android.os.Looper;
 import android.testing.AndroidTestingRunner;
 import android.testing.TestableLooper.RunWithLooper;
 
-<<<<<<< HEAD
-import androidx.test.InstrumentationRegistry;
-import androidx.test.filters.SmallTest;
-
-import com.android.systemui.SysuiTestCase;
-import com.android.systemui.dock.DockManagerFake;
-=======
 import androidx.test.filters.SmallTest;
 
 import com.android.systemui.SysuiTestCase;
 import com.android.systemui.dock.DockManager;
->>>>>>> dbf9e87c
 import com.android.systemui.statusbar.phone.DozeParameters;
 import com.android.systemui.util.wakelock.WakeLock;
 import com.android.systemui.util.wakelock.WakeLockFake;
@@ -66,7 +50,7 @@
 
 @SmallTest
 @RunWith(AndroidTestingRunner.class)
-@RunWithLooper
+@RunWithLooper(setAsMainLooper = true)
 public class DozeTriggersTest extends SysuiTestCase {
     private DozeTriggers mTriggers;
     private DozeMachine mMachine;
@@ -77,11 +61,7 @@
     private Sensor mTapSensor;
     private WakeLock mWakeLock;
     private AlarmManager mAlarmManager;
-<<<<<<< HEAD
-    private DockManagerFake mDockManagerFake;
-=======
     private DockManager mDockManagerFake;
->>>>>>> dbf9e87c
 
     @BeforeClass
     public static void setupSuite() {
@@ -99,11 +79,7 @@
         mSensors = spy(new FakeSensorManager(mContext));
         mTapSensor = mSensors.getFakeTapSensor().getSensor();
         mWakeLock = new WakeLockFake();
-<<<<<<< HEAD
-        mDockManagerFake = spy(new DockManagerFake());
-=======
         mDockManagerFake = mock(DockManager.class);
->>>>>>> dbf9e87c
 
         mTriggers = new DozeTriggers(mContext, mMachine, mHost, mAlarmManager, mConfig, mParameters,
                 mSensors, Handler.createAsync(Looper.myLooper()), mWakeLock, true,
@@ -118,65 +94,19 @@
         mTriggers.transitionTo(DozeMachine.State.INITIALIZED, DozeMachine.State.DOZE);
         clearInvocations(mMachine);
 
-<<<<<<< HEAD
-        mHost.callback.onNotificationAlerted();
-
-=======
         mHost.callback.onNotificationAlerted(null /* pulseSuppressedListener */);
->>>>>>> dbf9e87c
         mSensors.getMockProximitySensor().sendProximityResult(false); /* Near */
 
         verify(mMachine, never()).requestState(any());
         verify(mMachine, never()).requestPulse(anyInt());
 
-<<<<<<< HEAD
-        mHost.callback.onNotificationAlerted();
-
-=======
         mHost.callback.onNotificationAlerted(null /* pulseSuppressedListener */);
->>>>>>> dbf9e87c
         mSensors.getMockProximitySensor().sendProximityResult(true); /* Far */
 
         verify(mMachine).requestPulse(anyInt());
     }
 
     @Test
-<<<<<<< HEAD
-    public void testDockEventListener_registerAndUnregister() {
-        mTriggers.transitionTo(DozeMachine.State.UNINITIALIZED, DozeMachine.State.INITIALIZED);
-
-        verify(mDockManagerFake).addListener(any());
-
-        mTriggers.transitionTo(DozeMachine.State.DOZE, DozeMachine.State.FINISH);
-
-        verify(mDockManagerFake).removeListener(any());
-    }
-
-    @Test
-    public void testOnSensor_whenUndockedWithNearAndDoubleTapScreen_shouldNotWakeUp() {
-        mSensors.getMockProximitySensor().sendProximityResult(false /* far */);
-
-        mTriggers.onSensor(DozeLog.REASON_SENSOR_DOUBLE_TAP,
-                false /* sensorPerformedProxCheck */, 50 /* screenX */, 50 /* screenY */,
-                null /* rawValues */);
-
-        verify(mMachine, never()).wakeUp();
-    }
-
-    @Test
-    public void testOnSensor_whenDockedWithNearAndDoubleTapScreen_shouldWakeUp() {
-        doReturn(true).when(mDockManagerFake).isDocked();
-        doReturn(true).when(mParameters).getDisplayNeedsBlanking();
-        mSensors.getMockProximitySensor().sendProximityResult(false /* far */);
-
-        mTriggers.onSensor(DozeLog.REASON_SENSOR_DOUBLE_TAP,
-                false /* sensorPerformedProxCheck */, 50 /* screenX */, 50 /* screenY */,
-                null /* rawValues */);
-
-        verify(mHost).setAodDimmingScrim(eq(255));
-        verify(mMachine).wakeUp();
-    }
-=======
     public void testTransitionTo_disablesAndEnablesTouchSensors() {
         when(mMachine.getState()).thenReturn(DozeMachine.State.DOZE);
 
@@ -203,5 +133,4 @@
         mTriggers.transitionTo(DozeMachine.State.DOZE, DozeMachine.State.FINISH);
         verify(mDockManagerFake).removeListener(any());
     }
->>>>>>> dbf9e87c
 }