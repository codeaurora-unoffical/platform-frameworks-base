/*
 * Copyright (C) 2017 The Android Open Source Project
 *
 * Licensed under the Apache License, Version 2.0 (the "License");
 * you may not use this file except in compliance with the License.
 * You may obtain a copy of the License at
 *
 *      http://www.apache.org/licenses/LICENSE-2.0
 *
 * Unless required by applicable law or agreed to in writing, software
 * distributed under the License is distributed on an "AS IS" BASIS,
 * WITHOUT WARRANTIES OR CONDITIONS OF ANY KIND, either express or implied.
 * See the License for the specific language governing permissions and
 * limitations under the License.
 */

package com.android.systemui.doze;

import static org.mockito.ArgumentMatchers.any;
import static org.mockito.ArgumentMatchers.anyInt;
import static org.mockito.ArgumentMatchers.eq;
import static org.mockito.Mockito.clearInvocations;
import static org.mockito.Mockito.doAnswer;
import static org.mockito.Mockito.mock;
import static org.mockito.Mockito.never;
import static org.mockito.Mockito.spy;
import static org.mockito.Mockito.verify;
import static org.mockito.Mockito.when;

import android.app.AlarmManager;
import android.hardware.Sensor;
import android.hardware.display.AmbientDisplayConfiguration;
import android.os.Handler;
import android.testing.AndroidTestingRunner;
import android.testing.TestableLooper;
import android.testing.TestableLooper.RunWithLooper;

import androidx.test.filters.SmallTest;

import com.android.systemui.SysuiTestCase;
import com.android.systemui.broadcast.BroadcastDispatcher;
import com.android.systemui.dock.DockManager;
import com.android.systemui.statusbar.phone.DozeParameters;
import com.android.systemui.util.concurrency.FakeExecutor;
import com.android.systemui.util.sensors.AsyncSensorManager;
import com.android.systemui.util.sensors.FakeProximitySensor;
import com.android.systemui.util.sensors.FakeSensorManager;
import com.android.systemui.util.sensors.FakeThresholdSensor;
import com.android.systemui.util.sensors.ProximitySensor;
import com.android.systemui.util.time.FakeSystemClock;
import com.android.systemui.util.wakelock.WakeLock;
import com.android.systemui.util.wakelock.WakeLockFake;

import org.junit.Before;
import org.junit.Test;
import org.junit.runner.RunWith;
import org.mockito.ArgumentCaptor;
import org.mockito.Mock;
import org.mockito.MockitoAnnotations;

@SmallTest
@RunWith(AndroidTestingRunner.class)
@RunWithLooper(setAsMainLooper = true)
public class DozeTriggersTest extends SysuiTestCase {

    @Mock
    private DozeMachine mMachine;
    @Mock
    private DozeHost mHost;
    @Mock
    private AlarmManager mAlarmManager;
    @Mock
    private BroadcastDispatcher mBroadcastDispatcher;
    @Mock
    private DockManager mDockManager;
<<<<<<< HEAD
    @Mock
    private ProximitySensor.ProximityCheck mProximityCheck;
=======

>>>>>>> 169ede6b
    private DozeTriggers mTriggers;
    private FakeSensorManager mSensors;
    private Sensor mTapSensor;
    private FakeProximitySensor mProximitySensor;
    private FakeExecutor mExecutor = new FakeExecutor(new FakeSystemClock());

    @Before
    public void setUp() throws Exception {
        MockitoAnnotations.initMocks(this);
        AmbientDisplayConfiguration config = DozeConfigurationUtil.createMockConfig();
        DozeParameters parameters = DozeConfigurationUtil.createMockParameters();
        mSensors = spy(new FakeSensorManager(mContext));
        mTapSensor = mSensors.getFakeTapSensor().getSensor();
        WakeLock wakeLock = new WakeLockFake();
        AsyncSensorManager asyncSensorManager =
                new AsyncSensorManager(mSensors, null, new Handler());

        FakeThresholdSensor thresholdSensor = new FakeThresholdSensor();
        thresholdSensor.setLoaded(true);
        mProximitySensor = new FakeProximitySensor(thresholdSensor,  null, mExecutor);

        mTriggers = new DozeTriggers(mContext, mMachine, mHost, mAlarmManager, config, parameters,
                asyncSensorManager, wakeLock, true, mDockManager, mProximitySensor,
                mProximityCheck, mock(DozeLog.class), mBroadcastDispatcher);
        waitForSensorManager();
    }

    @Test
    public void testOnNotification_stillWorksAfterOneFailedProxCheck() throws Exception {
        when(mMachine.getState()).thenReturn(DozeMachine.State.DOZE);
        ArgumentCaptor<DozeHost.Callback> captor = ArgumentCaptor.forClass(DozeHost.Callback.class);
        doAnswer(invocation -> null).when(mHost).addCallback(captor.capture());

        mTriggers.transitionTo(DozeMachine.State.UNINITIALIZED, DozeMachine.State.INITIALIZED);
        mTriggers.transitionTo(DozeMachine.State.INITIALIZED, DozeMachine.State.DOZE);
        clearInvocations(mMachine);

        mProximitySensor.setLastEvent(new ProximitySensor.ThresholdSensorEvent(true, 1));
        captor.getValue().onNotificationAlerted(null /* pulseSuppressedListener */);
        mProximitySensor.alertListeners();

        verify(mMachine, never()).requestState(any());
        verify(mMachine, never()).requestPulse(anyInt());

<<<<<<< HEAD
        mProximitySensor.setLastEvent(new ProximitySensor.ProximityEvent(false, 2));
        captor.getValue().onNotificationAlerted(null /* pulseSuppressedListener */);
=======
        mProximitySensor.setLastEvent(new ProximitySensor.ThresholdSensorEvent(false, 2));
>>>>>>> 169ede6b
        mProximitySensor.alertListeners();
        waitForSensorManager();
        captor.getValue().onNotificationAlerted(null /* pulseSuppressedListener */);

        verify(mMachine).requestPulse(anyInt());
    }

    @Test
    public void testTransitionTo_disablesAndEnablesTouchSensors() {
        when(mMachine.getState()).thenReturn(DozeMachine.State.DOZE);

        mTriggers.transitionTo(DozeMachine.State.INITIALIZED, DozeMachine.State.DOZE);
        waitForSensorManager();
        verify(mSensors).requestTriggerSensor(any(), eq(mTapSensor));

        clearInvocations(mSensors);
        mTriggers.transitionTo(DozeMachine.State.DOZE,
                DozeMachine.State.DOZE_REQUEST_PULSE);
        mTriggers.transitionTo(DozeMachine.State.DOZE_REQUEST_PULSE,
                DozeMachine.State.DOZE_PULSING);
        waitForSensorManager();
        verify(mSensors).cancelTriggerSensor(any(), eq(mTapSensor));

        clearInvocations(mSensors);
        mTriggers.transitionTo(DozeMachine.State.DOZE_PULSING, DozeMachine.State.DOZE_PULSE_DONE);
        waitForSensorManager();
        verify(mSensors).requestTriggerSensor(any(), eq(mTapSensor));
    }

    @Test
    public void transitionToDockedAod_disablesTouchSensors() {
        mTriggers.transitionTo(DozeMachine.State.INITIALIZED, DozeMachine.State.DOZE);
        waitForSensorManager();
        verify(mSensors).requestTriggerSensor(any(), eq(mTapSensor));

        mTriggers.transitionTo(DozeMachine.State.DOZE, DozeMachine.State.DOZE_AOD_DOCKED);
        waitForSensorManager();

        verify(mSensors).cancelTriggerSensor(any(), eq(mTapSensor));
    }

    @Test
    public void testDockEventListener_registerAndUnregister() {
        mTriggers.transitionTo(DozeMachine.State.UNINITIALIZED, DozeMachine.State.INITIALIZED);
        verify(mDockManager).addListener(any());

        mTriggers.transitionTo(DozeMachine.State.DOZE, DozeMachine.State.FINISH);
        verify(mDockManager).removeListener(any());
    }

    @Test
    public void testProximitySensorNotAvailablel() {
        mProximitySensor.setSensorAvailable(false);
        mTriggers.onSensor(DozeLog.PULSE_REASON_SENSOR_LONG_PRESS, 100, 100, null);
        mTriggers.onSensor(DozeLog.PULSE_REASON_SENSOR_WAKE_LOCK_SCREEN, 100, 100,
                new float[]{1});
        mTriggers.onSensor(DozeLog.REASON_SENSOR_TAP, 100, 100, null);
    }

    private void waitForSensorManager() {
        TestableLooper.get(this).processAllMessages();
    }
}<|MERGE_RESOLUTION|>--- conflicted
+++ resolved
@@ -31,6 +31,7 @@
 import android.hardware.Sensor;
 import android.hardware.display.AmbientDisplayConfiguration;
 import android.os.Handler;
+import android.os.Looper;
 import android.testing.AndroidTestingRunner;
 import android.testing.TestableLooper;
 import android.testing.TestableLooper.RunWithLooper;
@@ -73,12 +74,7 @@
     private BroadcastDispatcher mBroadcastDispatcher;
     @Mock
     private DockManager mDockManager;
-<<<<<<< HEAD
-    @Mock
-    private ProximitySensor.ProximityCheck mProximityCheck;
-=======
 
->>>>>>> 169ede6b
     private DozeTriggers mTriggers;
     private FakeSensorManager mSensors;
     private Sensor mTapSensor;
@@ -101,8 +97,8 @@
         mProximitySensor = new FakeProximitySensor(thresholdSensor,  null, mExecutor);
 
         mTriggers = new DozeTriggers(mContext, mMachine, mHost, mAlarmManager, config, parameters,
-                asyncSensorManager, wakeLock, true, mDockManager, mProximitySensor,
-                mProximityCheck, mock(DozeLog.class), mBroadcastDispatcher);
+                asyncSensorManager, Handler.createAsync(Looper.myLooper()), wakeLock, true,
+                mDockManager, mProximitySensor, mock(DozeLog.class), mBroadcastDispatcher);
         waitForSensorManager();
     }
 
@@ -123,12 +119,7 @@
         verify(mMachine, never()).requestState(any());
         verify(mMachine, never()).requestPulse(anyInt());
 
-<<<<<<< HEAD
-        mProximitySensor.setLastEvent(new ProximitySensor.ProximityEvent(false, 2));
-        captor.getValue().onNotificationAlerted(null /* pulseSuppressedListener */);
-=======
         mProximitySensor.setLastEvent(new ProximitySensor.ThresholdSensorEvent(false, 2));
->>>>>>> 169ede6b
         mProximitySensor.alertListeners();
         waitForSensorManager();
         captor.getValue().onNotificationAlerted(null /* pulseSuppressedListener */);
