/*
 * Copyright (C) 2017 The Android Open Source Project
 *
 * Licensed under the Apache License, Version 2.0 (the "License");
 * you may not use this file except in compliance with the License.
 * You may obtain a copy of the License at
 *
 *      http://www.apache.org/licenses/LICENSE-2.0
 *
 * Unless required by applicable law or agreed to in writing, software
 * distributed under the License is distributed on an "AS IS" BASIS,
 * WITHOUT WARRANTIES OR CONDITIONS OF ANY KIND, either express or implied.
 * See the License for the specific language governing permissions and
 * limitations under the License.
 */

package com.android.systemui.doze;

import static org.mockito.ArgumentMatchers.any;
import static org.mockito.ArgumentMatchers.anyInt;
import static org.mockito.ArgumentMatchers.eq;
import static org.mockito.Mockito.clearInvocations;
import static org.mockito.Mockito.doAnswer;
import static org.mockito.Mockito.mock;
import static org.mockito.Mockito.never;
import static org.mockito.Mockito.spy;
import static org.mockito.Mockito.verify;
import static org.mockito.Mockito.when;

import android.app.AlarmManager;
import android.hardware.Sensor;
import android.hardware.display.AmbientDisplayConfiguration;
import android.os.Handler;
import android.testing.AndroidTestingRunner;
import android.testing.TestableLooper;
import android.testing.TestableLooper.RunWithLooper;
import android.view.Display;

import androidx.test.filters.SmallTest;

import com.android.systemui.SysuiTestCase;
import com.android.systemui.broadcast.BroadcastDispatcher;
import com.android.systemui.dock.DockManager;
import com.android.systemui.statusbar.phone.DozeParameters;
<<<<<<< HEAD
import com.android.systemui.util.sensors.AsyncSensorManager;
import com.android.systemui.util.sensors.FakeProximitySensor;
import com.android.systemui.util.sensors.FakeSensorManager;
import com.android.systemui.util.sensors.ProximitySensor;
=======
import com.android.systemui.util.concurrency.FakeExecutor;
import com.android.systemui.util.sensors.AsyncSensorManager;
import com.android.systemui.util.sensors.FakeProximitySensor;
import com.android.systemui.util.sensors.FakeSensorManager;
import com.android.systemui.util.sensors.FakeThresholdSensor;
import com.android.systemui.util.sensors.ProximitySensor;
import com.android.systemui.util.time.FakeSystemClock;
>>>>>>> 539d92be
import com.android.systemui.util.wakelock.WakeLock;
import com.android.systemui.util.wakelock.WakeLockFake;

import org.junit.Before;
import org.junit.Test;
import org.junit.runner.RunWith;
import org.mockito.ArgumentCaptor;
import org.mockito.Mock;
import org.mockito.MockitoAnnotations;

@SmallTest
@RunWith(AndroidTestingRunner.class)
@RunWithLooper(setAsMainLooper = true)
public class DozeTriggersTest extends SysuiTestCase {

    @Mock
    private DozeMachine mMachine;
    @Mock
    private DozeHost mHost;
    @Mock
    private AlarmManager mAlarmManager;
    @Mock
    private BroadcastDispatcher mBroadcastDispatcher;
    @Mock
    private DockManager mDockManager;
    @Mock
    private ProximitySensor.ProximityCheck mProximityCheck;
<<<<<<< HEAD
=======

>>>>>>> 539d92be
    private DozeTriggers mTriggers;
    private FakeSensorManager mSensors;
    private Sensor mTapSensor;
    private FakeProximitySensor mProximitySensor;
<<<<<<< HEAD
=======
    private FakeExecutor mExecutor = new FakeExecutor(new FakeSystemClock());
>>>>>>> 539d92be

    @Before
    public void setUp() throws Exception {
        MockitoAnnotations.initMocks(this);
        AmbientDisplayConfiguration config = DozeConfigurationUtil.createMockConfig();
        DozeParameters parameters = DozeConfigurationUtil.createMockParameters();
        mSensors = spy(new FakeSensorManager(mContext));
        mTapSensor = mSensors.getFakeTapSensor().getSensor();
        WakeLock wakeLock = new WakeLockFake();
        AsyncSensorManager asyncSensorManager =
                new AsyncSensorManager(mSensors, null, new Handler());
<<<<<<< HEAD
        mProximitySensor = new FakeProximitySensor(getContext().getResources(), asyncSensorManager);
=======

        FakeThresholdSensor thresholdSensor = new FakeThresholdSensor();
        thresholdSensor.setLoaded(true);
        mProximitySensor = new FakeProximitySensor(thresholdSensor,  null, mExecutor);
>>>>>>> 539d92be

        mTriggers = new DozeTriggers(mContext, mMachine, mHost, mAlarmManager, config, parameters,
                asyncSensorManager, wakeLock, true, mDockManager, mProximitySensor,
                mProximityCheck, mock(DozeLog.class), mBroadcastDispatcher);
        waitForSensorManager();
    }

    @Test
    public void testOnNotification_stillWorksAfterOneFailedProxCheck() throws Exception {
        when(mMachine.getState()).thenReturn(DozeMachine.State.DOZE);
        ArgumentCaptor<DozeHost.Callback> captor = ArgumentCaptor.forClass(DozeHost.Callback.class);
        doAnswer(invocation -> null).when(mHost).addCallback(captor.capture());

        mTriggers.transitionTo(DozeMachine.State.UNINITIALIZED, DozeMachine.State.INITIALIZED);
        mTriggers.transitionTo(DozeMachine.State.INITIALIZED, DozeMachine.State.DOZE);
        clearInvocations(mMachine);

<<<<<<< HEAD
        mProximitySensor.setLastEvent(new ProximitySensor.ProximityEvent(true, 1));
=======
        mProximitySensor.setLastEvent(new ProximitySensor.ThresholdSensorEvent(true, 1));
>>>>>>> 539d92be
        captor.getValue().onNotificationAlerted(null /* pulseSuppressedListener */);
        mProximitySensor.alertListeners();

        verify(mMachine, never()).requestState(any());
        verify(mMachine, never()).requestPulse(anyInt());

<<<<<<< HEAD
        mProximitySensor.setLastEvent(new ProximitySensor.ProximityEvent(false, 2));
        captor.getValue().onNotificationAlerted(null /* pulseSuppressedListener */);
        mProximitySensor.alertListeners();
=======
        mProximitySensor.setLastEvent(new ProximitySensor.ThresholdSensorEvent(false, 2));
        mProximitySensor.alertListeners();
        waitForSensorManager();
        captor.getValue().onNotificationAlerted(null /* pulseSuppressedListener */);
>>>>>>> 539d92be

        verify(mMachine).requestPulse(anyInt());
    }

    @Test
    public void testTransitionTo_disablesAndEnablesTouchSensors() {
        when(mMachine.getState()).thenReturn(DozeMachine.State.DOZE);

        mTriggers.transitionTo(DozeMachine.State.INITIALIZED, DozeMachine.State.DOZE);
<<<<<<< HEAD
=======
        mTriggers.onScreenState(Display.STATE_OFF);
>>>>>>> 539d92be
        waitForSensorManager();
        verify(mSensors).requestTriggerSensor(any(), eq(mTapSensor));

        clearInvocations(mSensors);
        mTriggers.transitionTo(DozeMachine.State.DOZE,
                DozeMachine.State.DOZE_REQUEST_PULSE);
        mTriggers.transitionTo(DozeMachine.State.DOZE_REQUEST_PULSE,
                DozeMachine.State.DOZE_PULSING);
<<<<<<< HEAD
=======
        mTriggers.onScreenState(Display.STATE_DOZE);
>>>>>>> 539d92be
        waitForSensorManager();
        verify(mSensors).cancelTriggerSensor(any(), eq(mTapSensor));

        clearInvocations(mSensors);
        mTriggers.transitionTo(DozeMachine.State.DOZE_PULSING, DozeMachine.State.DOZE_PULSE_DONE);
        waitForSensorManager();
<<<<<<< HEAD
=======
        verify(mSensors).requestTriggerSensor(any(), eq(mTapSensor));
    }

    @Test
    public void transitionToDockedAod_disablesTouchSensors() {
        mTriggers.transitionTo(DozeMachine.State.INITIALIZED, DozeMachine.State.DOZE);
        mTriggers.onScreenState(Display.STATE_OFF);
        waitForSensorManager();
>>>>>>> 539d92be
        verify(mSensors).requestTriggerSensor(any(), eq(mTapSensor));

        mTriggers.transitionTo(DozeMachine.State.DOZE, DozeMachine.State.DOZE_AOD_DOCKED);
        mTriggers.onScreenState(Display.STATE_DOZE);
        waitForSensorManager();

        verify(mSensors).cancelTriggerSensor(any(), eq(mTapSensor));
    }

    @Test
    public void transitionToDockedAod_disablesTouchSensors() {
        mTriggers.transitionTo(DozeMachine.State.INITIALIZED, DozeMachine.State.DOZE);
        waitForSensorManager();
        verify(mSensors).requestTriggerSensor(any(), eq(mTapSensor));

        mTriggers.transitionTo(DozeMachine.State.DOZE, DozeMachine.State.DOZE_AOD_DOCKED);
        waitForSensorManager();

        verify(mSensors).cancelTriggerSensor(any(), eq(mTapSensor));
    }

    @Test
    public void testDockEventListener_registerAndUnregister() {
        mTriggers.transitionTo(DozeMachine.State.UNINITIALIZED, DozeMachine.State.INITIALIZED);
        verify(mDockManager).addListener(any());

        mTriggers.transitionTo(DozeMachine.State.DOZE, DozeMachine.State.FINISH);
        verify(mDockManager).removeListener(any());
    }

    @Test
    public void testProximitySensorNotAvailablel() {
        mProximitySensor.setSensorAvailable(false);
        mTriggers.onSensor(DozeLog.PULSE_REASON_SENSOR_LONG_PRESS, 100, 100, null);
        mTriggers.onSensor(DozeLog.PULSE_REASON_SENSOR_WAKE_LOCK_SCREEN, 100, 100,
                new float[]{1});
        mTriggers.onSensor(DozeLog.REASON_SENSOR_TAP, 100, 100, null);
    }

    private void waitForSensorManager() {
        TestableLooper.get(this).processAllMessages();
    }
}<|MERGE_RESOLUTION|>--- conflicted
+++ resolved
@@ -42,12 +42,6 @@
 import com.android.systemui.broadcast.BroadcastDispatcher;
 import com.android.systemui.dock.DockManager;
 import com.android.systemui.statusbar.phone.DozeParameters;
-<<<<<<< HEAD
-import com.android.systemui.util.sensors.AsyncSensorManager;
-import com.android.systemui.util.sensors.FakeProximitySensor;
-import com.android.systemui.util.sensors.FakeSensorManager;
-import com.android.systemui.util.sensors.ProximitySensor;
-=======
 import com.android.systemui.util.concurrency.FakeExecutor;
 import com.android.systemui.util.sensors.AsyncSensorManager;
 import com.android.systemui.util.sensors.FakeProximitySensor;
@@ -55,7 +49,6 @@
 import com.android.systemui.util.sensors.FakeThresholdSensor;
 import com.android.systemui.util.sensors.ProximitySensor;
 import com.android.systemui.util.time.FakeSystemClock;
->>>>>>> 539d92be
 import com.android.systemui.util.wakelock.WakeLock;
 import com.android.systemui.util.wakelock.WakeLockFake;
 
@@ -83,18 +76,12 @@
     private DockManager mDockManager;
     @Mock
     private ProximitySensor.ProximityCheck mProximityCheck;
-<<<<<<< HEAD
-=======
 
->>>>>>> 539d92be
     private DozeTriggers mTriggers;
     private FakeSensorManager mSensors;
     private Sensor mTapSensor;
     private FakeProximitySensor mProximitySensor;
-<<<<<<< HEAD
-=======
     private FakeExecutor mExecutor = new FakeExecutor(new FakeSystemClock());
->>>>>>> 539d92be
 
     @Before
     public void setUp() throws Exception {
@@ -106,14 +93,10 @@
         WakeLock wakeLock = new WakeLockFake();
         AsyncSensorManager asyncSensorManager =
                 new AsyncSensorManager(mSensors, null, new Handler());
-<<<<<<< HEAD
-        mProximitySensor = new FakeProximitySensor(getContext().getResources(), asyncSensorManager);
-=======
 
         FakeThresholdSensor thresholdSensor = new FakeThresholdSensor();
         thresholdSensor.setLoaded(true);
         mProximitySensor = new FakeProximitySensor(thresholdSensor,  null, mExecutor);
->>>>>>> 539d92be
 
         mTriggers = new DozeTriggers(mContext, mMachine, mHost, mAlarmManager, config, parameters,
                 asyncSensorManager, wakeLock, true, mDockManager, mProximitySensor,
@@ -131,27 +114,17 @@
         mTriggers.transitionTo(DozeMachine.State.INITIALIZED, DozeMachine.State.DOZE);
         clearInvocations(mMachine);
 
-<<<<<<< HEAD
-        mProximitySensor.setLastEvent(new ProximitySensor.ProximityEvent(true, 1));
-=======
         mProximitySensor.setLastEvent(new ProximitySensor.ThresholdSensorEvent(true, 1));
->>>>>>> 539d92be
         captor.getValue().onNotificationAlerted(null /* pulseSuppressedListener */);
         mProximitySensor.alertListeners();
 
         verify(mMachine, never()).requestState(any());
         verify(mMachine, never()).requestPulse(anyInt());
 
-<<<<<<< HEAD
-        mProximitySensor.setLastEvent(new ProximitySensor.ProximityEvent(false, 2));
-        captor.getValue().onNotificationAlerted(null /* pulseSuppressedListener */);
-        mProximitySensor.alertListeners();
-=======
         mProximitySensor.setLastEvent(new ProximitySensor.ThresholdSensorEvent(false, 2));
         mProximitySensor.alertListeners();
         waitForSensorManager();
         captor.getValue().onNotificationAlerted(null /* pulseSuppressedListener */);
->>>>>>> 539d92be
 
         verify(mMachine).requestPulse(anyInt());
     }
@@ -161,10 +134,7 @@
         when(mMachine.getState()).thenReturn(DozeMachine.State.DOZE);
 
         mTriggers.transitionTo(DozeMachine.State.INITIALIZED, DozeMachine.State.DOZE);
-<<<<<<< HEAD
-=======
         mTriggers.onScreenState(Display.STATE_OFF);
->>>>>>> 539d92be
         waitForSensorManager();
         verify(mSensors).requestTriggerSensor(any(), eq(mTapSensor));
 
@@ -173,18 +143,13 @@
                 DozeMachine.State.DOZE_REQUEST_PULSE);
         mTriggers.transitionTo(DozeMachine.State.DOZE_REQUEST_PULSE,
                 DozeMachine.State.DOZE_PULSING);
-<<<<<<< HEAD
-=======
         mTriggers.onScreenState(Display.STATE_DOZE);
->>>>>>> 539d92be
         waitForSensorManager();
         verify(mSensors).cancelTriggerSensor(any(), eq(mTapSensor));
 
         clearInvocations(mSensors);
         mTriggers.transitionTo(DozeMachine.State.DOZE_PULSING, DozeMachine.State.DOZE_PULSE_DONE);
         waitForSensorManager();
-<<<<<<< HEAD
-=======
         verify(mSensors).requestTriggerSensor(any(), eq(mTapSensor));
     }
 
@@ -193,23 +158,10 @@
         mTriggers.transitionTo(DozeMachine.State.INITIALIZED, DozeMachine.State.DOZE);
         mTriggers.onScreenState(Display.STATE_OFF);
         waitForSensorManager();
->>>>>>> 539d92be
         verify(mSensors).requestTriggerSensor(any(), eq(mTapSensor));
 
         mTriggers.transitionTo(DozeMachine.State.DOZE, DozeMachine.State.DOZE_AOD_DOCKED);
         mTriggers.onScreenState(Display.STATE_DOZE);
-        waitForSensorManager();
-
-        verify(mSensors).cancelTriggerSensor(any(), eq(mTapSensor));
-    }
-
-    @Test
-    public void transitionToDockedAod_disablesTouchSensors() {
-        mTriggers.transitionTo(DozeMachine.State.INITIALIZED, DozeMachine.State.DOZE);
-        waitForSensorManager();
-        verify(mSensors).requestTriggerSensor(any(), eq(mTapSensor));
-
-        mTriggers.transitionTo(DozeMachine.State.DOZE, DozeMachine.State.DOZE_AOD_DOCKED);
         waitForSensorManager();
 
         verify(mSensors).cancelTriggerSensor(any(), eq(mTapSensor));
