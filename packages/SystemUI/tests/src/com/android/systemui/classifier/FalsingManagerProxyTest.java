--- conflicted
+++ resolved
@@ -29,13 +29,8 @@
 
 import com.android.internal.logging.testing.UiEventLoggerFake;
 import com.android.keyguard.KeyguardUpdateMonitor;
-<<<<<<< HEAD
-import com.android.systemui.SysuiTestCase;
-import com.android.systemui.classifier.brightline.BrightLineFalsingManager;
-=======
 import com.android.systemui.classifier.brightline.BrightLineFalsingManager;
 import com.android.systemui.classifier.brightline.FalsingDataProvider;
->>>>>>> 539d92be
 import com.android.systemui.dock.DockManager;
 import com.android.systemui.dock.DockManagerFake;
 import com.android.systemui.dump.DumpManager;
@@ -47,11 +42,8 @@
 import com.android.systemui.util.concurrency.FakeExecutor;
 import com.android.systemui.util.sensors.ProximitySensor;
 import com.android.systemui.util.time.FakeSystemClock;
-<<<<<<< HEAD
-=======
 import com.android.systemui.utils.leaks.FakeBatteryController;
 import com.android.systemui.utils.leaks.LeakCheckedTest;
->>>>>>> 539d92be
 
 import org.junit.After;
 import org.junit.Before;
@@ -62,11 +54,7 @@
 
 @SmallTest
 @RunWith(AndroidTestingRunner.class)
-<<<<<<< HEAD
-public class FalsingManagerProxyTest extends SysuiTestCase {
-=======
 public class FalsingManagerProxyTest extends LeakCheckedTest {
->>>>>>> 539d92be
     @Mock(stubOnly = true)
     PluginManager mPluginManager;
     @Mock(stubOnly = true)
@@ -76,11 +64,7 @@
     @Mock DumpManager mDumpManager;
     private FalsingManagerProxy mProxy;
     private DeviceConfigProxy mDeviceConfig;
-<<<<<<< HEAD
-    private DisplayMetrics mDisplayMetrics = new DisplayMetrics();
-=======
     private FalsingDataProvider mFalsingDataProvider;
->>>>>>> 539d92be
     private FakeExecutor mExecutor = new FakeExecutor(new FakeSystemClock());
     private FakeExecutor mUiBgExecutor = new FakeExecutor(new FakeSystemClock());
     private DockManager mDockManager = new DockManagerFake();
@@ -106,15 +90,9 @@
 
     @Test
     public void test_brightLineFalsingManagerDisabled() {
-<<<<<<< HEAD
-        mProxy = new FalsingManagerProxy(getContext(), mPluginManager, mExecutor, mDisplayMetrics,
-                mProximitySensor, mDeviceConfig, mDockManager, mKeyguardUpdateMonitor,
-                mDumpManager, mUiBgExecutor, mStatusBarStateController);
-=======
         mProxy = new FalsingManagerProxy(getContext(), mPluginManager, mExecutor,
                 mProximitySensor, mDeviceConfig, mDockManager, mKeyguardUpdateMonitor,
                 mDumpManager, mUiBgExecutor, mStatusBarStateController, mFalsingDataProvider);
->>>>>>> 539d92be
         assertThat(mProxy.getInternalFalsingManager(), instanceOf(FalsingManagerImpl.class));
     }
 
@@ -123,29 +101,17 @@
         mDeviceConfig.setProperty(DeviceConfig.NAMESPACE_SYSTEMUI,
                 BRIGHTLINE_FALSING_MANAGER_ENABLED, "true", false);
         mExecutor.runAllReady();
-<<<<<<< HEAD
-        mProxy = new FalsingManagerProxy(getContext(), mPluginManager, mExecutor, mDisplayMetrics,
-                mProximitySensor, mDeviceConfig, mDockManager, mKeyguardUpdateMonitor,
-                mDumpManager, mUiBgExecutor, mStatusBarStateController);
-=======
         mProxy = new FalsingManagerProxy(getContext(), mPluginManager, mExecutor,
                 mProximitySensor, mDeviceConfig, mDockManager, mKeyguardUpdateMonitor,
                 mDumpManager, mUiBgExecutor, mStatusBarStateController, mFalsingDataProvider);
->>>>>>> 539d92be
         assertThat(mProxy.getInternalFalsingManager(), instanceOf(BrightLineFalsingManager.class));
     }
 
     @Test
     public void test_brightLineFalsingManagerToggled() throws InterruptedException {
-<<<<<<< HEAD
-        mProxy = new FalsingManagerProxy(getContext(), mPluginManager, mExecutor, mDisplayMetrics,
-                mProximitySensor, mDeviceConfig, mDockManager, mKeyguardUpdateMonitor,
-                mDumpManager, mUiBgExecutor, mStatusBarStateController);
-=======
         mProxy = new FalsingManagerProxy(getContext(), mPluginManager, mExecutor,
                 mProximitySensor, mDeviceConfig, mDockManager, mKeyguardUpdateMonitor,
                 mDumpManager, mUiBgExecutor, mStatusBarStateController, mFalsingDataProvider);
->>>>>>> 539d92be
         assertThat(mProxy.getInternalFalsingManager(), instanceOf(FalsingManagerImpl.class));
 
         mDeviceConfig.setProperty(DeviceConfig.NAMESPACE_SYSTEMUI,
