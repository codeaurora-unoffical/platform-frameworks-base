--- conflicted
+++ resolved
@@ -18,13 +18,9 @@
 
 import static org.junit.Assert.assertEquals;
 import static org.junit.Assert.assertFalse;
-<<<<<<< HEAD
-import static org.junit.Assert.assertTrue;
-=======
 import static org.junit.Assert.assertNull;
 import static org.junit.Assert.assertTrue;
 import static org.junit.Assert.fail;
->>>>>>> 539d92be
 import static org.mockito.ArgumentMatchers.any;
 import static org.mockito.ArgumentMatchers.anyBoolean;
 import static org.mockito.ArgumentMatchers.anyInt;
@@ -33,10 +29,7 @@
 import static org.mockito.Mockito.doNothing;
 import static org.mockito.Mockito.doReturn;
 import static org.mockito.Mockito.inOrder;
-<<<<<<< HEAD
-=======
 import static org.mockito.Mockito.mock;
->>>>>>> 539d92be
 import static org.mockito.Mockito.never;
 import static org.mockito.Mockito.spy;
 import static org.mockito.Mockito.verify;
@@ -64,10 +57,6 @@
 import com.android.systemui.qs.AutoAddTracker;
 import com.android.systemui.qs.QSTileHost;
 import com.android.systemui.qs.SecureSetting;
-<<<<<<< HEAD
-import com.android.systemui.statusbar.phone.AutoTileManagerTest.MyContextWrapper;
-=======
->>>>>>> 539d92be
 import com.android.systemui.statusbar.policy.CastController;
 import com.android.systemui.statusbar.policy.CastController.CastDevice;
 import com.android.systemui.statusbar.policy.DataSaverController;
@@ -123,23 +112,15 @@
                         TEST_SETTING_COMPONENT + SEPARATOR + TEST_CUSTOM_SPEC
                 }
         );
-<<<<<<< HEAD
-=======
         mContext.getOrCreateTestableResources().addOverride(
                 com.android.internal.R.bool.config_nightDisplayAvailable, true);
->>>>>>> 539d92be
 
         when(mAutoAddTrackerBuilder.build()).thenReturn(mAutoAddTracker);
         when(mQsTileHost.getUserContext()).thenReturn(mUserContext);
         when(mUserContext.getUser()).thenReturn(UserHandle.of(USER));
 
-<<<<<<< HEAD
-        mAutoTileManager = createAutoTileManager(new
-                MyContextWrapper(mContext));
-=======
         mAutoTileManager = createAutoTileManager(new MyContextWrapper(mContext));
         mAutoTileManager.init();
->>>>>>> 539d92be
     }
 
     @After
@@ -147,15 +128,6 @@
         mAutoTileManager.destroy();
     }
 
-<<<<<<< HEAD
-    private AutoTileManager createAutoTileManager(Context context) {
-        return new AutoTileManager(context, mAutoAddTrackerBuilder, mQsTileHost,
-                Handler.createAsync(TestableLooper.get(this).getLooper()),
-                mHotspotController,
-                mDataSaverController,
-                mManagedProfileController,
-                mNightDisplayListener,
-=======
     private AutoTileManager createAutoTileManager(
             Context context,
             AutoAddTracker.Builder autoAddTrackerBuilder,
@@ -176,13 +148,10 @@
     private AutoTileManager createAutoTileManager(Context context) {
         return createAutoTileManager(context, mAutoAddTrackerBuilder, mHotspotController,
                 mDataSaverController, mManagedProfileController, mNightDisplayListener,
->>>>>>> 539d92be
                 mCastController);
     }
 
     @Test
-<<<<<<< HEAD
-=======
     public void testCreatedAutoTileManagerIsNotInitialized() {
         AutoAddTracker.Builder builder = mock(AutoAddTracker.Builder.class, Answers.RETURNS_SELF);
         AutoAddTracker tracker = mock(AutoAddTracker.class);
@@ -219,7 +188,6 @@
     }
 
     @Test
->>>>>>> 539d92be
     public void testChangeUserCallbacksStoppedAndStarted() throws Exception {
         TestableLooper.get(this).runWithLooper(() ->
                 mAutoTileManager.changeUser(UserHandle.of(USER + 1))
