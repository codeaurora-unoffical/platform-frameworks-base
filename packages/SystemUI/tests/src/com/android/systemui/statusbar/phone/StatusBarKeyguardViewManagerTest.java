/*
 * Copyright (C) 2018 The Android Open Source Project
 *
 * Licensed under the Apache License, Version 2.0 (the "License");
 * you may not use this file except in compliance with the License.
 * You may obtain a copy of the License at
 *
 *      http://www.apache.org/licenses/LICENSE-2.0
 *
 * Unless required by applicable law or agreed to in writing, software
 * distributed under the License is distributed on an "AS IS" BASIS,
 * WITHOUT WARRANTIES OR CONDITIONS OF ANY KIND, either express or implied.
 * See the License for the specific language governing permissions and
 * limitations under the License
 */

package com.android.systemui.statusbar.phone;

import static org.mockito.ArgumentMatchers.anyBoolean;
import static org.mockito.ArgumentMatchers.anyFloat;
import static org.mockito.ArgumentMatchers.eq;
<<<<<<< HEAD
=======
import static org.mockito.Mockito.RETURNS_DEEP_STUBS;
>>>>>>> dbf9e87c
import static org.mockito.Mockito.clearInvocations;
import static org.mockito.Mockito.mock;
import static org.mockito.Mockito.never;
import static org.mockito.Mockito.reset;
import static org.mockito.Mockito.verify;
import static org.mockito.Mockito.when;

import android.content.Context;
import android.testing.AndroidTestingRunner;
import android.testing.TestableLooper;
import android.view.View;
import android.view.ViewGroup;
import android.view.ViewPropertyAnimator;

import androidx.test.filters.SmallTest;

import androidx.test.filters.SmallTest;

import com.android.internal.widget.LockPatternUtils;
import com.android.keyguard.ViewMediatorCallback;
import com.android.systemui.SysuiTestCase;
import com.android.systemui.classifier.FalsingManagerFake;
import com.android.systemui.keyguard.DismissCallbackRegistry;
import com.android.systemui.plugins.ActivityStarter.OnDismissAction;
<<<<<<< HEAD
import com.android.systemui.plugins.statusbar.StatusBarStateController;
=======
import com.android.systemui.plugins.FalsingManager;
import com.android.systemui.plugins.statusbar.StatusBarStateController;
import com.android.systemui.statusbar.SysuiStatusBarStateController;
>>>>>>> dbf9e87c

import org.junit.Before;
import org.junit.Test;
import org.junit.runner.RunWith;
import org.mockito.Mock;
import org.mockito.MockitoAnnotations;

@SmallTest
@RunWith(AndroidTestingRunner.class)
@TestableLooper.RunWithLooper
public class StatusBarKeyguardViewManagerTest extends SysuiTestCase {

    @Mock
    private ViewMediatorCallback mViewMediatorCallback;
    @Mock
    private LockPatternUtils mLockPatternUtils;
    @Mock
    private KeyguardBouncer mBouncer;
    @Mock
    private StatusBar mStatusBar;
    @Mock
    private ViewGroup mContainer;
    @Mock
    private NotificationPanelView mNotificationPanelView;
    @Mock
    private BiometricUnlockController mBiometrucUnlockController;
    @Mock
    private DismissCallbackRegistry mDismissCallbackRegistry;
    @Mock
    private ViewGroup mLockIconContainer;
    @Mock
<<<<<<< HEAD
    private StatusBarStateController mStatusBarStateController;
=======
    private SysuiStatusBarStateController mStatusBarStateController;
    @Mock
    private View mNotificationContainer;
    @Mock
    private KeyguardBypassController mBypassController;
>>>>>>> dbf9e87c
    private StatusBarKeyguardViewManager mStatusBarKeyguardViewManager;

    @Before
    public void setUp() {
        MockitoAnnotations.initMocks(this);
        mDependency.injectMockDependency(StatusBarWindowController.class);
        mDependency.injectTestDependency(StatusBarStateController.class, mStatusBarStateController);
        when(mLockIconContainer.getParent()).thenReturn(mock(ViewGroup.class));
<<<<<<< HEAD
=======
        when(mLockIconContainer.animate()).thenReturn(mock(ViewPropertyAnimator.class,
                RETURNS_DEEP_STUBS));
>>>>>>> dbf9e87c
        mStatusBarKeyguardViewManager = new TestableStatusBarKeyguardViewManager(getContext(),
                mViewMediatorCallback, mLockPatternUtils);
        mStatusBarKeyguardViewManager.registerStatusBar(mStatusBar, mContainer,
                mNotificationPanelView, mBiometrucUnlockController, mDismissCallbackRegistry,
<<<<<<< HEAD
                mLockIconContainer);
=======
                mLockIconContainer, mNotificationContainer, mBypassController,
                new FalsingManagerFake());
>>>>>>> dbf9e87c
        mStatusBarKeyguardViewManager.show(null);
    }

    @Test
    public void dismissWithAction_AfterKeyguardGoneSetToFalse() {
        OnDismissAction action = () -> false;
        Runnable cancelAction = () -> {};
        mStatusBarKeyguardViewManager.dismissWithAction(action, cancelAction,
                false /* afterKeyguardGone */);
        verify(mBouncer).showWithDismissAction(eq(action), eq(cancelAction));
    }

    @Test
    public void showBouncer_onlyWhenShowing() {
        mStatusBarKeyguardViewManager.hide(0 /* startTime */, 0 /* fadeoutDuration */);
        mStatusBar.showBouncer(true /* scrimmed */);
        verify(mBouncer, never()).show(anyBoolean(), anyBoolean());
        verify(mBouncer, never()).show(anyBoolean());
    }

    @Test
    public void showBouncer_notWhenBouncerAlreadyShowing() {
        mStatusBarKeyguardViewManager.hide(0 /* startTime */, 0 /* fadeoutDuration */);
        when(mBouncer.isSecure()).thenReturn(true);
        mStatusBar.showBouncer(true /* scrimmed */);
        verify(mBouncer, never()).show(anyBoolean(), anyBoolean());
        verify(mBouncer, never()).show(anyBoolean());
    }

    @Test
    public void showBouncer_showsTheBouncer() {
        mStatusBarKeyguardViewManager.showBouncer(true /* scrimmed */);
        verify(mBouncer).show(anyBoolean(), eq(true));
    }

    @Test
    public void onPanelExpansionChanged_neverHidesFullscreenBouncer() {
        // TODO: StatusBar should not be here, mBouncer.isFullscreenBouncer() should do the same.
        when(mStatusBar.isFullScreenUserSwitcherState()).thenReturn(true);
        mStatusBarKeyguardViewManager.onPanelExpansionChanged(0.5f /* expansion */,
                true /* tracking */);
        verify(mBouncer).setExpansion(eq(KeyguardBouncer.EXPANSION_VISIBLE));
    }

    @Test
    public void onPanelExpansionChanged_neverHidesScrimmedBouncer() {
        when(mBouncer.isShowing()).thenReturn(true);
        when(mBouncer.isScrimmed()).thenReturn(true);
        mStatusBarKeyguardViewManager.onPanelExpansionChanged(0.5f /* expansion */,
                true /* tracking */);
        verify(mBouncer).setExpansion(eq(KeyguardBouncer.EXPANSION_VISIBLE));
    }

    @Test
    public void onPanelExpansionChanged_neverShowsDuringHintAnimation() {
        when(mNotificationPanelView.isUnlockHintRunning()).thenReturn(true);
        mStatusBarKeyguardViewManager.onPanelExpansionChanged(0.5f /* expansion */,
                true /* tracking */);
        verify(mBouncer).setExpansion(eq(KeyguardBouncer.EXPANSION_HIDDEN));
    }

    @Test
    public void onPanelExpansionChanged_propagatesToBouncer() {
        mStatusBarKeyguardViewManager.onPanelExpansionChanged(0.5f /* expansion */,
                true /* tracking */);
        verify(mBouncer).setExpansion(eq(0.5f));
    }

    @Test
    public void onPanelExpansionChanged_showsBouncerWhenSwiping() {
        when(mStatusBar.isKeyguardCurrentlySecure()).thenReturn(true);
        mStatusBarKeyguardViewManager.onPanelExpansionChanged(0.5f /* expansion */,
                true /* tracking */);
        verify(mBouncer).show(eq(false), eq(false));

        // But not when it's already visible
        reset(mBouncer);
        when(mBouncer.isShowing()).thenReturn(true);
        mStatusBarKeyguardViewManager.onPanelExpansionChanged(0.5f /* expansion */, true /* tracking */);
        verify(mBouncer, never()).show(eq(false), eq(false));

        // Or animating away
        reset(mBouncer);
        when(mBouncer.isAnimatingAway()).thenReturn(true);
        mStatusBarKeyguardViewManager.onPanelExpansionChanged(0.5f /* expansion */, true /* tracking */);
        verify(mBouncer, never()).show(eq(false), eq(false));
    }

    @Test
    public void onPanelExpansionChanged_neverTranslatesBouncerWhenOccluded() {
        mStatusBarKeyguardViewManager.setOccluded(true /* occluded */, false /* animate */);
        mStatusBarKeyguardViewManager.onPanelExpansionChanged(0.5f /* expansion */,
                true /* tracking */);
        verify(mBouncer, never()).setExpansion(eq(0.5f));
    }

    @Test
    public void onPanelExpansionChanged_neverTranslatesBouncerWhenWakeAndUnlock() {
        when(mBiometrucUnlockController.getMode())
                .thenReturn(BiometricUnlockController.MODE_WAKE_AND_UNLOCK);
        mStatusBarKeyguardViewManager.onPanelExpansionChanged(KeyguardBouncer.EXPANSION_VISIBLE,
                false /* tracking */);
        verify(mBouncer, never()).setExpansion(anyFloat());
    }

    @Test
    public void onPanelExpansionChanged_neverTranslatesBouncerWhenLaunchingApp() {
        when(mStatusBar.isInLaunchTransition()).thenReturn(true);
        mStatusBarKeyguardViewManager.onPanelExpansionChanged(KeyguardBouncer.EXPANSION_VISIBLE,
                false /* tracking */);
        verify(mBouncer, never()).setExpansion(anyFloat());
    }

    @Test
    public void setOccluded_animatesPanelExpansion_onlyIfBouncerHidden() {
        mStatusBarKeyguardViewManager.setOccluded(false /* occluded */, true /* animated */);
        verify(mStatusBar).animateKeyguardUnoccluding();

        when(mBouncer.isShowing()).thenReturn(true);
        clearInvocations(mStatusBar);
        mStatusBarKeyguardViewManager.setOccluded(false /* occluded */, true /* animated */);
        verify(mStatusBar, never()).animateKeyguardUnoccluding();
    }

    private class TestableStatusBarKeyguardViewManager extends StatusBarKeyguardViewManager {

        public TestableStatusBarKeyguardViewManager(Context context,
                ViewMediatorCallback callback,
                LockPatternUtils lockPatternUtils) {
            super(context, callback, lockPatternUtils);
        }

        @Override
        public void registerStatusBar(StatusBar statusBar, ViewGroup container,
                NotificationPanelView notificationPanelView,
                BiometricUnlockController fingerprintUnlockController,
                DismissCallbackRegistry dismissCallbackRegistry,
<<<<<<< HEAD
                ViewGroup lockIconContainer) {
            super.registerStatusBar(statusBar, container, notificationPanelView,
                    fingerprintUnlockController, dismissCallbackRegistry, lockIconContainer);
=======
                ViewGroup lockIconContainer, View notificationContainer,
                KeyguardBypassController bypassController, FalsingManager falsingManager) {
            super.registerStatusBar(statusBar, container, notificationPanelView,
                    fingerprintUnlockController, dismissCallbackRegistry, lockIconContainer,
                    notificationContainer, bypassController, falsingManager);
>>>>>>> dbf9e87c
            mBouncer = StatusBarKeyguardViewManagerTest.this.mBouncer;
        }
    }
}<|MERGE_RESOLUTION|>--- conflicted
+++ resolved
@@ -19,10 +19,7 @@
 import static org.mockito.ArgumentMatchers.anyBoolean;
 import static org.mockito.ArgumentMatchers.anyFloat;
 import static org.mockito.ArgumentMatchers.eq;
-<<<<<<< HEAD
-=======
 import static org.mockito.Mockito.RETURNS_DEEP_STUBS;
->>>>>>> dbf9e87c
 import static org.mockito.Mockito.clearInvocations;
 import static org.mockito.Mockito.mock;
 import static org.mockito.Mockito.never;
@@ -39,21 +36,15 @@
 
 import androidx.test.filters.SmallTest;
 
-import androidx.test.filters.SmallTest;
-
 import com.android.internal.widget.LockPatternUtils;
 import com.android.keyguard.ViewMediatorCallback;
 import com.android.systemui.SysuiTestCase;
 import com.android.systemui.classifier.FalsingManagerFake;
 import com.android.systemui.keyguard.DismissCallbackRegistry;
 import com.android.systemui.plugins.ActivityStarter.OnDismissAction;
-<<<<<<< HEAD
-import com.android.systemui.plugins.statusbar.StatusBarStateController;
-=======
 import com.android.systemui.plugins.FalsingManager;
 import com.android.systemui.plugins.statusbar.StatusBarStateController;
 import com.android.systemui.statusbar.SysuiStatusBarStateController;
->>>>>>> dbf9e87c
 
 import org.junit.Before;
 import org.junit.Test;
@@ -85,15 +76,11 @@
     @Mock
     private ViewGroup mLockIconContainer;
     @Mock
-<<<<<<< HEAD
-    private StatusBarStateController mStatusBarStateController;
-=======
     private SysuiStatusBarStateController mStatusBarStateController;
     @Mock
     private View mNotificationContainer;
     @Mock
     private KeyguardBypassController mBypassController;
->>>>>>> dbf9e87c
     private StatusBarKeyguardViewManager mStatusBarKeyguardViewManager;
 
     @Before
@@ -102,21 +89,14 @@
         mDependency.injectMockDependency(StatusBarWindowController.class);
         mDependency.injectTestDependency(StatusBarStateController.class, mStatusBarStateController);
         when(mLockIconContainer.getParent()).thenReturn(mock(ViewGroup.class));
-<<<<<<< HEAD
-=======
         when(mLockIconContainer.animate()).thenReturn(mock(ViewPropertyAnimator.class,
                 RETURNS_DEEP_STUBS));
->>>>>>> dbf9e87c
         mStatusBarKeyguardViewManager = new TestableStatusBarKeyguardViewManager(getContext(),
                 mViewMediatorCallback, mLockPatternUtils);
         mStatusBarKeyguardViewManager.registerStatusBar(mStatusBar, mContainer,
                 mNotificationPanelView, mBiometrucUnlockController, mDismissCallbackRegistry,
-<<<<<<< HEAD
-                mLockIconContainer);
-=======
                 mLockIconContainer, mNotificationContainer, mBypassController,
                 new FalsingManagerFake());
->>>>>>> dbf9e87c
         mStatusBarKeyguardViewManager.show(null);
     }
 
@@ -254,17 +234,11 @@
                 NotificationPanelView notificationPanelView,
                 BiometricUnlockController fingerprintUnlockController,
                 DismissCallbackRegistry dismissCallbackRegistry,
-<<<<<<< HEAD
-                ViewGroup lockIconContainer) {
-            super.registerStatusBar(statusBar, container, notificationPanelView,
-                    fingerprintUnlockController, dismissCallbackRegistry, lockIconContainer);
-=======
                 ViewGroup lockIconContainer, View notificationContainer,
                 KeyguardBypassController bypassController, FalsingManager falsingManager) {
             super.registerStatusBar(statusBar, container, notificationPanelView,
                     fingerprintUnlockController, dismissCallbackRegistry, lockIconContainer,
                     notificationContainer, bypassController, falsingManager);
->>>>>>> dbf9e87c
             mBouncer = StatusBarKeyguardViewManagerTest.this.mBouncer;
         }
     }
