/*
 * Copyright (C) 2017 The Android Open Source Project
 *
 * Licensed under the Apache License, Version 2.0 (the "License"); you may not use this file
 * except in compliance with the License. You may obtain a copy of the License at
 *
 *      http://www.apache.org/licenses/LICENSE-2.0
 *
 * Unless required by applicable law or agreed to in writing, software distributed under the
 * License is distributed on an "AS IS" BASIS, WITHOUT WARRANTIES OR CONDITIONS OF ANY
 * KIND, either express or implied. See the License for the specific language governing
 * permissions and limitations under the License.
 */

package com.android.systemui.statusbar.phone;

import static android.app.StatusBarManager.NAVIGATION_HINT_BACK_ALT;
import static android.app.StatusBarManager.NAVIGATION_HINT_IME_SHOWN;
import static android.inputmethodservice.InputMethodService.BACK_DISPOSITION_DEFAULT;
import static android.inputmethodservice.InputMethodService.IME_VISIBLE;
import static android.view.Display.DEFAULT_DISPLAY;
import static android.view.DisplayAdjustments.DEFAULT_DISPLAY_ADJUSTMENTS;

import static org.junit.Assert.assertEquals;
import static org.junit.Assert.assertFalse;
import static org.junit.Assert.assertNotNull;
import static org.mockito.Mockito.mock;
import static org.mockito.Mockito.when;

import android.annotation.LayoutRes;
import android.annotation.Nullable;
import android.app.Fragment;
import android.app.FragmentController;
import android.app.FragmentHostCallback;
import android.content.Context;
import android.hardware.display.DisplayManagerGlobal;
import android.os.Bundle;
import android.os.Handler;
import android.os.Looper;
import android.testing.AndroidTestingRunner;
import android.testing.LeakCheck.Tracker;
import android.testing.TestableLooper;
import android.testing.TestableLooper.RunWithLooper;
import android.view.Display;
import android.view.DisplayInfo;
import android.view.LayoutInflater;
import android.view.View;
import android.view.ViewGroup;
import android.view.WindowManager;
import android.view.accessibility.AccessibilityManager.AccessibilityServicesStateChangeListener;

import androidx.test.filters.SmallTest;

import com.android.internal.logging.MetricsLogger;
import com.android.systemui.Dependency;
import com.android.systemui.SysuiBaseFragmentTest;
import com.android.systemui.SysuiTestableContext;
import com.android.systemui.assist.AssistManager;
import com.android.systemui.plugins.statusbar.StatusBarStateController;
import com.android.systemui.recents.OverviewProxyService;
import com.android.systemui.recents.Recents;
import com.android.systemui.stackdivider.Divider;
import com.android.systemui.statusbar.CommandQueue;
import com.android.systemui.statusbar.policy.AccessibilityManagerWrapper;
import com.android.systemui.statusbar.policy.DeviceProvisionedController;

import org.junit.Before;
import org.junit.Test;
import org.junit.runner.RunWith;

@RunWith(AndroidTestingRunner.class)
@RunWithLooper()
@SmallTest
public class NavigationBarFragmentTest extends SysuiBaseFragmentTest {
    private static final int EXTERNAL_DISPLAY_ID = 2;
    private static final int NAV_BAR_VIEW_ID = 43;

    private Fragment mFragmentExternalDisplay;
    private FragmentController mControllerExternalDisplay;

    private SysuiTestableContext mSysuiTestableContextExternal;
    private OverviewProxyService mOverviewProxyService =
            mDependency.injectMockDependency(OverviewProxyService.class);
    private CommandQueue mCommandQueue;
    private AccessibilityManagerWrapper mAccessibilityWrapper =
            new AccessibilityManagerWrapper(mContext) {
                Tracker mTracker = mLeakCheck.getTracker("accessibility_manager");

                @Override
                public void addCallback(AccessibilityServicesStateChangeListener listener) {
                    mTracker.getLeakInfo(listener).addAllocation(new Throwable());
                }

                @Override
                public void removeCallback(AccessibilityServicesStateChangeListener listener) {
                    mTracker.getLeakInfo(listener).clearAllocations();
                }
            };

    public NavigationBarFragmentTest() {
        super(NavigationBarFragment.class);
    }

    protected void createRootView() {
        mView = new NavigationBarFrame(mSysuiContext);
        mView.setId(NAV_BAR_VIEW_ID);
    }

    @Before
    public void setupFragment() throws Exception {
        setupSysuiDependency();
        createRootView();
        TestableLooper.get(this).runWithLooper(() -> {
            mHandler = new Handler();

            mFragment = instantiate(mSysuiContext, NavigationBarFragment.class.getName(), null);
            mFragments = FragmentController.createController(
                    new HostCallbacksForExternalDisplay(mSysuiContext));
            mFragments.attachHost(null);
            mFragments.getFragmentManager().beginTransaction()
                    .replace(NAV_BAR_VIEW_ID, mFragment)
                    .commit();
            mControllerExternalDisplay = FragmentController.createController(
                    new HostCallbacksForExternalDisplay(mSysuiTestableContextExternal));
            mControllerExternalDisplay.attachHost(null);
            mFragmentExternalDisplay = instantiate(mSysuiTestableContextExternal,
                    NavigationBarFragment.class.getName(), null);
            mControllerExternalDisplay.getFragmentManager().beginTransaction()
                    .replace(NAV_BAR_VIEW_ID, mFragmentExternalDisplay)
                    .commit();
        });
    }

    private void setupSysuiDependency() {
        mCommandQueue = new CommandQueue(mContext);
        mSysuiContext.putComponent(CommandQueue.class, mCommandQueue);
        mSysuiContext.putComponent(StatusBar.class, mock(StatusBar.class));
        mSysuiContext.putComponent(Recents.class, mock(Recents.class));
        mSysuiContext.putComponent(Divider.class, mock(Divider.class));

        Display display = new Display(DisplayManagerGlobal.getInstance(), EXTERNAL_DISPLAY_ID,
                new DisplayInfo(), DEFAULT_DISPLAY_ADJUSTMENTS);
        mSysuiTestableContextExternal = (SysuiTestableContext) mSysuiContext.createDisplayContext(
                display);
        mSysuiTestableContextExternal.putComponent(CommandQueue.class, mCommandQueue);
        mSysuiTestableContextExternal.putComponent(StatusBar.class, mock(StatusBar.class));
        mSysuiTestableContextExternal.putComponent(Recents.class, mock(Recents.class));
        mSysuiTestableContextExternal.putComponent(Divider.class, mock(Divider.class));

        injectLeakCheckedDependencies(ALL_SUPPORTED_CLASSES);
        WindowManager windowManager = mock(WindowManager.class);
        Display defaultDisplay = mContext.getSystemService(WindowManager.class).getDefaultDisplay();
        when(windowManager.getDefaultDisplay()).thenReturn(
                defaultDisplay);
        mContext.addMockSystemService(Context.WINDOW_SERVICE, windowManager);

        mDependency.injectTestDependency(Dependency.BG_LOOPER, Looper.getMainLooper());
        mDependency.injectTestDependency(AccessibilityManagerWrapper.class, mAccessibilityWrapper);
    }

    @Test
    public void testHomeLongPress() {
        NavigationBarFragment navigationBarFragment = (NavigationBarFragment) mFragment;

        mFragments.dispatchResume();
        processAllMessages();
        navigationBarFragment.onHomeLongClick(navigationBarFragment.getView());
    }

    @Test
    public void testSetImeWindowStatusWhenImeSwitchOnDisplay() {
        // Create default & external NavBar fragment.
        NavigationBarFragment defaultNavBar = (NavigationBarFragment) mFragment;
        NavigationBarFragment externalNavBar = (NavigationBarFragment) mFragmentExternalDisplay;
        mFragments.dispatchCreate();
        processAllMessages();
        mFragments.dispatchResume();
        processAllMessages();
        mControllerExternalDisplay.dispatchCreate();
        processAllMessages();
        mControllerExternalDisplay.dispatchResume();
        processAllMessages();

        // Set IME window status for default NavBar.
        mCommandQueue.setImeWindowStatus(DEFAULT_DISPLAY, null, IME_VISIBLE,
<<<<<<< HEAD
                BACK_DISPOSITION_DEFAULT, true);
=======
                BACK_DISPOSITION_DEFAULT, true, false);
>>>>>>> dbf9e87c
        Handler.getMain().runWithScissors(() -> { }, 500);

        // Verify IME window state will be updated in default NavBar & external NavBar state reset.
        assertEquals(NAVIGATION_HINT_BACK_ALT | NAVIGATION_HINT_IME_SHOWN,
                defaultNavBar.getNavigationIconHints());
        assertFalse((externalNavBar.getNavigationIconHints() & NAVIGATION_HINT_BACK_ALT) != 0);
        assertFalse((externalNavBar.getNavigationIconHints() & NAVIGATION_HINT_IME_SHOWN) != 0);

        // Set IME window status for external NavBar.
        mCommandQueue.setImeWindowStatus(EXTERNAL_DISPLAY_ID, null,
<<<<<<< HEAD
                IME_VISIBLE, BACK_DISPOSITION_DEFAULT, true);
=======
                IME_VISIBLE, BACK_DISPOSITION_DEFAULT, true, false);
>>>>>>> dbf9e87c
        Handler.getMain().runWithScissors(() -> { }, 500);

        // Verify IME window state will be updated in external NavBar & default NavBar state reset.
        assertEquals(NAVIGATION_HINT_BACK_ALT | NAVIGATION_HINT_IME_SHOWN,
                externalNavBar.getNavigationIconHints());
        assertFalse((defaultNavBar.getNavigationIconHints() & NAVIGATION_HINT_BACK_ALT) != 0);
        assertFalse((defaultNavBar.getNavigationIconHints() & NAVIGATION_HINT_IME_SHOWN) != 0);
    }

    @Override
    protected Fragment instantiate(Context context, String className, Bundle arguments) {
        DeviceProvisionedController deviceProvisionedController =
                mock(DeviceProvisionedController.class);
        assertNotNull(mAccessibilityWrapper);
        return new NavigationBarFragment(
                context.getDisplayId() == DEFAULT_DISPLAY ? mAccessibilityWrapper
                        : mock(AccessibilityManagerWrapper.class),
                deviceProvisionedController,
                new MetricsLogger(),
                mock(AssistManager.class),
                mOverviewProxyService,
                mock(NavigationModeController.class),
                mock(StatusBarStateController.class));
    }

    private class HostCallbacksForExternalDisplay extends
            FragmentHostCallback<NavigationBarFragmentTest> {
        private Context mDisplayContext;

        HostCallbacksForExternalDisplay(Context context) {
            super(context, mHandler, 0);
            mDisplayContext = context;
        }

        @Override
        public NavigationBarFragmentTest onGetHost() {
            return NavigationBarFragmentTest.this;
        }

        @Override
        public Fragment instantiate(Context context, String className, Bundle arguments) {
            return NavigationBarFragmentTest.this.instantiate(context, className, arguments);
        }

        @Override
        public View onFindViewById(int id) {
            return mView.findViewById(id);
        }

        @Override
        public LayoutInflater onGetLayoutInflater() {
            return new LayoutInflaterWrapper(mDisplayContext);
        }
    }

    private static class LayoutInflaterWrapper extends LayoutInflater {
        protected LayoutInflaterWrapper(Context context) {
            super(context);
        }

        @Override
        public LayoutInflater cloneInContext(Context newContext) {
            return null;
        }

        @Override
        public View inflate(@LayoutRes int resource, @Nullable ViewGroup root,
                boolean attachToRoot) {
            NavigationBarView view = mock(NavigationBarView.class);
            when(view.getDisplay()).thenReturn(mContext.getDisplay());
            when(view.getBackButton()).thenReturn(mock(ButtonDispatcher.class));
            when(view.getHomeButton()).thenReturn(mock(ButtonDispatcher.class));
            when(view.getRecentsButton()).thenReturn(mock(ButtonDispatcher.class));
            when(view.getAccessibilityButton()).thenReturn(mock(ButtonDispatcher.class));
            when(view.getRotateSuggestionButton()).thenReturn(mock(RotationContextButton.class));
            when(view.getBarTransitions()).thenReturn(mock(NavigationBarTransitions.class));
            when(view.getLightTransitionsController()).thenReturn(
                    mock(LightBarTransitionsController.class));
            when(view.getRotationButtonController()).thenReturn(
                    mock(RotationButtonController.class));
            return view;
        }
    }
}<|MERGE_RESOLUTION|>--- conflicted
+++ resolved
@@ -183,11 +183,7 @@
 
         // Set IME window status for default NavBar.
         mCommandQueue.setImeWindowStatus(DEFAULT_DISPLAY, null, IME_VISIBLE,
-<<<<<<< HEAD
-                BACK_DISPOSITION_DEFAULT, true);
-=======
                 BACK_DISPOSITION_DEFAULT, true, false);
->>>>>>> dbf9e87c
         Handler.getMain().runWithScissors(() -> { }, 500);
 
         // Verify IME window state will be updated in default NavBar & external NavBar state reset.
@@ -198,11 +194,7 @@
 
         // Set IME window status for external NavBar.
         mCommandQueue.setImeWindowStatus(EXTERNAL_DISPLAY_ID, null,
-<<<<<<< HEAD
-                IME_VISIBLE, BACK_DISPOSITION_DEFAULT, true);
-=======
                 IME_VISIBLE, BACK_DISPOSITION_DEFAULT, true, false);
->>>>>>> dbf9e87c
         Handler.getMain().runWithScissors(() -> { }, 500);
 
         // Verify IME window state will be updated in external NavBar & default NavBar state reset.
