/*
 * Copyright (C) 2017 The Android Open Source Project
 *
 * Licensed under the Apache License, Version 2.0 (the "License");
 * you may not use this file except in compliance with the License.
 * You may obtain a copy of the License at * *      http://www.apache.org/licenses/LICENSE-2.0 *
 * Unless required by applicable law or agreed to in writing, software
 * distributed under the License is distributed on an "AS IS" BASIS,
 * WITHOUT WARRANTIES OR CONDITIONS OF ANY KIND, either express or implied.
 * See the License for the specific language governing permissions and
 * limitations under the License
 */

package com.android.systemui.statusbar.notification.stack;

import static android.provider.Settings.Secure.NOTIFICATION_HISTORY_ENABLED;
import static android.provider.Settings.Secure.NOTIFICATION_NEW_INTERRUPTION_MODEL;

import static junit.framework.Assert.assertEquals;
import static junit.framework.Assert.assertNotNull;
import static junit.framework.Assert.assertNull;

import static org.junit.Assert.assertFalse;
import static org.mockito.ArgumentMatchers.any;
import static org.mockito.ArgumentMatchers.anyBoolean;
import static org.mockito.ArgumentMatchers.anyInt;
import static org.mockito.ArgumentMatchers.argThat;
import static org.mockito.ArgumentMatchers.eq;
import static org.mockito.Mockito.RETURNS_DEEP_STUBS;
import static org.mockito.Mockito.atLeastOnce;
import static org.mockito.Mockito.clearInvocations;
import static org.mockito.Mockito.doNothing;
import static org.mockito.Mockito.mock;
import static org.mockito.Mockito.reset;
import static org.mockito.Mockito.spy;
import static org.mockito.Mockito.verify;
import static org.mockito.Mockito.when;

import android.metrics.LogMaker;
import android.os.UserHandle;
import android.provider.Settings;
import android.testing.AndroidTestingRunner;
import android.testing.TestableLooper;
import android.view.View;

import androidx.test.annotation.UiThreadTest;
import androidx.test.filters.SmallTest;

import com.android.internal.logging.MetricsLogger;
import com.android.internal.logging.nano.MetricsProto;
import com.android.internal.logging.testing.UiEventLoggerFake;
import com.android.systemui.ExpandHelper;
import com.android.systemui.R;
import com.android.systemui.SysuiTestCase;
import com.android.systemui.bubbles.BubbleController;
import com.android.systemui.classifier.FalsingManagerFake;
import com.android.systemui.media.KeyguardMediaController;
import com.android.systemui.plugins.statusbar.NotificationMenuRowPlugin;
import com.android.systemui.statusbar.EmptyShadeView;
import com.android.systemui.statusbar.FeatureFlags;
import com.android.systemui.statusbar.NotificationLockscreenUserManager;
import com.android.systemui.statusbar.NotificationLockscreenUserManager.UserChangedListener;
import com.android.systemui.statusbar.NotificationMediaManager;
import com.android.systemui.statusbar.NotificationPresenter;
import com.android.systemui.statusbar.NotificationRemoteInputManager;
import com.android.systemui.statusbar.NotificationShelf;
import com.android.systemui.statusbar.RemoteInputController;
import com.android.systemui.statusbar.StatusBarState;
import com.android.systemui.statusbar.SysuiStatusBarStateController;
import com.android.systemui.statusbar.notification.DynamicPrivacyController;
import com.android.systemui.statusbar.notification.ForegroundServiceDismissalFeatureController;
import com.android.systemui.statusbar.notification.NotificationEntryManager;
import com.android.systemui.statusbar.notification.NotificationEntryManagerLogger;
import com.android.systemui.statusbar.notification.NotificationFilter;
import com.android.systemui.statusbar.notification.NotificationSectionsFeatureManager;
import com.android.systemui.statusbar.notification.VisualStabilityManager;
import com.android.systemui.statusbar.notification.collection.NotifCollection;
import com.android.systemui.statusbar.notification.collection.NotifPipeline;
import com.android.systemui.statusbar.notification.collection.NotificationEntry;
import com.android.systemui.statusbar.notification.collection.NotificationEntryBuilder;
import com.android.systemui.statusbar.notification.collection.NotificationRankingManager;
import com.android.systemui.statusbar.notification.collection.inflation.NotificationRowBinder;
import com.android.systemui.statusbar.notification.collection.provider.HighPriorityProvider;
import com.android.systemui.statusbar.notification.people.PeopleNotificationIdentifier;
import com.android.systemui.statusbar.notification.row.ExpandableNotificationRow;
import com.android.systemui.statusbar.notification.row.FooterView;
import com.android.systemui.statusbar.notification.row.NotificationBlockingHelperManager;
import com.android.systemui.statusbar.notification.row.NotificationGutsManager;
import com.android.systemui.statusbar.phone.HeadsUpManagerPhone;
import com.android.systemui.statusbar.phone.KeyguardBypassController;
import com.android.systemui.statusbar.phone.NotificationGroupManager;
import com.android.systemui.statusbar.phone.NotificationIconAreaController;
import com.android.systemui.statusbar.phone.ScrimController;
import com.android.systemui.statusbar.phone.ShadeController;
import com.android.systemui.statusbar.phone.StatusBar;
import com.android.systemui.statusbar.policy.ZenModeController;
import com.android.systemui.util.leak.LeakDetector;

import org.junit.After;
import org.junit.Before;
import org.junit.Rule;
import org.junit.Test;
import org.junit.runner.RunWith;
import org.mockito.ArgumentCaptor;
import org.mockito.ArgumentMatcher;
import org.mockito.Mock;
import org.mockito.junit.MockitoJUnit;
import org.mockito.junit.MockitoRule;

import java.util.ArrayList;
import java.util.List;
<<<<<<< HEAD
=======

import dagger.Lazy;
>>>>>>> 539d92be

/**
 * Tests for {@link NotificationStackScrollLayout}.
 */
@SmallTest
@RunWith(AndroidTestingRunner.class)
@TestableLooper.RunWithLooper
public class NotificationStackScrollLayoutTest extends SysuiTestCase {

    private NotificationStackScrollLayout mStackScroller;  // Normally test this
    private NotificationStackScrollLayout mStackScrollerInternal;  // See explanation below

    @Rule public MockitoRule mockito = MockitoJUnit.rule();
    @Mock private StatusBar mBar;
    @Mock private SysuiStatusBarStateController mBarState;
    @Mock private HeadsUpManagerPhone mHeadsUpManager;
    @Mock private NotificationBlockingHelperManager mBlockingHelperManager;
    @Mock private NotificationGroupManager mGroupManager;
    @Mock private ExpandHelper mExpandHelper;
    @Mock private EmptyShadeView mEmptyShadeView;
    @Mock private NotificationRemoteInputManager mRemoteInputManager;
    @Mock private RemoteInputController mRemoteInputController;
    @Mock private NotificationIconAreaController mNotificationIconAreaController;
    @Mock private MetricsLogger mMetricsLogger;
    @Mock private NotificationRoundnessManager mNotificationRoundnessManager;
    @Mock private KeyguardBypassController mKeyguardBypassController;
    @Mock private KeyguardMediaController mKeyguardMediaController;
    @Mock private ZenModeController mZenModeController;
    @Mock private NotificationSectionsManager mNotificationSectionsManager;
    @Mock private NotificationSection mNotificationSection;
    @Mock private NotificationLockscreenUserManager mLockscreenUserManager;
    @Mock private FeatureFlags mFeatureFlags;
<<<<<<< HEAD
=======
    @Mock private Lazy<BubbleController> mBubbleControllerLazy;
>>>>>>> 539d92be
    private UserChangedListener mUserChangedListener;
    private NotificationEntryManager mEntryManager;
    private int mOriginalInterruptionModelSetting;
    private UiEventLoggerFake mUiEventLoggerFake = new UiEventLoggerFake();


    @Before
    @UiThreadTest
    public void setUp() throws Exception {
        allowTestableLooperAsMainThread();

        mOriginalInterruptionModelSetting = Settings.Secure.getInt(mContext.getContentResolver(),
                NOTIFICATION_NEW_INTERRUPTION_MODEL, 0);
        Settings.Secure.putInt(mContext.getContentResolver(),
                NOTIFICATION_NEW_INTERRUPTION_MODEL, 1);
        Settings.Secure.putIntForUser(mContext.getContentResolver(), NOTIFICATION_HISTORY_ENABLED,
                1, UserHandle.USER_CURRENT);

        // Inject dependencies before initializing the layout
        mDependency.injectMockDependency(VisualStabilityManager.class);
        mDependency.injectTestDependency(
                NotificationBlockingHelperManager.class,
                mBlockingHelperManager);
        mDependency.injectTestDependency(SysuiStatusBarStateController.class, mBarState);
        mDependency.injectTestDependency(MetricsLogger.class, mMetricsLogger);
        mDependency.injectTestDependency(NotificationRemoteInputManager.class,
                mRemoteInputManager);
        mDependency.injectMockDependency(ShadeController.class);
        when(mRemoteInputManager.getController()).thenReturn(mRemoteInputController);

        ArgumentCaptor<UserChangedListener> userChangedCaptor = ArgumentCaptor
                .forClass(UserChangedListener.class);
        mEntryManager = new NotificationEntryManager(
                mock(NotificationEntryManagerLogger.class),
                mock(NotificationGroupManager.class),
                new NotificationRankingManager(
                        () -> mock(NotificationMediaManager.class),
                        mGroupManager,
                        mHeadsUpManager,
                        mock(NotificationFilter.class),
                        mock(NotificationEntryManagerLogger.class),
                        mock(NotificationSectionsFeatureManager.class),
                        mock(PeopleNotificationIdentifier.class),
                        mock(HighPriorityProvider.class)
                ),
                mock(NotificationEntryManager.KeyguardEnvironment.class),
                mock(FeatureFlags.class),
                () -> mock(NotificationRowBinder.class),
                () -> mRemoteInputManager,
                mock(LeakDetector.class),
<<<<<<< HEAD
=======
                mBubbleControllerLazy,
>>>>>>> 539d92be
                mock(ForegroundServiceDismissalFeatureController.class)
        );
        mEntryManager.setUpWithPresenter(mock(NotificationPresenter.class));
        when(mFeatureFlags.isNewNotifPipelineRenderingEnabled()).thenReturn(false);

        NotificationShelf notificationShelf = mock(NotificationShelf.class);
        when(mNotificationSectionsManager.createSectionsForBuckets()).thenReturn(
                new NotificationSection[]{
                        mNotificationSection
                });
        // The actual class under test.  You may need to work with this class directly when
        // testing anonymous class members of mStackScroller, like mMenuEventListener,
        // which refer to members of NotificationStackScrollLayout. The spy
        // holds a copy of the CUT's instances of these KeyguardBypassController, so they still
        // refer to the CUT's member variables, not the spy's member variables.
        mStackScrollerInternal = new NotificationStackScrollLayout(getContext(), null,
                true /* allowLongPress */, mNotificationRoundnessManager,
                mock(DynamicPrivacyController.class),
                mock(SysuiStatusBarStateController.class),
                mHeadsUpManager,
                mKeyguardBypassController,
                mKeyguardMediaController,
                new FalsingManagerFake(),
                mLockscreenUserManager,
                mock(NotificationGutsManager.class),
                mZenModeController,
                mNotificationSectionsManager,
                mock(ForegroundServiceSectionController.class),
                mock(ForegroundServiceDismissalFeatureController.class),
                mFeatureFlags,
                mock(NotifPipeline.class),
                mEntryManager,
                mock(NotifCollection.class),
                mUiEventLoggerFake
        );
        verify(mLockscreenUserManager).addUserChangedListener(userChangedCaptor.capture());
        mUserChangedListener = userChangedCaptor.getValue();
        mStackScroller = spy(mStackScrollerInternal);
        mStackScroller.setShelf(notificationShelf);
        mStackScroller.setStatusBar(mBar);
        mStackScroller.setScrimController(mock(ScrimController.class));
        mStackScroller.setGroupManager(mGroupManager);
        mStackScroller.setEmptyShadeView(mEmptyShadeView);
        mStackScroller.setIconAreaController(mNotificationIconAreaController);

        // Stub out functionality that isn't necessary to test.
        doNothing().when(mBar)
                .executeRunnableDismissingKeyguard(any(Runnable.class),
                        any(Runnable.class),
                        anyBoolean(),
                        anyBoolean(),
                        anyBoolean());
        doNothing().when(mGroupManager).collapseAllGroups();
        doNothing().when(mExpandHelper).cancelImmediately();
        doNothing().when(notificationShelf).setAnimationsEnabled(anyBoolean());
    }

    @After
    public void tearDown() {
        Settings.Secure.putInt(mContext.getContentResolver(),
                NOTIFICATION_NEW_INTERRUPTION_MODEL, mOriginalInterruptionModelSetting);
    }

    @Test
    public void testNotDimmedOnKeyguard() {
        when(mBarState.getState()).thenReturn(StatusBarState.SHADE);
        mStackScroller.setDimmed(true /* dimmed */, false /* animate */);
        mStackScroller.setDimmed(true /* dimmed */, true /* animate */);
        assertFalse(mStackScroller.isDimmed());
    }

    @Test
    public void updateEmptyView_dndSuppressing() {
        when(mEmptyShadeView.willBeGone()).thenReturn(true);
        when(mZenModeController.areNotificationsHiddenInShade()).thenReturn(true);

        mStackScroller.updateEmptyShadeView(true);

        verify(mEmptyShadeView).setText(R.string.dnd_suppressing_shade_text);
    }

    @Test
    public void updateEmptyView_dndNotSuppressing() {
        mStackScroller.setEmptyShadeView(mEmptyShadeView);
        when(mEmptyShadeView.willBeGone()).thenReturn(true);
        when(mZenModeController.areNotificationsHiddenInShade()).thenReturn(false);

        mStackScroller.updateEmptyShadeView(true);

        verify(mEmptyShadeView).setText(R.string.empty_shade_text);
    }

    @Test
    public void updateEmptyView_noNotificationsToDndSuppressing() {
        mStackScroller.setEmptyShadeView(mEmptyShadeView);
        when(mEmptyShadeView.willBeGone()).thenReturn(true);
        when(mZenModeController.areNotificationsHiddenInShade()).thenReturn(false);
        mStackScroller.updateEmptyShadeView(true);
        verify(mEmptyShadeView).setText(R.string.empty_shade_text);

        when(mZenModeController.areNotificationsHiddenInShade()).thenReturn(true);
        mStackScroller.updateEmptyShadeView(true);
        verify(mEmptyShadeView).setText(R.string.dnd_suppressing_shade_text);
    }

    @Test
    @UiThreadTest
    public void testSetExpandedHeight_blockingHelperManagerReceivedCallbacks() {
        mStackScroller.setExpandedHeight(0f);
        verify(mBlockingHelperManager).setNotificationShadeExpanded(0f);
        reset(mBlockingHelperManager);

        mStackScroller.setExpandedHeight(100f);
        verify(mBlockingHelperManager).setNotificationShadeExpanded(100f);
    }

    @Test
    public void testOnStatePostChange_verifyIfProfileIsPublic() {
        mUserChangedListener.onUserChanged(0);
        verify(mLockscreenUserManager).isAnyProfilePublicMode();
    }

    @Test
    public void manageNotifications_visible() {
        FooterView view = mock(FooterView.class);
        mStackScroller.setFooterView(view);
        when(view.willBeGone()).thenReturn(true);

        mStackScroller.updateFooterView(true, false, true);

        verify(view).setVisible(eq(true), anyBoolean());
        verify(view).setSecondaryVisible(eq(false), anyBoolean());
    }

    @Test
    public void clearAll_visible() {
        FooterView view = mock(FooterView.class);
        mStackScroller.setFooterView(view);
        when(view.willBeGone()).thenReturn(true);

        mStackScroller.updateFooterView(true, true, true);

        verify(view).setVisible(eq(true), anyBoolean());
        verify(view).setSecondaryVisible(eq(true), anyBoolean());
    }

    @Test
    public void testInflateFooterView() {
        mStackScroller.inflateFooterView();
        ArgumentCaptor<FooterView> captor = ArgumentCaptor.forClass(FooterView.class);
        verify(mStackScroller).setFooterView(captor.capture());

        assertNotNull(captor.getValue().findViewById(R.id.manage_text).hasOnClickListeners());
        assertNotNull(captor.getValue().findViewById(R.id.dismiss_text).hasOnClickListeners());
    }

    @Test
    public void testUpdateFooter_noNotifications() {
        setBarStateForTest(StatusBarState.SHADE);
        assertEquals(0, mEntryManager.getActiveNotificationsCount());

        FooterView view = mock(FooterView.class);
        mStackScroller.setFooterView(view);
        mStackScroller.updateFooter();
        verify(mStackScroller, atLeastOnce()).updateFooterView(false, false, true);
    }

    @Test
    public void testUpdateFooter_remoteInput() {
        setBarStateForTest(StatusBarState.SHADE);
        ArrayList<NotificationEntry> entries = new ArrayList<>();
        entries.add(new NotificationEntryBuilder().build());
        addEntriesToEntryManager(entries);

        ExpandableNotificationRow row = mock(ExpandableNotificationRow.class);
        when(row.canViewBeDismissed()).thenReturn(true);
        when(mStackScroller.getChildCount()).thenReturn(1);
        when(mStackScroller.getChildAt(anyInt())).thenReturn(row);
        when(mRemoteInputController.isRemoteInputActive()).thenReturn(true);

        FooterView view = mock(FooterView.class);
        mStackScroller.setFooterView(view);
        mStackScroller.updateFooter();
        verify(mStackScroller).updateFooterView(false, true, true);
    }

    @Test
    public void testUpdateFooter_oneClearableNotification() {
        setBarStateForTest(StatusBarState.SHADE);

        ArrayList<NotificationEntry> entries = new ArrayList<>();
        entries.add(new NotificationEntryBuilder().build());
        addEntriesToEntryManager(entries);

        ExpandableNotificationRow row = mock(ExpandableNotificationRow.class);
        when(row.canViewBeDismissed()).thenReturn(true);
        when(mStackScroller.getChildCount()).thenReturn(1);
        when(mStackScroller.getChildAt(anyInt())).thenReturn(row);

        FooterView view = mock(FooterView.class);
        mStackScroller.setFooterView(view);
        mStackScroller.updateFooter();
        verify(mStackScroller).updateFooterView(true, true, true);
    }

    @Test
    public void testUpdateFooter_oneNonClearableNotification() {
        setBarStateForTest(StatusBarState.SHADE);

        ArrayList<NotificationEntry> entries = new ArrayList<>();
        entries.add(new NotificationEntryBuilder().build());
        addEntriesToEntryManager(entries);

        FooterView view = mock(FooterView.class);
        mStackScroller.setFooterView(view);
        mStackScroller.updateFooter();
        verify(mStackScroller).updateFooterView(true, false, true);
    }

    @Test
    public void testUpdateFooter_atEnd() {
        // add footer
        mStackScroller.inflateFooterView();

        // add notification
        ExpandableNotificationRow row = mock(ExpandableNotificationRow.class);
        NotificationEntry entry = mock(NotificationEntry.class);
        when(row.getEntry()).thenReturn(entry);
        when(entry.isClearable()).thenReturn(true);
        mStackScroller.addContainerView(row);

        mStackScroller.onUpdateRowStates();

        // Expecting the footer to be the last child
        int expected = mStackScroller.getChildCount() - 1;

        // move footer to end
        verify(mStackScroller).changeViewPosition(any(FooterView.class), eq(expected));
    }

    @Test
    public void testOnDensityOrFontScaleChanged_reInflatesFooterViews() {
        clearInvocations(mStackScroller);
        mStackScroller.onDensityOrFontScaleChanged();
        verify(mStackScroller).setFooterView(any());
        verify(mStackScroller).setEmptyShadeView(any());
    }

    @Test
    @UiThreadTest
    public void testSetIsBeingDraggedResetsExposedMenu() {
        NotificationSwipeHelper swipeActionHelper =
                (NotificationSwipeHelper) mStackScroller.getSwipeActionHelper();
        swipeActionHelper.setExposedMenuView(new View(mContext));
        mStackScroller.setIsBeingDragged(true);
        assertNull(swipeActionHelper.getExposedMenuView());
    }

    @Test
    @UiThreadTest
    public void testPanelTrackingStartResetsExposedMenu() {
        NotificationSwipeHelper swipeActionHelper =
                (NotificationSwipeHelper) mStackScroller.getSwipeActionHelper();
        swipeActionHelper.setExposedMenuView(new View(mContext));
        mStackScroller.onPanelTrackingStarted();
        assertNull(swipeActionHelper.getExposedMenuView());
    }

    @Test
    @UiThreadTest
    public void testDarkModeResetsExposedMenu() {
        NotificationSwipeHelper swipeActionHelper =
                (NotificationSwipeHelper) mStackScroller.getSwipeActionHelper();
        swipeActionHelper.setExposedMenuView(new View(mContext));
        mStackScroller.setHideAmount(0.1f, 0.1f);
        assertNull(swipeActionHelper.getExposedMenuView());
    }

    class LogMatcher implements ArgumentMatcher<LogMaker> {
        private int mCategory, mType;

        LogMatcher(int category, int type) {
            mCategory = category;
            mType = type;
        }
        public boolean matches(LogMaker l) {
            return (l.getCategory() == mCategory)
                    && (l.getType() == mType);
        }

        public String toString() {
            return String.format("LogMaker(%d, %d)", mCategory, mType);
        }
    }

    private LogMaker logMatcher(int category, int type) {
        return argThat(new LogMatcher(category, type));
    }

    @Test
    @UiThreadTest
    public void testOnMenuClickedLogging() {
        // Set up the object under test to have a valid mLongPressListener.  We're testing an
        // anonymous-class member, mMenuEventListener, so we need to modify the state of the
        // class itself, not the Mockito spy copied from it.  See notes in setup.
        mStackScrollerInternal.setLongPressListener(
                mock(ExpandableNotificationRow.LongPressListener.class));

        ExpandableNotificationRow row = mock(ExpandableNotificationRow.class, RETURNS_DEEP_STUBS);
        when(row.getEntry().getSbn().getLogMaker()).thenReturn(new LogMaker(
                MetricsProto.MetricsEvent.VIEW_UNKNOWN));

        mStackScroller.mMenuEventListener.onMenuClicked(row, 0, 0, mock(
                NotificationMenuRowPlugin.MenuItem.class));
        verify(row.getEntry().getSbn()).getLogMaker();  // This writes most of the log data
        verify(mMetricsLogger).write(logMatcher(MetricsProto.MetricsEvent.ACTION_TOUCH_GEAR,
                MetricsProto.MetricsEvent.TYPE_ACTION));
    }

    @Test
    @UiThreadTest
    public void testOnMenuShownLogging() { ;

        ExpandableNotificationRow row = mock(ExpandableNotificationRow.class, RETURNS_DEEP_STUBS);
        when(row.getEntry().getSbn().getLogMaker()).thenReturn(new LogMaker(
                MetricsProto.MetricsEvent.VIEW_UNKNOWN));

        mStackScroller.mMenuEventListener.onMenuShown(row);
        verify(row.getEntry().getSbn()).getLogMaker();  // This writes most of the log data
        verify(mMetricsLogger).write(logMatcher(MetricsProto.MetricsEvent.ACTION_REVEAL_GEAR,
                MetricsProto.MetricsEvent.TYPE_ACTION));
    }

    @Test
    public void testClearNotifications_All() {
        mStackScroller.clearNotifications(NotificationStackScrollLayout.ROWS_ALL, true);
        assertEquals(1, mUiEventLoggerFake.numLogs());
        assertEquals(NotificationStackScrollLayout.NotificationPanelEvent
                .DISMISS_ALL_NOTIFICATIONS_PANEL.getId(), mUiEventLoggerFake.eventId(0));
    }

    @Test
    public void testClearNotifications_Gentle() {
        mStackScroller.clearNotifications(NotificationStackScrollLayout.ROWS_GENTLE, false);
        assertEquals(1, mUiEventLoggerFake.numLogs());
        assertEquals(NotificationStackScrollLayout.NotificationPanelEvent
                .DISMISS_SILENT_NOTIFICATIONS_PANEL.getId(), mUiEventLoggerFake.eventId(0));
    }

    private void setBarStateForTest(int state) {
        // Can't inject this through the listener or we end up on the actual implementation
        // rather than the mock because the spy just coppied the anonymous inner /shruggie.
        mStackScroller.setStatusBarState(state);
    }

    private void addEntriesToEntryManager(List<NotificationEntry> entries) {
        for (NotificationEntry e : entries) {
            mEntryManager.addActiveNotificationForTest(e);
        }
    }
}<|MERGE_RESOLUTION|>--- conflicted
+++ resolved
@@ -109,11 +109,8 @@
 
 import java.util.ArrayList;
 import java.util.List;
-<<<<<<< HEAD
-=======
 
 import dagger.Lazy;
->>>>>>> 539d92be
 
 /**
  * Tests for {@link NotificationStackScrollLayout}.
@@ -146,10 +143,7 @@
     @Mock private NotificationSection mNotificationSection;
     @Mock private NotificationLockscreenUserManager mLockscreenUserManager;
     @Mock private FeatureFlags mFeatureFlags;
-<<<<<<< HEAD
-=======
     @Mock private Lazy<BubbleController> mBubbleControllerLazy;
->>>>>>> 539d92be
     private UserChangedListener mUserChangedListener;
     private NotificationEntryManager mEntryManager;
     private int mOriginalInterruptionModelSetting;
@@ -200,10 +194,7 @@
                 () -> mock(NotificationRowBinder.class),
                 () -> mRemoteInputManager,
                 mock(LeakDetector.class),
-<<<<<<< HEAD
-=======
                 mBubbleControllerLazy,
->>>>>>> 539d92be
                 mock(ForegroundServiceDismissalFeatureController.class)
         );
         mEntryManager.setUpWithPresenter(mock(NotificationPresenter.class));
