/*
 * Copyright (C) 2017 The Android Open Source Project
 *
 * Licensed under the Apache License, Version 2.0 (the "License");
 * you may not use this file except in compliance with the License.
 * You may obtain a copy of the License at
 *
 *      http://www.apache.org/licenses/LICENSE-2.0
 *
 * Unless required by applicable law or agreed to in writing, software
 * distributed under the License is distributed on an "AS IS" BASIS,
 * WITHOUT WARRANTIES OR CONDITIONS OF ANY KIND, either express or implied.
 * See the License for the specific language governing permissions and
 * limitations under the License
 */

package com.android.systemui.statusbar;

import static android.app.Notification.FLAG_BUBBLE;
import static android.app.NotificationManager.IMPORTANCE_DEFAULT;
import static android.app.NotificationManager.IMPORTANCE_HIGH;

<<<<<<< HEAD
=======
import static org.mockito.Mockito.mock;

>>>>>>> dbf9e87c
import android.annotation.Nullable;
import android.app.ActivityManager;
import android.app.Instrumentation;
import android.app.Notification;
import android.app.Notification.BubbleMetadata;
import android.app.NotificationChannel;
import android.app.PendingIntent;
import android.content.Context;
import android.content.Intent;
import android.graphics.drawable.Icon;
import android.os.UserHandle;
import android.service.notification.StatusBarNotification;
import android.text.TextUtils;
import android.view.LayoutInflater;
import android.widget.RemoteViews;

import androidx.test.InstrumentationRegistry;

import com.android.systemui.R;
import com.android.systemui.bubbles.BubblesTestActivity;
<<<<<<< HEAD
=======
import com.android.systemui.plugins.statusbar.StatusBarStateController;
>>>>>>> dbf9e87c
import com.android.systemui.statusbar.notification.collection.NotificationEntry;
import com.android.systemui.statusbar.notification.row.ExpandableNotificationRow;
import com.android.systemui.statusbar.notification.row.NotificationContentInflater.InflationFlag;
import com.android.systemui.statusbar.notification.row.NotificationContentInflaterTest;
import com.android.systemui.statusbar.phone.HeadsUpManagerPhone;
import com.android.systemui.statusbar.phone.KeyguardBypassController;
import com.android.systemui.statusbar.phone.NotificationGroupManager;
import com.android.systemui.statusbar.policy.HeadsUpManager;

/**
 * A helper class to create {@link ExpandableNotificationRow} (for both individual and group
 * notifications).
 */
public class NotificationTestHelper {

    /** Package name for testing purposes. */
    public static final String PKG = "com.android.systemui";
    /** System UI id for testing purposes. */
    public static final int UID = 1000;
    /** Current {@link UserHandle} of the system. */
    public static final UserHandle USER_HANDLE = UserHandle.of(ActivityManager.getCurrentUser());

    private static final String GROUP_KEY = "gruKey";

    private final Context mContext;
    private final Instrumentation mInstrumentation;
    private int mId;
    private final NotificationGroupManager mGroupManager;
    private ExpandableNotificationRow mRow;
    private HeadsUpManagerPhone mHeadsUpManager;

    public NotificationTestHelper(Context context) {
        mContext = context;
        mInstrumentation = InstrumentationRegistry.getInstrumentation();
<<<<<<< HEAD
        mHeadsUpManager = new HeadsUpManagerPhone(mContext, null, mGroupManager, null, null);
=======
        StatusBarStateController stateController = mock(StatusBarStateController.class);
        mGroupManager = new NotificationGroupManager(stateController);
        mHeadsUpManager = new HeadsUpManagerPhone(mContext, stateController,
                mock(KeyguardBypassController.class));
        mHeadsUpManager.setUp(null, mGroupManager, null, null);
>>>>>>> dbf9e87c
        mGroupManager.setHeadsUpManager(mHeadsUpManager);
    }

    /**
     * Creates a generic row.
     *
     * @return a generic row with no special properties.
     * @throws Exception
     */
    public ExpandableNotificationRow createRow() throws Exception {
        return createRow(PKG, UID, USER_HANDLE);
    }

    /**
     * Create a row with the package and user id specified.
     *
     * @param pkg package
     * @param uid user id
     * @return a row with a notification using the package and user id
     * @throws Exception
     */
    public ExpandableNotificationRow createRow(String pkg, int uid, UserHandle userHandle)
            throws Exception {
        return createRow(pkg, uid, userHandle, false /* isGroupSummary */, null /* groupKey */);
    }

    /**
     * Creates a row based off the notification given.
     *
     * @param notification the notification
     * @return a row built off the notification
     * @throws Exception
     */
    public ExpandableNotificationRow createRow(Notification notification) throws Exception {
        return generateRow(notification, PKG, UID, USER_HANDLE, 0 /* extraInflationFlags */);
    }

    /**
     * Create a row with the specified content views inflated in addition to the default.
     *
     * @param extraInflationFlags the flags corresponding to the additional content views that
     *                            should be inflated
     * @return a row with the specified content views inflated in addition to the default
     * @throws Exception
     */
    public ExpandableNotificationRow createRow(@InflationFlag int extraInflationFlags)
            throws Exception {
        return generateRow(createNotification(), PKG, UID, USER_HANDLE, extraInflationFlags);
    }

    /**
     * Returns an {@link ExpandableNotificationRow} group with the given number of child
     * notifications.
     */
    public ExpandableNotificationRow createGroup(int numChildren) throws Exception {
        ExpandableNotificationRow row = createGroupSummary(GROUP_KEY);
        for (int i = 0; i < numChildren; i++) {
            ExpandableNotificationRow childRow = createGroupChild(GROUP_KEY);
            row.addChildNotification(childRow);
        }
        return row;
    }

    /** Returns a group notification with 2 child notifications. */
    public ExpandableNotificationRow createGroup() throws Exception {
        return createGroup(2);
    }

    private ExpandableNotificationRow createGroupSummary(String groupkey) throws Exception {
        return createRow(PKG, UID, USER_HANDLE, true /* isGroupSummary */, groupkey);
    }

    private ExpandableNotificationRow createGroupChild(String groupkey) throws Exception {
        return createRow(PKG, UID, USER_HANDLE, false /* isGroupSummary */, groupkey);
    }

    /**
     * Returns an {@link ExpandableNotificationRow} that should be shown as a bubble.
     */
    public ExpandableNotificationRow createBubble()
            throws Exception {
        return createBubble(makeBubbleMetadata(null), PKG);
    }

    /**
     * Returns an {@link ExpandableNotificationRow} that should be shown as a bubble.
     *
     * @param deleteIntent the intent to assign to {@link BubbleMetadata#deleteIntent}
     */
    public ExpandableNotificationRow createBubble(@Nullable PendingIntent deleteIntent)
            throws Exception {
        return createBubble(makeBubbleMetadata(deleteIntent), PKG);
    }

    /**
     * Returns an {@link ExpandableNotificationRow} that should be shown as a bubble.
     *
     * @param bubbleMetadata the {@link BubbleMetadata} to use
     */
    public ExpandableNotificationRow createBubble(BubbleMetadata bubbleMetadata, String pkg)
            throws Exception {
        Notification n = createNotification(false /* isGroupSummary */,
                null /* groupKey */, bubbleMetadata);
        n.flags |= FLAG_BUBBLE;
        ExpandableNotificationRow row = generateRow(n, pkg, UID, USER_HANDLE,
                0 /* extraInflationFlags */, IMPORTANCE_HIGH);
        row.getEntry().canBubble = true;
        return row;
    }

    /**
     * Creates a notification row with the given details.
     *
     * @param pkg package used for creating a {@link StatusBarNotification}
     * @param uid uid used for creating a {@link StatusBarNotification}
     * @param isGroupSummary whether the notification row is a group summary
     * @param groupKey the group key for the notification group used across notifications
     * @return a row with that's either a standalone notification or a group notification if the
     *         groupKey is non-null
     * @throws Exception
     */
    private ExpandableNotificationRow createRow(
            String pkg,
            int uid,
            UserHandle userHandle,
            boolean isGroupSummary,
            @Nullable String groupKey)
            throws Exception {
        Notification notif = createNotification(isGroupSummary, groupKey);
        return generateRow(notif, pkg, uid, userHandle, 0 /* inflationFlags */);
    }

    /**
     * Creates a generic notification.
     *
     * @return a notification with no special properties
     */
    public Notification createNotification() {
        return createNotification(false /* isGroupSummary */, null /* groupKey */);
    }

    /**
     * Creates a notification with the given parameters.
     *
     * @param isGroupSummary whether the notification is a group summary
     * @param groupKey the group key for the notification group used across notifications
     * @return a notification that is in the group specified or standalone if unspecified
     */
    private Notification createNotification(boolean isGroupSummary, @Nullable String groupKey) {
        return createNotification(isGroupSummary, groupKey, null /* bubble metadata */);
    }

    /**
     * Creates a notification with the given parameters.
     *
     * @param isGroupSummary whether the notification is a group summary
     * @param groupKey the group key for the notification group used across notifications
     * @param bubbleMetadata the bubble metadata to use for this notification if it exists.
     * @return a notification that is in the group specified or standalone if unspecified
     */
    public Notification createNotification(boolean isGroupSummary,
            @Nullable String groupKey, @Nullable BubbleMetadata bubbleMetadata) {
        Notification publicVersion = new Notification.Builder(mContext).setSmallIcon(
                R.drawable.ic_person)
                .setCustomContentView(new RemoteViews(mContext.getPackageName(),
                        R.layout.custom_view_dark))
                .build();
        Notification.Builder notificationBuilder = new Notification.Builder(mContext, "channelId")
                .setSmallIcon(R.drawable.ic_person)
                .setContentTitle("Title")
                .setContentText("Text")
                .setPublicVersion(publicVersion)
                .setStyle(new Notification.BigTextStyle().bigText("Big Text"));
        if (isGroupSummary) {
            notificationBuilder.setGroupSummary(true);
        }
        if (!TextUtils.isEmpty(groupKey)) {
            notificationBuilder.setGroup(groupKey);
        }
        if (bubbleMetadata != null) {
            notificationBuilder.setBubbleMetadata(bubbleMetadata);
        }
        return notificationBuilder.build();
    }

    private ExpandableNotificationRow generateRow(
            Notification notification,
            String pkg,
            int uid,
            UserHandle userHandle,
            @InflationFlag int extraInflationFlags)
            throws Exception {
        return generateRow(notification, pkg, uid, userHandle, extraInflationFlags,
                IMPORTANCE_DEFAULT);
    }

    private ExpandableNotificationRow generateRow(
            Notification notification,
            String pkg,
            int uid,
            UserHandle userHandle,
            @InflationFlag int extraInflationFlags,
            int importance)
            throws Exception {
        LayoutInflater inflater = (LayoutInflater) mContext.getSystemService(
                mContext.LAYOUT_INFLATER_SERVICE);
        mRow = (ExpandableNotificationRow) inflater.inflate(
                R.layout.status_bar_notification_row,
                null /* root */,
                false /* attachToRoot */);
        ExpandableNotificationRow row = mRow;
        row.setGroupManager(mGroupManager);
        row.setHeadsUpManager(mHeadsUpManager);
        row.setAboveShelfChangedListener(aboveShelf -> {});
        StatusBarNotification sbn = new StatusBarNotification(
                pkg,
                pkg,
                mId++,
                null /* tag */,
                uid,
                2000 /* initialPid */,
                notification,
                userHandle,
                null /* overrideGroupKey */,
                System.currentTimeMillis());
        NotificationEntry entry = new NotificationEntry(sbn);
        entry.setRow(row);
        entry.createIcons(mContext, sbn);
        entry.channel = new NotificationChannel(
                notification.getChannelId(), notification.getChannelId(), importance);
        entry.channel.setBlockableSystem(true);
        row.setEntry(entry);
        row.getNotificationInflater().addInflationFlags(extraInflationFlags);
        NotificationContentInflaterTest.runThenWaitForInflation(
                () -> row.inflateViews(),
                row.getNotificationInflater());

        // This would be done as part of onAsyncInflationFinished, but we skip large amounts of
        // the callback chain, so we need to make up for not adding it to the group manager
        // here.
        mGroupManager.onEntryAdded(entry);
        return row;
    }

    private BubbleMetadata makeBubbleMetadata(PendingIntent deleteIntent) {
        Intent target = new Intent(mContext, BubblesTestActivity.class);
        PendingIntent bubbleIntent = PendingIntent.getActivity(mContext, 0, target, 0);

        return new BubbleMetadata.Builder()
                .setIntent(bubbleIntent)
                .setDeleteIntent(deleteIntent)
                .setIcon(Icon.createWithResource(mContext, R.drawable.android))
                .setDesiredHeight(314)
                .build();
    }
}<|MERGE_RESOLUTION|>--- conflicted
+++ resolved
@@ -20,11 +20,8 @@
 import static android.app.NotificationManager.IMPORTANCE_DEFAULT;
 import static android.app.NotificationManager.IMPORTANCE_HIGH;
 
-<<<<<<< HEAD
-=======
 import static org.mockito.Mockito.mock;
 
->>>>>>> dbf9e87c
 import android.annotation.Nullable;
 import android.app.ActivityManager;
 import android.app.Instrumentation;
@@ -45,10 +42,7 @@
 
 import com.android.systemui.R;
 import com.android.systemui.bubbles.BubblesTestActivity;
-<<<<<<< HEAD
-=======
 import com.android.systemui.plugins.statusbar.StatusBarStateController;
->>>>>>> dbf9e87c
 import com.android.systemui.statusbar.notification.collection.NotificationEntry;
 import com.android.systemui.statusbar.notification.row.ExpandableNotificationRow;
 import com.android.systemui.statusbar.notification.row.NotificationContentInflater.InflationFlag;
@@ -83,15 +77,11 @@
     public NotificationTestHelper(Context context) {
         mContext = context;
         mInstrumentation = InstrumentationRegistry.getInstrumentation();
-<<<<<<< HEAD
-        mHeadsUpManager = new HeadsUpManagerPhone(mContext, null, mGroupManager, null, null);
-=======
         StatusBarStateController stateController = mock(StatusBarStateController.class);
         mGroupManager = new NotificationGroupManager(stateController);
         mHeadsUpManager = new HeadsUpManagerPhone(mContext, stateController,
                 mock(KeyguardBypassController.class));
         mHeadsUpManager.setUp(null, mGroupManager, null, null);
->>>>>>> dbf9e87c
         mGroupManager.setHeadsUpManager(mHeadsUpManager);
     }
 
