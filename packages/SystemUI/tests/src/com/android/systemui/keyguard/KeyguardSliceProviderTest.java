--- conflicted
+++ resolved
@@ -49,11 +49,8 @@
 import com.android.systemui.plugins.statusbar.StatusBarStateController;
 import com.android.systemui.statusbar.NotificationMediaManager;
 import com.android.systemui.statusbar.StatusBarState;
-<<<<<<< HEAD
-=======
 import com.android.systemui.statusbar.phone.DozeParameters;
 import com.android.systemui.statusbar.phone.KeyguardBypassController;
->>>>>>> dbf9e87c
 import com.android.systemui.statusbar.policy.ZenModeController;
 import com.android.systemui.util.wakelock.SettableWakeLock;
 
@@ -82,21 +79,15 @@
     @Mock
     private StatusBarStateController mStatusBarStateController;
     @Mock
-<<<<<<< HEAD
-=======
     private KeyguardBypassController mKeyguardBypassController;
     @Mock
->>>>>>> dbf9e87c
     private ZenModeController mZenModeController;
     @Mock
     private SettableWakeLock mMediaWakeLock;
     @Mock
     private KeyguardUpdateMonitor mKeyguardUpdateMonitor;
-<<<<<<< HEAD
-=======
     @Mock
     private DozeParameters mDozeParameters;
->>>>>>> dbf9e87c
     private TestableKeyguardSliceProvider mProvider;
     private boolean mIsZenMode;
 
@@ -106,12 +97,8 @@
         mIsZenMode = false;
         mProvider = new TestableKeyguardSliceProvider();
         mProvider.attachInfo(getContext(), null);
-<<<<<<< HEAD
-        mProvider.initDependencies(mNotificationMediaManager, mStatusBarStateController);
-=======
         mProvider.initDependencies(mNotificationMediaManager, mStatusBarStateController,
                 mKeyguardBypassController, mDozeParameters);
->>>>>>> dbf9e87c
         SliceProvider.setSpecs(new HashSet<>(Arrays.asList(SliceSpecs.LIST)));
     }
 
@@ -131,11 +118,7 @@
     }
 
     @Test
-<<<<<<< HEAD
-    public void onBindSlice_readsMedia() {
-=======
     public void onBindSlice_readsMedia_withoutBypass() {
->>>>>>> dbf9e87c
         MediaMetadata metadata = mock(MediaMetadata.class);
         when(metadata.getText(any())).thenReturn("metadata");
         mProvider.onDozingChanged(true);
@@ -147,8 +130,6 @@
     }
 
     @Test
-<<<<<<< HEAD
-=======
     public void onBindSlice_readsMedia_withBypass_notDozing() {
         MediaMetadata metadata = mock(MediaMetadata.class);
         when(metadata.getText(any())).thenReturn("metadata");
@@ -162,7 +143,6 @@
     }
 
     @Test
->>>>>>> dbf9e87c
     public void cleansDateFormat() {
         mProvider.mKeyguardUpdateMonitorCallback.onTimeZoneChanged(null);
         TestableLooper.get(this).processAllMessages();
