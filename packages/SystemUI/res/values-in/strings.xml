--- conflicted
+++ resolved
@@ -572,17 +572,9 @@
     <string name="screen_pinning_description_gestural" msgid="7246323931831232068">"Ini akan terus ditampilkan sampai Anda melepas pin. Geser ke atas &amp; tahan untuk melepas pin."</string>
     <string name="screen_pinning_description_accessible" msgid="7386449191953535332">"Ini akan terus ditampilkan sampai Anda melepas pin. Sentuh lama tombol Ringkasan untuk melepas pin."</string>
     <string name="screen_pinning_description_recents_invisible_accessible" msgid="2857071808674481986">"Ini akan terus ditampilkan sampai Anda melepas pin. Sentuh lama tombol Beranda untuk melepas pin."</string>
-<<<<<<< HEAD
-    <string name="screen_pinning_exposes_personal_data" msgid="8189852022981524789">"Data pribadi dapat diakses (seperti kontak dan konten email)."</string>
-    <string name="screen_pinning_can_open_other_apps" msgid="7529756813231421455">"Aplikasi yang disematkan dapat membuka aplikasi lain."</string>
-    <string name="screen_pinning_toast" msgid="8177286912533744328">"Untuk melepas pin aplikasi ini, sentuh &amp; lama tombol Kembali dan Ringkasan"</string>
-    <string name="screen_pinning_toast_recents_invisible" msgid="6850978077443052594">"Untuk melepas pin aplikasi ini, sentuh &amp; lama tombol Kembali dan Layar utama"</string>
-    <string name="screen_pinning_toast_gesture_nav" msgid="170699893395336705">"Untuk melepas pin aplikasi ini, geser ke atas &amp; tahan"</string>
-=======
     <string name="screen_pinning_toast" msgid="2083944237147005811">"Untuk melepas pin layar ini, sentuh lama tombol Kembali dan Ringkasan"</string>
     <string name="screen_pinning_toast_recents_invisible" msgid="6343770487795352573">"Untuk melepas pin layar ini, sentuh lama tombol Kembali dan Beranda"</string>
     <string name="screen_pinning_toast_gesture_nav" msgid="2884536903398445645">"Untuk melepas pin layar ini, geser ke atas &amp; tahan"</string>
->>>>>>> 07ec9b4d
     <string name="screen_pinning_positive" msgid="3285785989665266984">"Mengerti"</string>
     <string name="screen_pinning_negative" msgid="6882816864569211666">"Lain kali"</string>
     <string name="screen_pinning_start" msgid="5695091877402422575">"Layar dipasangi pin"</string>
@@ -830,7 +822,7 @@
     <string name="left_icon" msgid="5036278531966897006">"Ikon kiri"</string>
     <string name="right_icon" msgid="1103955040645237425">"Ikon kanan"</string>
     <string name="drag_to_add_tiles" msgid="8933270127508303672">"Tahan dan tarik untuk menambahkan kartu"</string>
-    <string name="drag_to_rearrange_tiles" msgid="2143204300089638620">"Tahan dan tarik untuk menata ulang kartu"</string>
+    <string name="drag_to_rearrange_tiles" msgid="2143204300089638620">"Tahan dan tarik untuk mengatur ulang kartu"</string>
     <string name="drag_to_remove_tiles" msgid="4682194717573850385">"Tarik ke sini untuk menghapus"</string>
     <string name="drag_to_remove_disabled" msgid="933046987838658850">"Anda membutuhkan setidaknya <xliff:g id="MIN_NUM_TILES">%1$d</xliff:g> kartu"</string>
     <string name="qs_edit" msgid="5583565172803472437">"Edit"</string>
