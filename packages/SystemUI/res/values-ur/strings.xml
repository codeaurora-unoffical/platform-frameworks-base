--- conflicted
+++ resolved
@@ -112,11 +112,8 @@
     <string name="cancel" msgid="6442560571259935130">"منسوخ کریں"</string>
     <string name="accessibility_biometric_dialog_help_area" msgid="8953787076940186847">"امدادی پیغام کا علاقہ"</string>
     <string name="biometric_dialog_confirm" msgid="6468457350041712674">"تصدیق کریں"</string>
-<<<<<<< HEAD
-=======
     <!-- no translation found for biometric_dialog_try_again (1900185172633183201) -->
     <skip />
->>>>>>> de843449
     <string name="fingerprint_dialog_touch_sensor" msgid="8511557690663181761">"فنگر پرنٹ سینسر پر ٹچ کریں"</string>
     <string name="accessibility_fingerprint_dialog_fingerprint_icon" msgid="3125122495414253226">"فنگر پرنٹ آئیکن"</string>
     <string name="face_dialog_looking_for_face" msgid="7049276266074494689">"آپ کے لیے تلاش کیا جا رہا ہے…"</string>
@@ -609,15 +606,8 @@
     <string name="notification_header_default_channel" msgid="7506845022070889909">"اطلاعات"</string>
     <string name="notification_channel_disabled" msgid="344536703863700565">"آپ کو یہ اطلاعات مزید دکھائی نہیں دیں گی"</string>
     <string name="notification_channel_minimized" msgid="1664411570378910931">"ان اطلاعات کو چھوٹا کر دیا جائے گا"</string>
-<<<<<<< HEAD
-    <!-- no translation found for notification_channel_silenced (2877199534497961942) -->
-    <skip />
-    <!-- no translation found for notification_channel_unsilenced (4790904571552394137) -->
-    <skip />
-=======
     <string name="notification_channel_silenced" msgid="2877199534497961942">"یہ اطلاعات خاموشی سے دکھائی جائیں گی"</string>
     <string name="notification_channel_unsilenced" msgid="4790904571552394137">"یہ اطلاعات آپ کو الرٹ کریں گی"</string>
->>>>>>> de843449
     <string name="inline_blocking_helper" msgid="3055064577771478591">"آپ عام طور پر ان اطلاعات کو مسترد کرتے ہیں۔ \nان کو دکھاتے رہیں؟"</string>
     <string name="inline_keep_showing" msgid="8945102997083836858">"یہ اطلاعات دکھانا جاری رکھیں؟"</string>
     <string name="inline_stop_button" msgid="4172980096860941033">"اطلاعات روک دیں"</string>
@@ -625,18 +615,12 @@
     <skip />
     <string name="inline_keep_button" msgid="6665940297019018232">"دکھانا جاری رکھیں"</string>
     <string name="inline_minimize_button" msgid="966233327974702195">"چھوٹا کریں"</string>
-<<<<<<< HEAD
-    <!-- no translation found for inline_silent_button_silent (4411510650503783646) -->
-    <skip />
-    <!-- no translation found for inline_silent_button_alert (2967599358027208807) -->
-=======
     <string name="inline_silent_button_silent" msgid="4411510650503783646">"خاموشی سے دکھائیں"</string>
     <!-- no translation found for inline_silent_button_stay_silent (6308371431217601009) -->
     <skip />
     <!-- no translation found for inline_silent_button_alert (7961887853830826523) -->
     <skip />
     <!-- no translation found for inline_silent_button_keep_alerting (327696842264359693) -->
->>>>>>> de843449
     <skip />
     <string name="inline_keep_showing_app" msgid="1723113469580031041">"اس ایپ کی طرف سے اطلاعات دکھانا جاری رکھیں؟"</string>
     <string name="notification_unblockable_desc" msgid="1037434112919403708">"ان اطلاعات کو آف نہیں کیا جا سکتا"</string>
@@ -887,20 +871,6 @@
     <string name="open_saver_setting_action" msgid="8314624730997322529">"ترتیبات"</string>
     <string name="auto_saver_okay_action" msgid="2701221740227683650">"سمجھ آ گئی"</string>
     <string name="heap_dump_tile_name" msgid="9141031328971226374">"Dump SysUI Heap"</string>
-<<<<<<< HEAD
-    <string name="ongoing_privacy_chip_content_single_app" msgid="4479560741898690064">"<xliff:g id="APP">%1$s</xliff:g> آپ کی <xliff:g id="TYPES_LIST">%2$s</xliff:g> کا استعمال کر رہی ہے۔"</string>
-    <string name="ongoing_privacy_chip_content_multiple_apps" msgid="8640691753867990511">"ایپلیکیشنز آپ کی <xliff:g id="TYPES_LIST">%s</xliff:g> کا استعمال کر رہی ہیں۔"</string>
-    <string name="ongoing_privacy_dialog_open_app" msgid="2483886665314567948">"ایپ کھولیں"</string>
-    <string name="ongoing_privacy_dialog_cancel" msgid="5479124524931216790">"منسوخ کریں"</string>
-    <string name="ongoing_privacy_dialog_okay" msgid="5823914553907253532">"ٹھیک ہے"</string>
-    <string name="ongoing_privacy_dialog_open_settings" msgid="6382622467527049074">"ترتیبات"</string>
-    <string name="ongoing_privacy_dialog_app_item" msgid="486085465491760739">"<xliff:g id="APP">%1$s</xliff:g> گزشتہ <xliff:g id="TIME">%3$d</xliff:g> منٹ سے آپ کی <xliff:g id="TYPE">%2$s</xliff:g> کا استعمال کر رہی ہے۔"</string>
-    <string name="ongoing_privacy_dialog_apps_item" msgid="9207187236823950491">"<xliff:g id="APPS">%1$s</xliff:g> آپ کی <xliff:g id="TYPE">%2$s</xliff:g> کا استعمال کر رہی ہیں"</string>
-    <string name="ongoing_privacy_dialog_single_app" msgid="3884812469179810924">"<xliff:g id="APP">%1$s</xliff:g> آپ کی <xliff:g id="TYPES_LIST">%2$s</xliff:g> کا استعمال کر رہی ہے"</string>
-    <string name="privacy_type_camera" msgid="1676604631892420333">"کیمرا"</string>
-    <string name="privacy_type_location" msgid="6435497989657286700">"مقام"</string>
-    <string name="privacy_type_microphone" msgid="4153045784928554506">"مائیکروفون"</string>
-=======
     <!-- no translation found for ongoing_privacy_chip_multiple_apps (1406406529558080714) -->
     <string name="ongoing_privacy_chip_content_single_app" msgid="4479560741898690064">"<xliff:g id="APP">%1$s</xliff:g> آپ کی <xliff:g id="TYPES_LIST">%2$s</xliff:g> کا استعمال کر رہی ہے۔"</string>
     <string name="ongoing_privacy_chip_content_multiple_apps" msgid="8640691753867990511">"ایپلیکیشنز آپ کی <xliff:g id="TYPES_LIST">%s</xliff:g> کا استعمال کر رہی ہیں۔"</string>
@@ -922,5 +892,4 @@
     <string name="device_services" msgid="1191212554435440592">"آلہ کی سروس"</string>
     <!-- no translation found for music_controls_no_title (5236895307087002011) -->
     <skip />
->>>>>>> de843449
 </resources>