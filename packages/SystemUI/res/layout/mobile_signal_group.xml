<?xml version="1.0" encoding="utf-8"?>
<!--
/*
 * Copyright (c) 2015-2017 The Linux Foundation. All rights reserved.
 * Not a Contribution.
*/
/*
**
** Copyright 2011, The Android Open Source Project
**
** Licensed under the Apache License, Version 2.0 (the "License");
** you may not use this file except in compliance with the License.
** You may obtain a copy of the License at
**
**     http://www.apache.org/licenses/LICENSE-2.0
**
** Unless required by applicable law or agreed to in writing, software
** distributed under the License is distributed on an "AS IS" BASIS,
** WITHOUT WARRANTIES OR CONDITIONS OF ANY KIND, either express or implied.
** See the License for the specific language governing permissions and
** limitations under the License.
*/
-->
<com.android.keyguard.AlphaOptimizedLinearLayout
    xmlns:android="http://schemas.android.com/apk/res/android"
    xmlns:systemui="http://schemas.android.com/apk/res-auto"
    android:id="@+id/mobile_combo"
    android:layout_width="wrap_content"
    android:layout_height="wrap_content"
    android:layout_gravity="center_vertical"
    android:orientation="horizontal">
    <ImageView
        android:layout_width="wrap_content"
        android:layout_height="wrap_content"
        android:layout_marginStart="2dp"
        android:id="@+id/data_inout"
        android:visibility="gone"
        />
    <FrameLayout
        android:layout_height="17dp"
        android:layout_width="wrap_content"
        android:layout_gravity="center_vertical">
        <ImageView
            android:id="@+id/mobile_in"
            android:layout_height="wrap_content"
            android:layout_width="wrap_content"
            android:src="@drawable/ic_activity_down"
            android:visibility="gone"
            android:paddingEnd="2dp"
            />
        <ImageView
            android:id="@+id/mobile_out"
            android:layout_height="wrap_content"
            android:layout_width="wrap_content"
            android:src="@drawable/ic_activity_up"
            android:paddingEnd="2dp"
            android:visibility="gone"
            />
    </FrameLayout>
    <ImageView
        android:id="@+id/mobile_type"
        android:layout_height="wrap_content"
        android:layout_width="wrap_content"
        android:layout_gravity="center_vertical"
        android:paddingStart="1dp"
        android:paddingEnd="2dp"
        android:visibility="gone" />
    <Space
        android:id="@+id/mobile_roaming_space"
        android:layout_height="match_parent"
        android:layout_width="@dimen/roaming_icon_start_padding"
        android:visibility="gone"
    />
    <FrameLayout
        android:layout_width="wrap_content"
        android:layout_height="wrap_content"
        >
<<<<<<< HEAD
        <com.android.systemui.statusbar.AnimatedImageView
            android:id="@+id/mobile_signal"
            android:layout_height="wrap_content"
=======
        <FrameLayout
            android:id="@+id/mobile_signal_single"
>>>>>>> 658147da
            android:layout_width="wrap_content"
            android:layout_height="wrap_content"
            >
            <com.android.systemui.statusbar.AnimatedImageView
                android:id="@+id/mobile_signal"
                android:layout_height="wrap_content"
                android:layout_width="wrap_content"
                systemui:hasOverlappingRendering="false"
                />
            <ImageView
                android:id="@+id/mobile_roaming"
                android:layout_width="wrap_content"
                android:layout_height="wrap_content"
                android:src="@drawable/stat_sys_roaming"
                android:contentDescription="@string/data_connection_roaming"
                android:visibility="gone" />
        </FrameLayout>
        <LinearLayout
            android:id="@+id/mobile_signal_stacked"
            android:layout_width="wrap_content"
            android:layout_height="wrap_content"
            android:orientation="vertical"
            android:visibility="gone"
            >
            <ImageView
                android:id="@+id/mobile_signal_data"
                android:layout_width="wrap_content"
                android:layout_height="wrap_content"
                />
            <ImageView
                android:id="@+id/mobile_signal_voice"
                android:layout_width="wrap_content"
                android:layout_height="wrap_content"
                />
        </LinearLayout>
    </FrameLayout>
</com.android.keyguard.AlphaOptimizedLinearLayout><|MERGE_RESOLUTION|>--- conflicted
+++ resolved
@@ -75,14 +75,8 @@
         android:layout_width="wrap_content"
         android:layout_height="wrap_content"
         >
-<<<<<<< HEAD
-        <com.android.systemui.statusbar.AnimatedImageView
-            android:id="@+id/mobile_signal"
-            android:layout_height="wrap_content"
-=======
         <FrameLayout
             android:id="@+id/mobile_signal_single"
->>>>>>> 658147da
             android:layout_width="wrap_content"
             android:layout_height="wrap_content"
             >
