--- conflicted
+++ resolved
@@ -36,36 +36,6 @@
         android:layout_gravity="center_vertical"
         android:gravity="end" >
 
-<<<<<<< HEAD
-        <LinearLayout
-            android:id="@+id/qs_mobile"
-            android:layout_width="0dp"
-            android:layout_height="match_parent"
-            android:layout_weight="1"
-            android:gravity="center_vertical|start"
-            android:orientation="horizontal"
-            android:layout_marginEnd="32dp">
-
-            <include
-                layout="@layout/qs_footer_carrier"
-                android:id="@+id/carrier1" />
-
-            <View
-                android:id="@+id/qs_carrier_divider"
-                android:layout_width="2dp"
-                android:layout_height="match_parent"
-                android:layout_marginTop="15dp"
-                android:layout_marginBottom="15dp"
-                android:background="?android:attr/dividerVertical"
-                android:visibility="gone" />
-
-            <include
-                layout="@layout/qs_footer_carrier"
-                android:id="@+id/carrier2"
-                android:visibility="gone"/>
-
-        </LinearLayout>
-=======
         <com.android.keyguard.AlphaOptimizedLinearLayout
             android:id="@+id/qs_footer_actions_edit_container"
             android:layout_width="@integer/qs_footer_actions_width"
@@ -95,7 +65,6 @@
                 android:textAppearance="@style/TextAppearance.QS.Status"
                 android:visibility="gone"/>
          </com.android.keyguard.AlphaOptimizedLinearLayout>
->>>>>>> 825827da
 
         <com.android.systemui.qs.PageIndicator
             android:id="@+id/footer_page_indicator"
@@ -126,22 +95,6 @@
                     android:scaleType="centerInside"/>
             </com.android.systemui.statusbar.phone.MultiUserSwitch>
 
-<<<<<<< HEAD
-            <com.android.systemui.statusbar.AlphaOptimizedImageView
-                android:id="@android:id/edit"
-                android:layout_width="48dp"
-                android:layout_height="48dp"
-                android:background="?android:attr/selectableItemBackgroundBorderless"
-                android:clickable="true"
-                android:clipToPadding="false"
-                android:contentDescription="@string/accessibility_quick_settings_edit"
-                android:focusable="true"
-                android:padding="15dp"
-                android:src="@*android:drawable/ic_mode_edit"
-                android:tint="?android:attr/colorForeground"/>
-
-=======
->>>>>>> 825827da
             <com.android.systemui.statusbar.AlphaOptimizedFrameLayout
                 android:id="@+id/settings_button_container"
                 android:layout_width="@dimen/qs_footer_action_button_size"
