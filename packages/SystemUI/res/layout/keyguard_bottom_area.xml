<?xml version="1.0" encoding="utf-8"?>
<!--
  ~ Copyright (C) 2014 The Android Open Source Project
  ~
  ~ Licensed under the Apache License, Version 2.0 (the "License");
  ~ you may not use this file except in compliance with the License.
  ~ You may obtain a copy of the License at
  ~
  ~      http://www.apache.org/licenses/LICENSE-2.0
  ~
  ~ Unless required by applicable law or agreed to in writing, software
  ~ distributed under the License is distributed on an "AS IS" BASIS,
  ~ WITHOUT WARRANTIES OR CONDITIONS OF ANY KIND, either express or implied.
  ~ See the License for the specific language governing permissions and
  ~ limitations under the License
  -->

<com.android.systemui.statusbar.phone.KeyguardBottomAreaView
    xmlns:android="http://schemas.android.com/apk/res/android"
    xmlns:systemui="http://schemas.android.com/apk/res/com.android.systemui"
    android:id="@+id/keyguard_bottom_area"
    android:layout_height="match_parent"
    android:layout_width="match_parent"
    android:outlineProvider="none"
    android:elevation="5dp" > <!-- Put it above the status bar header -->

<<<<<<< HEAD
    <LinearLayout
        android:id="@+id/keyguard_indication_area"
        android:layout_width="match_parent"
        android:layout_height="wrap_content"
        android:layout_marginBottom="@dimen/keyguard_indication_margin_bottom"
        android:layout_gravity="bottom|center_horizontal"
        android:orientation="horizontal">

        <include layout="@layout/left_docked_overlay" />

        <LinearLayout
            android:layout_width="wrap_content"
            android:layout_height="wrap_content"
            android:layout_weight="1"
            android:layout_gravity="center_vertical|center_horizontal"
            android:orientation="vertical">

            <com.android.systemui.statusbar.phone.KeyguardIndicationTextView
                android:id="@+id/keyguard_indication_enterprise_disclosure"
                android:layout_width="match_parent"
                android:layout_height="wrap_content"
                android:gravity="center"
                android:textAppearance="@style/TextAppearance.Keyguard.BottomArea"
                android:visibility="gone" />

            <com.android.systemui.statusbar.phone.KeyguardIndicationTextView
                android:id="@+id/keyguard_indication_text"
                android:layout_width="match_parent"
                android:layout_height="wrap_content"
                android:gravity="center"
                android:textAppearance="@style/TextAppearance.Keyguard.BottomArea"
                android:accessibilityLiveRegion="polite" />

        </LinearLayout>

        <include layout="@layout/right_docked_overlay" />

    </LinearLayout>
=======
    <include layout="@layout/keyguard_indication_area_overlay" />
>>>>>>> dbf9e87c

    <include layout="@layout/keyguard_emergency_carrier_area"
        android:id="@+id/keyguard_selector_fade_container"
        android:layout_width="wrap_content"
        android:layout_height="wrap_content"
        android:layout_marginBottom="70dp"
        android:orientation="vertical"
        android:layout_gravity="bottom|center_horizontal"
        android:gravity="center_horizontal" />

    <FrameLayout
        android:id="@+id/preview_container"
        android:layout_width="match_parent"
        android:layout_height="match_parent">
    </FrameLayout>

    <com.android.systemui.statusbar.KeyguardAffordanceView
        android:id="@+id/camera_button"
        android:layout_height="@dimen/keyguard_affordance_height"
        android:layout_width="@dimen/keyguard_affordance_width"
        android:layout_gravity="bottom|end"
        android:src="@drawable/ic_camera_alt_24dp"
        android:scaleType="center"
        android:contentDescription="@string/accessibility_camera_button"
        android:tint="?attr/wallpaperTextColor" />

    <com.android.systemui.statusbar.KeyguardAffordanceView
        android:id="@+id/left_button"
        android:layout_height="@dimen/keyguard_affordance_height"
        android:layout_width="@dimen/keyguard_affordance_width"
        android:layout_gravity="bottom|start"
        android:src="@*android:drawable/ic_phone"
        android:scaleType="center"
        android:contentDescription="@string/accessibility_phone_button"
        android:tint="?attr/wallpaperTextColor" />

    <FrameLayout
        android:id="@+id/overlay_container"
        android:layout_width="match_parent"
        android:layout_height="match_parent">

        <include layout="@layout/keyguard_bottom_area_overlay" />

    </FrameLayout>

</com.android.systemui.statusbar.phone.KeyguardBottomAreaView><|MERGE_RESOLUTION|>--- conflicted
+++ resolved
@@ -24,48 +24,7 @@
     android:outlineProvider="none"
     android:elevation="5dp" > <!-- Put it above the status bar header -->
 
-<<<<<<< HEAD
-    <LinearLayout
-        android:id="@+id/keyguard_indication_area"
-        android:layout_width="match_parent"
-        android:layout_height="wrap_content"
-        android:layout_marginBottom="@dimen/keyguard_indication_margin_bottom"
-        android:layout_gravity="bottom|center_horizontal"
-        android:orientation="horizontal">
-
-        <include layout="@layout/left_docked_overlay" />
-
-        <LinearLayout
-            android:layout_width="wrap_content"
-            android:layout_height="wrap_content"
-            android:layout_weight="1"
-            android:layout_gravity="center_vertical|center_horizontal"
-            android:orientation="vertical">
-
-            <com.android.systemui.statusbar.phone.KeyguardIndicationTextView
-                android:id="@+id/keyguard_indication_enterprise_disclosure"
-                android:layout_width="match_parent"
-                android:layout_height="wrap_content"
-                android:gravity="center"
-                android:textAppearance="@style/TextAppearance.Keyguard.BottomArea"
-                android:visibility="gone" />
-
-            <com.android.systemui.statusbar.phone.KeyguardIndicationTextView
-                android:id="@+id/keyguard_indication_text"
-                android:layout_width="match_parent"
-                android:layout_height="wrap_content"
-                android:gravity="center"
-                android:textAppearance="@style/TextAppearance.Keyguard.BottomArea"
-                android:accessibilityLiveRegion="polite" />
-
-        </LinearLayout>
-
-        <include layout="@layout/right_docked_overlay" />
-
-    </LinearLayout>
-=======
     <include layout="@layout/keyguard_indication_area_overlay" />
->>>>>>> dbf9e87c
 
     <include layout="@layout/keyguard_emergency_carrier_area"
         android:id="@+id/keyguard_selector_fade_container"
