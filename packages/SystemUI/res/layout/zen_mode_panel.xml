<?xml version="1.0" encoding="utf-8"?>
<!--
     Copyright (C) 2014 The Android Open Source Project

     Licensed under the Apache License, Version 2.0 (the "License");
     you may not use this file except in compliance with the License.
     You may obtain a copy of the License at

          http://www.apache.org/licenses/LICENSE-2.0

     Unless required by applicable law or agreed to in writing, software
     distributed under the License is distributed on an "AS IS" BASIS,
     WITHOUT WARRANTIES OR CONDITIONS OF ANY KIND, either express or implied.
     See the License for the specific language governing permissions and
     limitations under the License.
-->
<!-- extends LinearLayout -->
<com.android.systemui.volume.ZenModePanel xmlns:android="http://schemas.android.com/apk/res/android"
    android:id="@+id/zen_mode_panel"
    android:layout_width="match_parent"
    android:layout_height="wrap_content"
    android:clipChildren="false"
    android:orientation="vertical" >

    <FrameLayout
<<<<<<< HEAD
        android:id="@+id/zen_mode_panel_bg_container"
=======
        android:id="@+id/zen_buttons_container"
>>>>>>> 073b8a01
        android:layout_width="match_parent"
        android:layout_height="wrap_content"
        android:minHeight="8dp"
        android:elevation="4dp"
        android:background="@drawable/qs_background_secondary" >

        <com.android.systemui.volume.SegmentedButtons
            android:id="@+id/zen_buttons"
            android:layout_width="match_parent"
            android:layout_height="wrap_content"
            android:layout_marginStart="@dimen/qs_panel_padding"
            android:layout_marginEnd="@dimen/qs_panel_padding"
            android:layout_marginTop="4dp"
            android:layout_marginLeft="8dp"
            android:layout_marginRight="8dp"
            android:layout_marginBottom="8dp"
            android:clipChildren="false" />
    </FrameLayout>

    <RelativeLayout
        android:id="@+id/zen_subhead"
        android:layout_width="match_parent"
        android:layout_height="62dp"
        android:gravity="center_vertical"
        android:paddingStart="8dp"
        android:paddingEnd="8dp" >

        <TextView
            android:id="@+id/zen_subhead_collapsed"
            android:layout_width="wrap_content"
            android:layout_height="48dp"
            android:layout_gravity="center_vertical"
            android:gravity="center_vertical"
            android:paddingStart="8dp"
            android:paddingEnd="4dp"
            android:background="@drawable/btn_borderless_rect"
            android:clickable="true"
            android:drawableEnd="@drawable/qs_subhead_caret"
            android:maxLines="2"
            android:ellipsize="end"
            android:textAppearance="@style/TextAppearance.QS.Subhead" />

        <TextView
            android:id="@+id/zen_subhead_expanded"
            android:layout_width="wrap_content"
            android:layout_height="48dp"
            android:layout_gravity="center_vertical"
            android:gravity="center_vertical"
            android:paddingStart="8dp"
<<<<<<< HEAD
=======
            android:paddingLeft="8dp"
            android:maxLines="2"
            android:ellipsize="end"
>>>>>>> 073b8a01
            android:textAppearance="@style/TextAppearance.QS.Subhead" />

        <ImageView
            android:id="@+id/zen_more_settings"
            android:layout_width="48dp"
            android:layout_height="48dp"
            android:layout_alignParentEnd="true"
            android:background="@drawable/btn_borderless_rect"
            android:clickable="true"
            android:contentDescription="@string/accessibility_desc_settings"
            android:scaleType="center"
            android:src="@drawable/ic_settings" />

    </RelativeLayout>

    <LinearLayout
        android:id="@+id/zen_conditions"
        android:layout_width="match_parent"
        android:layout_height="wrap_content"
        android:orientation="vertical"
        android:paddingBottom="@dimen/zen_mode_condition_detail_bottom_padding" />

</com.android.systemui.volume.ZenModePanel><|MERGE_RESOLUTION|>--- conflicted
+++ resolved
@@ -23,11 +23,7 @@
     android:orientation="vertical" >
 
     <FrameLayout
-<<<<<<< HEAD
-        android:id="@+id/zen_mode_panel_bg_container"
-=======
         android:id="@+id/zen_buttons_container"
->>>>>>> 073b8a01
         android:layout_width="match_parent"
         android:layout_height="wrap_content"
         android:minHeight="8dp"
@@ -77,12 +73,9 @@
             android:layout_gravity="center_vertical"
             android:gravity="center_vertical"
             android:paddingStart="8dp"
-<<<<<<< HEAD
-=======
             android:paddingLeft="8dp"
             android:maxLines="2"
             android:ellipsize="end"
->>>>>>> 073b8a01
             android:textAppearance="@style/TextAppearance.QS.Subhead" />
 
         <ImageView
