--- conflicted
+++ resolved
@@ -354,10 +354,6 @@
 
     <integer-array name="carrier_one_strength_threshold_values">
     </integer-array>
-<<<<<<< HEAD
     <!-- When true,show the AutoBrightness checkbox -->
     <bool name="config_show_auto_brightness">false</bool>
-</resources>
-=======
-</resources>
->>>>>>> 2db9f6c5
+</resources>