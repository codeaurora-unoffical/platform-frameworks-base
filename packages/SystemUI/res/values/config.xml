--- conflicted
+++ resolved
@@ -129,10 +129,8 @@
     <integer name="quick_settings_brightness_dialog_short_timeout">2000</integer>
     <integer name="quick_settings_brightness_dialog_long_timeout">4000</integer>
 
-<<<<<<< HEAD
-=======
-    <!-- Should "4G" be shown instead of "LTE" when the network is NETWORK_TYPE_LTE? -->
-    <bool name="config_show4GForLTE">true</bool>
+    <!-- Show indicator for Wifi on but not connected. -->
+    <bool name="config_showWifiIndicatorWhenEnabled">false</bool>
 
     <!-- Whether to show wifi activity indicators in the status bar -->
     <bool name="config_showWifiActivity">true</bool>
@@ -152,7 +150,6 @@
     <!-- Control whether status bar should fetch mobile signal icons from xml file dynamically -->
     <bool name="config_read_icons_from_xml">false</bool>
 
->>>>>>> 658147da
     <!-- Should "LTE"/"4G" be shown instead of "LTE+"/"4G+" when on NETWORK_TYPE_LTE_CA? -->
     <bool name="config_hideLtePlus">false</bool>
 
@@ -464,57 +461,7 @@
         <item>120</item>
     </integer-array>
 
-<<<<<<< HEAD
-
-=======
-    <string-array name="origin_carrier_names">
-        <item>CHINA\u0020\u0020MOBILE</item>
-        <item>CMCC</item>
-        <item>CHN-UNICOM</item>
-        <item>China Mobile</item>
-        <item>China Mobile (HD)</item>
-        <item>China Unicom</item>
-        <item>China Telecom</item>
-        <item>CHN-CT</item>
-        <item>中国移动</item>
-        <item>中国联通</item>
-        <item>中国电信</item>
-        <item>中國移動</item>
-        <item>中國聯通</item>
-        <item>中國電信</item>
-        <item>Searching for Service</item>
-    </string-array>
-
-    <string-array name="locale_carrier_names">
-        <item>China_Mobile</item>
-        <item>China_Mobile</item>
-        <item>China_Unicom</item>
-        <item>China_Mobile</item>
-        <item>China_Mobile_HD</item>
-        <item>China_Unicom</item>
-        <item>China_Telecom</item>
-        <item>China_Telecom</item>
-        <item>China_Mobile</item>
-        <item>China_Unicom</item>
-        <item>China_Telecom</item>
-        <item>China_Mobile</item>
-        <item>China_Unicom</item>
-        <item>China_Telecom</item>
-        <item>roamingTextSearching</item>
-    </string-array>
-
-    <!-- monitor locale change -->
-    <bool name="config_monitor_locale_change">true</bool>
-
-    <!-- display for radio tech -->
-    <bool name="config_display_rat">true</bool>
-
-    <!-- config 2G/3G/4G RAT strings for carriers -->
-    <string name="config_rat_unknown" translatable="false">""</string>
-    <string name="config_rat_2g" translatable="false">2G</string>
-    <string name="config_rat_3g" translatable="false">3G</string>
-    <string name="config_rat_4g" translatable="false">4G</string>
->>>>>>> 658147da
+
 
 
     <!-- Smart replies in notifications: Whether smart replies in notifications are enabled. -->
@@ -553,7 +500,6 @@
     <!-- On debuggable builds, alert the user if SystemUI PSS goes over this number (in kb) -->
     <integer name="watch_heap_limit">256000</integer>
 
-<<<<<<< HEAD
     <!-- Allow dragging the PIP to a location to close it -->
     <bool name="config_pipEnableDismissDragToEdge">true</bool>
 
@@ -563,8 +509,4 @@
     </string-array>
 
     <integer name="ongoing_appops_dialog_max_apps">5</integer>
-=======
-    <!-- Whether to show VoLTE icon in the status bar -->
-    <bool name="config_display_volte">false</bool>
->>>>>>> 658147da
 </resources>