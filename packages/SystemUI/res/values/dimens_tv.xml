<?xml version="1.0" encoding="utf-8"?>
<!--
/*
 * Copyright 2016, The Android Open Source Project
 *
 * Licensed under the Apache License, Version 2.0 (the "License");
 * you may not use this file except in compliance with the License.
 * You may obtain a copy of the License at
 *
 *     http://www.apache.org/licenses/LICENSE-2.0
 *
 * Unless required by applicable law or agreed to in writing, software
 * distributed under the License is distributed on an "AS IS" BASIS,
 * WITHOUT WARRANTIES OR CONDITIONS OF ANY KIND, either express or implied.
 * See the License for the specific language governing permissions and
 * limitations under the License.
 */
-->
<resources>
    <!-- Dimens for recents card in the recents view on tv -->
    <dimen name="recents_tv_card_width">268dip</dimen>
    <dimen name="recents_tv_card_height">151dip</dimen>
    <dimen name="recents_tv_card_extra_badge_size">20dip</dimen>
    <dimen name="recents_tv_banner_width">114dip</dimen>
    <dimen name="recents_tv_banner_height">64dip</dimen>
    <dimen name="recents_tv_banner_margin_top">16dip</dimen>
    <dimen name="recents_tv_icon_padding_bottom">8dip</dimen>
    <dimen name="recents_tv_icon_padding_end">12dip</dimen>
    <dimen name="recents_tv_text_padding_bottom">12dip</dimen>

    <!-- Padding for grid view in recents view on tv -->
    <dimen name="recents_tv_grid_row_padding">56dip</dimen>
    <dimen name="recents_tv_gird_row_top_padding">57dip</dimen>
    <dimen name="recents_tv_grid_max_row_height">268dip</dimen>
    <dimen name="recents_tv_gird_card_spacing">20dip</dimen>

    <!-- Values for focus animation -->
    <dimen name="recents_tv_unselected_item_z">6dp</dimen>
    <dimen name="recents_tv_selected_item_z_delta">10dp</dimen>

<<<<<<< HEAD
    <!-- Values for text on recents cards on tv -->
    <dimen name="recents_tv_title_text_size">12sp</dimen>
=======
    <!-- Extra space around the PIP and its outline in PIP onboarding activity  -->
    <dimen name="tv_pip_bounds_space">3dp</dimen>
>>>>>>> 8f1df67c
</resources><|MERGE_RESOLUTION|>--- conflicted
+++ resolved
@@ -38,11 +38,9 @@
     <dimen name="recents_tv_unselected_item_z">6dp</dimen>
     <dimen name="recents_tv_selected_item_z_delta">10dp</dimen>
 
-<<<<<<< HEAD
     <!-- Values for text on recents cards on tv -->
     <dimen name="recents_tv_title_text_size">12sp</dimen>
-=======
+
     <!-- Extra space around the PIP and its outline in PIP onboarding activity  -->
     <dimen name="tv_pip_bounds_space">3dp</dimen>
->>>>>>> 8f1df67c
 </resources>