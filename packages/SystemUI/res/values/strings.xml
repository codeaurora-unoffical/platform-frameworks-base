--- conflicted
+++ resolved
@@ -279,11 +279,6 @@
     <!-- Button name for "Cancel". [CHAR LIMIT=NONE] -->
     <string name="cancel">Cancel</string>
 
-<<<<<<< HEAD
-    <!-- Content description for the error/help message are when the system-provided fingerprint dialog is showing, for accessibility (not shown on the screen). [CHAR LIMIT=NONE] -->
-    <string name="accessibility_biometric_dialog_help_area">Help message area</string>
-=======
->>>>>>> 825827da
     <!-- Message shown when a biometric is authenticated, asking the user to confirm authentication [CHAR LIMIT=30] -->
     <string name="biometric_dialog_confirm">Confirm</string>
     <!-- Button name on BiometricPrompt shown when a biometric is detected but not authenticated. Tapping the button resumes authentication [CHAR_LIMIT=30] -->
@@ -659,11 +654,6 @@
 
     <!-- The overflow indicator shown when a group has more notification inside the group than the visible ones. An example is "+ 3" [CHAR LIMIT=5] -->
     <string name="notification_group_overflow_indicator">+ <xliff:g id="number" example="3">%s</xliff:g></string>
-<<<<<<< HEAD
-    <!-- The overflow indicator shown when a group has more notification inside the group than the visible ones. An example is "New message, +3" [CHAR LIMIT=7] -->
-    <string name="notification_group_overflow_indicator_ambient"><xliff:g id="notification_title" example="New message">%1$s</xliff:g>, +<xliff:g id="overflow" example="+3">%2$s</xliff:g></string>
-=======
->>>>>>> 825827da
 
     <!-- Content description describing how many more notifications are in a group [CHAR LIMIT=NONE] -->
     <plurals name="notification_group_overflow_description">
@@ -1080,17 +1070,10 @@
     <string name="battery_saver_notification_action_text">Turn off Battery Saver</string>
 
     <!-- Media projection permission dialog warning text. [CHAR LIMIT=NONE] -->
-<<<<<<< HEAD
-    <string name="media_projection_dialog_text"><xliff:g id="app_seeking_permission" example="Hangouts">%s</xliff:g> will start capturing everything on your screen including notifications, passwords, photos, messages and payment information.</string>
-
-    <!-- Media projection permission dialog warning title. [CHAR LIMIT=NONE] -->
-    <string name="media_projection_dialog_title">Allow <xliff:g id="app_seeking_permission" example="Hangouts">%s</xliff:g> to record or cast your screen?</string>
-=======
     <string name="media_projection_dialog_text">While recording or casting, <xliff:g id="app_seeking_permission" example="Hangouts">%s</xliff:g> can capture any sensitive information, such as audio that you play and your passwords, payment info, photos, and messages.</string>
 
     <!-- Media projection permission dialog warning title. [CHAR LIMIT=NONE] -->
     <string name="media_projection_dialog_title">Exposing sensitive info during casting/recording </string>
->>>>>>> 825827da
 
     <!-- Media projection permission dialog permanent grant check box. [CHAR LIMIT=NONE] -->
     <string name="media_projection_remember_text">Don\'t show again</string>
@@ -1606,12 +1589,9 @@
     <!-- Notification Inline controls: button to dismiss the blocking helper [CHAR_LIMIT=20] -->
     <string name="inline_done_button">Done</string>
 
-<<<<<<< HEAD
-=======
     <!-- Notification Inline controls: button to dismiss the blocking helper [CHAR_LIMIT=20] -->
     <string name="inline_ok_button">OK</string>
 
->>>>>>> 825827da
     <!-- Notification Inline controls: continue receiving notifications prompt, channel level -->
     <string name="inline_keep_showing">Keep showing these notifications?</string>
 
@@ -1637,11 +1617,7 @@
     <string name="inline_silent_button_stay_silent">Stay silent</string>
 
     <!-- Notification inline controls: button to make notifications alert the user [CHAR_LIMIT=35] -->
-<<<<<<< HEAD
-    <string name="inline_silent_button_alert">Alert me</string>
-=======
     <string name="inline_silent_button_alert">Alert</string>
->>>>>>> 825827da
 
     <!-- Notification inline controls: button to continue alerting the user when notifications arrive [CHAR_LIMIT=35] -->
     <string name="inline_silent_button_keep_alerting">Keep alerting</string>
@@ -2352,35 +2328,12 @@
          app for debugging. Will not be seen by users. [CHAR LIMIT=20] -->
     <string name="heap_dump_tile_name">Dump SysUI Heap</string>
 
-<<<<<<< HEAD
-    <!-- Text on chip for multiple apps using a single app op [CHAR LIMIT=12] -->
-    <plurals name="ongoing_privacy_chip_multiple_apps">
-        <item quantity="one"><xliff:g id="num_apps" example="1">%d</xliff:g> app</item>
-        <item quantity="few"><xliff:g id="num_apps" example="3">%d</xliff:g> apps</item>
-        <item quantity="other"><xliff:g id="num_apps" example="3">%d</xliff:g> apps</item>
-    </plurals>
-
-=======
->>>>>>> 825827da
     <!-- Content description for ongoing privacy chip. Use with a single app [CHAR LIMIT=NONE]-->
     <string name="ongoing_privacy_chip_content_single_app"><xliff:g id="app" example="Example App">%1$s</xliff:g> is using your <xliff:g id="types_list" example="camera, location">%2$s</xliff:g>.</string>
 
     <!-- Content description for ongoing privacy chip. Use with multiple apps [CHAR LIMIT=NONE]-->
     <string name="ongoing_privacy_chip_content_multiple_apps">Applications are using your <xliff:g id="types_list" example="camera, location">%s</xliff:g>.</string>
 
-<<<<<<< HEAD
-    <!-- Ongoing Privacy "Chip" in use text [CHAR LIMIT=10]-->
-    <string name="ongoing_privacy_chip_in_use">In use:</string>
-
-    <!-- Content description for ongoing privacy chip. Use with multiple apps using same app op[CHAR LIMIT=NONE]-->
-    <plurals name="ongoing_privacy_chip_content_multiple_apps_single_op">
-        <item quantity="one"><xliff:g id="num_apps" example="1">%1$d</xliff:g> application is using your <xliff:g id="type" example="camera">%2$s</xliff:g>.</item>
-        <item quantity="few"><xliff:g id="num_apps" example="3">%1$d</xliff:g> applications are using your <xliff:g id="type" example="camera">%2$s</xliff:g>.</item>
-        <item quantity="other"><xliff:g id="num_apps" example="3">%1$d</xliff:g> applications are using your <xliff:g id="type" example="camera">%2$s</xliff:g>.</item>
-    </plurals>
-
-=======
->>>>>>> 825827da
     <!-- Action for accepting the Ongoing privacy dialog [CHAR LIMIT=10]-->
     <string name="ongoing_privacy_dialog_ok">Got it</string>
 
@@ -2408,15 +2361,6 @@
     <!-- Text for microphone app op [CHAR LIMIT=20]-->
     <string name="privacy_type_microphone">microphone</string>
 
-<<<<<<< HEAD
-    <!-- Text for indicating extra apps using app ops [CHAR LIMIT=NONE] -->
-    <plurals name="ongoing_privacy_dialog_overflow_text">
-        <item quantity="one"><xliff:g id="num_apps" example="1">%d</xliff:g> other app</item>
-        <item quantity="other"><xliff:g id="num_apps" example="3">%d</xliff:g> other apps</item>
-    </plurals>
-
-=======
->>>>>>> 825827da
     <!-- Text for the quick setting tile for sensor privacy [CHAR LIMIT=30] -->
     <string name="sensor_privacy_mode">Sensors off</string>
 
@@ -2426,27 +2370,14 @@
     <!-- What to show on the ambient display player when song doesn't have a title. [CHAR LIMIT=20] -->
     <string name="music_controls_no_title">No title</string>
 
-<<<<<<< HEAD
-=======
     <!-- Description of the restart button in the hint of size compatibility mode. [CHAR LIMIT=NONE] -->
     <string name="restart_button_description">Tap to restart this app and go full screen.</string>
 
->>>>>>> 825827da
     <!-- Text used for content description of deep link button in the header of expanded bubble
          view. [CHAR_LIMIT=NONE] -->
     <string name="bubbles_deep_link_button_description">Open <xliff:g id="app_name" example="YouTube">%1$s</xliff:g></string>
     <!-- Text used for content description of settings button in the header of expanded bubble
          view. [CHAR_LIMIT=NONE] -->
-<<<<<<< HEAD
-    <string name="bubbles_settings_button_description">Open notification settings for <xliff:g id="app_name" example="YouTube">%1$s</xliff:g></string>
-    <!-- Text for asking the user whether bubbles (floating app content) should be enabled for an
-         app. [CHAR LIMIT=NONE] -->
-    <string name="bubbles_prompt">Allow bubbles from this app?</string>
-    <!-- Text used for button allowing user to opt out of bubbles [CHAR LIMIT=20] -->
-    <string name="no_bubbles">Block</string>
-    <!-- Text used for button allowing user to approve / enable bubbles [CHAR LIMIT=20] -->
-    <string name="yes_bubbles">Allow</string>
-=======
     <string name="bubbles_settings_button_description">Settings for <xliff:g id="app_name" example="YouTube">%1$s</xliff:g> bubbles</string>
     <!-- Text for asking the user whether bubbles (floating app content) should be enabled for an
          app. [CHAR LIMIT=NONE] -->
@@ -2472,5 +2403,4 @@
     <!-- Action in accessibility menu to move the stack of bubbles to the bottom right of the screen. [CHAR LIMIT=30]-->
     <string name="bubble_accessibility_action_move_bottom_right">Move bottom right</string>
 
->>>>>>> 825827da
 </resources>