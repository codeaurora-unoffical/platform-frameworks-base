<?xml version="1.0" encoding="utf-8"?>
<!--
/**
 * Copyright (c) 2009, The Android Open Source Project
 *
 * Licensed under the Apache License, Version 2.0 (the "License");
 * you may not use this file except in compliance with the License.
 * You may obtain a copy of the License at
 *
 *     http://www.apache.org/licenses/LICENSE-2.0
 *
 * Unless required by applicable law or agreed to in writing, software
 * distributed under the License is distributed on an "AS IS" BASIS,
 * WITHOUT WARRANTIES OR CONDITIONS OF ANY KIND, either express or implied.
 * See the License for the specific language governing permissions and
 * limitations under the License.
 */
-->
<resources xmlns:xliff="urn:oasis:names:tc:xliff:document:1.2">
    <!-- Name of the status bar as seen in the applications info settings page. [CHAR LIMIT=12] -->
    <string name="app_label">System UI</string>

    <!-- The text for the button in the notification window-shade that clears
         all of the currently visible notifications. [CHAR LIMIT=10]-->
    <string name="status_bar_clear_all_button">Clear</string>

    <!-- The label in the bar at the top of the status bar when there are no notifications
         showing.  [CHAR LIMIT=40]-->
    <string name="status_bar_no_notifications_title">No notifications</string>

    <!-- The label for the group of notifications for ongoing events in the opened version of
         the status bar.  An ongoing call is the prime example of this.  The MP3 music player
         might be another example.   [CHAR LIMIT=40] -->
    <string name="status_bar_ongoing_events_title">Ongoing</string>

    <!-- The label for the group of notifications for recent events in the opened version of
         the status bar.  Recently received text messsages (SMS), emails, calendar alerts, etc.
         [CHAR LIMIT=40] -->
    <string name="status_bar_latest_events_title">Notifications</string>

    <!-- When the battery is low, this is displayed to the user in a dialog.  The title of the low battery alert.  [CHAR LIMIT=NONE]-->
    <string name="battery_low_title">Battery may run out soon</string>

    <!-- A message that appears when the battery level is getting low in a dialog.  This is
        appended to the subtitle of the low battery alert.  "percentage" is the percentage of battery
        remaining [CHAR LIMIT=none]-->
    <string name="battery_low_percent_format"><xliff:g id="percentage">%s</xliff:g> remaining</string>

    <!-- A message that appears when the battery remaining estimate is low in a dialog.  This is
    appended to the subtitle of the low battery alert.  "percentage" is the percentage of battery
    remaining. "time" is the amount of time remaining before the phone runs out of battery [CHAR LIMIT=none]-->
    <string name="battery_low_percent_format_hybrid"><xliff:g id="percentage">%1$s</xliff:g> remaining, about <xliff:g id="time">%2$s</xliff:g> left based on your usage</string>

    <!-- A message that appears when the battery remaining estimate is low in a dialog and insufficient
    data was present to say it is customized to the user. This is appended to the subtitle of the
    low battery alert.  "percentage" is the percentage of battery remaining. "time" is the amount
     of time remaining before the phone runs out of battery [CHAR LIMIT=none]-->
    <string name="battery_low_percent_format_hybrid_short"><xliff:g id="percentage">%1$s</xliff:g> remaining, about <xliff:g id="time">%2$s</xliff:g> left</string>

    <!-- Same as battery_low_percent_format, with a notice about battery saver if on. [CHAR LIMIT=none]-->
    <string name="battery_low_percent_format_saver_started"><xliff:g id="percentage">%s</xliff:g> remaining. Battery Saver is on.</string>

    <!-- A message that appears when a USB charger is plugged in and the device does not
    support charging on it.  That is, a charger that fits into the USB port and goes into
    a wall socket, not into a computer. (This happens because some devices require more
    current than the USB spec allows.  [CHAR LIMIT=NONE] -->
    <string name="invalid_charger">Can\'t charge via USB. Use the charger that came with your device.</string>

    <!-- First line of invalid_charger, used in the notification form.  [CHAR LIMIT=NONE]-->
    <string name="invalid_charger_title">Can\'t charge via USB</string>

    <!-- Second line of invalid_charger, used in the notification form.  [CHAR LIMIT=NONE]-->
    <string name="invalid_charger_text">Use the charger that came with your device</string>

    <!-- When the battery is low, this is the label of the button to go to the
         power usage activity to find out what drained the battery.  [CHAR LIMIT=30] -->
    <string name="battery_low_why">Settings</string>

    <!-- Battery saver confirmation dialog title [CHAR LIMIT=NONE]-->
    <string name="battery_saver_confirmation_title">Turn on Battery Saver?</string>

    <!-- The more generic version of the battery saver confirmation dialog title [CHAR LIMIT=NONE] -->
    <string name="battery_saver_confirmation_title_generic">About Battery Saver</string>

    <!-- Battery saver confirmation dialog ok text [CHAR LIMIT=40]-->
    <string name="battery_saver_confirmation_ok">Turn on</string>

    <!-- Battery saver notification action [CHAR LIMIT=NONE]-->
    <string name="battery_saver_start_action">Turn on Battery Saver</string>

    <!-- Name of the button that links to the Settings app. [CHAR LIMIT=NONE] -->
    <string name="status_bar_settings_settings_button">Settings</string>

    <!-- Name of the button that links to the Wifi settings screen. [CHAR LIMIT=NONE] -->
    <string name="status_bar_settings_wifi_button">Wi-Fi</string>

    <!-- Label in system panel saying the device will use the orientation sensor to rotate [CHAR LIMIT=30] -->
    <string name="status_bar_settings_auto_rotation">Auto-rotate screen</string>

    <!-- Abbreviation / label for mute brightness mode button. Should be all caps. [CHAR LIMIT=6] -->
    <string name="status_bar_settings_mute_label">MUTE</string>

    <!-- Abbreviation / label for automatic brightness mode button. Should be all caps. [CHAR LIMIT=6] -->
    <string name="status_bar_settings_auto_brightness_label">AUTO</string>

    <!-- Label in system panel saying the device will show notifications [CHAR LIMIT=30] -->
    <string name="status_bar_settings_notifications">Notifications</string>

    <!-- Separator for PLMN and SPN in network name. -->
    <string name="status_bar_network_name_separator" translatable="false">|</string>

    <!-- Network connection string for Bluetooth Reverse Tethering -->
    <string name="bluetooth_tethered">Bluetooth tethered</string>
    <!-- Title of a button to open the settings for input methods [CHAR LIMIT=30] -->
    <string name="status_bar_input_method_settings_configure_input_methods">Set up input methods</string>

    <!-- Label of a toggle switch to disable use of the physical keyboard in favor of the IME. [CHAR LIMIT=25] -->
    <string name="status_bar_use_physical_keyboard">Physical keyboard</string>

    <!-- Prompt for the USB device permission dialog [CHAR LIMIT=80] -->
    <string name="usb_device_permission_prompt">Allow <xliff:g id="application">%1$s</xliff:g> to access <xliff:g id="usb_device">%2$s</xliff:g>?</string>

    <!-- Prompt for the USB accessory permission dialog [CHAR LIMIT=80] -->
    <string name="usb_accessory_permission_prompt">Allow <xliff:g id="application">%1$s</xliff:g> to access <xliff:g id="usb_accessory">%2$s</xliff:g>?</string>

    <!-- Prompt for the USB device confirm dialog [CHAR LIMIT=80] -->
    <string name="usb_device_confirm_prompt">Open <xliff:g id="application">%1$s</xliff:g> to handle <xliff:g id="usb_device">%2$s</xliff:g>?</string>

    <!-- Prompt for the USB accessory confirm dialog [CHAR LIMIT=80] -->
    <string name="usb_accessory_confirm_prompt">Open <xliff:g id="application">%1$s</xliff:g> to handle <xliff:g id="usb_accessory">%2$s</xliff:g>?</string>

    <!-- Prompt for the USB accessory URI dialog [CHAR LIMIT=80] -->
    <string name="usb_accessory_uri_prompt">No installed apps work with this USB accessory. Learn more about this accessory at <xliff:g id="url">%1$s</xliff:g></string>

    <!-- Title for USB accessory dialog.  Used when the name of the accessory cannot be determined.  [CHAR LIMIT=50] -->
    <string name="title_usb_accessory">USB accessory</string>

    <!-- View button label for USB dialogs.  [CHAR LIMIT=15] -->
    <string name="label_view">View</string>

    <!-- Checkbox label for USB device dialogs.  [CHAR LIMIT=50] -->
    <string name="always_use_device">Always open <xliff:g id="application">%1$s</xliff:g> when <xliff:g id="usb_device">%2$s</xliff:g> is connected</string>

    <!-- Checkbox label for USB accessory dialogs.  [CHAR LIMIT=50]-->
    <string name="always_use_accessory">Always open <xliff:g id="application">%1$s</xliff:g> when <xliff:g id="usb_accessory">%2$s</xliff:g> is connected</string>

    <!-- Title of confirmation dialog for USB debugging -->
    <string name="usb_debugging_title">Allow USB debugging?</string>

    <!-- Message of confirmation dialog for USB debugging -->
    <string name="usb_debugging_message">The computer\'s RSA key fingerprint is:\n<xliff:g id="fingerprint">%1$s</xliff:g></string>

    <!-- Option to always allow USB debugging from the attached computer -->
    <string name="usb_debugging_always">Always allow from this computer</string>

    <!-- Button label for confirming acceptance of enabling USB debugging [CHAR LIMIT=15] -->
    <string name="usb_debugging_allow">Allow</string>

    <!-- Title of notification shown when trying to enable USB debugging but a secondary user is the current foreground user. -->
    <string name="usb_debugging_secondary_user_title">USB debugging not allowed</string>

    <!-- Message of notification shown when trying to enable USB debugging but a secondary user is the current foreground user. -->
    <string name="usb_debugging_secondary_user_message">The user currently signed in to this device can\'t turn on USB debugging. To use this feature, switch to the primary user.</string>

    <!-- Title of USB contaminant presence dialog [CHAR LIMIT=NONE] -->
    <string name="usb_contaminant_title">USB port disabled</string>

    <!-- Message of USB contaminant presence dialog [CHAR LIMIT=NONE] -->
    <string name="usb_contaminant_message">To protect your device from liquid or debris, the USB port is disabled and won\u2019t detect any accessories.\n\nYou\u2019ll be notified when it\u2019s okay to use the USB port again.</string>

    <!-- Toast for enabling ports from USB contaminant dialog [CHAR LIMIT=NONE] -->
    <string name="usb_port_enabled">USB port enabled to detect chargers and accessories</string>

    <!-- Button text to disable contaminant detection [CHAR LIMIT=NONE] -->
    <string name="usb_disable_contaminant_detection">Enable USB</string>

    <!-- Button text to disable contaminant detection [CHAR LIMIT=NONE] -->
    <string name="learn_more">Learn more</string>

    <!-- Checkbox label for application compatibility mode ON (zooming app to look like it's running
         on a phone).  [CHAR LIMIT=25] -->
    <string name="compat_mode_on">Zoom to fill screen</string>

    <!-- Checkbox label for application compatibility mode OFF (normal mode on tablets).
         [CHAR LIMIT=25] -->
    <string name="compat_mode_off">Stretch to fill screen</string>

    <!-- Power menu item for taking a screenshot [CHAR LIMIT=20]-->
    <string name="global_action_screenshot">Screenshot</string>

    <!-- Notification ticker displayed when a screenshot is being saved to the Gallery. [CHAR LIMIT=30] -->
    <string name="screenshot_saving_ticker">Saving screenshot\u2026</string>
    <!-- Notification title displayed when a screenshot is being saved to the Gallery. [CHAR LIMIT=50] -->
    <string name="screenshot_saving_title">Saving screenshot\u2026</string>
    <!-- Notification title displayed when a screenshot is saved to the Gallery. [CHAR LIMIT=50] -->
    <string name="screenshot_saved_title">Screenshot saved</string>
    <!-- Notification text displayed when a screenshot is saved to the Gallery. [CHAR LIMIT=100] -->
    <string name="screenshot_saved_text">Tap to view your screenshot</string>
    <!-- Notification title displayed when we fail to take a screenshot. [CHAR LIMIT=50] -->
    <string name="screenshot_failed_title">Couldn\'t save screenshot</string>
    <!-- Notification text displayed when we fail to save a screenshot for unknown reasons. [CHAR LIMIT=100] -->
    <string name="screenshot_failed_to_save_unknown_text">Try taking screenshot again</string>
    <!-- Notification text displayed when we fail to save a screenshot. [CHAR LIMIT=100] -->
    <string name="screenshot_failed_to_save_text">Can\'t save screenshot due to limited storage space</string>
    <!-- Notification text displayed when we fail to take a screenshot. [CHAR LIMIT=100] -->
    <string name="screenshot_failed_to_capture_text">Taking screenshots isn\'t allowed by the app or
        your organization</string>

    <!-- Notification title displayed for screen recording [CHAR LIMIT=50]-->
    <string name="screenrecord_name">Screen Recording</string>
    <!-- Description of the screen recording notification channel [CHAR LIMIT=NONE]-->
    <string name="screenrecord_channel_description">Ongoing notification for a screen record session</string>
    <!-- Label for the button to begin screen recording [CHAR LIMIT=NONE]-->
    <string name="screenrecord_start_label">Start Recording</string>
    <!-- Label for the checkbox to enable microphone input during screen recording [CHAR LIMIT=NONE]-->
    <string name="screenrecord_mic_label">Record voiceover</string>
    <!-- Label for the checkbox to enable showing location of touches during screen recording [CHAR LIMIT=NONE]-->
    <string name="screenrecord_taps_label">Show taps</string>
    <!-- Label for notification action to stop and save the screen recording [CHAR LIMIT=35] -->
    <string name="screenrecord_stop_label">Stop</string>
    <!-- Label for notification action to pause screen recording [CHAR LIMIT=35] -->
    <string name="screenrecord_pause_label">Pause</string>
    <!-- Label for notification action to resume screen recording [CHAR LIMIT=35] -->
    <string name="screenrecord_resume_label">Resume</string>
    <!-- Label for notification action to cancel and discard screen recording [CHAR LIMIT=35] -->
    <string name="screenrecord_cancel_label">Cancel</string>
    <!-- Label for notification action to share screen recording [CHAR LIMIT=35] -->
    <string name="screenrecord_share_label">Share</string>
    <!-- Label for notification action to delete a screen recording file [CHAR LIMIT=35] -->
    <string name="screenrecord_delete_label">Delete</string>
    <!-- A toast message shown after successfully canceling a screen recording [CHAR LIMIT=NONE] -->
    <string name="screenrecord_cancel_success">Screen recording canceled</string>
    <!-- Notification text shown after saving a screen recording to prompt the user to view it [CHAR LIMIT=100] -->
    <string name="screenrecord_save_message">Screen recording saved, tap to view</string>
    <!-- A toast message shown after successfully deleting a screen recording [CHAR LIMIT=NONE] -->
    <string name="screenrecord_delete_description">Screen recording deleted</string>
    <!-- A toast message shown when there is an error deleting a screen recording [CHAR LIMIT=NONE] -->
    <string name="screenrecord_delete_error">Error deleting screen recording</string>
    <!-- A toast message shown when the screen recording cannot be started due to insufficient permissions [CHAR LIMIT=NONE] -->
    <string name="screenrecord_permission_error">Failed to get permissions</string>

    <!-- Title for the USB function chooser in UsbPreferenceActivity. [CHAR LIMIT=30] -->
    <string name="usb_preference_title">USB file transfer options</string>
    <!-- Label for the MTP USB function in UsbPreferenceActivity. [CHAR LIMIT=50] -->
    <string name="use_mtp_button_title">Mount as a media player (MTP)</string>
    <!-- Label for the PTP USB function in UsbPreferenceActivity. [CHAR LIMIT=50] -->
    <string name="use_ptp_button_title">Mount as a camera (PTP)</string>
    <!-- Label for the installer CD image option in UsbPreferenceActivity. [CHAR LIMIT=50] -->
    <string name="installer_cd_button_title">Install Android File Transfer app for Mac</string>

    <!-- Content description of the back button for accessibility (not shown on the screen). [CHAR LIMIT=NONE] -->
    <string name="accessibility_back">Back</string>
    <!-- Content description of the home button for accessibility (not shown on the screen). [CHAR LIMIT=NONE] -->
    <string name="accessibility_home">Home</string>
    <!-- Content description of the menu button for accessibility (not shown on the screen). [CHAR LIMIT=NONE] -->
    <string name="accessibility_menu">Menu</string>
    <!-- Content description of the accessibility button in the navigation bar (not shown on the screen). [CHAR LIMIT=NONE] -->
    <string name="accessibility_accessibility_button">Accessibility</string>
    <!-- Content description of the rotate button in the navigation bar (not shown on the screen). [CHAR LIMIT=NONE] -->
    <string name="accessibility_rotate_button">Rotate screen</string>
    <!-- Content description of the recents button for accessibility (not shown on the screen). [CHAR LIMIT=NONE] -->
    <string name="accessibility_recent">Overview</string>
    <!-- Content description of the search button for accessibility. [CHAR LIMIT=NONE] -->
    <string name="accessibility_search_light">Search</string>
    <!-- Content description of the camera button for accessibility (not shown on the screen). [CHAR LIMIT=NONE] -->
    <string name="accessibility_camera_button">Camera</string>
    <!-- Content description of the phone button for accessibility (not shown on the screen). [CHAR LIMIT=NONE] -->
    <string name="accessibility_phone_button">Phone</string>
    <!-- Content description of the phone button for accessibility (not shown on the screen). [CHAR LIMIT=NONE] -->
    <string name="accessibility_voice_assist_button">Voice Assist</string>
    <!-- Content description of the unlock button for accessibility (not shown on the screen). [CHAR LIMIT=NONE] -->
    <string name="accessibility_unlock_button">Unlock</string>
    <!-- Content description hint of the unlock button when fingerprint is on (not shown on the screen). [CHAR LIMIT=NONE] -->
    <string name="accessibility_waiting_for_fingerprint">Waiting for fingerprint</string>
    <!-- Accessibility action of the unlock button when fingerpint is on (not shown on the screen). [CHAR LIMIT=NONE] -->
    <string name="accessibility_unlock_without_fingerprint">Unlock without using your fingerprint</string>
    <!-- Content description of the Trusted Face icon for accessibility. [CHAR LIMIT=NONE] -->
    <string name="accessibility_scanning_face">Scanning face</string>
    <!-- Click action label for accessibility for the smart reply buttons (not shown on-screen).". [CHAR LIMIT=NONE] -->
    <string name="accessibility_send_smart_reply">Send</string>
    <!-- Content description of the manage notification button for accessibility (not shown on the screen). [CHAR LIMIT=NONE] -->
    <string name="accessibility_manage_notification">Manage notifications</string>
    <!-- Click action label for accessibility for the phone button. [CHAR LIMIT=NONE] -->
    <string name="phone_label">open phone</string>
    <!-- Click action label for accessibility for the voice assist button. This is not shown on-screen and is an accessibility label for the icon which launches the voice assist from the lock screen.[CHAR LIMIT=NONE] -->
    <string name="voice_assist_label">open voice assist</string>
    <!-- Click action label for accessibility for the phone button. [CHAR LIMIT=NONE] -->
    <string name="camera_label">open camera</string>
    <!-- Button name for "Cancel". [CHAR LIMIT=NONE] -->
    <string name="cancel">Cancel</string>

    <!-- Message shown when a biometric is authenticated, asking the user to confirm authentication [CHAR LIMIT=30] -->
    <string name="biometric_dialog_confirm">Confirm</string>
    <!-- Button name on BiometricPrompt shown when a biometric is detected but not authenticated. Tapping the button resumes authentication [CHAR LIMIT=30] -->
    <string name="biometric_dialog_try_again">Try again</string>
    <!-- Content description for empty spaces that are not taken by the biometric dialog. Clicking on these areas will cancel authentication and dismiss the biometric dialog [CHAR LIMIT=NONE] -->
    <string name="biometric_dialog_empty_space_description">Empty region, tap to cancel authentication</string>
    <!-- Content description for the face icon when the device is not authenticating anymore [CHAR LIMIT=NONE] -->
    <string name="biometric_dialog_face_icon_description_idle">Please try again</string>
    <!-- Content description for the face icon when the device is authenticating [CHAR LIMIT=NONE] -->
    <string name="biometric_dialog_face_icon_description_authenticating">Looking for your face</string>
    <!-- Content description for the face icon when the user has been authenticated [CHAR LIMIT=NONE] -->
    <string name="biometric_dialog_face_icon_description_authenticated">Face authenticated</string>
    <!-- Content description for the face icon when the user has been authenticated and the confirm button has been pressed [CHAR LIMIT=NONE] -->
    <string name="biometric_dialog_face_icon_description_confirmed">Confirmed</string>
<<<<<<< HEAD
=======
    <!-- Message shown when a biometric is authenticated, waiting for the user to confirm authentication [CHAR LIMIT=40]-->
    <string name="biometric_dialog_tap_confirm">Tap Confirm to complete</string>
>>>>>>> dbf9e87c

    <!-- Message shown when the system-provided fingerprint dialog is shown, asking for authentication -->
    <string name="fingerprint_dialog_touch_sensor">Touch the fingerprint sensor</string>
    <!-- Content description of the fingerprint icon when the system-provided fingerprint dialog is showing, for accessibility (not shown on the screen). [CHAR LIMIT=NONE] -->
    <string name="accessibility_fingerprint_dialog_fingerprint_icon">Fingerprint icon</string>

    <!-- Message shown when the system-provided face dialog is shown, asking for authentication [CHAR LIMIT=30] -->
    <string name="face_dialog_looking_for_face">Looking for you\u2026</string>
    <!-- Content description of the face icon when the system-provided face dialog is showing, for accessibility (not shown on the screen). [CHAR LIMIT=NONE] -->
    <string name="accessibility_face_dialog_face_icon">Face icon</string>

    <!-- Content description of the compatibility zoom button for accessibility (not shown on the screen). [CHAR LIMIT=NONE] -->
    <string name="accessibility_compatibility_zoom_button">Compatibility zoom button.</string>

    <!-- Content description of picture of the compatibility zoom example for accessibility (not shown on the screen). [CHAR LIMIT=NONE] -->
    <string name="accessibility_compatibility_zoom_example">Zoom smaller to larger screen.</string>

    <!-- Content description of the bluetooth icon when connected for accessibility (not shown on the screen). [CHAR LIMIT=NONE] -->
    <string name="accessibility_bluetooth_connected">Bluetooth connected.</string>
    <!-- Content description of the bluetooth icon when connecting for accessibility (not shown on the screen). [CHAR LIMIT=NONE] -->
    <string name="accessibility_bluetooth_disconnected">Bluetooth disconnected.</string>

    <!-- Content description of the battery when no battery for accessibility (not shown on the screen). [CHAR LIMIT=NONE] -->
    <string name="accessibility_no_battery">No battery.</string>
    <!-- Content description of the battery when it is one bar for accessibility (not shown on the screen). [CHAR LIMIT=NONE] -->
    <string name="accessibility_battery_one_bar">Battery one bar.</string>
    <!-- Content description of the battery when it is two bars for accessibility (not shown on the screen). [CHAR LIMIT=NONE] -->
    <string name="accessibility_battery_two_bars">Battery two bars.</string>
     <!-- Content description of the battery when it is three bars for accessibility (not shown on the screen). [CHAR LIMIT=NONE] -->
    <string name="accessibility_battery_three_bars">Battery three bars.</string>
    <!-- Content description of the battery when it is full for accessibility (not shown on the screen). [CHAR LIMIT=NONE] -->
    <string name="accessibility_battery_full">Battery full.</string>

    <!-- Content description of the phone signal when no signal for accessibility (not shown on the screen). [CHAR LIMIT=NONE] -->
    <string name="accessibility_no_phone">No phone.</string>
    <!-- Content description of the phone signal when it is one bar for accessibility (not shown on the screen). [CHAR LIMIT=NONE] -->
    <string name="accessibility_phone_one_bar">Phone one bar.</string>
    <!-- Content description of the phone signal when it is two bars for accessibility (not shown on the screen). [CHAR LIMIT=NONE] -->
    <string name="accessibility_phone_two_bars">Phone two bars.</string>
    <!-- Content description of the phone signal when it is three bars for accessibility (not shown on the screen). [CHAR LIMIT=NONE] -->
    <string name="accessibility_phone_three_bars">Phone three bars.</string>
    <!-- Content description of the phone signal when it is full for accessibility (not shown on the screen). [CHAR LIMIT=NONE] -->
    <string name="accessibility_phone_signal_full">Phone signal full.</string>

    <!-- Content description of the data signal when no signal for accessibility (not shown on the screen). [CHAR LIMIT=NONE] -->
    <string name="accessibility_no_data">No data.</string>
    <!-- Content description of the data signal when it is one bar for accessibility (not shown on the screen). [CHAR LIMIT=NONE] -->
    <string name="accessibility_data_one_bar">Data one bar.</string>
    <!-- Content description of the data signal when it is two bars for accessibility (not shown on the screen). [CHAR LIMIT=NONE] -->
    <string name="accessibility_data_two_bars">Data two bars.</string>
    <!-- Content description of the data signal when it is three bars for accessibility (not shown on the screen). [CHAR LIMIT=NONE] -->
    <string name="accessibility_data_three_bars">Data three bars.</string>
    <!-- Content description of the data signal when it is full for accessibility (not shown on the screen). [CHAR LIMIT=NONE] -->
    <string name="accessibility_data_signal_full">Data signal full.</string>

    <!-- Content description of the wifi label showing what we are connected to. [CHAR LIMIT=NONE] -->
    <string name="accessibility_wifi_name">Connected to <xliff:g id="wifi" example="Home Network">%s</xliff:g>.</string>

    <!-- Content description of the bluetooth label showing what we are connected to. [CHAR LIMIT=NONE] -->
    <string name="accessibility_bluetooth_name">Connected to <xliff:g id="bluetooth" example="Car Audio">%s</xliff:g>.</string>

    <!-- Content description of the cast label showing what we are connected to. [CHAR LIMIT=NONE] -->
    <string name="accessibility_cast_name">Connected to <xliff:g id="cast" example="TV">%s</xliff:g>.</string>


    <!-- Content description of the WiMAX signal when no signal for accessibility (not shown on the screen). [CHAR LIMIT=NONE] -->
    <string name="accessibility_no_wimax">No WiMAX.</string>
    <!-- Content description of the WiMAX signal when it is one bar for accessibility (not shown on the screen). [CHAR LIMIT=NONE] -->
    <string name="accessibility_wimax_one_bar">WiMAX one bar.</string>
    <!-- Content description of the WiMAX signal when it is two bars for accessibility (not shown on the screen). [CHAR LIMIT=NONE] -->
    <string name="accessibility_wimax_two_bars">WiMAX two bars.</string>
    <!-- Content description of the WiMAX signal when it is three bars for accessibility (not shown on the screen). [CHAR LIMIT=NONE] -->
    <string name="accessibility_wimax_three_bars">WiMAX three bars.</string>
    <!-- Content description of the WiMAX signal when it is full for accessibility (not shown on the screen). [CHAR LIMIT=NONE] -->
    <string name="accessibility_wimax_signal_full">WiMAX signal full.</string>

    <!-- Content description of the Ethernet connection when disconnected for accessibility (not shown on the screen). [CHAR LIMIT=NONE] -->
    <string name="accessibility_ethernet_disconnected">Ethernet disconnected.</string>
    <!-- Content description of the Ethernet connection when connected for accessibility (not shown on the screen). [CHAR LIMIT=NONE] -->
    <string name="accessibility_ethernet_connected">Ethernet connected.</string>

    <!-- Content description of an item with no signal for accessibility (not shown on the screen). [CHAR LIMIT=NONE] -->
    <string name="accessibility_no_signal">No signal.</string>
    <!-- Content description of an item with no signal and no connection for accessibility (not shown on the screen) [CHAR LIMIT=NONE] -->
    <string name="accessibility_not_connected">Not connected.</string>
    <!-- Content description of an item with zero signal bars for accessibility (not shown on the screen). [CHAR LIMIT=NONE] -->
    <string name="accessibility_zero_bars">Zero bars.</string>
    <!-- Content description of an item with one signal bar for accessibility (not shown on the screen). [CHAR LIMIT=NONE] -->
    <string name="accessibility_one_bar">One bar.</string>
    <!-- Content description of an item with two signal bars for accessibility (not shown on the screen). [CHAR LIMIT=NONE] -->
    <string name="accessibility_two_bars">Two bars.</string>
    <!-- Content description of an item with three signal bars for accessibility (not shown on the screen). [CHAR LIMIT=NONE] -->
    <string name="accessibility_three_bars">Three bars.</string>
    <!-- Content description of an item with full signal for accessibility (not shown on the screen). [CHAR LIMIT=NONE] -->
    <string name="accessibility_signal_full">Signal full.</string>

    <!-- Content description of an item that is turned on for accessibility (not shown on the screen). [CHAR LIMIT=NONE] -->
    <string name="accessibility_desc_on">On.</string>
    <!-- Content description of an item that is turned off for accessibility (not shown on the screen). [CHAR LIMIT=NONE] -->
    <string name="accessibility_desc_off">Off.</string>
    <!-- Content description of an item that is connected for accessibility (not shown on the screen). [CHAR LIMIT=NONE] -->
    <string name="accessibility_desc_connected">Connected.</string>
    <!-- Content description of an item that is connecting for accessibility (not shown on the screen). [CHAR LIMIT=NONE] -->
    <string name="accessibility_desc_connecting">Connecting.</string>

    <!-- Content description of the data connection type GPRS. [CHAR LIMIT=NONE] -->
    <string name="data_connection_gprs">GPRS</string>

    <!-- Content description of the data connection type HSPA and its variants. [CHAR LIMIT=NONE] -->
    <string name="data_connection_hspa">HSPA</string>

    <!-- Content description of the data connection type 3G. [CHAR LIMIT=NONE] -->
    <string name="data_connection_3g">3G</string>

    <!-- Content description of the data connection type 3.5G. [CHAR LIMIT=NONE] -->
    <string name="data_connection_3_5g">H</string>

    <!-- Content description of the data connection type 3.5G+. [CHAR LIMIT=NONE] -->
    <string name="data_connection_3_5g_plus">H+</string>

    <!-- Content description of the data connection type 4G . [CHAR LIMIT=NONE] -->
    <string name="data_connection_4g">4G</string>

    <!-- Content description of the data connection type 4G+. [CHAR LIMIT=NONE] -->
    <string name="data_connection_4g_plus">4G+</string>

    <!-- Content description of the data connection type LTE. [CHAR LIMIT=NONE] -->
    <string name="data_connection_lte">LTE</string>

    <!-- Content description of the data connection type LTE+. [CHAR LIMIT=NONE] -->
    <string name="data_connection_lte_plus">LTE+</string>

    <!-- Content description of the data connection type 5Ge. [CHAR LIMIT=NONE] -->
    <string name="data_connection_5ge" translate="false">5Ge</string>

    <!-- Content description of the data connection type 5G. [CHAR LIMIT=NONE] -->
    <string name="data_connection_5g" translate="false">5G</string>

    <!-- Content description of the data connection type 5G+. [CHAR LIMIT=NONE] -->
    <string name="data_connection_5g_plus" translate="false">5G+</string>

    <!-- Content description of the data connection type CDMA. [CHAR LIMIT=NONE] -->
    <string name="data_connection_cdma">1X</string>

    <!-- Content description of the roaming data connection type. [CHAR LIMIT=NONE] -->
    <string name="data_connection_roaming">Roaming</string>

    <!-- Content description of the data connection type Edge. [CHAR LIMIT=NONE] -->
    <string name="data_connection_edge">EDGE</string>

    <!-- Content description of the data connection type WiFi for accessibility (not shown on the screen). [CHAR LIMIT=NONE] -->
    <string name="accessibility_data_connection_wifi">Wi-Fi</string>

    <!-- Content description of the data connection with no SIM for accessibility (not shown on the screen). [CHAR LIMIT=NONE] -->
    <string name="accessibility_no_sim">No SIM.</string>

    <!-- Content description of the cell data. [CHAR LIMIT=NONE] -->
    <string name="accessibility_cell_data">Mobile Data</string>

    <!-- Content description of the cell data being enabled. [CHAR LIMIT=NONE] -->
    <string name="accessibility_cell_data_on">Mobile Data On</string>

    <!-- Content description of the cell data being disabled. [CHAR LIMIT=NONE] -->
    <string name="cell_data_off_content_description">Mobile data off</string>

    <!-- Content description of the cell data for not default subscription. [CHAR LIMIT=NONE] -->
    <string name="not_default_data_content_description">Not set to use data</string>

    <!-- Content description of the cell data being disabled but shortened. [CHAR LIMIT=20] -->
    <string name="cell_data_off">Off</string>

    <!-- Content description of the bluetooth tethering icon for accessibility (not shown on the screen). [CHAR LIMIT=NONE] -->
    <string name="accessibility_bluetooth_tether">Bluetooth tethering.</string>

    <!-- Content description of the airplane mode icon for accessibility (not shown on the screen). [CHAR LIMIT=NONE] -->
    <string name="accessibility_airplane_mode">Airplane mode.</string>

    <!-- Content description of the VPN icon for accessibility (not shown on the screen). [CHAR LIMIT=NONE] -->
    <string name="accessibility_vpn_on">VPN on.</string>

    <!-- Content description of the no sim icon for accessibility (not shown on the screen). [CHAR LIMIT=NONE] -->
    <string name="accessibility_no_sims">No SIM card.</string>

    <!-- Content description of the carrier network changing icon. [CHAR LIMIT=NONE] -->
    <string name="carrier_network_change_mode">Carrier network changing</string>

    <!-- Content description of button to open battery details icon for accessibility (not shown on the screen). [CHAR LIMIT=NONE] -->
    <string name="accessibility_battery_details">Open battery details</string>

    <!-- Content description of the battery level icon for accessibility (not shown on the screen). [CHAR LIMIT=NONE] -->
    <string name="accessibility_battery_level">Battery <xliff:g id="number">%d</xliff:g> percent.</string>

    <!-- Content description of the battery level icon for accessibility, including the estimated time remaining before the phone runs out of battery (not shown on the screen). [CHAR LIMIT=NONE] -->
    <string name="accessibility_battery_level_with_estimate">Battery <xliff:g id="percentage" example="95%">%1$s</xliff:g> percent, about <xliff:g id="time" example="Until 3:15pm">%2$s</xliff:g> left based on your usage</string>

    <!-- Content description of the battery level icon for accessibility while the device is charging (not shown on the screen). [CHAR LIMIT=NONE] -->
    <string name="accessibility_battery_level_charging">Battery charging, <xliff:g id="battery_percentage">%d</xliff:g> percent.</string>

    <!-- Content description of the button for showing a settings panel in the notification panel for accessibility (not shown on the screen). [CHAR LIMIT=NONE] -->
    <string name="accessibility_settings_button">System settings.</string>

    <!-- Content description of the button for showing a notifications panel in the notification panel for accessibility (not shown on the screen). [CHAR LIMIT=NONE] -->
    <string name="accessibility_notifications_button">Notifications.</string>

    <!-- Content description of overflow icon container of the notifications for accessibility (not shown on the screen)[CHAR LIMIT=NONE] -->
    <string name="accessibility_overflow_action">See all notifications</string>

    <!-- Content description of the button for removing a notification in the notification panel for accessibility (not shown on the screen). [CHAR LIMIT=NONE] -->
    <string name="accessibility_remove_notification">Clear notification.</string>

    <!-- Content description of the enabled GPS icon in the notification panel for accessibility (not shown on the screen). [CHAR LIMIT=NONE] -->
    <string name="accessibility_gps_enabled">GPS enabled.</string>

    <!-- Content description of the acquiring GPS icon in the notification panel for accessibility (not shown on the screen). [CHAR LIMIT=NONE] -->
    <string name="accessibility_gps_acquiring">GPS acquiring.</string>

    <!-- Content description of the TeleTypewriter(TTY) enabled icon in the notification panel for accessibility (not shown on the screen). [CHAR LIMIT=NONE] -->
    <string name="accessibility_tty_enabled">TeleTypewriter enabled.</string>

    <!-- Content description of the ringer vibrate icon in the notification panel for accessibility (not shown on the screen). [CHAR LIMIT=NONE] -->
    <string name="accessibility_ringer_vibrate">Ringer vibrate.</string>

    <!-- Content description of the ringer silent icon in the notification panel for accessibility (not shown on the screen). [CHAR LIMIT=NONE] -->
    <string name="accessibility_ringer_silent">Ringer silent.</string>

    <!-- Content description of the cast icon in the notification panel for accessibility (not shown on the screen). [CHAR LIMIT=NONE] -->
    <string name="accessibility_casting">@string/quick_settings_casting</string>

    <!-- Content description of the work mode icon in the notification panel for accessibility (not shown on the screen). [CHAR LIMIT=NONE] -->
    <string name="accessibility_work_mode">@string/quick_settings_work_mode_label</string>

    <!-- Content description to tell the user a notification has been removed from the notification shade -->
    <string name="accessibility_notification_dismissed">Notification dismissed.</string>

    <!-- Content description for the notification shade panel (not shown on the screen). [CHAR LIMIT=NONE] -->
    <string name="accessibility_desc_notification_shade">Notification shade.</string>
    <!-- Content description for the quick settings panel (not shown on the screen). [CHAR LIMIT=NONE] -->
    <string name="accessibility_desc_quick_settings">Quick settings.</string>
    <!-- Content description for the lock screen (not shown on the screen). [CHAR LIMIT=NONE] -->
    <string name="accessibility_desc_lock_screen">Lock screen.</string>
    <!-- Content description for the settings button in the status bar header. [CHAR LIMIT=NONE] -->
    <string name="accessibility_desc_settings">Settings</string>
    <!-- Content description for the recent apps panel (not shown on the screen). [CHAR LIMIT=NONE] -->
    <string name="accessibility_desc_recent_apps">Overview.</string>
    <!-- Content description for the work profile lock screen. This prevents work profile apps from being used, but personal apps can be used as normal (not shown on the screen). [CHAR LIMIT=NONE] -->
    <string name="accessibility_desc_work_lock">Work lock screen</string>
    <!-- Content description for the close button in the zen mode panel introduction message. [CHAR LIMIT=NONE] -->
    <string name="accessibility_desc_close">Close</string>

    <!-- Content description of the wifi tile in quick settings (not shown on the screen). [CHAR LIMIT=NONE] -->
    <string name="accessibility_quick_settings_wifi"><xliff:g id="signal" example="Three bars">%1$s</xliff:g>.</string>
    <!-- Announcement made when the wifi is turned off (not shown on the screen). [CHAR LIMIT=NONE] -->
    <string name="accessibility_quick_settings_wifi_changed_off">Wifi turned off.</string>
    <!-- Announcement made when the wifi is turned on (not shown on the screen). [CHAR LIMIT=NONE] -->
    <string name="accessibility_quick_settings_wifi_changed_on">Wifi turned on.</string>
    <!-- Content description of the mobile data tile in quick settings (not shown on the screen). [CHAR LIMIT=NONE] -->
    <string name="accessibility_quick_settings_mobile">Mobile <xliff:g id="signal" example="Three bars">%1$s</xliff:g>. <xliff:g id="type" example="4G">%2$s</xliff:g>. <xliff:g id="network" example="T-Mobile">%3$s</xliff:g>.</string>
    <!-- Content description of the battery tile in quick settings (not shown on the screen). [CHAR LIMIT=NONE] -->
    <string name="accessibility_quick_settings_battery">Battery <xliff:g id="state" example="50% charging">%s</xliff:g>.</string>
    <!-- Content description of the airplane mode tile in quick settings when off (not shown on the screen). [CHAR LIMIT=NONE] -->
    <string name="accessibility_quick_settings_airplane_off">Airplane mode off.</string>
    <!-- Content description of the airplane mode tile in quick settings when on (not shown on the screen). [CHAR LIMIT=NONE] -->
    <string name="accessibility_quick_settings_airplane_on">Airplane mode on.</string>
    <!-- Announcement made when the airplane mode changes to off (not shown on the screen). [CHAR LIMIT=NONE] -->
    <string name="accessibility_quick_settings_airplane_changed_off">Airplane mode turned off.</string>
    <!-- Announcement made when the airplane mode changes to on (not shown on the screen). [CHAR LIMIT=NONE] -->
    <string name="accessibility_quick_settings_airplane_changed_on">Airplane mode turned on.</string>
    <!-- Content description of the do not disturb tile in quick settings when on in none (not shown on the screen). [CHAR LIMIT=NONE] -->
    <string name="accessibility_quick_settings_dnd_none_on">total silence</string>
    <!-- Content description of the do not disturb tile in quick settings when on in alarms only (not shown on the screen). [CHAR LIMIT=NONE] -->
    <string name="accessibility_quick_settings_dnd_alarms_on">alarms only</string>
     <!-- Content description of the do not disturb tile in quick settings (not shown on the screen). [CHAR LIMIT=NONE] -->
    <string name="accessibility_quick_settings_dnd">Do Not Disturb.</string>
    <!-- Announcement made when do not disturb changes to off (not shown on the screen). [CHAR LIMIT=NONE] -->
    <string name="accessibility_quick_settings_dnd_changed_off">Do Not Disturb turned off.</string>
    <!-- Announcement made when do not disturb changes to on (not shown on the screen). [CHAR LIMIT=NONE] -->
    <string name="accessibility_quick_settings_dnd_changed_on">Do Not Disturb turned on.</string>
    <!-- Content description of the bluetooth tile in quick settings (not shown on the screen). [CHAR LIMIT=NONE] -->
    <string name="accessibility_quick_settings_bluetooth">Bluetooth.</string>
    <!-- Content description of the bluetooth tile in quick settings when off (not shown on the screen). [CHAR LIMIT=NONE] -->
    <string name="accessibility_quick_settings_bluetooth_off">Bluetooth off.</string>
    <!-- Content description of the bluetooth tile in quick settings when on (not shown on the screen). [CHAR LIMIT=NONE] -->
    <string name="accessibility_quick_settings_bluetooth_on">Bluetooth on.</string>
    <!-- Content description of the bluetooth tile in quick settings when connecting (not shown on the screen). [CHAR LIMIT=NONE] -->
    <string name="accessibility_quick_settings_bluetooth_connecting">Bluetooth connecting.</string>
    <!-- Content description of the bluetooth tile in quick settings when connected (not shown on the screen). [CHAR LIMIT=NONE] -->
    <string name="accessibility_quick_settings_bluetooth_connected">Bluetooth connected.</string>
    <!-- Announcement made when the bluetooth is turned off (not shown on the screen). [CHAR LIMIT=NONE] -->
    <string name="accessibility_quick_settings_bluetooth_changed_off">Bluetooth turned off.</string>
    <!-- Announcement made when the bluetooth is turned on (not shown on the screen). [CHAR LIMIT=NONE] -->
    <string name="accessibility_quick_settings_bluetooth_changed_on">Bluetooth turned on.</string>
    <!-- Content description of the location tile in quick settings when off (not shown on the screen). [CHAR LIMIT=NONE] -->
    <string name="accessibility_quick_settings_location_off">Location reporting off.</string>
    <!-- Content description of the location tile in quick settings when on (not shown on the screen). [CHAR LIMIT=NONE] -->
    <string name="accessibility_quick_settings_location_on">Location reporting on.</string>
    <!-- Announcement made when the location tile changes to off (not shown on the screen). [CHAR LIMIT=NONE] -->
    <string name="accessibility_quick_settings_location_changed_off">Location reporting turned off.</string>
    <!-- Announcement made when the location tile changes to on (not shown on the screen). [CHAR LIMIT=NONE] -->
    <string name="accessibility_quick_settings_location_changed_on">Location reporting turned on.</string>
    <!-- Content description of the alarm tile in quick settings (not shown on the screen). [CHAR LIMIT=NONE] -->
    <string name="accessibility_quick_settings_alarm">Alarm set for <xliff:g id="time" example="Wed 3:30 PM">%s</xliff:g>.</string>
    <!-- Content description of quick settings detail panel close button (not shown on the screen). [CHAR LIMIT=NONE] -->
    <string name="accessibility_quick_settings_close">Close panel.</string>
    <!-- Content description of zen mode time condition plus button (not shown on the screen). [CHAR LIMIT=NONE] -->
    <string name="accessibility_quick_settings_more_time">More time.</string>
    <!-- Content description of zen mode time condition minus button (not shown on the screen). [CHAR LIMIT=NONE] -->
    <string name="accessibility_quick_settings_less_time">Less time.</string>
    <!-- Content description of the flashlight tile in quick settings when off (not shown on the screen). [CHAR LIMIT=NONE] -->
    <string name="accessibility_quick_settings_flashlight_off">Flashlight off.</string>
    <!-- Content description of the flashlight tile in quick settings when unavailable (not shown on the screen). [CHAR LIMIT=NONE] -->
    <string name="accessibility_quick_settings_flashlight_unavailable">Flashlight unavailable.</string>
    <!-- Content description of the flashlight tile in quick settings when on (not shown on the screen). [CHAR LIMIT=NONE] -->
    <string name="accessibility_quick_settings_flashlight_on">Flashlight on.</string>
    <!-- Announcement made when the flashlight state changes to off (not shown on the screen). [CHAR LIMIT=NONE] -->
    <string name="accessibility_quick_settings_flashlight_changed_off">Flashlight turned off.</string>
    <!-- Announcement made when the flashlight state changes to on (not shown on the screen). [CHAR LIMIT=NONE] -->
    <string name="accessibility_quick_settings_flashlight_changed_on">Flashlight turned on.</string>
    <!-- Announcement made when the color inversion state changes to off (not shown on the screen). [CHAR LIMIT=NONE] -->
    <string name="accessibility_quick_settings_color_inversion_changed_off">Color inversion turned off.</string>
    <!-- Announcement made when the color inversion state changes to on (not shown on the screen). [CHAR LIMIT=NONE] -->
    <string name="accessibility_quick_settings_color_inversion_changed_on">Color inversion turned on.</string>
    <!-- Announcement made when the hotspot state changes to off (not shown on the screen). [CHAR LIMIT=NONE] -->
    <string name="accessibility_quick_settings_hotspot_changed_off">Mobile hotspot turned off.</string>
    <!-- Announcement made when the hotspot state changes to on (not shown on the screen). [CHAR LIMIT=NONE] -->
    <string name="accessibility_quick_settings_hotspot_changed_on">Mobile hotspot turned on.</string>
    <!-- Announcement made when the screen stopped casting (not shown on the screen). [CHAR LIMIT=NONE] -->
    <string name="accessibility_casting_turned_off">Screen casting stopped.</string>
    <!-- Content description of the work mode title in quick settings when off (not shown on the screen). [CHAR LIMIT=NONE] -->
    <string name="accessibility_quick_settings_work_mode_off">Work mode off.</string>
    <!-- Content description of the work mode title in quick settings when on (not shown on the screen). [CHAR LIMIT=NONE] -->
    <string name="accessibility_quick_settings_work_mode_on">Work mode on.</string>
    <!-- Announcement made when the work mode changes to off (not shown on the screen). [CHAR LIMIT=NONE] -->
    <string name="accessibility_quick_settings_work_mode_changed_off">Work mode turned off.</string>
    <!-- Announcement made when the work mode changes to on (not shown on the screen). [CHAR LIMIT=NONE] -->
    <string name="accessibility_quick_settings_work_mode_changed_on">Work mode turned on.</string>
    <!-- Announcement made when the Data Saver changes to off (not shown on the screen). [CHAR LIMIT=NONE] -->
    <string name="accessibility_quick_settings_data_saver_changed_off">Data Saver turned off.</string>
    <!-- Announcement made when the Data Saver changes to on (not shown on the screen). [CHAR LIMIT=NONE] -->
    <string name="accessibility_quick_settings_data_saver_changed_on">Data Saver turned on.</string>
    <!-- Announcement made when the Sensor Privacy changes to off (not shown on the screen). [CHAR LIMIT=NONE] -->
    <string name="accessibility_quick_settings_sensor_privacy_changed_off">Sensor Privacy turned off.</string>
    <!-- Announcement made when the Sensor Privacy changes to on (not shown on the screen). [CHAR LIMIT=NONE] -->
    <string name="accessibility_quick_settings_sensor_privacy_changed_on">Sensor Privacy turned on.</string>

    <!-- Content description of the display brightness slider (not shown on the screen). [CHAR LIMIT=NONE] -->
    <string name="accessibility_brightness">Display brightness</string>

    <!-- Content description of the charging indicator on Ambient Display (lower-power version of the lock screen). [CHAR LIMIT=NONE] -->
    <string name="accessibility_ambient_display_charging">Charging</string>

    <!-- Title of dialog shown when 2G-3G data usage has exceeded limit and has been disabled. [CHAR LIMIT=48] -->
    <string name="data_usage_disabled_dialog_3g_title">2G-3G data is paused</string>
    <!-- Title of dialog shown when 4G data usage has exceeded limit and has been disabled. [CHAR LIMIT=48] -->
    <string name="data_usage_disabled_dialog_4g_title">4G data is paused</string>
    <!-- Title of dialog shown when mobile data usage has exceeded limit and has been disabled. [CHAR LIMIT=48] -->
    <string name="data_usage_disabled_dialog_mobile_title">Mobile data is paused</string>
    <!-- Title of dialog shown when data usage has exceeded limit and has been disabled. [CHAR LIMIT=48] -->
    <string name="data_usage_disabled_dialog_title">Data is paused</string>
    <!-- Body of dialog shown when data usage has exceeded limit and has been disabled. [CHAR LIMIT=NONE] -->
    <string name="data_usage_disabled_dialog">The data limit you set has been reached. You are no longer using mobile data.\n\nIf you resume, charges may apply for data usage.</string>
    <!-- Dialog button indicating that data connection should be re-enabled. [CHAR LIMIT=28] -->
    <string name="data_usage_disabled_dialog_enable">Resume</string>

    <!-- Notification text: when GPS is getting a fix [CHAR LIMIT=50] -->
    <string name="gps_notification_searching_text">Searching for GPS</string>

    <!-- Notification text: when GPS has found a fix [CHAR LIMIT=50] -->
    <string name="gps_notification_found_text">Location set by GPS</string>

    <!-- Accessibility text describing the presence of active location requests by one or more apps -->
    <string name="accessibility_location_active">Location requests active</string>

    <!-- Accessibility text describing sensors off active. [CHAR LIMIT=NONE] -->
    <string name="accessibility_sensors_off_active">Sensors off active</string>

    <!-- Content description of the clear button in the notification panel for accessibility (not shown on the screen). [CHAR LIMIT=NONE] -->
    <string name="accessibility_clear_all">Clear all notifications.</string>

    <!-- The overflow indicator shown when a group has more notification inside the group than the visible ones. An example is "+ 3" [CHAR LIMIT=5] -->
    <string name="notification_group_overflow_indicator">+ <xliff:g id="number" example="3">%s</xliff:g></string>

    <!-- Content description describing how many more notifications are in a group [CHAR LIMIT=NONE] -->
    <plurals name="notification_group_overflow_description">
        <item quantity="one"><xliff:g id="number" example="1">%s</xliff:g> more notification inside.</item>
        <item quantity="other"><xliff:g id="number" example="3">%s</xliff:g> more notifications inside.</item>
    </plurals>

    <!-- Format to use to summarize a message from a contact in a single line of text. For example: "Julia: How's it going?". [CHAR LIMIT=NONE] -->
    <string name="notification_summary_message_format"><xliff:g id="contact_name" example="Julia">%1$s</xliff:g>: <xliff:g id="message_content" example="How is it going?">%2$s</xliff:g></string>

    <!-- Content description of button in notification inspector for system settings relating to
         notifications from this application [CHAR LIMIT=NONE] -->
    <string name="status_bar_notification_inspect_item_title">Notification settings</string>

    <!-- Content description of button in notification inspetor for application-provided settings
         for its own notifications [CHAR LIMIT=NONE] -->
    <string name="status_bar_notification_app_settings_title"><xliff:g id="app_name" example="Calendar">%s</xliff:g> settings</string>

    <!-- Description of the button in the phone-style notification panel that controls auto-rotation, when auto-rotation is on. [CHAR LIMIT=NONE] -->
    <string name="accessibility_rotation_lock_off">Screen will rotate automatically.</string>

    <!-- Description of the button in the phone-style notification panel that controls auto-rotation, when auto-rotation is off. [CHAR LIMIT=NONE] -->
    <string name="accessibility_rotation_lock_on_landscape">Screen is locked in landscape orientation.</string>

    <!-- Description of the button in the phone-style notification panel that controls auto-rotation, when auto-rotation is off. [CHAR LIMIT=NONE] -->
    <string name="accessibility_rotation_lock_on_portrait">Screen is locked in portrait orientation.</string>

    <!-- Announcement made when the screen is rotating automatically again (not shown on the screen). [CHAR LIMIT=NONE] -->
    <string name="accessibility_rotation_lock_off_changed">Screen will now rotate automatically.</string>

    <!-- Announcement made when the rotation lock state changes to landscape only (not shown on the screen). [CHAR LIMIT=NONE] -->
    <string name="accessibility_rotation_lock_on_landscape_changed">Screen is now locked in landscape orientation.</string>

    <!-- Announcement made when the rotation lock state changes to portrait only (not shown on the screen).  [CHAR LIMIT=NONE] -->
    <string name="accessibility_rotation_lock_on_portrait_changed">Screen is now locked in portrait orientation.</string>

    <!-- Name of the K-release easter egg: a display case for all our tastiest desserts. [CHAR LIMIT=30] -->
    <string name="dessert_case">Dessert Case</string>

    <!-- Name of the launcher shortcut icon that allows dreams to be started immediately [CHAR LIMIT=20] -->
    <string name="start_dreams">Screen saver</string>

    <!-- Textual description of Ethernet connections -->
    <string name="ethernet_label">Ethernet</string>

    <!-- QuickSettings: Onboarding text that introduces users to long press on an option in order to view the option's menu in Settings [CHAR LIMIT=NONE] -->
    <string name="quick_settings_header_onboarding_text">Touch &amp; hold icons for more options</string>
    <!-- QuickSettings: Do not disturb [CHAR LIMIT=NONE] -->
    <string name="quick_settings_dnd_label">Do Not Disturb</string>
    <!-- QuickSettings: Do not disturb - Priority only [CHAR LIMIT=NONE] -->
    <string name="quick_settings_dnd_priority_label">Priority only</string>
    <!-- QuickSettings: Do not disturb - Alarms only [CHAR LIMIT=NONE] -->
    <string name="quick_settings_dnd_alarms_label">Alarms only</string>
    <!-- QuickSettings: Do not disturb - Total silence [CHAR LIMIT=NONE] -->
    <string name="quick_settings_dnd_none_label">Total silence</string>
    <!-- QuickSettings: Bluetooth [CHAR LIMIT=NONE] -->
    <string name="quick_settings_bluetooth_label">Bluetooth</string>
    <!-- QuickSettings: Bluetooth (Multiple) [CHAR LIMIT=NONE] -->
    <string name="quick_settings_bluetooth_multiple_devices_label">Bluetooth (<xliff:g id="number">%d</xliff:g> Devices)</string>
    <!-- QuickSettings: Bluetooth (Off) [CHAR LIMIT=NONE] -->
    <string name="quick_settings_bluetooth_off_label">Bluetooth Off</string>
    <!-- QuickSettings: Bluetooth detail panel, text when there are no items [CHAR LIMIT=NONE] -->
    <string name="quick_settings_bluetooth_detail_empty_text">No paired devices available</string>
    <!-- QuickSettings: Bluetooth secondary label for the battery level of a connected device [CHAR LIMIT=20]-->
    <string name="quick_settings_bluetooth_secondary_label_battery_level"><xliff:g id="battery_level_as_percentage">%s</xliff:g> battery</string>
    <!-- QuickSettings: Bluetooth secondary label for an audio device being connected [CHAR LIMIT=20]-->
    <string name="quick_settings_bluetooth_secondary_label_audio">Audio</string>
    <!-- QuickSettings: Bluetooth secondary label for a headset being connected [CHAR LIMIT=20]-->
    <string name="quick_settings_bluetooth_secondary_label_headset">Headset</string>
    <!-- QuickSettings: Bluetooth secondary label for an input/IO device being connected [CHAR LIMIT=20]-->
    <string name="quick_settings_bluetooth_secondary_label_input">Input</string>
    <!-- QuickSettings: Bluetooth secondary label for a Hearing Aids device being connected [CHAR LIMIT=20]-->
    <string name="quick_settings_bluetooth_secondary_label_hearing_aids">Hearing Aids</string>
    <!-- QuickSettings: Bluetooth secondary label shown when bluetooth is being enabled [CHAR LIMIT=NONE] -->
    <string name="quick_settings_bluetooth_secondary_label_transient">Turning on&#8230;</string>
    <!-- QuickSettings: Brightness [CHAR LIMIT=NONE] -->
    <string name="quick_settings_brightness_label">Brightness</string>
    <!-- QuickSettings: Rotation Unlocked [CHAR LIMIT=NONE] -->
    <string name="quick_settings_rotation_unlocked_label">Auto-rotate</string>
    <!-- Accessibility label for Auto-ratate QuickSettings tile [CHAR LIMIT=NONE] -->
    <string name="accessibility_quick_settings_rotation">Auto-rotate screen</string>
    <!-- Accessibility label for value of Auto-ratate QuickSettings tile [CHAR LIMIT=NONE] -->
    <string name="accessibility_quick_settings_rotation_value"><xliff:g name="rotation" example="Portrait">%s</xliff:g> mode</string>
    <!-- QuickSettings: Rotation Locked [CHAR LIMIT=NONE] -->
    <string name="quick_settings_rotation_locked_label">Rotation locked</string>
    <!-- QuickSettings: Locked to Portrait [CHAR LIMIT=NONE] -->
    <string name="quick_settings_rotation_locked_portrait_label">Portrait</string>
    <!-- QuickSettings: Locked to Landscape [CHAR LIMIT=NONE] -->
    <string name="quick_settings_rotation_locked_landscape_label">Landscape</string>
    <!-- QuickSettings: IME [CHAR LIMIT=NONE] -->
    <string name="quick_settings_ime_label">Input Method</string>
    <!-- QuickSettings: Location [CHAR LIMIT=NONE] -->
    <string name="quick_settings_location_label">Location</string>
    <!-- QuickSettings: Location (Off) [CHAR LIMIT=NONE] -->
    <string name="quick_settings_location_off_label">Location Off</string>
    <!-- QuickSettings: Media device [CHAR LIMIT=NONE] -->
    <string name="quick_settings_media_device_label">Media device</string>
    <!-- QuickSettings: RSSI [CHAR LIMIT=NONE] -->
    <string name="quick_settings_rssi_label">RSSI</string>
    <!-- QuickSettings: RSSI (No network) [CHAR LIMIT=NONE] -->
    <string name="quick_settings_rssi_emergency_only">Emergency Calls Only</string>
    <!-- QuickSettings: Settings [CHAR LIMIT=NONE] -->
    <string name="quick_settings_settings_label">Settings</string>
    <!-- QuickSettings: Time [CHAR LIMIT=NONE] -->
    <string name="quick_settings_time_label">Time</string>
    <!-- QuickSettings: User [CHAR LIMIT=NONE] -->
    <string name="quick_settings_user_label">Me</string>
    <!-- QuickSettings: Title of the user detail panel [CHAR LIMIT=NONE] -->
    <string name="quick_settings_user_title">User</string>
    <!-- QuickSettings: Label on the item for adding a new user [CHAR LIMIT=NONE] -->
    <string name="quick_settings_user_new_user">New user</string>
    <!-- QuickSettings: Wifi [CHAR LIMIT=NONE] -->
    <string name="quick_settings_wifi_label">Wi-Fi</string>
    <!-- QuickSettings: Wifi (Not connected) [CHAR LIMIT=NONE] -->
    <string name="quick_settings_wifi_not_connected">Not Connected</string>
    <!-- QuickSettings: Wifi (No network) [CHAR LIMIT=NONE] -->
    <string name="quick_settings_wifi_no_network">No Network</string>
    <!-- QuickSettings: Wifi (Off) [CHAR LIMIT=NONE] -->
    <string name="quick_settings_wifi_off_label">Wi-Fi Off</string>
    <!-- QuickSettings: Wifi (On) [CHAR LIMIT=NONE] -->
    <string name="quick_settings_wifi_on_label">Wi-Fi On</string>
    <!-- QuickSettings: Wifi detail panel, text when there are no items [CHAR LIMIT=NONE] -->
    <string name="quick_settings_wifi_detail_empty_text">No Wi-Fi networks available</string>
    <!-- QuickSettings: Wifi secondary label shown when the wifi is being enabled [CHAR LIMIT=NONE] -->
    <string name="quick_settings_wifi_secondary_label_transient">Turning on&#8230;</string>
    <!-- QuickSettings: Cast title [CHAR LIMIT=NONE] -->
    <string name="quick_settings_cast_title">Screen Cast</string>
    <!-- QuickSettings: Cast detail panel, status text when casting [CHAR LIMIT=NONE] -->
    <string name="quick_settings_casting">Casting</string>
    <!-- QuickSettings: Cast detail panel, default device name [CHAR LIMIT=NONE] -->
    <string name="quick_settings_cast_device_default_name">Unnamed device</string>
     <!-- QuickSettings: Cast detail panel, default device description [CHAR LIMIT=NONE] -->
    <string name="quick_settings_cast_device_default_description">Ready to cast</string>
    <!-- QuickSettings: Cast detail panel, text when there are no items [CHAR LIMIT=NONE] -->
    <string name="quick_settings_cast_detail_empty_text">No devices available</string>
    <!-- QuickSettings: Cast unavailable, text when not connected to WiFi [CHAR LIMIT=NONE] -->
    <string name="quick_settings_cast_no_wifi">Wi\u2011Fi not connected</string>
    <!-- QuickSettings: Brightness dialog title [CHAR LIMIT=NONE] -->
    <string name="quick_settings_brightness_dialog_title">Brightness</string>
    <!-- QuickSettings: Brightness dialog auto brightness button [CHAR LIMIT=NONE] -->
    <string name="quick_settings_brightness_dialog_auto_brightness_label">AUTO</string>
    <!-- QuickSettings: Label for the toggle that controls whether display inversion is enabled. [CHAR LIMIT=NONE] -->
    <string name="quick_settings_inversion_label">Invert colors</string>
    <!-- QuickSettings: Label for the toggle that controls whether display color correction is enabled. [CHAR LIMIT=NONE] -->
    <string name="quick_settings_color_space_label">Color correction mode</string>
    <!-- QuickSettings: Control panel: Label for button that navigates to settings. [CHAR LIMIT=NONE] -->
    <string name="quick_settings_more_settings">More settings</string>
    <!-- QuickSettings: Control panel: Label for button that dismisses control panel. [CHAR LIMIT=NONE] -->
    <string name="quick_settings_done">Done</string>
    <!-- QuickSettings: Control panel: Label for connected device. [CHAR LIMIT=NONE] -->
    <string name="quick_settings_connected">Connected</string>
    <!-- QuickSettings: Control panel: Label for connected device, showing remote device battery level. [CHAR LIMIT=NONE] -->
    <string name="quick_settings_connected_battery_level">Connected, battery <xliff:g id="battery_level_as_percentage">%1$s</xliff:g></string>
    <!-- QuickSettings: Control panel: Label for connecting device. [CHAR LIMIT=NONE] -->
    <string name="quick_settings_connecting">Connecting...</string>
    <!-- QuickSettings: Tethering. [CHAR LIMIT=NONE] -->
    <string name="quick_settings_tethering_label">Tethering</string>
    <!-- QuickSettings: Hotspot. [CHAR LIMIT=NONE] -->
    <string name="quick_settings_hotspot_label">Hotspot</string>
    <!-- QuickSettings: Hotspot. Secondary label shown when the hotspot is being enabled [CHAR LIMIT=NONE] -->
    <string name="quick_settings_hotspot_secondary_label_transient">Turning on&#8230;</string>
    <!-- QuickSettings: Hotspot. Secondary label shown when Data Saver mode is enabled to explain to
         the user why they can't toggle the hotspot tile. [CHAR LIMIT=20] -->
    <string name="quick_settings_hotspot_secondary_label_data_saver_enabled">Data Saver is on</string>
    <!-- QuickSettings: Hotspot: Secondary label for how many devices are connected to the hotspot [CHAR LIMIT=NONE] -->
    <plurals name="quick_settings_hotspot_secondary_label_num_devices">
        <item quantity="one">%d device</item>
        <item quantity="other">%d devices</item>
    </plurals>
    <!-- QuickSettings: Notifications [CHAR LIMIT=NONE] -->
    <string name="quick_settings_notifications_label">Notifications</string>
    <!-- QuickSettings: Flashlight [CHAR LIMIT=NONE] -->
    <string name="quick_settings_flashlight_label">Flashlight</string>
    <!-- QuickSettings: Cellular detail panel title [CHAR LIMIT=NONE] -->
    <string name="quick_settings_cellular_detail_title">Mobile data</string>
    <!-- QuickSettings: Cellular detail panel, data usage title [CHAR LIMIT=NONE] -->
    <string name="quick_settings_cellular_detail_data_usage">Data usage</string>
    <!-- QuickSettings: Cellular detail panel, remaining data title [CHAR LIMIT=NONE] -->
    <string name="quick_settings_cellular_detail_remaining_data">Remaining data</string>
    <!-- QuickSettings: Cellular detail panel, over limit title [CHAR LIMIT=NONE] -->
    <string name="quick_settings_cellular_detail_over_limit">Over limit</string>
    <!-- QuickSettings: Cellular detail panel, data used format string [CHAR LIMIT=NONE] -->
    <string name="quick_settings_cellular_detail_data_used"><xliff:g id="data_used" example="2.0 GB">%s</xliff:g> used</string>
    <!-- QuickSettings: Cellular detail panel, data limit format string [CHAR LIMIT=NONE] -->
    <string name="quick_settings_cellular_detail_data_limit"><xliff:g id="data_limit" example="2.0 GB">%s</xliff:g> limit</string>
    <!-- QuickSettings: Cellular detail panel, data warning format string [CHAR LIMIT=NONE] -->
    <string name="quick_settings_cellular_detail_data_warning"><xliff:g id="data_limit" example="2.0 GB">%s</xliff:g> warning</string>
    <!-- QuickSettings: This string is in the easy-to-view settings that a user can pull down from
    the top of their phone's screen. This is a label for a toggle to turn the work profile on and
    off. "Work profile" means a separate profile on a user's phone that's specifically for their
    work apps and managed by their company. "Work" is used as an adjective. [CHAR LIMIT=NONE] -->
    <string name="quick_settings_work_mode_label">Work profile</string>
    <!-- QuickSettings: Label for the toggle to activate Night display (renamed "Night Light" with title caps). [CHAR LIMIT=20] -->
    <string name="quick_settings_night_display_label">Night Light</string>
    <!-- QuickSettings: Secondary text for when the Night Light will be enabled at sunset. [CHAR LIMIT=20] -->
    <string name="quick_settings_night_secondary_label_on_at_sunset">On at sunset</string>
    <!-- QuickSettings: Secondary text for when the Night Light will be on until sunrise. [CHAR LIMIT=20] -->
    <string name="quick_settings_night_secondary_label_until_sunrise">Until sunrise</string>
    <!-- QuickSettings: Secondary text for when the Night Light will be enabled at some user-selected time. [CHAR LIMIT=20] -->
    <string name="quick_settings_night_secondary_label_on_at">On at <xliff:g id="time" example="10 pm">%s</xliff:g></string>
    <!-- QuickSettings: Secondary text for when the Night Light or some other tile will be on until some user-selected time. [CHAR LIMIT=20] -->
    <string name="quick_settings_secondary_label_until">Until <xliff:g id="time" example="7 am">%s</xliff:g></string>
    <!-- QuickSettings: Label for the toggle to activate dark theme (A.K.A Dark Mode). [CHAR LIMIT=20] -->
    <string name="quick_settings_ui_mode_night_label">Dark theme</string>
    <!-- QuickSettings: Label for the dark theme tile when enabled by battery saver. [CHAR LIMIT=40] -->
    <string name="quick_settings_ui_mode_night_label_battery_saver">Dark theme\nBattery saver</string>

    <!-- QuickSettings: NFC tile [CHAR LIMIT=NONE] -->
    <string name="quick_settings_nfc_label">NFC</string>
    <!-- QuickSettings: NFC (off) [CHAR LIMIT=NONE] -->
    <string name="quick_settings_nfc_off">NFC is disabled</string>
    <!-- QuickSettings: NFC (on) [CHAR LIMIT=NONE] -->
    <string name="quick_settings_nfc_on">NFC is enabled</string>

    <!-- Recents: Text that shows above the navigation bar after launching a few apps. [CHAR LIMIT=NONE] -->
    <string name="recents_swipe_up_onboarding">Swipe up to switch apps</string>
    <!-- Recents: Text that shows above the navigation bar after launching several apps. [CHAR LIMIT=NONE] -->
    <string name="recents_quick_scrub_onboarding">Drag right to quickly switch apps</string>
    <!-- QuickStep: Accessibility to toggle overview [CHAR LIMIT=40] -->
    <string name="quick_step_accessibility_toggle_overview">Toggle Overview</string>

    <!-- Expanded Status Bar Header: Battery Charged [CHAR LIMIT=40] -->
    <string name="expanded_header_battery_charged">Charged</string>

    <!-- Expanded Status Bar Header: Charging, no known time [CHAR LIMIT=40] -->
    <string name="expanded_header_battery_charging">Charging</string>

    <!-- Expanded Status Bar Header: Charging, showing time left until charged [CHAR LIMIT=40] -->
    <string name="expanded_header_battery_charging_with_time"><xliff:g id="charging_time" example="2 hrs 25 min">%s</xliff:g> until full</string>

    <!-- Expanded Status Bar Header: Not charging [CHAR LIMIT=40] -->
    <string name="expanded_header_battery_not_charging">Not charging</string>

    <!-- Shows up when there is a user SSL CA Cert installed on the
         device.  Indicates to the user that SSL traffic can be intercepted.
         If the text fits on one line (~14 chars), it should start with a
         linebreak to position it correctly.  [CHAR LIMIT=45] -->
    <string name="ssl_ca_cert_warning">Network may\nbe monitored</string>

    <!-- Description of the unlock target in the Slide unlock screen. [CHAR LIMIT=NONE] -->
    <string name="description_target_search">Search</string>
    <!-- Description of the up direction in which one can to slide the handle in the Slide unlock screen. [CHAR LIMIT=NONE] -->
    <string name="description_direction_up">Slide up for <xliff:g id="target_description" example="Unlock">%s</xliff:g>.</string>
    <!-- Description of the left direction in which one can to slide the handle in the Slide unlock screen. [CHAR LIMIT=NONE] -->
    <string name="description_direction_left">"Slide left for <xliff:g id="target_description" example="Unlock">%s</xliff:g>.</string>

    <!-- Zen mode: Priority only introduction message on first use -->
    <string name="zen_priority_introduction">You won\'t be disturbed by sounds and vibrations, except from alarms, reminders, events, and callers you specify. You\'ll still hear anything you choose to play including music, videos, and games.</string>

    <!-- Zen mode: Alarms only introduction message on first use -->
    <string name="zen_alarms_introduction">You won\'t be disturbed by sounds and vibrations, except from alarms. You\'ll still hear anything you choose to play including music, videos, and games.</string>

    <!-- Zen mode: Priority only customization button label -->
    <string name="zen_priority_customize_button">Customize</string>

    <!-- Zen mode: Total silence introduction message on first use (voice capable devices) -->
    <string name="zen_silence_introduction_voice">This blocks ALL sounds and vibrations, including from alarms, music, videos, and games. You\'ll still be able to make phone calls.</string>

    <!-- Zen mode: Total silence introduction message on first use (non-voice capable devices) -->
    <string name="zen_silence_introduction">This blocks ALL sounds and vibrations, including from alarms, music, videos, and games.</string>

    <!-- Text for overflow card on Keyguard when there is not enough space for all notifications on Keyguard. [CHAR LIMIT=1] -->
    <string name="keyguard_more_overflow_text">+<xliff:g id="number_of_notifications" example="5">%d</xliff:g></string>

    <!-- An explanation for the visual speed bump in the notifications, which will appear when you click on it. [CHAR LIMIT=50] -->
    <string name="speed_bump_explanation">Less urgent notifications below</string>

    <!-- Shows to explain the double tap interaction with notifications: After tapping a notification on Keyguard, this will explain users to tap again to launch a notification. [CHAR LIMIT=60] -->
    <string name="notification_tap_again">Tap again to open</string>

    <!-- Message shown when lock screen is tapped or face authentication fails. [CHAR LIMIT=60] -->
    <string name="keyguard_unlock">Swipe up to open</string>

    <!-- Message shown when face authentication fails and the pin pad is visible. [CHAR LIMIT=60] -->
    <string name="keyguard_retry">Swipe up to try again</string>

    <!-- Text on keyguard screen and in Quick Settings footer indicating that the device is enterprise-managed by a Device Owner [CHAR LIMIT=60] -->
    <string name="do_disclosure_generic">This device is managed by your organization</string>

    <!-- Text on keyguard screen and in Quick Settings footer indicating that the device is enterprise-managed by a Device Owner [CHAR LIMIT=40] -->
    <string name="do_disclosure_with_name">This device is managed by <xliff:g id="organization_name" example="Foo, Inc.">%s</xliff:g></string>

    <!-- Shows when people have clicked on the phone icon [CHAR LIMIT=60] -->
    <string name="phone_hint">Swipe from icon for phone</string>

    <!-- Shows when people have clicked on the voice assist icon [CHAR LIMIT=60] -->
    <string name="voice_hint">Swipe from icon for voice assist</string>

    <!-- Shows when people have clicked on the camera icon [CHAR LIMIT=60] -->
    <string name="camera_hint">Swipe from icon for camera</string>

    <!-- Accessibility content description for Interruption level: None. [CHAR LIMIT=NONE] -->
    <string name="interruption_level_none_with_warning">Total silence.  This will also silence screen readers.</string>

    <!-- Interruption level: None. [CHAR LIMIT=40] -->
    <string name="interruption_level_none">Total silence</string>

    <!-- Interruption level: Priority. [CHAR LIMIT=40] -->
    <string name="interruption_level_priority">Priority only</string>

    <!-- Interruption level: Alarms only. [CHAR LIMIT=40] -->
    <string name="interruption_level_alarms">Alarms only</string>

    <!-- Interruption level: None.  Optimized for narrow two-line display. [CHAR LIMIT=40] -->
    <string name="interruption_level_none_twoline">Total\nsilence</string>

    <!-- Interruption level: Priority.  Optimized for narrow two-line display. [CHAR LIMIT=40] -->
    <string name="interruption_level_priority_twoline">Priority\nonly</string>

    <!-- Interruption level: Alarms only.  Optimized for narrow two-line display. [CHAR LIMIT=40] -->
    <string name="interruption_level_alarms_twoline">Alarms\nonly</string>

    <!-- Indication on the keyguard that is shown when the device is wirelessly charging. [CHAR LIMIT=80]-->
    <string name="keyguard_indication_charging_time_wireless"><xliff:g id="percentage" example="20%">%2$s</xliff:g> • Charging wirelessly (<xliff:g id="charging_time_left" example="4 hours and 2 minutes">%1$s</xliff:g> until full)</string>

    <!-- Indication on the keyguard that is shown when the device is charging. [CHAR LIMIT=50]-->
    <string name="keyguard_indication_charging_time"><xliff:g id="percentage">%2$s</xliff:g> • Charging (<xliff:g id="charging_time_left" example="4 hours and 2 minutes">%1$s</xliff:g> until full)</string>

    <!-- Indication on the keyguard that is shown when the device is charging rapidly. Should match keyguard_plugged_in_charging_fast [CHAR LIMIT=50]-->
    <string name="keyguard_indication_charging_time_fast"><xliff:g id="percentage">%2$s</xliff:g> • Charging rapidly (<xliff:g id="charging_time_left" example="4 hours and 2 minutes">%1$s</xliff:g> until full)</string>

    <!-- Indication on the keyguard that is shown when the device is charging slowly. Should match keyguard_plugged_in_charging_slowly [CHAR LIMIT=50]-->
    <string name="keyguard_indication_charging_time_slowly"><xliff:g id="percentage">%2$s</xliff:g> • Charging slowly (<xliff:g id="charging_time_left" example="4 hours and 2 minutes">%1$s</xliff:g> until full)</string>

    <!-- Related to user switcher --><skip/>

    <!-- Accessibility label for the button that opens the user switcher. -->
    <string name="accessibility_multi_user_switch_switcher">Switch user</string>

    <!-- Accessibility label for the button that opens the user switcher and announces the current user. -->
    <string name="accessibility_multi_user_switch_switcher_with_current">Switch user, current user <xliff:g id="current_user_name" example="John Doe">%s</xliff:g></string>

    <!-- Accessibility label for the user icon on the lock screen. -->
    <string name="accessibility_multi_user_switch_inactive">Current user <xliff:g id="current_user_name" example="John Doe">%s</xliff:g></string>

    <!-- Accessibility label for the button that opens the quick contact of the user. -->
    <string name="accessibility_multi_user_switch_quick_contact">Show profile</string>

    <!-- Label for the adding a new user in the user switcher [CHAR LIMIT=35] -->
    <string name="user_add_user">Add user</string>

    <!-- Name for a freshly added user [CHAR LIMIT=30] -->
    <string name="user_new_user_name">New user</string>

    <!-- Name for the guest user [CHAR LIMIT=35] -->
    <string name="guest_nickname">Guest</string>

    <!-- Label for adding a new guest in the user switcher [CHAR LIMIT=35] -->
    <string name="guest_new_guest">Add guest</string>

    <!-- Label for exiting and removing the  guest session in the user switcher [CHAR LIMIT=35] -->
    <string name="guest_exit_guest">Remove guest</string>

    <!-- Title of the confirmation dialog when exiting guest session [CHAR LIMIT=NONE] -->
    <string name="guest_exit_guest_dialog_title">Remove guest?</string>

    <!-- Message of the confirmation dialog when exiting guest session [CHAR LIMIT=NONE] -->
    <string name="guest_exit_guest_dialog_message">All apps and data in this session will be deleted.</string>

    <!-- Label for button in confirmation dialog when exiting guest session [CHAR LIMIT=35] -->
    <string name="guest_exit_guest_dialog_remove">Remove</string>

    <!-- Title of the notification when resuming an existing guest session [CHAR LIMIT=NONE] -->
    <string name="guest_wipe_session_title">Welcome back, guest!</string>

    <!-- Message of the notification when resuming an existing guest session [CHAR LIMIT=NONE] -->
    <string name="guest_wipe_session_message">Do you want to continue your session?</string>

    <!-- Notification when resuming an existing guest session: Action that starts a new session [CHAR LIMIT=35] -->
    <string name="guest_wipe_session_wipe">Start over</string>

    <!-- Notification when resuming an existing guest session: Action that continues with the current session [CHAR LIMIT=35] -->
    <string name="guest_wipe_session_dontwipe">Yes, continue</string>

    <!-- Title of the notification shown to a new guest user [CHAR LIMIT=60] -->
    <string name="guest_notification_title">Guest user</string>

    <!-- Text of the notification shown to a new guest user [CHAR LIMIT=60] -->
    <string name="guest_notification_text">To delete apps and data, remove guest user</string>

    <!-- Remove action in the notification shown to a new guest user [CHAR LIMIT=30] -->
    <string name="guest_notification_remove_action">REMOVE GUEST</string>

    <!-- Title of the notification shown to logout the current user [CHAR LIMIT=60] -->
    <string name="user_logout_notification_title">Logout user</string>

    <!-- Text of the notification shown to logout the current user [CHAR LIMIT=60] -->
    <string name="user_logout_notification_text">Logout current user</string>

    <!-- Logout action in the notification shown to logout the current user [CHAR LIMIT=30] -->
    <string name="user_logout_notification_action">LOGOUT USER</string>

    <!-- Title for add user confirmation dialog [CHAR LIMIT=30] -->
    <string name="user_add_user_title" msgid="2108112641783146007">Add new user?</string>

    <!-- Message for add user confirmation dialog - short version. [CHAR LIMIT=none] -->
    <string name="user_add_user_message_short" msgid="1511354412249044381">When you add a new user, that person needs to set up their space.\n\nAny user can update apps for all other users. </string>

    <!-- Title for the dialog that lets users know that the maximum allowed number of users on the device has been reached. [CHAR LIMIT=35]-->
    <string name="user_limit_reached_title">User limit reached</string>

    <!-- Message that tells people what's the maximum number of uses allowed on the device. [CHAR_LIMIT=NONE]-->
    <plurals name="user_limit_reached_message">
        <item quantity="one">Only one user can be created.</item>
        <item quantity="other">You can add up to <xliff:g id="count" example="3">%d</xliff:g> users.</item>
    </plurals>

    <!-- Title of the confirmation dialog for deleting a user [CHAR LIMIT=NONE] -->
    <string name="user_remove_user_title">Remove user?</string>

    <!-- Message of the confirmation dialog for deleting a user [CHAR LIMIT=NONE] -->
    <string name="user_remove_user_message">All apps and data of this user will be deleted.</string>

    <!-- Label for button in confirmation dialog when exiting guest session [CHAR LIMIT=35] -->
    <string name="user_remove_user_remove">Remove</string>

    <!-- Battery saver notification title. [CHAR LIMIT=60]-->
    <string name="battery_saver_notification_title">Battery Saver is on</string>

    <!-- Battery saver notification text. [CHAR LIMIT=60] -->
    <string name="battery_saver_notification_text">Reduces performance and background data</string>

    <!-- Battery saver notification action text. [CHAR LIMIT=60] -->
    <string name="battery_saver_notification_action_text">Turn off Battery Saver</string>

    <!-- Media projection permission dialog warning text. [CHAR LIMIT=NONE] -->
    <string name="media_projection_dialog_text">While recording or casting, <xliff:g id="app_seeking_permission" example="Hangouts">%s</xliff:g> can capture any sensitive information that is displayed on your screen or played from your device, including sensitive information such as audio, passwords, payment info, photos and messages.</string>

    <!-- Media projection permission dialog warning text for system services. [CHAR LIMIT=NONE] -->
    <string name="media_projection_dialog_service_text">While recording or casting, the service providing this function can capture any sensitive information that is displayed on your screen or played from your device, including sensitive information such as audio, passwords, payment info, photos and messages.</string>

    <!-- Media projection permission dialog warning title. [CHAR LIMIT=NONE] -->
    <string name="media_projection_dialog_title">Exposing sensitive info during casting/recording </string>

    <!-- Media projection permission dialog permanent grant check box. [CHAR LIMIT=NONE] -->
    <string name="media_projection_remember_text">Don\'t show again</string>

    <!-- The text to clear all notifications. [CHAR LIMIT=60] -->
    <string name="clear_all_notifications_text">Clear all</string>

    <!-- The text for the manage notifications link. [CHAR LIMIT=40] -->
    <string name="manage_notifications_text">Manage</string>

    <!-- Section title for notifications that do not vibrate or make noise. [CHAR LIMIT=40] -->
    <string name="notification_section_header_gentle">Silent notifications</string>

    <!-- Content description for accessibility: Tapping this button will dismiss all gentle notifications [CHAR LIMIT=NONE] -->
    <string name="accessibility_notification_section_header_gentle_clear_all">Clear all silent notifications</string>

    <!-- The text to show in the notifications shade when dnd is suppressing notifications. [CHAR LIMIT=100] -->
    <string name="dnd_suppressing_shade_text">Notifications paused by Do Not Disturb</string>

    <!-- Media projection permission dialog action text. [CHAR LIMIT=60] -->
    <string name="media_projection_action_text">Start now</string>

    <!-- Text which is shown in the notification shade when there are no notifications. [CHAR LIMIT=30] -->
    <string name="empty_shade_text">No notifications</string>

    <!-- Footer profile owned text [CHAR LIMIT=50] -->
    <string name="profile_owned_footer">Profile may be monitored</string>

    <!-- Footer vpn present text [CHAR LIMIT=50] -->
    <string name="vpn_footer">Network may be monitored</string>

    <!-- Footer vpn present text [CHAR LIMIT=50] -->
    <string name="branded_vpn_footer">Network may be monitored</string>

    <!-- Disclosure at the bottom of Quick Settings that indicates that the device has a device owner that can monitor the network traffic [CHAR LIMIT=100] -->
    <string name="quick_settings_disclosure_management_monitoring">Your organization manages this device and may monitor network traffic</string>

    <!-- Disclosure at the bottom of Quick Settings that indicates that the device has a device owner that can monitor the network traffic [CHAR LIMIT=100] -->
    <string name="quick_settings_disclosure_named_management_monitoring"><xliff:g id="organization_name" example="Foo, Inc.">%1$s</xliff:g> manages this device and may monitor network traffic</string>

    <!-- Disclosure at the bottom of Quick Settings that indicates that the device has a device owner and is connected to a VPN [CHAR LIMIT=100] -->
    <string name="quick_settings_disclosure_management_named_vpn">Device is managed by your organization and connected to <xliff:g id="vpn_app" example="Foo VPN App">%1$s</xliff:g></string>

    <!-- Disclosure at the bottom of Quick Settings that indicates that the device has a device owner and is connected to a VPN [CHAR LIMIT=100] -->
    <string name="quick_settings_disclosure_named_management_named_vpn">Device is managed by <xliff:g id="organization_name" example="Foo, Inc.">%1$s</xliff:g> and connected to <xliff:g id="vpn_app" example="Foo VPN App">%2$s</xliff:g></string>

    <!-- Disclosure at the bottom of Quick Settings that indicates that the device has a device owner [CHAR LIMIT=100] -->
    <string name="quick_settings_disclosure_management">Device is managed by your organization</string>

    <!-- Disclosure at the bottom of Quick Settings that indicates that the device has a device owner [CHAR LIMIT=100] -->
    <string name="quick_settings_disclosure_named_management">Device is managed by <xliff:g id="organization_name" example="Foo, Inc.">%1$s</xliff:g></string>

    <!-- Disclosure at the bottom of Quick Settings that indicates that the device has a device owner and is connected to two VPNs, one in the current user, one in the managed profile [CHAR LIMIT=100] -->
    <string name="quick_settings_disclosure_management_vpns">Device is managed by your organization and connected to VPNs</string>

    <!-- Disclosure at the bottom of Quick Settings that indicates that the device has a device owner and is connected to two VPNs, one in the current user, one in the managed profile [CHAR LIMIT=100] -->
    <string name="quick_settings_disclosure_named_management_vpns">Device is managed by <xliff:g id="organization_name" example="Foo, Inc.">%1$s</xliff:g> and connected to VPNs</string>

    <!-- Disclosure at the bottom of Quick Settings that indicates that the device has a managed profile which can be monitored by the profile owner [CHAR LIMIT=100] -->
    <string name="quick_settings_disclosure_managed_profile_monitoring">Your organization may monitor network traffic in your work profile</string>

    <!-- Disclosure at the bottom of Quick Settings that indicates that the device has a managed profile which can be monitored by the profile owner [CHAR LIMIT=100] -->
    <string name="quick_settings_disclosure_named_managed_profile_monitoring"><xliff:g id="organization_name" example="Foo, Inc.">%1$s</xliff:g> may monitor network traffic in your work profile</string>

    <!-- Disclosure at the bottom of Quick Settings that indicates that a certificate authorithy is installed on this device and the traffic might be monitored [CHAR LIMIT=100] -->
    <string name="quick_settings_disclosure_monitoring">Network may be monitored</string>

    <!-- Disclosure at the bottom of Quick Settings that indicates that the device is connected to two VPNs, one in the current user, one in the managed profile [CHAR LIMIT=100] -->
    <string name="quick_settings_disclosure_vpns">Device connected to VPNs</string>

    <!-- Disclosure at the bottom of Quick Settings that indicates that the device is connected to a VPN in the work profile [CHAR LIMIT=100] -->
    <string name="quick_settings_disclosure_managed_profile_named_vpn">Work profile connected to <xliff:g id="vpn_app" example="Foo VPN App">%1$s</xliff:g></string>

    <!-- Disclosure at the bottom of Quick Settings that indicates that the device is connected to a VPN in the personal profile (as opposed to the work profile) [CHAR LIMIT=100] -->
    <string name="quick_settings_disclosure_personal_profile_named_vpn">Personal profile connected to <xliff:g id="vpn_app" example="Foo VPN App">%1$s</xliff:g></string>

    <!-- Disclosure at the bottom of Quick Settings that indicates that the device is connected to a VPN [CHAR LIMIT=100] -->
    <string name="quick_settings_disclosure_named_vpn">Device connected to <xliff:g id="vpn_app" example="Foo VPN App">%1$s</xliff:g></string>

    <!-- Monitoring dialog title for device owned devices [CHAR LIMIT=35] -->
    <string name="monitoring_title_device_owned">Device management</string>

    <!-- Monitoring dialog title for profile owned devices [CHAR LIMIT=35] -->
    <string name="monitoring_title_profile_owned">Profile monitoring</string>

    <!-- Monitoring dialog title for normal devices  [CHAR LIMIT=35]-->
    <string name="monitoring_title">Network monitoring</string>

    <!-- STOPSHIP Monitoring strings still need to be finalized and approved -->
    <!-- Monitoring dialog subtitle for the section describing VPN [CHAR LIMIT=35]-->
    <string name="monitoring_subtitle_vpn">VPN</string>

    <!-- Monitoring dialog subtitle for the section describing network logging [CHAR LIMIT=35]-->
    <string name="monitoring_subtitle_network_logging">Network logging</string>

    <!-- Monitoring dialog subtitle for the section describing certificate authorities [CHAR LIMIT=35]-->
    <string name="monitoring_subtitle_ca_certificate">CA certificates</string>

    <!-- Monitoring dialog disable vpn button [CHAR LIMIT=30] -->
    <string name="disable_vpn">Disable VPN</string>

    <!-- Monitoring dialog disconnect vpn button [CHAR LIMIT=30] -->
    <string name="disconnect_vpn">Disconnect VPN</string>

    <!-- Monitoring dialog label for button opening a page with more information on the admin's abilities [CHAR LIMIT=30] -->
    <string name="monitoring_button_view_policies">View Policies</string>

    <!-- Monitoring dialog: Description of the device owner by name. [CHAR LIMIT=NONE]-->
    <string name="monitoring_description_named_management">Your device is managed by <xliff:g id="organization_name" example="Foo, Inc.">%1$s</xliff:g>.\n\nYour admin can monitor and manage settings, corporate access, apps, data associated with your device, and your device\'s location information.\n\nFor more information, contact your admin.</string>

    <!-- Monitoring dialog: Description of a device owner. [CHAR LIMIT=NONE]-->
    <string name="monitoring_description_management">Your device is managed by your organization.\n\nYour admin can monitor and manage settings, corporate access, apps, data associated with your device, and your device\'s location information.\n\nFor more information, contact your admin.</string>

    <!-- Monitoring dialog: Description of a CA Certificate. [CHAR LIMIT=NONE]-->
    <string name="monitoring_description_management_ca_certificate">Your organization installed a certificate authority on this device. Your secure network traffic may be monitored or modified.</string>

    <!-- Monitoring dialog: Description of a CA Certificate in the work profile. [CHAR LIMIT=NONE]-->
    <string name="monitoring_description_managed_profile_ca_certificate">Your organization installed a certificate authority in your work profile. Your secure network traffic may be monitored or modified.</string>

    <!-- Monitoring dialog: Description of a CA Certificate. [CHAR LIMIT=NONE]-->
    <string name="monitoring_description_ca_certificate">A certificate authority is installed on this device. Your secure network traffic may be monitored or modified.</string>

    <!-- Monitoring dialog: Description of Network Logging. [CHAR LIMIT=NONE]-->
    <string name="monitoring_description_management_network_logging">Your admin has turned on network logging, which monitors traffic on your device.</string>

    <!-- Monitoring dialog: Description of an active VPN. [CHAR LIMIT=NONE]-->
    <string name="monitoring_description_named_vpn">You\'re connected to <xliff:g id="vpn_app" example="Foo VPN App">%1$s</xliff:g>, which can monitor your network activity, including emails, apps, and websites.</string>

    <!-- Monitoring dialog: Description of two active VPNs. [CHAR LIMIT=NONE]-->
    <string name="monitoring_description_two_named_vpns">You\'re connected to <xliff:g id="vpn_app" example="Foo VPN App">%1$s</xliff:g> and <xliff:g id="vpn_app" example="Bar VPN App">%2$s</xliff:g>, which can monitor your network activity, including emails, apps, and websites.</string>

    <!-- Monitoring dialog: Description of an active VPN in the work profile. [CHAR LIMIT=NONE]-->
    <string name="monitoring_description_managed_profile_named_vpn">Your work profile is connected to <xliff:g id="vpn_app" example="Foo VPN App">%1$s</xliff:g>, which can monitor your network activity, including emails, apps, and websites.</string>

    <!-- Monitoring dialog: Description of an active VPN in the personal profile (as opposed to the work profile). [CHAR LIMIT=NONE]-->
    <string name="monitoring_description_personal_profile_named_vpn">Your personal profile is connected to <xliff:g id="vpn_app" example="Foo VPN App">%1$s</xliff:g>, which can monitor your network activity, including emails, apps, and websites.</string>

    <!-- Monitoring dialog: Header indicating that the device is managed by a Device Owner app [CHAR LIMIT=80] -->
    <string name="monitoring_description_do_header_generic">Your device is managed by <xliff:g id="device_owner_app" example="Google Mobile Management">%1$s</xliff:g>.</string>

    <!-- Monitoring dialog: Header indicating that the device is managed by a Device Owner app [CHAR LIMIT=60] -->
    <string name="monitoring_description_do_header_with_name"><xliff:g id="organization_name" example="Foo, Inc.">%1$s</xliff:g> uses <xliff:g id="device_owner_app" example="Google Mobile Management">%2$s</xliff:g> to manage your device.</string>

    <!-- Monitoring dialog: Part of text body explaining what a Device Owner app can do [CHAR LIMIT=130] -->
    <string name="monitoring_description_do_body">Your admin can monitor and manage settings, corporate access, apps, data associated with your device, and your device\'s location information.</string>

    <!-- Monitoring dialog: Space that separates the body text and the "learn more" link that follows it. [CHAR LIMIT=5] -->
    <string name="monitoring_description_do_learn_more_separator">" "</string>

    <!-- Monitoring dialog: Link to learn more about what a Device Owner app can do [CHAR LIMIT=55] -->
    <string name="monitoring_description_do_learn_more">Learn more</string>

    <!-- Monitoring dialog: Part of text body explaining that a VPN is connected and what it can do, for devices managed by a Device Owner app [CHAR LIMIT=130] -->
    <string name="monitoring_description_do_body_vpn">You\'re connected to <xliff:g id="vpn_app">%1$s</xliff:g>, which can monitor your network activity, including emails, apps, and websites.</string>

    <!-- Monitoring dialog: Space that separates the VPN body text and the "Open VPN Settings" link that follows it. [CHAR LIMIT=5] -->
    <string name="monitoring_description_vpn_settings_separator">" "</string>

    <!-- Monitoring dialog: Link to open the VPN settings page [CHAR LIMIT=60] -->
    <string name="monitoring_description_vpn_settings">Open VPN settings</string>

    <!-- Monitoring dialog: Space that separates the CA certs body text and the "Open trusted credentials" link that follows it. [CHAR LIMIT=5] -->
    <string name="monitoring_description_ca_cert_settings_separator">" "</string>

    <!-- Monitoring dialog: Link to open the settings page containing CA certificates [CHAR LIMIT=NONE] -->
    <string name="monitoring_description_ca_cert_settings">Open trusted credentials</string>

    <!-- Monitoring dialog: Network logging text [CHAR LIMIT=400] -->
    <string name="monitoring_description_network_logging">Your admin has turned on network logging, which monitors traffic on your device.\n\nFor more information, contact your admin.</string>

    <!-- Monitoring dialog VPN text [CHAR LIMIT=400] -->
    <string name="monitoring_description_vpn">You gave an app permission to set up a VPN connection.\n\nThis app can monitor your device and network activity, including emails, apps, and websites.</string>

    <!-- Monitoring dialog VPN with profile owner text [CHAR LIMIT=400] -->
    <string name="monitoring_description_vpn_profile_owned">Your work profile is managed by <xliff:g id="organization">%1$s</xliff:g>.\n\nYour admin is capable of monitoring your network activity including emails, apps, and websites.\n\nFor more information, contact your admin.\n\nYou\'re also connected to a VPN, which can monitor your network activity.</string>

    <!-- Name for a generic legacy VPN connection [CHAR LIMIT=20] -->
    <string name="legacy_vpn_name">VPN</string>

    <!-- Monitoring dialog text for single app (no profile or device owner) [CHAR LIMIT=400] -->
    <string name="monitoring_description_app">You\'re connected to
        <xliff:g id="application">%1$s</xliff:g>, which can monitor your network activity,
        including emails, apps, and websites.</string>

    <!-- Monitoring dialog text for single app (inside personal profile) [CHAR LIMIT=400] -->
    <string name="monitoring_description_app_personal">You\'re connected to <xliff:g id="application">%1$s</xliff:g>, which can monitor your personal network activity, including emails, apps, and websites.</string>

    <!-- Monitoring dialog text for single app (inside personal profile) [CHAR LIMIT=400] -->
    <string name="branded_monitoring_description_app_personal">You\'re connected to <xliff:g id="application">%1$s</xliff:g>, which can monitor your personal network activity, including emails, apps, and websites.</string>

    <!-- Monitoring dialog text for single app (inside work profile) [CHAR LIMIT=400] -->
    <string name="monitoring_description_app_work">Your work profile is managed by
        <xliff:g id="organization">%1$s</xliff:g>. The profile is connected to
        <xliff:g id="application">%2$s</xliff:g>, which can monitor your work network activity,
        including emails, apps, and websites.\n\nFor more information, contact your admin.</string>

    <!-- Monitoring dialog text for multiple apps (in personal and work profiles) [CHAR LIMIT=400] -->
    <string name="monitoring_description_app_personal_work">Your work profile is managed by
        <xliff:g id="organization">%1$s</xliff:g>. The profile is connected to
        <xliff:g id="application_work">%2$s</xliff:g>, which can monitor your work network activity,
        including emails, apps, and websites.\n\nYou\'re also connected to
        <xliff:g id="application_personal">%3$s</xliff:g>, which can monitor your personal network
        activity.</string>

    <!-- Indication on the keyguard that appears when a trust agents unlocks the device. [CHAR LIMIT=40] -->
    <string name="keyguard_indication_trust_unlocked">Kept unlocked by TrustAgent</string>

    <!-- Indication on the keyguard that appears when the user disables trust agents until the next time they unlock manually. [CHAR LIMIT=NONE] -->
    <string name="keyguard_indication_trust_disabled">Device will stay locked until you manually unlock</string>

    <!-- Title of notification educating the user about enabling notifications on the lockscreen. [CHAR LIMIT=40] -->
    <string name="hidden_notifications_title">Get notifications faster</string>

    <!-- Body of notification educating the user about enabling notifications on the lockscreen. [CHAR LIMIT=60] -->
    <string name="hidden_notifications_text">See them before you unlock</string>

    <!-- Cancel action for notification educating the user about enabling notifications on the lockscreen. [CHAR LIMIT=20] -->
    <string name="hidden_notifications_cancel">No thanks</string>

    <!-- continue action for notification educating the user about enabling notifications on the lockscreen. [CHAR LIMIT=20] -->
    <string name="hidden_notifications_setup">Set up</string>

    <!-- Accessibility string for current zen mode and selected exit condition. A template that simply concatenates existing mode string and the current condition description. [CHAR LIMIT=20] -->
    <string name="zen_mode_and_condition"><xliff:g id="zen_mode" example="Priority interruptions only">%1$s</xliff:g>. <xliff:g id="exit_condition" example="For one hour">%2$s</xliff:g></string>

    <!-- Button label for ending zen mode in the volume dialog -->
    <string name="volume_zen_end_now">Turn off now</string>

    <!-- Content description for accessibility (not shown on the screen): volume dialog settings button. [CHAR LIMIT=NONE] -->
    <string name="accessibility_volume_settings">Sound settings</string>

    <!-- Content description for accessibility (not shown on the screen): volume dialog expand button. [CHAR LIMIT=NONE] -->
    <string name="accessibility_volume_expand">Expand</string>

    <!-- Content description for accessibility (not shown on the screen): volume dialog collapse button. [CHAR LIMIT=NONE] -->
    <string name="accessibility_volume_collapse">Collapse</string>

    <!-- Label for the odi caption initial tool tip. [CHAR LIMIT=28] -->
    <string name="volume_odi_captions_tip">Automatically caption media</string>

    <!-- Content description for accessibility: Clear the odi caption tool tip. [CHAR LIMIT=NONE] -->
    <string name="accessibility_volume_close_odi_captions_tip">Close captions tip</string>

    <!-- Content description for accessibility: Captions button. [CHAR LIMIT=NONE] -->
    <string name="volume_odi_captions_content_description">Captions overlay</string>

    <!-- Content description for accessibility: Hint if click will enable. [CHAR LIMIT=NONE] -->
    <string name="volume_odi_captions_hint_enable">enable</string>
    <!-- Content description for accessibility: Hint if click will disable. [CHAR LIMIT=NONE] -->
    <string name="volume_odi_captions_hint_disable">disable</string>

    <!-- content description for audio output chooser [CHAR LIMIT=NONE]-->
    <string name="accessibility_output_chooser">Switch output device</string>

    <!-- Screen pinning dialog title. -->
    <string name="screen_pinning_title">Screen is pinned</string>
    <!-- Screen pinning dialog description. -->
    <string name="screen_pinning_description">This keeps it in view until you unpin. Touch &amp; hold Back and Overview to unpin.</string>
    <string name="screen_pinning_description_recents_invisible">This keeps it in view until you unpin. Touch &amp; hold Back and Home to unpin.</string>
    <string name="screen_pinning_description_gestural">This keeps it in view until you unpin. Swipe up &amp; hold to unpin.</string>
    <!-- Screen pinning dialog description. -->
    <string name="screen_pinning_description_accessible">This keeps it in view until you unpin. Touch &amp; hold Overview to unpin.</string>
    <string name="screen_pinning_description_recents_invisible_accessible">This keeps it in view until you unpin. Touch &amp; hold Home to unpin.</string>
    <!-- Notify use that they are in Lock-to-app -->
    <string name="screen_pinning_toast">To unpin this screen, touch &amp; hold Back and Overview
        buttons</string>
    <string name="screen_pinning_toast_recents_invisible">To unpin this screen, touch &amp; hold Back
        and Home buttons</string>
    <!-- Notify (in toast) user how to unpin screen in gesture navigation mode [CHAR LIMIT=NONE] -->
    <string name="screen_pinning_toast_gesture_nav">To unpin this screen, swipe up &amp; hold</string>
    <!-- Screen pinning positive response. -->
    <string name="screen_pinning_positive">Got it</string>
    <!-- Screen pinning negative response. -->
    <string name="screen_pinning_negative">No thanks</string>
    <!-- Enter/Exiting screen pinning indication. -->
    <string name="screen_pinning_start">Screen pinned</string>
    <string name="screen_pinning_exit">Screen unpinned</string>


    <!-- Hide quick settings tile confirmation title -->
    <string name="quick_settings_reset_confirmation_title">Hide <xliff:g id="tile_label" example="Hotspot">%1$s</xliff:g>?</string>

    <!-- Hide quick settings tile confirmation message -->
    <string name="quick_settings_reset_confirmation_message">It will reappear the next time you turn it on in settings.</string>

    <!-- Hide quick settings tile confirmation button -->
    <string name="quick_settings_reset_confirmation_button">Hide</string>

    <!-- volume stream names. All nouns. -->
    <string name="stream_voice_call">Call</string> <!-- STREAM_VOICE_CALL -->
    <string name="stream_system">System</string> <!-- STREAM_SYSTEM -->
    <string name="stream_ring">Ring</string> <!-- STREAM_RING -->
    <string name="stream_music">Media</string> <!-- STREAM_MUSIC -->
    <string name="stream_alarm">Alarm</string> <!-- STREAM_ALARM -->
    <string name="stream_notification">Notification</string> <!-- STREAM_NOTIFICATION -->
    <string name="stream_bluetooth_sco">Bluetooth</string> <!-- STREAM_BLUETOOTH_SCO -->
    <string name="stream_system_enforced" translatable="false">System enforced</string> <!-- STREAM_SYSTEM_ENFORCED -->
    <string name="stream_dtmf">Dual multi tone frequency</string> <!-- STREAM_DTMF -->
    <string name="stream_tts" translatable="false">Transmitted Through Speaker</string> <!-- STREAM_TTS -->
    <string name="stream_accessibility">Accessibility</string> <!-- STREAM_ACCESSIBILITY -->

    <string name="ring_toggle_title">Calls</string>
    <string name="volume_ringer_status_normal">Ring</string>
    <string name="volume_ringer_status_vibrate">Vibrate</string>
    <string name="volume_ringer_status_silent">Mute</string>

    <!-- Shown in the header of quick settings to indicate to the user that their phone ringer is on vibrate. [CHAR_LIMIT=NONE] -->
    <string name="qs_status_phone_vibrate">Phone on vibrate</string>
    <!-- Shown in the header of quick settings to indicate to the user that their phone ringer is on silent (muted). [CHAR_LIMIT=NONE] -->
    <string name="qs_status_phone_muted">Phone muted</string>

    <string name="volume_stream_muted" translatable="false">%s silent</string>
    <string name="volume_stream_vibrate" translatable="false">%s vibrate</string>
    <string name="volume_stream_suppressed" translatable="false">%1$s silent — %2$s</string>
    <string name="volume_stream_muted_dnd" translatable="false">%s silent — Total silence</string>
    <string name="volume_stream_limited_dnd" translatable="false">%s — Priority only</string>
    <string name="volume_stream_vibrate_dnd" translatable="false">%s vibrate — Priority only</string>

    <string name="volume_stream_content_description_unmute">%1$s. Tap to unmute.</string>
    <string name="volume_stream_content_description_vibrate">%1$s. Tap to set to vibrate. Accessibility services may be muted.</string>
    <string name="volume_stream_content_description_mute">%1$s. Tap to mute. Accessibility services may be muted.</string>
    <string name="volume_stream_content_description_vibrate_a11y">%1$s. Tap to set to vibrate.</string>
    <string name="volume_stream_content_description_mute_a11y">%1$s. Tap to mute.</string>

    <!-- Hint for accessibility. For example: double tap to mute [CHAR_LIMIT=NONE] -->
    <string name="volume_ringer_hint_mute">mute</string>
    <!-- Hint for accessibility. For example: double tap to unmute [CHAR_LIMIT=NONE] -->
    <string name="volume_ringer_hint_unmute">unmute</string>
    <!-- Hint for accessibility. For example: double tap to vibrate [CHAR_LIMIT=NONE] -->
    <string name="volume_ringer_hint_vibrate">vibrate</string>

    <string name="volume_dialog_title">%s volume controls</string>

    <string name="volume_dialog_ringer_guidance_ring">Calls and notifications will ring (<xliff:g id="volume level" example="56">%1$s</xliff:g>)</string>

    <string name="output_title">Media output</string>
    <string name="output_calls_title">Phone call output</string>
    <string name="output_none_found">No devices found</string>
    <string name="output_none_found_service_off">No devices found. Try turning on <xliff:g id="service" example="Bluetooth">%1$s</xliff:g></string>
    <string name="output_service_bt">Bluetooth</string>
    <string name="output_service_wifi">Wi-Fi</string>
    <string name="output_service_bt_wifi">Bluetooth and Wi-Fi</string>

    <!-- Name of special SystemUI debug settings -->
    <string name="system_ui_tuner">System UI Tuner</string>

    <!-- Preference to show/hide embedded battery percentage [CHAR LIMIT=50] -->
    <string name="show_battery_percentage">Show embedded battery percentage</string>

    <!-- Summary for battery percentage preference [CHAR LIMIT=NONE] -->
    <string name="show_battery_percentage_summary">Show battery level percentage inside the status bar icon when not charging</string>

    <!-- Name of quick settings -->
    <string name="quick_settings">Quick Settings</string>

    <!-- Name of status bar -->
    <string name="status_bar">Status bar</string>

    <!-- Name of overview -->
    <string name="overview">Overview</string>

    <!-- Name of System UI demo mode (mode with preset icons for screenshots) -->
    <string name="demo_mode">System UI demo mode</string>

    <!-- Enable demo mode -->
    <string name="enable_demo_mode">Enable demo mode</string>

    <!-- Show demo mode icons -->
    <string name="show_demo_mode">Show demo mode</string>

    <!-- Name of the ethernet status bar icon. -->
    <string name="status_bar_ethernet">Ethernet</string>

    <!-- Name of the alarm status bar icon. -->
    <string name="status_bar_alarm">Alarm</string>

    <!-- Name of the work status bar icon. -->
    <string name="status_bar_work">Work profile</string>

    <!-- Name of the airplane status bar icon. -->
    <string name="status_bar_airplane">Airplane mode</string>

    <!-- Description for adding  a quick settings tile -->
    <string name="add_tile">Add tile</string>

    <!-- Name of a quick settings tile controlled by broadcast -->
    <string name="broadcast_tile">Broadcast Tile</string>

    <!-- For preview release. DO NOT TRANSLATE -->
    <string name="regrettable_lack_of_easter_egg">
        ¯\\_(ツ)_/¯
    </string>

    <!-- Warning text when an alarm might be silenced by Do Not Disturb [CHAR LIMIT=NONE] -->
    <string name="zen_alarm_warning_indef">You won\'t hear your next alarm <xliff:g id="when" example="at 7:00 AM">%1$s</xliff:g> unless you turn this off before then</string>

    <!-- Warning text when an alarm might be silenced by Do Not Disturb due to a time-based condition [CHAR LIMIT=NONE] -->
    <string name="zen_alarm_warning">You won\'t hear your next alarm <xliff:g id="when" example="at 7:00 AM">%1$s</xliff:g></string>

    <!-- Alarm template for near alarms [CHAR LIMIT=25] -->
    <string name="alarm_template">at <xliff:g id="when" example="7:00 AM">%1$s</xliff:g></string>

    <!-- Alarm template for far alarms [CHAR LIMIT=25] -->
    <string name="alarm_template_far">on <xliff:g id="when" example="Fri 7:00 AM">%1$s</xliff:g></string>

    <!-- Accessibility label for Quick Settings detail screens [CHAR LIMIT=NONE] -->
    <string name="accessibility_quick_settings_detail">Quick Settings, <xliff:g id="title" example="Wi-Fi">%s</xliff:g>.</string>

    <!-- Accessibility label for hotspot icon [CHAR LIMIT=NONE] -->
    <string name="accessibility_status_bar_hotspot">Hotspot</string>

    <!-- Accessibility label for managed profile icon (not shown on screen) [CHAR LIMIT=NONE] -->
    <string name="accessibility_managed_profile">Work profile</string>

    <!-- Title of warning when entering System UI tuner for first time [CHAR LIMIT=NONE] -->
    <string name="tuner_warning_title">Fun for some but not for all</string>

    <!-- Warning for users entering the System UI tuner for the first time [CHAR LIMIT=NONE]-->
    <string name="tuner_warning">System UI Tuner gives you extra ways to tweak and customize the Android user interface. These experimental features may change, break, or disappear in future releases. Proceed with caution.</string>

    <!-- Warning for users entering the System UI tuner [CHAR LIMIT=NONE]-->
    <string name="tuner_persistent_warning">These experimental features may change, break, or disappear in future releases. Proceed with caution.</string>

    <!-- Generic "got it" acceptance of dialog or cling [CHAR LIMIT=NONE] -->
    <string name="got_it">Got it</string>

    <!-- Toast describing tuner has been enabled [CHAR LIMIT=NONE] -->
    <string name="tuner_toast">Congrats! System UI Tuner has been added to Settings</string>

    <!-- Option to remove the tuner from settings [CHAR LIMIT=NONE] -->
    <string name="remove_from_settings">Remove from Settings</string>

    <!-- Dialog asking if the tuner should really be removed from settings [CHAR LIMIT=NONE]-->
    <string name="remove_from_settings_prompt">Remove System UI Tuner from Settings and stop using all of its features?"</string>

    <!-- Displayed when user launches an app that was uninstalled  [CHAR LIMIT=NONE] -->
    <string name="activity_not_found">Application is not installed on your device</string>

    <!-- Name of setting to show clock seconds [CHAR LIMIT=40] -->
    <string name="clock_seconds">Show clock seconds</string>
    <!-- Description of setting to show clock seconds [CHAR LIMIT=NONE] -->
    <string name="clock_seconds_desc">Show clock seconds in the status bar. May impact battery life.</string>

    <!-- Button that leads to page to rearrange quick settings tiles [CHAR LIMIT=60] -->
    <string name="qs_rearrange">Rearrange Quick Settings</string>
    <!-- Option to show brightness bar in quick settings [CHAR LIMIT=60] -->
    <string name="show_brightness">Show brightness in Quick Settings</string>
    <!-- Option to use new paging layout in quick settings [CHAR LIMIT=60] -->
    <string name="qs_paging" translatable="false">Use the new Quick Settings</string>

    <!-- Category in the System UI Tuner settings, where new/experimental
         settings are -->
    <string name="experimental">Experimental</string>

    <string name="qs_customize" translatable="false">Allow long-press customize in Quick Settings</string>
    <string name="qs_customize_info" translatable="false">Info</string>
    <string name="qs_customize_remove" translatable="false">Remove</string>
    <string name="no_tiles_add" translatable="false">No tiles to add</string>

    <!-- Dialog title asking if Bluetooth should be enabled [CHAR LIMIT=NONE] -->
    <string name="enable_bluetooth_title">Turn on Bluetooth?</string>

    <!-- Dialog message explaining why Bluetooth should be enabled when a packaged keyboard is
         conncted to the device [CHAR LIMIT=NONE] -->
    <string name="enable_bluetooth_message">To connect your keyboard with your tablet, you first have to turn on Bluetooth.</string>

    <!-- Bluetooth enablement ok text [CHAR LIMIT=40] -->
    <string name="enable_bluetooth_confirmation_ok">Turn on</string>

    <!-- [CHAR LIMIT=100] Notification importance option -->
    <string name="show_silently">Show notifications silently</string>
    <!-- [CHAR LIMIT=100] Notification importance option -->
    <string name="block">Block all notifications</string>
    <!-- [CHAR LIMIT=100] Notification importance option -->
    <string name="do_not_silence">Don\'t silence</string>
    <!-- [CHAR LIMIT=100] Notification importance option -->
    <string name="do_not_silence_block">Don\'t silence or block</string>

    <!-- [CHAR LIMIT=NONE] Importance Tuner setting title -->
    <string name="tuner_full_importance_settings">Power notification controls</string>
    <string name="tuner_full_importance_settings_on">On</string>
    <string name="tuner_full_importance_settings_off">Off</string>
    <string name="power_notification_controls_description">With power notification controls, you can set an importance level from 0 to 5 for an app\'s notifications.
        \n\n<b>Level 5</b>
        \n- Show at the top of the notification list
        \n- Allow full screen interruption
        \n- Always peek
        \n\n<b>Level 4</b>
        \n- Prevent full screen interruption
        \n- Always peek
        \n\n<b>Level 3</b>
        \n- Prevent full screen interruption
        \n- Never peek
        \n\n<b>Level 2</b>
        \n- Prevent full screen interruption
        \n- Never peek
        \n- Never make sound and vibration
        \n\n<b>Level 1</b>
        \n- Prevent full screen interruption
        \n- Never peek
        \n- Never make sound or vibrate
        \n- Hide from lock screen and status bar
        \n- Show at the bottom of the notification list
        \n\n<b>Level 0</b>
        \n- Block all notifications from the app
    </string>

    <!-- Notification Inline Controls: Header for apps that are not yet using notification channels. -->
    <string name="notification_header_default_channel">Notifications</string>

    <!-- Notification Inline Controls: Shown when a channel's notifications are currently blocked -->
    <string name="notification_channel_disabled">You won\'t see these notifications anymore</string>

    <!-- Notification inline controls: Shown when a channel's notifications are minimized -->
    <string name="notification_channel_minimized">These notifications will be minimized</string>

    <!-- Notification inline controls: Shown when a channel's notifications are silenced [CHAR_LIMIT=100] -->
    <string name="notification_channel_silenced">These notifications will be shown silently</string>

    <!-- Notification inline controls: Shown when a channel's notifications are set to alert [CHAR_LIMIT=100] -->
    <string name="notification_channel_unsilenced">These notifications will alert you</string>

    <!-- Notification Inline controls: continue receiving notifications prompt, channel level -->
    <string name="inline_blocking_helper">You usually dismiss these notifications.
    \nKeep showing them?</string>

    <!-- Notification Inline controls: button to dismiss the blocking helper [CHAR_LIMIT=20] -->
    <string name="inline_done_button">Done</string>

    <!-- Notification Inline controls: button to dismiss the blocking helper [CHAR_LIMIT=20] -->
    <string name="inline_ok_button">Apply</string>

    <!-- Notification Inline controls: continue receiving notifications prompt, channel level -->
    <string name="inline_keep_showing">Keep showing these notifications?</string>

    <!-- Notification inline controls: block notifications button [CHAR_LIMIT=25] -->
    <string name="inline_stop_button">Stop notifications</string>

    <!-- Notification inline controls: button to deliver notifications silently from this channel [CHAR_LIMIT=30] -->
    <string name="inline_deliver_silently_button">Deliver Silently</string>

    <!-- Notification inline controls: button to block notifications from this channel [CHAR_LIMIT=20] -->
    <string name="inline_block_button">Block</string>

    <!-- Notification inline controls: keep getting notifications button [CHAR_LIMIT=25] -->
    <string name="inline_keep_button">Keep showing</string>

    <!-- Notification inline controls: minimize notifications button [CHAR_LIMIT=20] -->
    <string name="inline_minimize_button">Minimize</string>

    <!-- Notification inline controls: button to show notifications silently, without alerting the user [CHAR_LIMIT=35] -->
    <string name="inline_silent_button_silent">Silent</string>

    <!-- Notification inline controls: button to continue showing notifications silently [CHAR_LIMIT=35] -->
    <string name="inline_silent_button_stay_silent">Stay silent</string>

    <!-- Notification inline controls: button to make notifications alert the user [CHAR_LIMIT=35] -->
    <string name="inline_silent_button_alert">Alerting</string>

    <!-- Notification inline controls: button to continue alerting the user when notifications arrive [CHAR_LIMIT=35] -->
    <string name="inline_silent_button_keep_alerting">Keep alerting</string>

    <!-- Notification inline controls: button to show block screen [CHAR_LIMIT=35] -->
    <string name="inline_turn_off_notifications">Turn off notifications</string>

    <!-- Notification Inline controls: continue receiving notifications prompt, app level -->
    <string name="inline_keep_showing_app">Keep showing notifications from this app?</string>

    <!-- [CHAR LIMIT=100] Notification Importance title -->
    <string name="notification_silence_title">Silent</string>

    <!-- [CHAR LIMIT=100] Notification Importance title -->
    <string name="notification_alert_title">Alerting</string>

    <!-- [CHAR LIMIT=150] Notification Importance title: low importance level summary -->
    <string name="notification_channel_summary_low">Helps you focus without sound or vibration.</string>

    <!-- [CHAR LIMIT=150] Notification Importance title: normal importance level summary -->
    <string name="notification_channel_summary_default">Gets your attention with sound or vibration.</string>

    <!-- Notification: Control panel: Label that displays when the app's notifications cannot be blocked. -->
    <string name="notification_unblockable_desc">These notifications can\'t be modified.</string>

    <!-- Notification: Control panel: label that displays when viewing settings for a group of notifications posted to multiple channels. -->
    <string name="notification_multichannel_desc">This group of notifications cannot be configured here</string>

    <!-- Notification: Control panel: Label for the app that posted this notification, if it's not the package that the notification was posted for -->
    <string name="notification_delegate_header">Proxied notification</string>

    <!-- [CHAR LIMIT=40 Notification: Label for the inline channel blocking view -->
    <string name="notification_channel_dialog_title">All <xliff:g id="app_name" example="YouTube">%1$s</xliff:g> notifications</string>

    <!-- [CHAR LIMIT=20 Notification: "See more" button -->
    <string name="see_more_title">See more</string>

    <!-- Notification Inline controls: describes what the app is doing in the background [CHAR_LIMIT=NONE] -->
    <string name="appops_camera">This app is using the camera.</string>
    <!-- Notification Inline controls: describes what the app is doing in the background [CHAR_LIMIT=NONE] -->
    <string name="appops_microphone">This app is using the microphone.</string>
    <!-- Notification Inline controls: describes what the app is doing in the background [CHAR_LIMIT=NONE] -->
    <string name="appops_overlay">This app is displaying over other apps on your screen.</string>
    <!-- Notification Inline controls: describes what the app is doing in the background [CHAR_LIMIT=NONE] -->
    <string name="appops_camera_mic">This app is using the microphone and camera.</string>
    <!-- Notification Inline controls: describes what the app is doing in the background [CHAR_LIMIT=NONE] -->
    <string name="appops_camera_overlay">This app is displaying over other apps on your screen and using the camera.</string>
    <!-- Notification Inline controls: describes what the app is doing in the background [CHAR_LIMIT=NONE] -->
    <string name="appops_mic_overlay">This app is displaying over other apps on your screen and using the microphone.</string>
    <!-- Notification Inline controls: describes what the app is doing in the background [CHAR_LIMIT=NONE] -->
    <string name="appops_camera_mic_overlay">This app is displaying over other apps on your screen and using the microphone and camera.</string>

    <string name="notification_appops_settings">Settings</string>
    <string name="notification_appops_ok">OK</string>

    <!-- Notification: Control panel: Accessibility description for expanded inline controls view, used
        to control settings about notifications related to the current notification.  -->
    <string name="notification_channel_controls_opened_accessibility">Notification controls for <xliff:g id="app_name" example="YouTube">%1$s</xliff:g> opened</string>
    <!-- Notification: Control panel: Accessibility description for announcing the closing of the
        inline controls view.  -->
    <string name="notification_channel_controls_closed_accessibility">Notification controls for <xliff:g id="app_name" example="YouTube">%1$s</xliff:g> closed</string>
    <!-- Notification: Control panel: Accessibility description for switch that is used to enable
        or disable notifications from this channel -->
    <string name="notification_channel_switch_accessibility">Allow notifications from this channel</string>
    <!-- Notification: Control panel: Label for button that launches notification settings. Used
        when this app has only defined a single channel for notifications. -->
    <string name="notification_more_settings">More settings</string>
    <!-- Notification: Control panel: Label for a link that launches notification settings in the
        app that sent the notification. -->
    <string name="notification_app_settings">Customize</string>
    <!-- Notification: Control panel: Label for button that dismisses control panel. [CHAR LIMIT=NONE] -->
    <string name="notification_done">Done</string>
    <!-- Notification: inline controls: undo block button -->
    <string name="inline_undo">Undo</string>

    <!-- Notification: Menu row: Content description for menu items. [CHAR LIMIT=NONE] -->
    <string name="notification_menu_accessibility"><xliff:g id="app_name" example="YouTube">%1$s</xliff:g> <xliff:g id="menu_description" example="notification controls">%2$s</xliff:g></string>

    <!-- Notification: Menu row: Content description for the gear menu item. [CHAR LIMIT=NONE] -->
    <string name="notification_menu_gear_description">notification controls</string>

    <!-- Notification: Menu row: Content description for the snooze icon. [CHAR LIMIT=NONE] -->
    <string name="notification_menu_snooze_description">notification snooze options</string>

    <!-- Notification: Menu row: Label for the snooze action shown in local context menu. [CHAR LIMIT=NONE] -->
    <string name="notification_menu_snooze_action">Snooze</string>

    <!-- Notification: Snooze panel: Snooze undo button label. [CHAR LIMIT=50]-->
    <string name="snooze_undo">UNDO</string>

    <!-- Notification: Snooze panel: message indicating how long the notification was snoozed for. [CHAR LIMIT=100]-->
    <string name="snoozed_for_time">Snoozed for <xliff:g id="time_amount" example="15 minutes">%1$s</xliff:g></string>

    <!-- Notification:Snooze panel: Snooze options for hours -->
    <plurals name="snoozeHourOptions">
        <item quantity="one">%d hour</item>
        <item quantity="two">%d hours</item>
        <item quantity="few">%d hours</item>
        <item quantity="other">%d hours</item>
    </plurals>

   <!--  Notification: Snooze panel: Snooze options for minutes -->
   <plurals name="snoozeMinuteOptions">
        <item quantity="one">%d minute</item>
        <item quantity="few">%d minutes</item>
        <item quantity="other">%d minutes</item>
    </plurals>

    <!-- Title of the battery settings detail panel [CHAR LIMIT=20] -->
    <string name="battery_panel_title">Battery usage</string>

    <!-- Summary of battery saver not available [CHAR LIMIT=NONE] -->
    <string name="battery_detail_charging_summary">Battery Saver not available during charging</string>

    <!-- Title of switch for battery saver [CHAR LIMIT=NONE] -->
    <string name="battery_detail_switch_title">Battery Saver</string>

    <!-- Summary of switch for battery saver [CHAR LIMIT=NONE] -->
    <string name="battery_detail_switch_summary">Reduces performance and background data</string>

    <!-- Name used for certain Keyboard keys on gamepads, e.g. "Button L1". -->
    <string name="keyboard_key_button_template">Button <xliff:g id="name">%1$s</xliff:g></string>
    <!-- Name used to refer to the "Home" key on the keyboard. -->
    <string name="keyboard_key_home">Home</string>
    <!-- Name used to refer to the "Back" key on the keyboard. -->
    <string name="keyboard_key_back">Back</string>
    <!-- Name used to refer to the "Up" arrow key on the keyboard. -->
    <string name="keyboard_key_dpad_up">Up</string>
    <!-- Name used to refer to the "Down" arrow key on the keyboard. -->
    <string name="keyboard_key_dpad_down">Down</string>
    <!-- Name used to refer to the "Left" arrow key on the keyboard. -->
    <string name="keyboard_key_dpad_left">Left</string>
    <!-- Name used to refer to the "Right" arrow key on the keyboard. -->
    <string name="keyboard_key_dpad_right">Right</string>
    <!-- Name used to refer to the "Center" arrow key on the keyboard. -->
    <string name="keyboard_key_dpad_center">Center</string>
    <!-- Name used to refer to the "Tab" key on the keyboard. -->
    <string name="keyboard_key_tab">Tab</string>
    <!-- Name used to refer to the "Space" key on the keyboard. -->
    <string name="keyboard_key_space">Space</string>
    <!-- Name used to refer to the "Enter" key on the keyboard. -->
    <string name="keyboard_key_enter">Enter</string>
    <!-- Name used to refer to the "Backspace" key on the keyboard. -->
    <string name="keyboard_key_backspace">Backspace</string>
    <!-- Name used to refer to the "Play/Pause" media key on the keyboard. -->
    <string name="keyboard_key_media_play_pause">Play/Pause</string>
    <!-- Name used to refer to the "Stop" media key on the keyboard. -->
    <string name="keyboard_key_media_stop">Stop</string>
    <!-- Name used to refer to the "Next" media key on the keyboard. -->
    <string name="keyboard_key_media_next">Next</string>
    <!-- Name used to refer to the "Previous" media key on the keyboard. -->
    <string name="keyboard_key_media_previous">Previous</string>
    <!-- Name used to refer to the "Rewind" media key on the keyboard. -->
    <string name="keyboard_key_media_rewind">Rewind</string>
    <!-- Name used to refer to the "Fast Forward" media key on the keyboard. -->
    <string name="keyboard_key_media_fast_forward">Fast Forward</string>
    <!-- Name used to refer to the "Page Up" key on the keyboard. -->
    <string name="keyboard_key_page_up">Page Up</string>
    <!-- Name used to refer to the "Page Down" key on the keyboard. -->
    <string name="keyboard_key_page_down">Page Down</string>
    <!-- Name used to refer to the "Delete" key on the keyboard. -->
    <string name="keyboard_key_forward_del">Delete</string>
    <!-- Name used to refer to the "Home" move key on the keyboard. -->
    <string name="keyboard_key_move_home">Home</string>
    <!-- Name used to refer to the "End" move key on the keyboard. -->
    <string name="keyboard_key_move_end">End</string>
    <!-- Name used to refer to the "Insert" key on the keyboard. -->
    <string name="keyboard_key_insert">Insert</string>
    <!-- Name used to refer to the "Num Lock" key on the keyboard. -->
    <string name="keyboard_key_num_lock">Num Lock</string>
    <!-- Name used to refer to keys on the numeric pad of the keyboard, e.g. "Numpad 9". -->
    <string name="keyboard_key_numpad_template">Numpad <xliff:g id="name">%1$s</xliff:g></string>

    <!-- User visible title for the system-wide keyboard shortcuts list. -->
    <string name="keyboard_shortcut_group_system">System</string>
    <!-- User visible title for the keyboard shortcut that takes the user to the home screen. -->
    <string name="keyboard_shortcut_group_system_home">Home</string>
    <!-- User visible title for the the keyboard shortcut that takes the user to the recents screen. -->
    <string name="keyboard_shortcut_group_system_recents">Recents</string>
    <!-- User visible title for the the keyboard shortcut that triggers the back action. -->
    <string name="keyboard_shortcut_group_system_back">Back</string>
    <!-- User visible title for the the keyboard shortcut that triggers the notification shade. -->
    <string name="keyboard_shortcut_group_system_notifications">Notifications</string>
    <!-- User visible title for the the keyboard shortcut that triggers the keyboard shortcuts helper. -->
    <string name="keyboard_shortcut_group_system_shortcuts_helper">Keyboard Shortcuts</string>
    <!-- User visible title for the the keyboard shortcut that switches to the next hardware keyboard layout. [CHAR LIMIT=30] -->
    <string name="keyboard_shortcut_group_system_switch_input">Switch keyboard layout</string>

    <!-- User visible title for the system-wide applications keyboard shortcuts list. -->
    <string name="keyboard_shortcut_group_applications">Applications</string>
    <!-- User visible title for the keyboard shortcut that takes the user to the assist app. -->
    <string name="keyboard_shortcut_group_applications_assist">Assist</string>
    <!-- User visible title for the keyboard shortcut that takes the user to the browser app. -->
    <string name="keyboard_shortcut_group_applications_browser">Browser</string>
    <!-- User visible title for the keyboard shortcut that takes the user to the contacts app. -->
    <string name="keyboard_shortcut_group_applications_contacts">Contacts</string>
    <!-- User visible title for the keyboard shortcut that takes the user to the email app. -->
    <string name="keyboard_shortcut_group_applications_email">Email</string>
    <!-- User visible title for the keyboard shortcut that takes the user to the SMS messaging app. -->
    <string name="keyboard_shortcut_group_applications_sms">SMS</string>
    <!-- User visible title for the keyboard shortcut that takes the user to the music app. -->
    <string name="keyboard_shortcut_group_applications_music">Music</string>
    <!-- User visible title for the keyboard shortcut that takes the user to the YouTube app. -->
    <string name="keyboard_shortcut_group_applications_youtube">YouTube</string>
    <!-- User visible title for the keyboard shortcut that takes the user to the calendar app. -->
    <string name="keyboard_shortcut_group_applications_calendar">Calendar</string>

    <!-- SysUI Tuner: Option to show full do not disturb panel in volume [CHAR LIMIT=60] -->
    <string name="tuner_full_zen_title">Show with volume controls</string>

    <!-- SysUI Tuner: Label for screen about do not disturb settings [CHAR LIMIT=60] -->
    <string name="volume_and_do_not_disturb">Do Not Disturb</string>

    <!-- SysUI Tuner: Switch to control whether volume buttons enter/exit do
         not disturb [CHAR LIMIT=60] -->
    <string name="volume_dnd_silent">Volume buttons shortcut</string>

    <!-- SysUI Tuner: Switch to control volume up behavior [CHAR LIMIT=60] -->
    <string name="volume_up_silent">Exit Do Not Disturb on volume up</string>

    <!-- Name of the battery icon in status bar [CHAR LIMIT=30] -->
    <string name="battery">Battery</string>

    <!-- Name of the clock in status bar [CHAR LIMIT=30] -->
    <string name="clock">Clock</string>

    <!-- Name of the headset in status bar [CHAR LIMIT=30] -->
    <string name="headset">Headset</string>

    <!-- Accessibility description for long click on a quick settings tile - this is used in the
         context of the sentence "double tap and hold to _Open settings_" [CHAR LIMIT=NONE] -->
    <string name="accessibility_long_click_tile">Open settings</string>

    <!-- Accessibility description of headphones icon [CHAR LIMIT=NONE] -->
    <string name="accessibility_status_bar_headphones">Headphones connected</string>

    <!-- Accessibility description of headset icon [CHAR LIMIT=NONE] -->
    <string name="accessibility_status_bar_headset">Headset connected</string>

    <!-- Label for quick settings tile for data saver [CHAR LIMIT=30] -->
    <string name="data_saver">Data Saver</string>

    <!-- Accessibility description for data saver being on [CHAR LIMIT=NONE] -->
    <string name="accessibility_data_saver_on">Data Saver is on</string>

    <!-- Accessibility description for data saver being off [CHAR LIMIT=NONE] -->
    <string name="accessibility_data_saver_off">Data Saver is off</string>

    <!-- Label for feature switch [CHAR LIMIT=30] -->
    <string name="switch_bar_on">On</string>

    <!-- Label for feature switch [CHAR LIMIT=30] -->
    <string name="switch_bar_off">Off</string>

    <!-- SysUI Tuner: Button that leads to the navigation bar customization screen [CHAR LIMIT=60] -->
    <string name="nav_bar">Navigation bar</string>

    <!-- Label for navigation edge panel for gestures [CHAR LIMIT=60] -->
    <string name="nav_bar_edge_panel" translatable="false">Navigation bar Edge Panel</string>

    <!-- SysUI Tuner: Button that controls layout of navigation bar [CHAR LIMIT=60] -->
    <string name="nav_bar_layout">Layout</string>

    <!-- SysUI Tuner: Setting for button type in nav bar [CHAR LIMIT=60] -->
    <string name="left_nav_bar_button_type">Extra left button type</string>

    <!-- SysUI Tuner: Setting for button type in nav bar [CHAR LIMIT=60] -->
    <string name="right_nav_bar_button_type">Extra right button type</string>


    <!-- SysUI Tuner: Added to nav bar option to indicate it is the default [CHAR LIMIT=60] -->
    <string name="nav_bar_default"> (default)</string>

    <!-- SysUI Tuner: Labels for different types of navigation bar buttons [CHAR LIMIT=60] -->
    <string-array name="nav_bar_buttons">
        <item>Clipboard</item>
        <item>Keycode</item>
        <item>Rotate confirm, keyboard switcher</item>
        <item>None</item>
    </string-array>
    <string-array name="nav_bar_button_values" translatable="false">
        <item>clipboard</item>
        <item>key</item>
        <item>menu_ime</item>
        <item>space</item>
    </string-array>

    <!-- SysUI Tuner: Labels for different types of navigation bar layouts [CHAR LIMIT=60] -->
    <string-array name="nav_bar_layouts">
        <item>Normal</item>
        <item>Compact</item>
        <item>Left-leaning</item>
        <item>Right-leaning</item>
    </string-array>

    <string-array name="nav_bar_layouts_values" translatable="false">
        <item>default</item>
        <item>left;back,home,recent;right</item>
        <item>left,back,home,recent,right;space;space</item>
        <item>space;space;left,back,home,recent,right</item>
    </string-array>

    <!-- SysUI Tuner: Name of Combination Menu / Keyboard Switcher button [CHAR LIMIT=30] -->
    <string name="menu_ime">Keyboard switcher</string>
    <!-- SysUI Tuner: Save the current settings [CHAR LIMIT=30] -->
    <string name="save">Save</string>
    <!-- SysUI Tuner: Reset to default settings [CHAR LIMIT=30] -->
    <string name="reset">Reset</string>

    <!-- SysUI Tuner: Adjust button width dialog title [CHAR LIMIT=60] -->
    <string name="adjust_button_width">Adjust button width</string>

    <!-- SysUI Tuner: Nav bar button that holds the clipboard [CHAR LIMIT=30] -->
    <string name="clipboard">Clipboard</string>

    <!-- SysUI Tuner: Accessibility description for custom nav key [CHAR LIMIT=NONE] -->
    <string name="accessibility_key">Custom navigation button</string>

    <!-- SysUI Tuner: Nav bar button that emulates a keycode [CHAR LIMIT=30] -->
    <string name="left_keycode">Left keycode</string>

    <!-- SysUI Tuner: Nav bar button that emulates a keycode [CHAR LIMIT=30] -->
    <string name="right_keycode">Right keycode</string>

    <!-- SysUI Tuner: Settings to change nav bar icon [CHAR LIMIT=30] -->
    <string name="left_icon">Left icon</string>

    <!-- SysUI Tuner: Settings to change nav bar icon [CHAR LIMIT=30] -->
    <string name="right_icon">Right icon</string>

    <!-- Label for area where tiles can be dragged out of [CHAR LIMIT=60] -->
    <string name="drag_to_add_tiles">Hold and drag to add tiles</string>

    <!-- Label for header of customize QS [CHAR LIMIT=60] -->
    <string name="drag_to_rearrange_tiles">Hold and drag to rearrange tiles</string>

    <!-- Label for area where tiles can be dragged in to [CHAR LIMIT=60] -->
    <string name="drag_to_remove_tiles">Drag here to remove</string>

    <!-- Label to indicate to users that additional tiles cannot be removed. [CHAR LIMIT=60] -->
    <string name="drag_to_remove_disabled">You need at least <xliff:g id="min_num_tiles" example="6">%1$d</xliff:g> tiles</string>

    <!-- Button to edit the tile ordering of quick settings [CHAR LIMIT=60] -->
    <string name="qs_edit">Edit</string>

    <!-- SysUI Tuner: Options for how clock is displayed [CHAR LIMIT=NONE] -->
    <string name="tuner_time">Time</string>

    <!-- SysUI Tuner: Options for how clock is displayed [CHAR LIMIT=NONE] -->
    <string-array name="clock_options">
        <item>Show hours, minutes, and seconds</item>
        <item>Show hours and minutes (default)</item>
        <item>Don\'t show this icon</item>
    </string-array>

    <!-- SysUI Tuner: Options for how battery is displayed [CHAR LIMIT=NONE] -->
    <string-array name="battery_options">
        <item>Always show percentage</item>
        <item>Show percentage when charging (default)</item>
        <item>Don\'t show this icon</item>
    </string-array>

    <!-- SysUI Tuner: Switch for showing low-priority notification icons in status bar [CHAR LIMIT=NONE] -->
    <string name="tuner_low_priority">Show low-priority notification icons</string>

    <!-- SysUI Tuner: Other section -->
    <string name="other">Other</string>

    <!-- Accessibility label for the divider that separates the windows in split-screen mode [CHAR LIMIT=NONE] -->
    <string name="accessibility_divider">Split-screen divider</string>

    <!-- Accessibility action for moving docked stack divider to make the left screen full screen [CHAR LIMIT=NONE] -->
    <string name="accessibility_action_divider_left_full">Left full screen</string>
    <!-- Accessibility action for moving docked stack divider to make the left screen 70% [CHAR LIMIT=NONE] -->
    <string name="accessibility_action_divider_left_70">Left 70%</string>
    <!-- Accessibility action for moving docked stack divider to make the left screen 50% [CHAR LIMIT=NONE] -->
    <string name="accessibility_action_divider_left_50">Left 50%</string>
    <!-- Accessibility action for moving docked stack divider to make the left screen 30% [CHAR LIMIT=NONE] -->
    <string name="accessibility_action_divider_left_30">Left 30%</string>
    <!-- Accessibility action for moving docked stack divider to make the right screen full screen [CHAR LIMIT=NONE] -->
    <string name="accessibility_action_divider_right_full">Right full screen</string>

    <!-- Accessibility action for moving docked stack divider to make the top screen full screen [CHAR LIMIT=NONE] -->
    <string name="accessibility_action_divider_top_full">Top full screen</string>
    <!-- Accessibility action for moving docked stack divider to make the top screen 70% [CHAR LIMIT=NONE] -->
    <string name="accessibility_action_divider_top_70">Top 70%</string>
    <!-- Accessibility action for moving docked stack divider to make the top screen 50% [CHAR LIMIT=NONE] -->
    <string name="accessibility_action_divider_top_50">Top 50%</string>
    <!-- Accessibility action for moving docked stack divider to make the top screen 30% [CHAR LIMIT=NONE] -->
    <string name="accessibility_action_divider_top_30">Top 30%</string>
    <!-- Accessibility action for moving docked stack divider to make the bottom screen full screen [CHAR LIMIT=NONE] -->
    <string name="accessibility_action_divider_bottom_full">Bottom full screen</string>

    <!-- Accessibility description of a QS tile while editing positions [CHAR LIMIT=NONE] -->
    <string name="accessibility_qs_edit_tile_label">Position <xliff:g id="position" example="2">%1$d</xliff:g>, <xliff:g id="tile_name" example="Wi-Fi">%2$s</xliff:g>. Double tap to edit.</string>

    <!-- Accessibility description of a QS tile while editing positions [CHAR LIMIT=NONE] -->
    <string name="accessibility_qs_edit_add_tile_label"><xliff:g id="tile_name" example="Wi-Fi">%1$s</xliff:g>. Double tap to add.</string>

    <!-- Accessibility description of option to move QS tile [CHAR LIMIT=NONE] -->
    <string name="accessibility_qs_edit_move_tile">Move <xliff:g id="tile_name" example="Wi-Fi">%1$s</xliff:g></string>

    <!-- Accessibility description of option to remove QS tile [CHAR LIMIT=NONE] -->
    <string name="accessibility_qs_edit_remove_tile">Remove <xliff:g id="tile_name" example="Wi-Fi">%1$s</xliff:g></string>

    <!-- Accessibility action when QS tile is to be added [CHAR LIMIT=NONE] -->
    <string name="accessibility_qs_edit_tile_add">Add <xliff:g id="tile_name" example="Wi-Fi">%1$s</xliff:g> to position <xliff:g id="position" example="5">%2$d</xliff:g></string>

    <!-- Accessibility action when QS tile is to be moved [CHAR LIMIT=NONE] -->
    <string name="accessibility_qs_edit_tile_move">Move <xliff:g id="tile_name" example="Wi-Fi">%1$s</xliff:g> to position <xliff:g id="position" example="5">%2$d</xliff:g></string>

    <!-- Accessibility label for window when QS editing is happening [CHAR LIMIT=NONE] -->
    <string name="accessibility_desc_quick_settings_edit">Quick settings editor.</string>

    <!-- Accessibility label for the notification icons in the collapsed status bar. Not shown on screen [CHAR LIMIT=NONE] -->
    <string name="accessibility_desc_notification_icon"><xliff:g name="app_name" example="Gmail">%1$s</xliff:g> notification: <xliff:g name="notification_text" example="5 new messages">%2$s</xliff:g></string>

    <!-- Label for button that reports a touch that was wrongly rejected by the lockscreen. For debugging only. [CHAR LIMIT=NONE] -->
    <string name="report_rejected_touch" translatable="false">Report rejected touch</string>

    <!-- Multi-Window strings -->
    <!-- Text that gets shown on top of current activity to inform the user that the system force-resized the current activity to be displayed in split-screen and that things might crash/not work properly [CHAR LIMIT=NONE] -->
    <string name="dock_forced_resizable">App may not work with split-screen.</string>
    <!-- Warning message when we try to dock a non-resizeable task and launch it in fullscreen instead. -->
    <string name="dock_non_resizeble_failed_to_dock_text">App does not support split-screen.</string>
    <!-- Text that gets shown on top of current activity to inform the user that the system force-resized the current activity to be displayed on a secondary display and that things might crash/not work properly [CHAR LIMIT=NONE] -->
    <string name="forced_resizable_secondary_display">App may not work on a secondary display.</string>
    <!-- Warning message when we try to launch a non-resizeable activity on a secondary display and launch it on the primary instead. -->
    <string name="activity_launch_on_secondary_display_failed_text">App does not support launch on secondary displays.</string>

    <!-- accessibility label for button to open settings [CHAR LIMIT=NONE] -->
    <string name="accessibility_quick_settings_settings">Open settings.</string>

    <!-- accessibility label for button to expand quick settings [CHAR LIMIT=NONE] -->
    <string name="accessibility_quick_settings_expand">Open quick settings.</string>

    <!-- accessibility label for button to collapse quick settings [CHAR LIMIT=NONE] -->
    <string name="accessibility_quick_settings_collapse">Close quick settings.</string>

    <!-- accessibility label for alarm icon [CHAR LIMIT=NONE] -->
    <string name="accessibility_quick_settings_alarm_set">Alarm set.</string>

    <!-- accessibility label for button to select user [CHAR LIMIT=NONE] -->
    <string name="accessibility_quick_settings_user">Signed in as <xliff:g name="user" example="John">%s</xliff:g></string>

    <!-- Content description for no internet connection [CHAR LIMIT=NONE] -->
    <string name="data_connection_no_internet">No internet</string>

    <!-- accessibility label for quick settings items that open a details page [CHAR LIMIT=NONE] -->
    <string name="accessibility_quick_settings_open_details">Open details.</string>

    <!-- accessibility label for quick settings items that are currently disabled. Must have a reason [CHAR LIMIT=NONE] -->
    <string name="accessibility_quick_settings_not_available">Unvailable due to <xliff:g name="reason" id="reason" example="Wifi not available">%s</xliff:g></string>

    <!-- accessibility label for quick settings items that open a details page [CHAR LIMIT=NONE] -->
    <string name="accessibility_quick_settings_open_settings">Open <xliff:g name="page" example="Bluetooth">%s</xliff:g> settings.</string>

    <!-- accessibility label for button to edit quick settings [CHAR LIMIT=NONE] -->
    <string name="accessibility_quick_settings_edit">Edit order of settings.</string>

    <!-- accessibility label for paging indicator in quick settings [CHAR LIMITi=NONE] -->
    <string name="accessibility_quick_settings_page">Page <xliff:g name="current_page" example="1">%1$d</xliff:g> of <xliff:g name="num_pages" example="2">%2$d</xliff:g></string>

    <!-- Plugin control section of the tuner. Non-translatable since it should
         not appear on production builds ever. -->
    <string name="plugins" translatable="false">Plugins</string>

    <!-- Ambient display section of the tuner. Non-translatable since it should
        not appear on production builds ever. -->
    <string name="tuner_doze" translatable="false">Ambient Display</string>

    <!-- Ambient display always-on of the tuner. Non-translatable since it should
        not appear on production builds ever. -->
    <string name="tuner_doze_always_on" translatable="false">Always on</string>

    <!-- SysUI Tuner: Section to customize lockscreen shortcuts [CHAR LIMIT=60] -->
    <string name="tuner_lock_screen">Lock screen</string>

    <!-- Making the PIP fullscreen [CHAR LIMIT=25] -->
    <string name="pip_phone_expand">Expand</string>

    <!-- Label for PIP action to Minimize the PIP [CHAR LIMIT=25] -->
    <string name="pip_phone_minimize">Minimize</string>

    <!-- Label for PIP close button [CHAR LIMIT=NONE]-->
    <string name="pip_phone_close">Close</string>

    <!-- Label for PIP settings button [CHAR LIMIT=NONE]-->
    <string name="pip_phone_settings">Settings</string>

    <!-- Label for PIP the drag to dismiss hint [CHAR LIMIT=NONE]-->
    <string name="pip_phone_dismiss_hint">Drag down to dismiss</string>

    <!-- Title of menu shown over picture-in-picture. Used for accessibility. -->
    <string name="pip_menu_title">Menu</string>

    <!-- PiP BTW notification title. [CHAR LIMIT=50] -->
    <string name="pip_notification_title"><xliff:g id="name" example="Google Maps">%s</xliff:g> is in picture-in-picture</string>

    <!-- PiP BTW notification description. [CHAR LIMIT=NONE] -->
    <string name="pip_notification_message">If you don\'t want <xliff:g id="name" example="Google Maps">%s</xliff:g> to use this feature, tap to open settings and turn it off.</string>

    <!-- Button to play the current media on picture-in-picture (PIP) [CHAR LIMIT=30] -->
    <string name="pip_play">Play</string>

    <!-- Button to pause the current media on picture-in-picture (PIP) [CHAR LIMIT=30] -->
    <string name="pip_pause">Pause</string>

    <!-- Button to skip to the next media on picture-in-picture (PIP) [CHAR LIMIT=30] -->
    <string name="pip_skip_to_next">Skip to next</string>

    <!-- Button to skip to the prev media on picture-in-picture (PIP) [CHAR LIMIT=30] -->
    <string name="pip_skip_to_prev">Skip to previous</string>

    <!-- Tuner string -->
    <string name="change_theme_reboot" translatable="false">Changing the theme requires a restart.</string>
    <!-- Tuner string -->
    <string name="theme" translatable="false">Theme</string>
    <!-- Tuner string -->
    <string name="default_theme" translatable="false">Default</string>

    <!-- Title for notification & dialog that the user's phone last shut down because it got too hot. [CHAR LIMIT=40] -->
    <string name="thermal_shutdown_title">Phone turned off due to heat</string>
    <!-- Message body for notification that user's phone last shut down because it got too hot. [CHAR LIMIT=100] -->
    <string name="thermal_shutdown_message">Your phone is now running normally</string>
    <!-- Text body for dialog alerting user that their phone last shut down because it got too hot. [CHAR LIMIT=450] -->
    <string name="thermal_shutdown_dialog_message">Your phone was too hot, so it turned off to cool down. Your phone is now running normally.\n\nYour phone may get too hot if you:\n\t&#8226; Use resource-intensive apps (such as gaming, video, or navigation apps)\n\t&#8226; Download or upload large files\n\t&#8226; Use your phone in high temperatures</string>

    <!-- Title for notification (and dialog) that user's phone has reached a certain temperature and may start to slow down in order to cool down. [CHAR LIMIT=30] -->
    <string name="high_temp_title">Phone is getting warm</string>
    <!-- Message body for notification that user's phone has reached a certain temperature and may start to slow down in order to cool down. [CHAR LIMIT=100] -->
    <string name="high_temp_notif_message">Some features limited while phone cools down</string>
    <!-- Text body for dialog alerting user that their phone has reached a certain temperature and may start to slow down in order to cool down. [CHAR LIMIT=300] -->
    <string name="high_temp_dialog_message">Your phone will automatically try to cool down. You can still use your phone, but it may run slower.\n\nOnce your phone has cooled down, it will run normally.</string>
    <!-- Title for alarm dialog alerting user the usb adapter has reached a certain temperature that should disconnect charging cable immediately. [CHAR LIMIT=30] -->
    <string name="high_temp_alarm_title">Unplug charger</string>
    <!-- Text body for dialog alerting user the usb adapter has reached a certain temperature that should disconnect charging cable immediately. [CHAR LIMIT=300] -->
    <string name="high_temp_alarm_notify_message">There\u2019s an issue charging this device. Unplug the power adapter, and take care as the cable may be warm.</string>
    <!-- Text for See care steps button [CHAR LIMIT=300] -->
    <string name="high_temp_alarm_help_care_steps">See care steps</string>
    <!-- Text link directs to usb overheat help page. -->
    <string name="high_temp_alarm_help_url" translatable="false">help_uri_usb_warm</string>

    <!-- SysUI Tuner: Button to select lock screen shortcut [CHAR LIMIT=60] -->
    <string name="lockscreen_shortcut_left">Left shortcut</string>

    <!-- SysUI Tuner: Button to select lock screen shortcut [CHAR LIMIT=60] -->
    <string name="lockscreen_shortcut_right">Right shortcut</string>

    <!-- SysUI Tuner: Switch to control if device gets unlocked by left shortcut [CHAR LIMIT=60] -->
    <string name="lockscreen_unlock_left">Left shortcut also unlocks</string>

    <!-- SysUI Tuner: Switch to control if device gets unlocked by right shortcut [CHAR LIMIT=60] -->
    <string name="lockscreen_unlock_right">Right shortcut also unlocks</string>

    <!-- SysUI Tuner: Summary of no shortcut being selected [CHAR LIMIT=60] -->
    <string name="lockscreen_none">None</string>

    <!-- SysUI Tuner: Format string for describing launching an app [CHAR LIMIT=60] -->
    <string name="tuner_launch_app">Launch <xliff:g id="app" example="Settings">%1$s</xliff:g></string>

    <!-- SysUI Tuner: Label for section of other apps that can be launched [CHAR LIMIT=60] -->
    <string name="tuner_other_apps">Other apps</string>

    <!-- SysUI Tuner: Label for icon shaped like a circle [CHAR LIMIT=60] -->
    <string name="tuner_circle">Circle</string>

    <!-- SysUI Tuner: Label for icon shaped like a plus [CHAR LIMIT=60] -->
    <string name="tuner_plus">Plus</string>

    <!-- SysUI Tuner: Label for icon shaped like a minus [CHAR LIMIT=60] -->
    <string name="tuner_minus">Minus</string>

    <!-- SysUI Tuner: Label for icon shaped like a left [CHAR LIMIT=60] -->
    <string name="tuner_left">Left</string>

    <!-- SysUI Tuner: Label for icon shaped like a right [CHAR LIMIT=60] -->
    <string name="tuner_right">Right</string>

    <!-- SysUI Tuner: Label for icon shaped like a menu [CHAR LIMIT=60] -->
    <string name="tuner_menu">Menu</string>

    <!-- SysUI Tuner: App subheading for shortcut selection [CHAR LIMIT=60] -->
    <string name="tuner_app"><xliff:g id="app">%1$s</xliff:g> app</string>

    <!-- Title for the notification channel containing important alerts. [CHAR LIMIT=NONE] -->
    <string name="notification_channel_alerts">Alerts</string>
    <!-- Title for the notification channel for battery warnings (i.e. < 15%). [CHAR LIMIT=NONE] -->
    <string name="notification_channel_battery">Battery</string>
    <!-- Title for the notification channel dedicated to screenshot progress. [CHAR LIMIT=NONE] -->
    <string name="notification_channel_screenshot">Screenshots</string>
    <!-- Title for the notification channel for miscellaneous notices. [CHAR LIMIT=NONE] -->
    <string name="notification_channel_general">General Messages</string>
    <!-- Title for the notification channel for problems with storage (i.e. low disk). [CHAR LIMIT=NONE] -->
    <string name="notification_channel_storage">Storage</string>
    <!-- Title for the notification channel for hints and suggestions. [CHAR LIMIT=NONE] -->
    <string name="notification_channel_hints">Hints</string>

    <!-- App label of the instant apps notification [CHAR LIMIT=60] -->
    <string name="instant_apps">Instant Apps</string>

    <!-- Title of notification indicating that an instant app is running. [CHAR LIMIT=60] -->
    <string name="instant_apps_title"><xliff:g id="app" example="Gmail">%1$s</xliff:g> running</string>

    <!-- Message of the instant apps notification indicating they don't need install. [CHAR LIMIT=NONE] -->
    <string name="instant_apps_message">App opened without being installed.</string>

    <!-- Message of the instant apps notification indicating they don't need install, plus a link to more information. [CHAR LIMIT=NONE] -->
    <string name="instant_apps_message_with_help">App opened without being installed. Tap to learn more.</string>

    <!-- URL of the webpage that explains instant apps. -->
    <string name="instant_apps_help_url" translatable="false"></string>

    <!-- Action label for launching app info on the specified app [CHAR LIMIT=20] -->
    <string name="app_info">App info</string>

    <!-- Action label for switching to a browser for an instant app [CHAR LIMIT=20] -->
    <string name="go_to_web">Go to browser</string>

    <!-- Quick settings tile for toggling mobile data [CHAR LIMIT=20] -->
    <string name="mobile_data">Mobile data</string>

    <!-- Quick settings tile secondary label format combining roaming with the mobile data type. [CHAR LIMIT=NONE] -->
    <string name="mobile_data_text_format"><xliff:g name="roaming_status" example="Roaming">%1$s</xliff:g> \u2014 <xliff:g name="mobile_data_type" example="LTE">%2$s</xliff:g></string>

    <!-- Quick settings tile secondary label format combining carrier name with the mobile data tye. [CHAR LIMIT=NONE] -->
    <string name="mobile_carrier_text_format"><xliff:g id="carrier_name" example="Test">%1$s</xliff:g>, <xliff:g id="mobile_data_type" example="LTE">%2$s</xliff:g></string>

    <!-- Label for when wifi is off in QS detail panel [CHAR LIMIT=NONE] -->
    <string name="wifi_is_off">Wi-Fi is off</string>

    <!-- Label for when bluetooth is off in QS detail panel [CHAR LIMIT=NONE] -->
    <string name="bt_is_off">Bluetooth is off</string>

    <!-- Label for when Do not disturb is off in QS detail panel [CHAR LIMIT=NONE] -->
    <string name="dnd_is_off">Do Not Disturb is off</string>

    <!-- Prompt for when Do not disturb is on from automatic rule in QS [CHAR LIMIT=NONE] -->
    <string name="qs_dnd_prompt_auto_rule">Do Not Disturb was turned on by an automatic rule (<xliff:g name="rule">%s</xliff:g>).</string>

    <!-- Prompt for when Do not disturb is on from app in QS [CHAR LIMIT=NONE] -->
    <string name="qs_dnd_prompt_app">Do Not Disturb was turned on by an app (<xliff:g name="app">%s</xliff:g>).</string>

    <!-- Prompt for when Do not disturb is on from automatic rule or app in QS [CHAR LIMIT=NONE] -->
    <string name="qs_dnd_prompt_auto_rule_app">Do Not Disturb was turned on by an automatic rule or app.</string>

    <!-- Description of Do Not Disturb option in QS that ends at the specified time[CHAR LIMIT=20] -->
    <string name="qs_dnd_until">Until <xliff:g name="time">%s</xliff:g></string>

    <!-- Do Not Disturb button to keep the current settings [CHAR LIMIT=20] -->
    <string name="qs_dnd_keep">Keep</string>

    <!-- Do Not Disturb button to change the current settings [CHAR LIMIT=20] -->
    <string name="qs_dnd_replace">Replace</string>


    <!-- Title of the "running foreground services" dialog. [CHAR LIMIT=NONE] -->
    <string name="running_foreground_services_title">Apps running in background</string>

    <!-- Descriptive text of an item in the "running foreground services" dialog, telling the
        user what will happen when they tap on that item (which is an application that has
        been identified for them as running). [CHAR LIMIT=NONE] -->
    <string name="running_foreground_services_msg">Tap for details on battery and data usage</string>

    <!-- Title of the dialog to turn off data usage [CHAR LIMIT=NONE] -->
    <string name="mobile_data_disable_title">Turn off mobile data?</string>

    <!-- Message body of the dialog to turn off data usage [CHAR LIMIT=NONE] -->
    <string name="mobile_data_disable_message">You won\’t have access to data or the internet through <xliff:g id="carrier" example="T-Mobile">%s</xliff:g>. Internet will only be available via Wi-Fi.</string>

    <!-- Text used to refer to the user's current carrier in mobile_data_disable_message if the users's mobile network carrier name is not available [CHAR LIMIT=NONE] -->
    <string name="mobile_data_disable_message_default_carrier">your carrier</string>

    <!-- Warning shown when user input has been blocked due to another app overlaying screen
     content. Since we don't know what the app is showing on top of the input target, we
     can't verify user consent. [CHAR LIMIT=NONE] -->
    <string name="touch_filtered_warning">Because an app is obscuring a permission request, Settings
        can’t verify your response.</string>

    <!-- Title of prompt requesting access to display slices [CHAR LIMIT=NONE] -->
    <string name="slice_permission_title">Allow <xliff:g id="app" example="Example App">%1$s</xliff:g> to show <xliff:g id="app_2" example="Other Example App">%2$s</xliff:g> slices?</string>

    <!-- Description of what kind of access is given to a slice host [CHAR LIMIT=NONE] -->
    <string name="slice_permission_text_1"> - It can read information from <xliff:g id="app" example="Example App">%1$s</xliff:g></string>
    <!-- Description of what kind of access is given to a slice host [CHAR LIMIT=NONE] -->
    <string name="slice_permission_text_2"> - It can take actions inside <xliff:g id="app" example="Example App">%1$s</xliff:g></string>

    <!-- Text on checkbox allowing the app to show slices from all apps [CHAR LIMIT=NONE] -->
    <string name="slice_permission_checkbox">Allow <xliff:g id="app" example="Example App">%1$s</xliff:g> to show slices from any app</string>

    <!-- Option to grant the slice permission request on the screen [CHAR LIMIT=15] -->
    <string name="slice_permission_allow">Allow</string>

    <!-- Option to grant the slice permission request on the screen [CHAR LIMIT=15] -->
    <string name="slice_permission_deny">Deny</string>

    <!-- List of packages for which we don't want to show recents onboarding, add into overlay as needed. -->
    <string-array name="recents_onboarding_blacklisted_packages" translatable="false">
    </string-array>

    <!-- The title of the notification to suggest enabling automatic battery saver.  [CHAR LIMIT=NONE]-->
    <string name="auto_saver_title">Tap to schedule Battery Saver</string>

    <!-- The content of the notification to suggest enabling automatic battery saver.  [CHAR LIMIT=NONE]-->
    <string name="auto_saver_text">Turn on when battery is likely to run out</string>

    <!-- An action on the notification to suggest enabling automatic battery saver: Do not turn on automatic battery saver.  [CHAR LIMIT=NONE]-->
    <string name="no_auto_saver_action">No thanks</string>

    <!-- The title of the dialog that tells that scheduled (i.e. automatic) battery saver has been turned on. [CHAR LIMIT=NONE]-->
    <string name="auto_saver_enabled_title">Battery Saver schedule turned on</string>

    <!-- The content of the dialog that tells that scheduled (i.e. automatic) battery saver has been turned on. [CHAR LIMIT=NONE]-->
    <string name="auto_saver_enabled_text">Battery Saver will turn on automatically once battery goes below <xliff:g id="percentage">%d</xliff:g>%%.</string>

    <!-- An action on the dialog that tells that scheduled (i.e. automatic) battery saver: open the battery saver setting.  [CHAR LIMIT=NONE]-->
    <string name="open_saver_setting_action">Settings</string>

    <!-- An action on the dialog that tells that scheduled (i.e. automatic) battery saver: user acknowledges and closes the dialog.  [CHAR LIMIT=NONE]-->
    <string name="auto_saver_okay_action">Got it</string>

    <!-- URl of the webpage that explains battery saver. -->
    <string name="help_uri_battery_saver_learn_more_link_target" translatable="false"></string>

    <!-- Name for a quick settings tile, used only by platform developers, to extract the SystemUI process memory and send it to another
         app for debugging. Will not be seen by users. [CHAR LIMIT=20] -->
    <string name="heap_dump_tile_name">Dump SysUI Heap</string>

    <!-- Content description for ongoing privacy chip. Use with a single app [CHAR LIMIT=NONE]-->
    <string name="ongoing_privacy_chip_content_single_app"><xliff:g id="app" example="Example App">%1$s</xliff:g> is using your <xliff:g id="types_list" example="camera, location">%2$s</xliff:g>.</string>

    <!-- Content description for ongoing privacy chip. Use with multiple apps [CHAR LIMIT=NONE]-->
    <string name="ongoing_privacy_chip_content_multiple_apps">Applications are using your <xliff:g id="types_list" example="camera, location">%s</xliff:g>.</string>

    <!-- Separator for types. Include spaces before and after if needed [CHAR LIMIT=10] -->
    <string name="ongoing_privacy_dialog_separator">,\u0020</string>

    <!-- Separator for types, before last type. Include spaces before and after if needed [CHAR LIMIT=10] -->
    <string name="ongoing_privacy_dialog_last_separator">\u0020and\u0020</string>

    <!-- Text for camera app op [CHAR LIMIT=20]-->
    <string name="privacy_type_camera">camera</string>

    <!-- Text for location app op [CHAR LIMIT=20]-->
    <string name="privacy_type_location">location</string>

    <!-- Text for microphone app op [CHAR LIMIT=20]-->
    <string name="privacy_type_microphone">microphone</string>

    <!-- Text for the quick setting tile for sensor privacy [CHAR LIMIT=30] -->
    <string name="sensor_privacy_mode">Sensors off</string>

    <!-- Name for device services grouping system uid apps in Ongoing Privacy Dialog [CHAR_LIMIT=NONE] -->
    <string name="device_services">Device Services</string>

    <!-- What to show on the ambient display player when song doesn't have a title. [CHAR LIMIT=20] -->
    <string name="music_controls_no_title">No title</string>

    <!-- Description of the restart button in the hint of size compatibility mode. [CHAR LIMIT=NONE] -->
    <string name="restart_button_description">Tap to restart this app and go full screen.</string>

    <!-- Text used for content description of deep link button in the header of expanded bubble
         view. [CHAR_LIMIT=NONE] -->
    <string name="bubbles_deep_link_button_description">Open <xliff:g id="app_name" example="YouTube">%1$s</xliff:g></string>
    <!-- Text used for content description of settings button in the header of expanded bubble
         view. [CHAR_LIMIT=NONE] -->
    <string name="bubbles_settings_button_description">Settings for <xliff:g id="app_name" example="YouTube">%1$s</xliff:g> bubbles</string>
    <!-- Text for asking the user whether bubbles (floating app content) should be enabled for an
         app. [CHAR LIMIT=NONE] -->
    <string name="bubbles_prompt">Allow bubbles from <xliff:g id="app_name" example="YouTube">%1$s</xliff:g>?</string>
    <!-- The text for the manage bubbles link. [CHAR LIMIT=NONE] -->
    <string name="manage_bubbles_text">Manage</string>
    <!-- Text used for button allowing user to opt out of bubbles [CHAR LIMIT=20] -->
    <string name="no_bubbles">Deny</string>
    <!-- Text used for button allowing user to approve / enable bubbles [CHAR LIMIT=20] -->
    <string name="yes_bubbles">Allow</string>
    <!-- Text used for the button allowing users to postpone their decision to allow or deny bubbles [CHAR LIMIT=40] -->
    <string name="ask_me_later_bubbles">Ask me later</string>
    <!-- Content description when a bubble is focused. [CHAR LIMIT=NONE] -->
    <string name="bubble_content_description_single"><xliff:g id="notification_title" example="some title">%1$s</xliff:g> from <xliff:g id="app_name" example="YouTube">%2$s</xliff:g></string>
    <!-- Content description when the stack of bubbles is focused. [CHAR LIMIT=NONE] -->
    <string name="bubble_content_description_stack"><xliff:g id="notification_title" example="some title">%1$s</xliff:g> from <xliff:g id="app_name" example="YouTube">%2$s</xliff:g> and <xliff:g id="bubble_count" example="4">%3$d</xliff:g> more</string>
    <!-- Action in accessibility menu to move the stack of bubbles [CHAR LIMIT=20] -->
    <string name="bubble_accessibility_action_move">Move</string>
    <!-- Action in accessibility menu to move the stack of bubbles to the top left of the screen. [CHAR LIMIT=30] -->
    <string name="bubble_accessibility_action_move_top_left">Move top left</string>
    <!-- Action in accessibility menu to move the stack of bubbles to the top right of the screen. [CHAR LIMIT=30] -->
    <string name="bubble_accessibility_action_move_top_right">Move top right</string>
    <!-- Action in accessibility menu to move the stack of bubbles to the bottom left of the screen. [CHAR LIMIT=30]-->
    <string name="bubble_accessibility_action_move_bottom_left">Move bottom left</string>
    <!-- Action in accessibility menu to move the stack of bubbles to the bottom right of the screen. [CHAR LIMIT=30]-->
    <string name="bubble_accessibility_action_move_bottom_right">Move bottom right</string>
    <!-- Text used for the bubble dismiss area. Bubbles dragged to, or flung towards, this area will go away. [CHAR LIMIT=20] -->
    <string name="bubble_dismiss_text">Dismiss</string>

    <!-- Notification content text when the system navigation mode changes as a result of changing the default launcher [CHAR LIMIT=NONE] -->
    <string name="notification_content_system_nav_changed">System navigation updated. To make changes, go to Settings.</string>

    <!-- Notification content text when switching to a default launcher that supports gesture navigation [CHAR LIMIT=NONE] -->
    <string name="notification_content_gesture_nav_available">Go to Settings to update system navigation</string>

</resources><|MERGE_RESOLUTION|>--- conflicted
+++ resolved
@@ -303,11 +303,8 @@
     <string name="biometric_dialog_face_icon_description_authenticated">Face authenticated</string>
     <!-- Content description for the face icon when the user has been authenticated and the confirm button has been pressed [CHAR LIMIT=NONE] -->
     <string name="biometric_dialog_face_icon_description_confirmed">Confirmed</string>
-<<<<<<< HEAD
-=======
     <!-- Message shown when a biometric is authenticated, waiting for the user to confirm authentication [CHAR LIMIT=40]-->
     <string name="biometric_dialog_tap_confirm">Tap Confirm to complete</string>
->>>>>>> dbf9e87c
 
     <!-- Message shown when the system-provided fingerprint dialog is shown, asking for authentication -->
     <string name="fingerprint_dialog_touch_sensor">Touch the fingerprint sensor</string>
@@ -2334,7 +2331,6 @@
     <!-- Do Not Disturb button to change the current settings [CHAR LIMIT=20] -->
     <string name="qs_dnd_replace">Replace</string>
 
-
     <!-- Title of the "running foreground services" dialog. [CHAR LIMIT=NONE] -->
     <string name="running_foreground_services_title">Apps running in background</string>
 
