--- conflicted
+++ resolved
@@ -565,7 +565,6 @@
 
     <!-- QuickSettings: Airplane mode [CHAR LIMIT=NONE] -->
     <string name="quick_settings_airplane_mode_label">Airplane mode</string>
-<<<<<<< HEAD
     <!-- QuickSettings: Mobile data [CHAR LIMIT=NONE] -->
     <string name="quick_settings_mobile_data_label">Mobile data</string>
     <!-- QuickSettings: Roaming [CHAR LIMIT=NONE] -->
@@ -574,8 +573,6 @@
     <string name="quick_settings_battery_charging_label">Charging, <xliff:g id="number">%d</xliff:g><xliff:g id="percent">%%</xliff:g></string>
     <!-- QuickSettings: Battery Charged [CHAR LIMIT=NONE] -->
     <string name="quick_settings_battery_charged_label">Charged</string>
-=======
->>>>>>> d0f748a7
     <!-- QuickSettings: Bluetooth [CHAR LIMIT=NONE] -->
     <string name="quick_settings_bluetooth_label">Bluetooth</string>
     <!-- QuickSettings: Bluetooth (Multiple) [CHAR LIMIT=NONE] -->
@@ -934,9 +931,7 @@
 
     <!-- Accessibility string for current zen mode and selected exit condition. A template that simply concatenates existing mode string and the current condition description. [CHAR LIMIT=20] -->
     <string name="zen_mode_and_condition"><xliff:g id="zen_mode" example="Priority interruptions only">%1$s</xliff:g>. <xliff:g id="exit_condition" example="For one hour">%2$s</xliff:g></string>
-<<<<<<< HEAD
     <string name="high_definiation_voice">(HD)</string>
-=======
 
     <!-- Screen pinning dialog title. -->
     <string name="screen_pinning_title">Screen is pinned</string>
@@ -957,5 +952,4 @@
 
     <!-- Hide quick settings tile confirmation button -->
     <string name="quick_settings_reset_confirmation_button">Hide</string>
->>>>>>> d0f748a7
 </resources>