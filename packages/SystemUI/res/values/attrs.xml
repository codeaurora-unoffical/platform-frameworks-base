--- conflicted
+++ resolved
@@ -146,11 +146,8 @@
         <attr name="showAirplaneMode" format="boolean" />
     </declare-styleable>
 
-<<<<<<< HEAD
-=======
     <declare-styleable name="CaptionsToggleImageButton">
         <attr name="optedOut" format="boolean" />
     </declare-styleable>
 
->>>>>>> 825827da
 </resources>
