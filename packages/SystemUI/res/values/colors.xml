<?xml version="1.0" encoding="utf-8"?>
<!--
/*
 * Copyright 2010, The Android Open Source Project
 *
 * Licensed under the Apache License, Version 2.0 (the "License");
 * you may not use this file except in compliance with the License.
 * You may obtain a copy of the License at
 *
 *     http://www.apache.org/licenses/LICENSE-2.0
 *
 * Unless required by applicable law or agreed to in writing, software
 * distributed under the License is distributed on an "AS IS" BASIS,
 * WITHOUT WARRANTIES OR CONDITIONS OF ANY KIND, either express or implied.
 * See the License for the specific language governing permissions and
 * limitations under the License.
 */
-->
<resources>
    <drawable name="notification_number_text_color">#ffffffff</drawable>
    <drawable name="ticker_background_color">#ff1d1d1d</drawable>
    <drawable name="system_bar_background">@color/system_bar_background_opaque</drawable>
    <color name="system_bar_background_opaque">#ff000000</color>
    <color name="system_bar_background_transparent">#00000000</color>
    <color name="notification_panel_solid_background">#ff000000</color>
    <drawable name="status_bar_notification_row_background_color">#ff090909</drawable>
    <color name="notification_list_shadow_top">#80000000</color>
    <drawable name="heads_up_notification_bg_pressed">#ff33B5E5</drawable>
    <color name="qs_batterymeter_frame_color">#FF404040</color>
    <color name="qs_tile_divider">#29ffffff</color><!-- 16% white -->
    <color name="qs_subhead">#99FFFFFF</color><!-- 60% white -->
    <color name="qs_detail_button">@*android:color/quaternary_device_default_settings</color>
    <color name="qs_detail_button_white">#B3FFFFFF</color><!-- 70% white -->
    <color name="qs_detail_transition">#66FFFFFF</color>
    <color name="status_bar_clock_color">#FFFFFFFF</color>
    <color name="qs_user_detail_icon_muted">#FFFFFFFF</color> <!-- not so muted after all -->
    <color name="qs_tile_disabled_color">#9E9E9E</color> <!-- 38% black -->

    <!-- Tint color for the content on the notification overflow card. -->
    <color name="keyguard_overflow_content_color">#ff686868</color>

    <color name="keyguard_affordance">#ffffffff</color>

    <!-- The color of the legacy notification background -->
    <color name="notification_legacy_background_color">#ff1a1a1a</color>

    <!-- The color of the material notification background -->
    <color name="notification_material_background_color">@*android:color/notification_material_background_color</color>

    <!-- The color of the material notification background when dimmed -->
    <color name="notification_material_background_dimmed_color">#ccffffff</color>

    <!-- The color of the material notification background when dark -->
    <color name="notification_material_background_dark_color">#ff333333</color>

    <!-- The color of the dividing line between grouped notifications. -->
    <color name="notification_divider_color">#FF616161</color>

    <!-- The background color of the notification shade -->
    <color name="notification_shade_background_color">#ffeeeeee</color>

    <!-- The color of the ripples on the untinted notifications -->
    <color name="notification_ripple_untinted_color">#28000000</color>

    <!-- The color of the ripples on the tinted notifications -->
    <color name="notification_ripple_tinted_color">#30ffffff</color>

    <!-- The color of the gear shown behind a notification -->
    <color name="notification_gear_color">#ff757575</color>

    <!-- The color of the text inside a notification -->
    <color name="notification_primary_text_color">@*android:color/notification_primary_text_color_light</color>

    <!-- The "inside" of a notification, reached via longpress -->
    <color name="notification_guts_bg_color">#f8f9fa</color>

    <color name="assist_orb_color">#ffffff</color>

    <color name="keyguard_user_switcher_background_gradient_color">#77000000</color>

    <!-- The color of the navigation bar icons. Need to be in sync with ic_sysbar_* -->
    <color name="navigation_bar_icon_color">#E5FFFFFF</color>

    <!-- The shadow color for light navigation bar icons. -->
    <color name="nav_key_button_shadow_color">#30000000</color>

    <color name="screen_pinning_request_window_bg">#80000000</color>

    <color name="segmented_buttons_background">#14FFFFFF</color><!-- 8% white -->

    <color name="dark_mode_icon_color_single_tone">#99000000</color>
    <color name="dark_mode_icon_color_dual_tone_background">#3d000000</color>
    <color name="dark_mode_icon_color_dual_tone_fill">#7a000000</color>

    <color name="light_mode_icon_color_single_tone">#ffffff</color>
    <color name="light_mode_icon_color_dual_tone_background">#4dffffff</color>
    <color name="light_mode_icon_color_dual_tone_fill">#ffffff</color>

    <color name="docked_divider_background">#ff000000</color>
    <color name="docked_divider_handle">#ffffff</color>
    <drawable name="forced_resizable_background">#59000000</drawable>
    <color name="minimize_dock_shadow_start">#60000000</color>
    <color name="minimize_dock_shadow_end">#00000000</color>

    <color name="default_remote_input_background">@*android:color/notification_default_color</color>
    <color name="remote_input_text_enabled">#ffffffff</color>
    <color name="remote_input_hint">#99ffffff</color>

    <color name="remote_input_accent">#eeeeee</color>

    <color name="quick_step_track_background_background_dark">#1F000000</color>
    <color name="quick_step_track_background_background_light">#33FFFFFF</color>
    <color name="quick_step_track_background_foreground_dark">#38000000</color>
    <color name="quick_step_track_background_foreground_light">#59FFFFFF</color>

    <!-- Keyboard shortcuts colors -->
    <color name="ksh_application_group_color">#fff44336</color>
    <color name="ksh_keyword_color">#d9000000</color>
    <color name="ksh_key_item_color">@color/material_grey_600</color>
    <color name="ksh_key_item_background">@color/material_grey_100</color>

    <color name="instant_apps_color">#ff4d5a64</color>

    <color name="zen_introduction">#ffffffff</color>

    <color name="smart_reply_button_text">#5F6368</color>
    <color name="smart_reply_button_text_dark_bg">@*android:color/notification_primary_text_color_dark</color>
    <color name="smart_reply_button_background">#ffffffff</color>
    <color name="smart_reply_button_stroke">#ffdadce0</color>

    <!-- Biometric dialog colors -->
    <color name="biometric_dialog_dim_color">#80000000</color> <!-- 50% black -->
<<<<<<< HEAD
=======
    <color name="biometric_face_icon_gray">#ffbdc1c6</color>
>>>>>>> de843449

    <!-- Logout button -->
    <color name="logout_button_bg_color">#ccffffff</color>
</resources><|MERGE_RESOLUTION|>--- conflicted
+++ resolved
@@ -130,10 +130,7 @@
 
     <!-- Biometric dialog colors -->
     <color name="biometric_dialog_dim_color">#80000000</color> <!-- 50% black -->
-<<<<<<< HEAD
-=======
     <color name="biometric_face_icon_gray">#ffbdc1c6</color>
->>>>>>> de843449
 
     <!-- Logout button -->
     <color name="logout_button_bg_color">#ccffffff</color>
