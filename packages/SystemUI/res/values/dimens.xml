--- conflicted
+++ resolved
@@ -922,13 +922,10 @@
 
     <dimen name="global_actions_top_padding">120dp</dimen>
 
-<<<<<<< HEAD
     <dimen name="global_actions_padding">12dp</dimen>
 
     <dimen name="global_actions_translate">9dp</dimen>
 
-=======
->>>>>>> 7409b862
     <!-- The maximum offset in either direction that elements are moved horizontally to prevent
          burn-in on AOD. -->
     <dimen name="burn_in_prevention_offset_x">8dp</dimen>
