--- conflicted
+++ resolved
@@ -579,12 +579,8 @@
     <dimen name="keyguard_affordance_icon_height">24dp</dimen>
     <dimen name="keyguard_affordance_icon_width">24dp</dimen>
 
-<<<<<<< HEAD
     <dimen name="keyguard_indication_margin_bottom">125dp</dimen>
-=======
-    <dimen name="keyguard_indication_margin_bottom">65dp</dimen>
     <dimen name="keyguard_indication_margin_bottom_ambient">16dp</dimen>
->>>>>>> 8a0f94c4
 
     <!-- The text size for battery level -->
     <dimen name="battery_level_text_size">12sp</dimen>
