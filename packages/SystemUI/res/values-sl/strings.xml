<?xml version="1.0" encoding="UTF-8"?>
<!-- 
/**
 * Copyright (c) 2009, The Android Open Source Project
 *
 * Licensed under the Apache License, Version 2.0 (the "License");
 * you may not use this file except in compliance with the License.
 * You may obtain a copy of the License at
 *
 *     http://www.apache.org/licenses/LICENSE-2.0
 *
 * Unless required by applicable law or agreed to in writing, software
 * distributed under the License is distributed on an "AS IS" BASIS,
 * WITHOUT WARRANTIES OR CONDITIONS OF ANY KIND, either express or implied.
 * See the License for the specific language governing permissions and
 * limitations under the License.
 */
 -->

<resources xmlns:android="http://schemas.android.com/apk/res/android"
    xmlns:xliff="urn:oasis:names:tc:xliff:document:1.2">
    <string name="app_label" msgid="7164937344850004466">"Sistemski uporabniški vmesnik"</string>
    <string name="status_bar_clear_all_button" msgid="7774721344716731603">"Počisti"</string>
    <string name="status_bar_recent_remove_item_title" msgid="6026395868129852968">"Odstrani s seznama"</string>
    <string name="status_bar_recent_inspect_item_title" msgid="7793624864528818569">"Podatki o aplikaciji"</string>
    <string name="status_bar_no_recent_apps" msgid="7374907845131203189">"Vaši nedavni zasloni so prikazani tu"</string>
    <string name="status_bar_accessibility_dismiss_recents" msgid="4576076075226540105">"Zapre nedavne aplikacije"</string>
    <plurals name="status_bar_accessibility_recent_apps" formatted="false" msgid="9138535907802238759">
      <item quantity="one">%d zaslon v pregledu</item>
      <item quantity="two">%d zaslona v pregledu</item>
      <item quantity="few">%d zasloni v pregledu</item>
      <item quantity="other">%d zaslonov v pregledu</item>
    </plurals>
    <string name="status_bar_no_notifications_title" msgid="4755261167193833213">"Ni obvestil"</string>
    <string name="status_bar_ongoing_events_title" msgid="1682504513316879202">"Trenutno"</string>
    <string name="status_bar_latest_events_title" msgid="6594767438577593172">"Obvestila"</string>
    <string name="battery_low_title" msgid="6456385927409742437">"Akumulator je skoraj izpraznjen"</string>
    <string name="battery_low_percent_format" msgid="2900940511201380775">"Še <xliff:g id="PERCENTAGE">%s</xliff:g>"</string>
    <string name="battery_low_percent_format_saver_started" msgid="6859235584035338833">"Še <xliff:g id="PERCENTAGE">%s</xliff:g>. Vklopljeno je varčevanje z energijo akumulatorja."</string>
    <string name="invalid_charger" msgid="4549105996740522523">"Polnjenje po povezavi USB ni podprto.\nUporabite priloženi polnilnik."</string>
    <string name="invalid_charger_title" msgid="3515740382572798460">"Polnjenje prek USB-ja ni podprto."</string>
    <string name="invalid_charger_text" msgid="5474997287953892710">"Uporabljajte samo priloženi polnilnik."</string>
    <string name="battery_low_why" msgid="4553600287639198111">"Nastavitve"</string>
    <string name="battery_saver_confirmation_title" msgid="5299585433050361634">"Želite vklopiti varčevanje z energijo akumulatorja?"</string>
    <string name="battery_saver_confirmation_ok" msgid="7507968430447930257">"Vklopi"</string>
    <string name="battery_saver_start_action" msgid="5576697451677486320">"Vklop varčevanja z energijo"</string>
    <string name="status_bar_settings_settings_button" msgid="3023889916699270224">"Nastavitve"</string>
    <string name="status_bar_settings_wifi_button" msgid="1733928151698311923">"Wi-Fi"</string>
    <string name="status_bar_settings_auto_rotation" msgid="3790482541357798421">"Samodejno zasukaj zaslon"</string>
    <string name="status_bar_settings_mute_label" msgid="554682549917429396">"TIHO"</string>
    <string name="status_bar_settings_auto_brightness_label" msgid="511453614962324674">"SAMOD."</string>
    <string name="status_bar_settings_notifications" msgid="397146176280905137">"Obvestila"</string>
    <string name="bluetooth_tethered" msgid="7094101612161133267">"Internetna povezava prek Bluetootha"</string>
    <string name="status_bar_input_method_settings_configure_input_methods" msgid="3504292471512317827">"Nastavi načine vnosa"</string>
    <string name="status_bar_use_physical_keyboard" msgid="7551903084416057810">"Fizična tipkovnica"</string>
    <string name="usb_device_permission_prompt" msgid="834698001271562057">"Želite aplikaciji <xliff:g id="APPLICATION">%1$s</xliff:g> dovoliti dostop do naprave USB?"</string>
    <string name="usb_accessory_permission_prompt" msgid="5171775411178865750">"Želite dovoliti aplikaciji <xliff:g id="APPLICATION">%1$s</xliff:g> dostop do dodatka USB?"</string>
    <string name="usb_device_confirm_prompt" msgid="5161205258635253206">"Želite, da se odpre <xliff:g id="ACTIVITY">%1$s</xliff:g>, ko priključite to napravo USB?"</string>
    <string name="usb_accessory_confirm_prompt" msgid="3808984931830229888">"Želite, da se odpre <xliff:g id="ACTIVITY">%1$s</xliff:g>, ko priključite ta dodatek USB?"</string>
    <string name="usb_accessory_uri_prompt" msgid="513450621413733343">"Namešč. prog. ne delujejo s tem dodatkom USB. Več o tem dodatku preberite na <xliff:g id="URL">%1$s</xliff:g>"</string>
    <string name="title_usb_accessory" msgid="4966265263465181372">"Dodatek USB"</string>
    <string name="label_view" msgid="6304565553218192990">"Prikaži"</string>
    <string name="always_use_device" msgid="1450287437017315906">"Privzeto uporabi za to napravo USB"</string>
    <string name="always_use_accessory" msgid="1210954576979621596">"Privzeto uporabi za ta dodatek USB"</string>
    <string name="usb_debugging_title" msgid="4513918393387141949">"Ali dovolite odpravljanje težav prek USB?"</string>
    <string name="usb_debugging_message" msgid="2220143855912376496">"Računalnikov prstni odtis ključa RSA je:\n<xliff:g id="FINGERPRINT">%1$s</xliff:g>"</string>
    <string name="usb_debugging_always" msgid="303335496705863070">"Vedno dovoli iz tega računalnika"</string>
    <string name="usb_debugging_secondary_user_title" msgid="6353808721761220421">"Odpravljanje napak s povezavo USB ni dovoljeno"</string>
    <string name="usb_debugging_secondary_user_message" msgid="8572228137833020196">"Uporabnik, trenutno prijavljen v napravo, ne more vklopiti odpravljanja napak s povezavo USB. Če želite uporabljati to funkcijo, preklopite na skrbniškega uporabnika."</string>
    <string name="compat_mode_on" msgid="6623839244840638213">"Povečava čez cel zaslon"</string>
    <string name="compat_mode_off" msgid="4434467572461327898">"Raztegnitev čez zaslon"</string>
    <string name="screenshot_saving_ticker" msgid="7403652894056693515">"Shranjev. posnetka zaslona ..."</string>
    <string name="screenshot_saving_title" msgid="8242282144535555697">"Shranjevanje posnetka zaslona ..."</string>
    <string name="screenshot_saving_text" msgid="2419718443411738818">"Shranjevanje posnetka zaslona."</string>
    <string name="screenshot_saved_title" msgid="6461865960961414961">"Posnetek zaslona je shranjen."</string>
    <string name="screenshot_saved_text" msgid="2685605830386712477">"Dotaknite se, če si želite ogledati posnetek zaslona."</string>
    <string name="screenshot_failed_title" msgid="705781116746922771">"Posnetka zaslona ni bilo mogoče shraniti."</string>
    <string name="screenshot_failed_to_save_unknown_text" msgid="7887826345701753830">"Pri shranjevanju posnetka zaslona je prišlo do težave."</string>
    <string name="screenshot_failed_to_save_text" msgid="2592658083866306296">"Shranjevanje posnetka zaslona ni mogoče zaradi omejenega prostora za shranjevanje."</string>
    <string name="screenshot_failed_to_capture_text" msgid="173674476457581486">"Aplikacija ali vaša organizacija ne dovoljuje posnetkov zaslona"</string>
    <string name="usb_preference_title" msgid="6551050377388882787">"Možnosti prenosa datotek prek USB-ja"</string>
    <string name="use_mtp_button_title" msgid="4333504413563023626">"Vpni kot predvajalnik (MTP)"</string>
    <string name="use_ptp_button_title" msgid="7517127540301625751">"Vpni kot fotoaparat (PTP)"</string>
    <string name="installer_cd_button_title" msgid="2312667578562201583">"Namesti program Android File Transfer za Mac"</string>
    <string name="accessibility_back" msgid="567011538994429120">"Nazaj"</string>
    <string name="accessibility_home" msgid="8217216074895377641">"Začetni zaslon"</string>
    <string name="accessibility_menu" msgid="316839303324695949">"Meni"</string>
    <string name="accessibility_accessibility_button" msgid="7601252764577607915">"Funkcije za ljudi s posebnimi potrebami"</string>
    <string name="accessibility_recent" msgid="5208608566793607626">"Pregled"</string>
    <string name="accessibility_search_light" msgid="1103867596330271848">"Iskanje"</string>
    <string name="accessibility_camera_button" msgid="8064671582820358152">"Fotoaparat"</string>
    <string name="accessibility_phone_button" msgid="6738112589538563574">"Telefon"</string>
    <string name="accessibility_voice_assist_button" msgid="487611083884852965">"Glasovni pomočnik"</string>
    <string name="accessibility_unlock_button" msgid="128158454631118828">"Odkleni"</string>
    <string name="accessibility_waiting_for_fingerprint" msgid="4808860050517462885">"Čakanje na prstni odtis"</string>
    <string name="accessibility_unlock_without_fingerprint" msgid="7541705575183694446">"Odklepanje brez prstnega odtisa"</string>
    <string name="unlock_label" msgid="8779712358041029439">"odkleni"</string>
    <string name="phone_label" msgid="2320074140205331708">"odpri telefon"</string>
    <string name="voice_assist_label" msgid="3956854378310019854">"odpri glasovnega pomočnika"</string>
    <string name="camera_label" msgid="7261107956054836961">"odpri fotoaparat"</string>
    <string name="recents_caption_resize" msgid="3517056471774958200">"Izberite novo postavitev opravil"</string>
    <string name="cancel" msgid="6442560571259935130">"Prekliči"</string>
    <string name="accessibility_compatibility_zoom_button" msgid="8461115318742350699">"Gumb povečave za združljivost."</string>
    <string name="accessibility_compatibility_zoom_example" msgid="4220687294564945780">"Povečava manjšega na večji zaslon."</string>
    <string name="accessibility_bluetooth_connected" msgid="2707027633242983370">"Povezava Bluetooth vzpostavljena."</string>
    <string name="accessibility_bluetooth_disconnected" msgid="7416648669976870175">"Povezava Bluetooth prekinjena."</string>
    <string name="accessibility_no_battery" msgid="358343022352820946">"Ni baterije."</string>
    <string name="accessibility_battery_one_bar" msgid="7774887721891057523">"Baterija z eno črtico."</string>
    <string name="accessibility_battery_two_bars" msgid="8500650438735009973">"Baterija z dvema črticama."</string>
    <string name="accessibility_battery_three_bars" msgid="2302983330865040446">"Baterija s tremi črticami."</string>
    <string name="accessibility_battery_full" msgid="8909122401720158582">"Baterija je polna."</string>
    <string name="accessibility_no_phone" msgid="4894708937052611281">"Ni telefona."</string>
    <string name="accessibility_phone_one_bar" msgid="687699278132664115">"Telefon z eno črtico."</string>
    <string name="accessibility_phone_two_bars" msgid="8384905382804815201">"Telefon z dvema črticama."</string>
    <string name="accessibility_phone_three_bars" msgid="8521904843919971885">"Telefon s tremi črticami."</string>
    <string name="accessibility_phone_signal_full" msgid="6471834868580757898">"Signal telefona je poln."</string>
    <string name="accessibility_no_data" msgid="4791966295096867555">"Ni podatkov."</string>
    <string name="accessibility_data_one_bar" msgid="1415625833238273628">"Podatkovni signal z eno črtico."</string>
    <string name="accessibility_data_two_bars" msgid="6166018492360432091">"Podatki z dvema črticama."</string>
    <string name="accessibility_data_three_bars" msgid="9167670452395038520">"Podatki s tremi črticami."</string>
    <string name="accessibility_data_signal_full" msgid="2708384608124519369">"Podatkovni signal poln."</string>
    <string name="accessibility_wifi_name" msgid="7202151365171148501">"Povezava vzpostavljena z: <xliff:g id="WIFI">%s</xliff:g>."</string>
    <string name="accessibility_bluetooth_name" msgid="8441517146585531676">"Povezava vzpostavljena z: <xliff:g id="BLUETOOTH">%s</xliff:g>."</string>
    <string name="accessibility_cast_name" msgid="4026393061247081201">"Vzpostavljena povezava: <xliff:g id="CAST">%s</xliff:g>."</string>
    <string name="accessibility_no_wimax" msgid="4329180129727630368">"Ni signala WiMAX."</string>
    <string name="accessibility_wimax_one_bar" msgid="4170994299011863648">"Signal WiMAX: ena črtica."</string>
    <string name="accessibility_wimax_two_bars" msgid="9176236858336502288">"Signal WiMAX: dve črtici."</string>
    <string name="accessibility_wimax_three_bars" msgid="6116551636752103927">"Signal WiMAX: tri črtice."</string>
    <string name="accessibility_wimax_signal_full" msgid="2768089986795579558">"Poln signal WiMAX."</string>
    <string name="accessibility_ethernet_disconnected" msgid="5896059303377589469">"Ethernetna povezava je prekinjena."</string>
    <string name="accessibility_ethernet_connected" msgid="2692130313069182636">"Ethernetna povezava je vzpostavljena."</string>
    <string name="accessibility_no_signal" msgid="7064645320782585167">"Ni signala."</string>
    <string name="accessibility_not_connected" msgid="6395326276213402883">"Ni povezan."</string>
    <string name="accessibility_zero_bars" msgid="3806060224467027887">"Nič črtic."</string>
    <string name="accessibility_one_bar" msgid="1685730113192081895">"Ena črtica."</string>
    <string name="accessibility_two_bars" msgid="6437363648385206679">"Dve črtici."</string>
    <string name="accessibility_three_bars" msgid="2648241415119396648">"Tri črtice."</string>
    <string name="accessibility_signal_full" msgid="9122922886519676839">"Poln signal."</string>
    <string name="accessibility_desc_on" msgid="2385254693624345265">"Vklopljen."</string>
    <string name="accessibility_desc_off" msgid="6475508157786853157">"Izklopljen."</string>
    <string name="accessibility_desc_connected" msgid="8366256693719499665">"Povezan."</string>
    <string name="accessibility_desc_connecting" msgid="3812924520316280149">"Povezovanje."</string>
    <string name="accessibility_data_connection_gprs" msgid="1606477224486747751">"GPRS"</string>
    <string name="accessibility_data_connection_1x" msgid="994133468120244018">"1 X"</string>
    <string name="accessibility_data_connection_hspa" msgid="2032328855462645198">"HSPA"</string>
    <string name="accessibility_data_connection_3g" msgid="8628562305003568260">"3G"</string>
    <string name="accessibility_data_connection_3.5g" msgid="8664845609981692001">"3.5G"</string>
    <string name="accessibility_data_connection_4g" msgid="7741000750630089612">"4G"</string>
    <string name="accessibility_data_connection_4g_plus" msgid="3032226872470658661">"4G+"</string>
    <string name="accessibility_data_connection_lte" msgid="5413468808637540658">"LTE"</string>
    <string name="accessibility_data_connection_lte_plus" msgid="361876866906946007">"LTE+"</string>
    <string name="accessibility_data_connection_cdma" msgid="6132648193978823023">"CDMA"</string>
    <string name="accessibility_data_connection_roaming" msgid="5977362333466556094">"Gostovanje"</string>
    <string name="accessibility_data_connection_edge" msgid="4477457051631979278">"Edge"</string>
    <string name="accessibility_data_connection_wifi" msgid="2324496756590645221">"Wi-Fi"</string>
    <string name="accessibility_no_sim" msgid="8274017118472455155">"Ni kartice SIM."</string>
    <string name="accessibility_cell_data" msgid="5326139158682385073">"Prenos podatkov v mobilnem omrežju"</string>
    <string name="accessibility_cell_data_on" msgid="5927098403452994422">"Prenos podatkov v mobilnem omrežju je vklopljen"</string>
    <string name="accessibility_cell_data_off" msgid="443267573897409704">"Prenos podatkov v mobilnem omrežju je izklopljen"</string>
    <string name="accessibility_bluetooth_tether" msgid="4102784498140271969">"Internet prek Bluetootha."</string>
    <string name="accessibility_airplane_mode" msgid="834748999790763092">"Način za letalo."</string>
    <string name="accessibility_vpn_on" msgid="5993385083262856059">"Omrežje VPN je vklopljeno."</string>
    <string name="accessibility_no_sims" msgid="3957997018324995781">"Ni kartice SIM."</string>
    <string name="accessibility_carrier_network_change_mode" msgid="4017301580441304305">"Spreminjanje omrežja operaterja."</string>
    <string name="accessibility_battery_details" msgid="7645516654955025422">"Odpiranje podrobnosti o akumulatorju"</string>
    <string name="accessibility_battery_level" msgid="7451474187113371965">"Baterija <xliff:g id="NUMBER">%d</xliff:g> odstotkov."</string>
    <!-- String.format failed for translation -->
    <!-- no translation found for accessibility_battery_level_charging (1147587904439319646) -->
    <skip />
    <string name="accessibility_settings_button" msgid="799583911231893380">"Sistemske nastavitve."</string>
    <string name="accessibility_notifications_button" msgid="4498000369779421892">"Obvestila."</string>
    <string name="accessibility_overflow_action" msgid="5681882033274783311">"Prikaži vsa obvestila"</string>
    <string name="accessibility_remove_notification" msgid="3603099514902182350">"Izbriši obvestilo."</string>
    <string name="accessibility_gps_enabled" msgid="3511469499240123019">"GPS omogočen."</string>
    <string name="accessibility_gps_acquiring" msgid="8959333351058967158">"Pridobivanje GPS."</string>
    <string name="accessibility_tty_enabled" msgid="4613200365379426561">"TeleTypewriter omogočen."</string>
    <string name="accessibility_ringer_vibrate" msgid="666585363364155055">"Zvonjenje z vibriranjem."</string>
    <string name="accessibility_ringer_silent" msgid="9061243307939135383">"Zvonjenje izklopljeno."</string>
    <!-- no translation found for accessibility_casting (6887382141726543668) -->
    <skip />
    <string name="accessibility_work_mode" msgid="2478631941714607225">"Način za delo"</string>
    <string name="accessibility_recents_item_will_be_dismissed" msgid="395770242498031481">"Opusti aplikacijo <xliff:g id="APP">%s</xliff:g>."</string>
    <string name="accessibility_recents_item_dismissed" msgid="6803574935084867070">"Aplikacija <xliff:g id="APP">%s</xliff:g> je bila odstranjena."</string>
    <string name="accessibility_recents_all_items_dismissed" msgid="4464697366179168836">"Vse nedavne aplikacije so bile opuščene."</string>
    <string name="accessibility_recents_item_open_app_info" msgid="5107479759905883540">"Odpiranje podatkov o aplikaciji <xliff:g id="APP">%s</xliff:g>."</string>
    <string name="accessibility_recents_item_launched" msgid="7616039892382525203">"Zaganjanje aplikacije <xliff:g id="APP">%s</xliff:g>."</string>
    <string name="accessibility_recents_task_header" msgid="1437183540924535457">"<xliff:g id="APP">%1$s</xliff:g> <xliff:g id="ACTIVITY_LABEL">%2$s</xliff:g>"</string>
    <string name="accessibility_notification_dismissed" msgid="854211387186306927">"Obvestilo je bilo odstranjeno."</string>
    <string name="accessibility_desc_notification_shade" msgid="4690274844447504208">"Zaslon z obvestili."</string>
    <string name="accessibility_desc_quick_settings" msgid="6186378411582437046">"Hitre nastavitve."</string>
    <string name="accessibility_desc_lock_screen" msgid="5625143713611759164">"Zaklenjen zaslon"</string>
    <string name="accessibility_desc_settings" msgid="3417884241751434521">"Nastavitve"</string>
    <string name="accessibility_desc_recent_apps" msgid="4876900986661819788">"Pregled."</string>
    <string name="accessibility_desc_work_lock" msgid="4288774420752813383">"Zaklenjen zaslon delovnega profila"</string>
    <string name="accessibility_desc_close" msgid="7479755364962766729">"Zapri"</string>
    <string name="accessibility_quick_settings_wifi" msgid="5518210213118181692">"<xliff:g id="SIGNAL">%1$s</xliff:g>."</string>
    <string name="accessibility_quick_settings_wifi_changed_off" msgid="8716484460897819400">"Wi-Fi je izklopljen."</string>
    <string name="accessibility_quick_settings_wifi_changed_on" msgid="6440117170789528622">"Wi-Fi je vklopljen."</string>
    <string name="accessibility_quick_settings_mobile" msgid="4876806564086241341">"Mobilni telefon: <xliff:g id="SIGNAL">%1$s</xliff:g>. <xliff:g id="TYPE">%2$s</xliff:g>. <xliff:g id="NETWORK">%3$s</xliff:g>."</string>
    <string name="accessibility_quick_settings_battery" msgid="1480931583381408972">"Baterija: <xliff:g id="STATE">%s</xliff:g>."</string>
    <string name="accessibility_quick_settings_airplane_off" msgid="7786329360056634412">"Način za letalo je izklopljen."</string>
    <string name="accessibility_quick_settings_airplane_on" msgid="6406141469157599296">"Način za letalo je vklopljen."</string>
    <string name="accessibility_quick_settings_airplane_changed_off" msgid="66846307818850664">"Način za letalo je izklopljen."</string>
    <string name="accessibility_quick_settings_airplane_changed_on" msgid="8983005603505087728">"Način za letalo je vklopljen."</string>
    <string name="accessibility_quick_settings_dnd_priority_on" msgid="1448402297221249355">"Način »ne moti« je vklopljen, samo prednostno."</string>
    <string name="accessibility_quick_settings_dnd_none_on" msgid="6882582132662613537">"Način »ne moti« je vklopljen, popolna tišina."</string>
    <string name="accessibility_quick_settings_dnd_alarms_on" msgid="9152834845587554157">"Način »ne moti« je vklopljen, samo alarmi."</string>
    <string name="accessibility_quick_settings_dnd" msgid="6607873236717185815">"Ne moti."</string>
    <string name="accessibility_quick_settings_dnd_off" msgid="2371832603753738581">"Način »ne moti« je izklopljen."</string>
    <string name="accessibility_quick_settings_dnd_changed_off" msgid="898107593453022935">"Način »ne moti« je izklopljen."</string>
    <string name="accessibility_quick_settings_dnd_changed_on" msgid="4483780856613561039">"Način »ne moti« je vklopljen."</string>
    <string name="accessibility_quick_settings_bluetooth" msgid="6341675755803320038">"Bluetooth"</string>
    <string name="accessibility_quick_settings_bluetooth_off" msgid="2133631372372064339">"Bluetooth je izklopljen."</string>
    <string name="accessibility_quick_settings_bluetooth_on" msgid="7681999166216621838">"Bluetooth je vklopljen."</string>
    <string name="accessibility_quick_settings_bluetooth_connecting" msgid="6953242966685343855">"Povezava Bluetooth se vzpostavlja."</string>
    <string name="accessibility_quick_settings_bluetooth_connected" msgid="4306637793614573659">"Povezava Bluetooth je vzpostavljena."</string>
    <string name="accessibility_quick_settings_bluetooth_changed_off" msgid="2730003763480934529">"Bluetooth je izklopljen."</string>
    <string name="accessibility_quick_settings_bluetooth_changed_on" msgid="8722351798763206577">"Bluetooth je vklopljen."</string>
    <string name="accessibility_quick_settings_location_off" msgid="5119080556976115520">"Poročanje o lokaciji je izklopljeno."</string>
    <string name="accessibility_quick_settings_location_on" msgid="5809937096590102036">"Poročanje o lokaciji je vklopljeno."</string>
    <string name="accessibility_quick_settings_location_changed_off" msgid="8526845571503387376">"Poročanje o lokaciji je izklopljeno."</string>
    <string name="accessibility_quick_settings_location_changed_on" msgid="339403053079338468">"Poročanje o lokaciji je vklopljeno."</string>
    <string name="accessibility_quick_settings_alarm" msgid="3959908972897295660">"Alarm je nastavljen čez: <xliff:g id="TIME">%s</xliff:g>."</string>
    <string name="accessibility_quick_settings_close" msgid="3115847794692516306">"Zapri podokno."</string>
    <string name="accessibility_quick_settings_more_time" msgid="3659274935356197708">"Daljši čas."</string>
    <string name="accessibility_quick_settings_less_time" msgid="2404728746293515623">"Krajši čas."</string>
    <string name="accessibility_quick_settings_flashlight_off" msgid="4936432000069786988">"Svetilka je izklopljena."</string>
    <string name="accessibility_quick_settings_flashlight_unavailable" msgid="8012811023312280810">"Svetilka ni na voljo."</string>
    <string name="accessibility_quick_settings_flashlight_on" msgid="2003479320007841077">"Svetilka je vklopljena."</string>
    <string name="accessibility_quick_settings_flashlight_changed_off" msgid="3303701786768224304">"Svetilka je izklopljena."</string>
    <string name="accessibility_quick_settings_flashlight_changed_on" msgid="6531793301533894686">"Svetilka je vklopljena."</string>
    <string name="accessibility_quick_settings_color_inversion_changed_off" msgid="4406577213290173911">"Inverzija barv je izklopljena."</string>
    <string name="accessibility_quick_settings_color_inversion_changed_on" msgid="6897462320184911126">"Inverzija barv je vklopljena."</string>
    <string name="accessibility_quick_settings_hotspot_changed_off" msgid="5004708003447561394">"Mobilna dostopna točka je izklopljena."</string>
    <string name="accessibility_quick_settings_hotspot_changed_on" msgid="2890951609226476206">"Mobilna dostopna točka je vklopljena."</string>
    <string name="accessibility_casting_turned_off" msgid="1430668982271976172">"Predvajanje zaslona je ustavljeno."</string>
    <string name="accessibility_quick_settings_work_mode_off" msgid="7045417396436552890">"Način za delo izklopljen."</string>
    <string name="accessibility_quick_settings_work_mode_on" msgid="7650588553988014341">"Način za delo vklopljen."</string>
    <string name="accessibility_quick_settings_work_mode_changed_off" msgid="5605534876107300711">"Način za delo je izklopljen."</string>
    <string name="accessibility_quick_settings_work_mode_changed_on" msgid="249840330756998612">"Način za delo je vklopljen."</string>
    <string name="accessibility_quick_settings_data_saver_changed_off" msgid="650231949881093289">"Varčevanje s podatki je izklopljeno."</string>
    <string name="accessibility_quick_settings_data_saver_changed_on" msgid="4218725402373934151">"Varčevanje s podatki je vklopljeno."</string>
    <string name="accessibility_brightness" msgid="8003681285547803095">"Svetlost zaslona"</string>
    <string name="accessibility_ambient_display_charging" msgid="9084521679384069087">"Polnjenje"</string>
    <string name="data_usage_disabled_dialog_3g_title" msgid="5281770593459841889">"Prenos podatkov v omrežju 2G/3G je zaustavljen"</string>
    <string name="data_usage_disabled_dialog_4g_title" msgid="1601769736881078016">"Prenos podatkov v omrežju 4G je zaustavljen"</string>
    <string name="data_usage_disabled_dialog_mobile_title" msgid="6801382439018099779">"Prenos podatkov v mobil. omrežju je zaustavljen"</string>
    <string name="data_usage_disabled_dialog_title" msgid="3932437232199671967">"Prenos podatkov je zaustavljen"</string>
    <string name="data_usage_disabled_dialog" msgid="4919541636934603816">"Dosegli ste nastavljeno omejitev porabe podatkov. Prenosa podatkov v mobilnem omrežju ne uporabljate več.\n\nČe nadaljujete, lahko nastanejo stroški prenosa podatkov."</string>
    <string name="data_usage_disabled_dialog_enable" msgid="1412395410306390593">"Nadaljuj"</string>
    <string name="status_bar_settings_signal_meter_disconnected" msgid="1940231521274147771">"Ni internetne povez."</string>
    <string name="status_bar_settings_signal_meter_wifi_nossid" msgid="6557486452774597820">"Wi-Fi povezan"</string>
    <string name="gps_notification_searching_text" msgid="8574247005642736060">"Iskanje GPS-a"</string>
    <string name="gps_notification_found_text" msgid="4619274244146446464">"Lokacija nastavljena z GPS-om"</string>
    <string name="accessibility_location_active" msgid="2427290146138169014">"Aktivne zahteve za lokacijo"</string>
    <string name="accessibility_clear_all" msgid="5235938559247164925">"Izbriši vsa obvestila."</string>
    <string name="notification_group_overflow_indicator" msgid="1863231301642314183">"in <xliff:g id="NUMBER">%s</xliff:g>"</string>
    <plurals name="notification_group_overflow_description" formatted="false" msgid="4579313201268495404">
      <item quantity="one">Notri je še <xliff:g id="NUMBER_1">%s</xliff:g> obvestilo.</item>
      <item quantity="two">Notri sta še <xliff:g id="NUMBER_1">%s</xliff:g> obvestili.</item>
      <item quantity="few">Notri so še <xliff:g id="NUMBER_1">%s</xliff:g> obvestila.</item>
      <item quantity="other">Notri je še <xliff:g id="NUMBER_1">%s</xliff:g> obvestil.</item>
    </plurals>
    <string name="status_bar_notification_inspect_item_title" msgid="5668348142410115323">"Nastavitve obvestil"</string>
    <string name="status_bar_notification_app_settings_title" msgid="5525260160341558869">"Nastavitve aplikacije <xliff:g id="APP_NAME">%s</xliff:g>"</string>
    <string name="accessibility_rotation_lock_off" msgid="4062780228931590069">"Zaslon se bo samodejno zasukal."</string>
    <string name="accessibility_rotation_lock_on_landscape" msgid="6731197337665366273">"Zaslon je zaklenjen v ležeči usmerjenosti."</string>
    <string name="accessibility_rotation_lock_on_portrait" msgid="5809367521644012115">"Zaslon je zaklenjen v pokončni usmerjenosti."</string>
    <string name="accessibility_rotation_lock_off_changed" msgid="8134601071026305153">"Zaslon se bo samodejno zasukal."</string>
    <string name="accessibility_rotation_lock_on_landscape_changed" msgid="3135965553707519743">"Zaslon je zaklenjen v ležeči usmerjenosti."</string>
    <string name="accessibility_rotation_lock_on_portrait_changed" msgid="8922481981834012126">"Zaslon je zaklenjen v pokončni usmerjenosti."</string>
    <string name="dessert_case" msgid="1295161776223959221">"Vitrina za sladice"</string>
    <string name="start_dreams" msgid="5640361424498338327">"Ohranjeval. zaslona"</string>
    <string name="ethernet_label" msgid="7967563676324087464">"Ethernet"</string>
    <string name="quick_settings_dnd_label" msgid="8735855737575028208">"Ne moti"</string>
    <string name="quick_settings_dnd_priority_label" msgid="483232950670692036">"Samo prednostno"</string>
    <string name="quick_settings_dnd_alarms_label" msgid="2559229444312445858">"Samo alarmi"</string>
    <string name="quick_settings_dnd_none_label" msgid="5025477807123029478">"Popolna tišina"</string>
    <string name="quick_settings_bluetooth_label" msgid="6304190285170721401">"Bluetooth"</string>
    <string name="quick_settings_bluetooth_multiple_devices_label" msgid="3912245565613684735">"Bluetooth (št. naprav: <xliff:g id="NUMBER">%d</xliff:g>)"</string>
    <string name="quick_settings_bluetooth_off_label" msgid="8159652146149219937">"Bluetooth izklopljen"</string>
    <string name="quick_settings_bluetooth_detail_empty_text" msgid="4910015762433302860">"Na voljo ni nobene seznanjene naprave"</string>
    <string name="quick_settings_brightness_label" msgid="6968372297018755815">"Svetlost"</string>
    <string name="quick_settings_rotation_unlocked_label" msgid="7305323031808150099">"Samodejno sukanje"</string>
    <string name="accessibility_quick_settings_rotation" msgid="4231661040698488779">"Samodejno sukanje zaslona"</string>
    <string name="accessibility_quick_settings_rotation_value" msgid="8187398200140760213">"Način <xliff:g id="ID_1">%s</xliff:g>"</string>
    <string name="quick_settings_rotation_locked_label" msgid="6359205706154282377">"Sukanje je zaklenjeno"</string>
    <string name="quick_settings_rotation_locked_portrait_label" msgid="5102691921442135053">"Pokončno"</string>
    <string name="quick_settings_rotation_locked_landscape_label" msgid="8553157770061178719">"Ležeče"</string>
    <string name="quick_settings_ime_label" msgid="7073463064369468429">"Način vnosa"</string>
    <string name="quick_settings_location_label" msgid="5011327048748762257">"Lokacija"</string>
    <string name="quick_settings_location_off_label" msgid="7464544086507331459">"Lokacija izklopljena"</string>
    <string name="quick_settings_media_device_label" msgid="1302906836372603762">"Predstavnostna naprava"</string>
    <string name="quick_settings_rssi_label" msgid="7725671335550695589">"RSSI"</string>
    <string name="quick_settings_rssi_emergency_only" msgid="2713774041672886750">"Le klici v sili"</string>
    <string name="quick_settings_settings_label" msgid="5326556592578065401">"Nastavitve"</string>
    <string name="quick_settings_time_label" msgid="4635969182239736408">"Čas"</string>
    <string name="quick_settings_user_label" msgid="5238995632130897840">"Jaz"</string>
    <string name="quick_settings_user_title" msgid="4467690427642392403">"Uporabnik"</string>
    <string name="quick_settings_user_new_user" msgid="9030521362023479778">"Nov uporabnik"</string>
    <string name="quick_settings_wifi_label" msgid="9135344704899546041">"Wi-Fi"</string>
    <string name="quick_settings_wifi_not_connected" msgid="7171904845345573431">"Povezava ni vzpostavljena"</string>
    <string name="quick_settings_wifi_no_network" msgid="2221993077220856376">"Ni omrežja"</string>
    <string name="quick_settings_wifi_off_label" msgid="7558778100843885864">"Wi-Fi izklopljen"</string>
    <string name="quick_settings_wifi_on_label" msgid="7607810331387031235">"Wi-Fi je vklopljen."</string>
    <string name="quick_settings_wifi_detail_empty_text" msgid="269990350383909226">"Na voljo ni nobeno omrežje Wi-Fi"</string>
    <string name="quick_settings_cast_title" msgid="7709016546426454729">"Predvajanje"</string>
    <string name="quick_settings_casting" msgid="6601710681033353316">"Predvajanje"</string>
    <string name="quick_settings_cast_device_default_name" msgid="5367253104742382945">"Neimenovana naprava"</string>
    <string name="quick_settings_cast_device_default_description" msgid="2484573682378634413">"Pripravljeno za predvajanje"</string>
    <string name="quick_settings_cast_detail_empty_text" msgid="311785821261640623">"Na voljo ni nobene naprave"</string>
    <string name="quick_settings_brightness_dialog_title" msgid="8599674057673605368">"Svetlost"</string>
    <string name="quick_settings_brightness_dialog_auto_brightness_label" msgid="5064982743784071218">"SAMODEJNO"</string>
    <string name="quick_settings_inversion_label" msgid="8790919884718619648">"Obrni barve"</string>
    <string name="quick_settings_color_space_label" msgid="853443689745584770">"Način popravljanja barv"</string>
    <string name="quick_settings_more_settings" msgid="326112621462813682">"Več nastavitev"</string>
    <string name="quick_settings_done" msgid="3402999958839153376">"Končano"</string>
    <string name="quick_settings_connected" msgid="1722253542984847487">"Povezava je vzpostavljena"</string>
    <string name="quick_settings_connected_battery_level" msgid="4136051440381328892">"Povezava je vzpostavljena, raven napolnjenosti akumulatorja je <xliff:g id="BATTERY_LEVEL_AS_PERCENTAGE">%1$s</xliff:g>"</string>
    <string name="quick_settings_connecting" msgid="47623027419264404">"Vzpostavljanje povezave ..."</string>
    <string name="quick_settings_tethering_label" msgid="7153452060448575549">"Internet prek mobilne naprave"</string>
    <string name="quick_settings_hotspot_label" msgid="6046917934974004879">"Dostopna točka"</string>
    <string name="quick_settings_notifications_label" msgid="4818156442169154523">"Obvestila"</string>
    <string name="quick_settings_flashlight_label" msgid="2133093497691661546">"Svetilka"</string>
    <string name="quick_settings_cellular_detail_title" msgid="3661194685666477347">"Prenos podatkov v mobilnem omrežju"</string>
    <string name="quick_settings_cellular_detail_data_usage" msgid="1964260360259312002">"Poraba podatkov"</string>
    <string name="quick_settings_cellular_detail_remaining_data" msgid="722715415543541249">"Preostala količina podatkov"</string>
    <string name="quick_settings_cellular_detail_over_limit" msgid="967669665390990427">"Omejitev prekoračena"</string>
    <string name="quick_settings_cellular_detail_data_used" msgid="1476810587475761478">"Porabljeno: <xliff:g id="DATA_USED">%s</xliff:g>"</string>
    <string name="quick_settings_cellular_detail_data_limit" msgid="56011158504994128">"Omejitev: <xliff:g id="DATA_LIMIT">%s</xliff:g>"</string>
    <string name="quick_settings_cellular_detail_data_warning" msgid="2440098045692399009">"Opozorilo – <xliff:g id="DATA_LIMIT">%s</xliff:g>"</string>
    <string name="quick_settings_work_mode_label" msgid="6244915274350490429">"Način za delo"</string>
    <string name="quick_settings_night_display_label" msgid="3577098011487644395">"Nočna svetloba"</string>
    <string name="quick_settings_nfc_label" msgid="9012153754816969325">"NFC"</string>
    <string name="quick_settings_nfc_off" msgid="6883274004315134333">"Tehnologija NFC je onemogočena"</string>
    <string name="quick_settings_nfc_on" msgid="6680317193676884311">"Tehnologija NFC je omogočena"</string>
    <string name="recents_empty_message" msgid="808480104164008572">"Ni nedavnih elementov"</string>
    <string name="recents_empty_message_dismissed_all" msgid="2791312568666558651">"Vse te počistili"</string>
    <string name="recents_app_info_button_label" msgid="2890317189376000030">"Podatki o aplikaciji"</string>
    <string name="recents_lock_to_app_button_label" msgid="6942899049072506044">"pripenjanje zaslona"</string>
    <string name="recents_search_bar_label" msgid="8074997400187836677">"iskanje"</string>
    <string name="recents_launch_error_message" msgid="2969287838120550506">"Aplikacije <xliff:g id="APP">%s</xliff:g> ni bilo mogoče zagnati."</string>
    <string name="recents_launch_disabled_message" msgid="1624523193008871793">"Aplikacija <xliff:g id="APP">%s</xliff:g> je v varnem načinu onemogočena."</string>
    <string name="recents_stack_action_button_label" msgid="6593727103310426253">"Izbriši vse"</string>
    <string name="recents_drag_hint_message" msgid="2649739267073203985">"Povlecite sem za razdeljeni zaslon"</string>
    <string name="recents_multistack_add_stack_dialog_split_horizontal" msgid="8848514474543427332">"Razdeli vodoravno"</string>
    <string name="recents_multistack_add_stack_dialog_split_vertical" msgid="9075292233696180813">"Razdeli navpično"</string>
    <string name="recents_multistack_add_stack_dialog_split_custom" msgid="4177837597513701943">"Razdeli po meri"</string>
    <string name="recents_accessibility_split_screen_top" msgid="9056056469282256287">"Razdeljen zaslon na vrhu"</string>
    <string name="recents_accessibility_split_screen_left" msgid="8987144699630620019">"Razdeljen zaslon na levi"</string>
    <string name="recents_accessibility_split_screen_right" msgid="275069779299592867">"Razdeljen zaslon na desni"</string>
  <string-array name="recents_blacklist_array">
  </string-array>
    <string name="expanded_header_battery_charged" msgid="5945855970267657951">"Akumulator napolnjen"</string>
    <string name="expanded_header_battery_charging" msgid="205623198487189724">"Polnjenje"</string>
    <string name="expanded_header_battery_charging_with_time" msgid="457559884275395376">"<xliff:g id="CHARGING_TIME">%s</xliff:g> do napolnjenosti"</string>
    <string name="expanded_header_battery_not_charging" msgid="4798147152367049732">"Se ne polni"</string>
    <string name="ssl_ca_cert_warning" msgid="9005954106902053641">"Omrežje je\nlahko spremljano"</string>
    <string name="description_target_search" msgid="3091587249776033139">"Iskanje"</string>
    <string name="description_direction_up" msgid="7169032478259485180">"Povlecite navzgor za <xliff:g id="TARGET_DESCRIPTION">%s</xliff:g>."</string>
    <string name="description_direction_left" msgid="7207478719805562165">"Povlecite v levo za <xliff:g id="TARGET_DESCRIPTION">%s</xliff:g> ."</string>
<<<<<<< HEAD
    <string name="zen_priority_introduction" msgid="7577965386868311310">"Ne bodo vas motili zvoki ali tresenje, razen od alarmov, opomnikov, dogodkov in klicateljev, ki jih določite. Še vedno pa boste slišali vse, kar se boste odločili predvajati, vključno z glasbo, videoposnetki in igrami."</string>
    <string name="zen_alarms_introduction" msgid="7034415210361973827">"Ne bodo vas motili zvoki ali tresenje, razen alarmov. Še vedno pa boste slišali vse, kar se boste odločili predvajati, vključno z glasbo, videoposnetki in igrami."</string>
=======
    <string name="zen_priority_introduction" msgid="1149025108714420281">"Ne bodo vas motili zvoki ali vibriranje, razen v primeru alarmov, opomnikov, dogodkov in klicateljev, ki jih določite. Še vedno pa boste slišali vse, kar se boste odločili predvajati, vključno z glasbo, videoposnetki in igrami."</string>
    <string name="zen_alarms_introduction" msgid="4934328096749380201">"Ne bodo vas motili zvoki ali vibriranje, razen v primeru alarmov. Še vedno pa boste slišali vse, kar se boste odločili predvajati, vključno z glasbo, videoposnetki in igrami."</string>
>>>>>>> 98e12851
    <string name="zen_priority_customize_button" msgid="7948043278226955063">"Prilagodi"</string>
    <string name="zen_silence_introduction_voice" msgid="3948778066295728085">"S tem so onemogočeni VSI zvoki in vibriranje – tudi v primeru alarmov, glasbe, videoposnetkov in iger. Še vedno pa boste lahko opravljali telefonske klice."</string>
    <string name="zen_silence_introduction" msgid="3137882381093271568">"S tem so blokirani VSI zvoki in vibriranje – tudi od alarmov, glasbe, videoposnetkov in iger."</string>
    <string name="keyguard_more_overflow_text" msgid="9195222469041601365">"+<xliff:g id="NUMBER_OF_NOTIFICATIONS">%d</xliff:g>"</string>
    <string name="speed_bump_explanation" msgid="1288875699658819755">"Manj nujna obvestila spodaj"</string>
    <string name="notification_tap_again" msgid="7590196980943943842">"Znova se dotaknite, da odprete"</string>
    <string name="keyguard_unlock" msgid="8043466894212841998">"Povlecite, da odklenete"</string>
    <string name="do_disclosure_generic" msgid="5615898451805157556">"To napravo upravlja vaša organizacija"</string>
    <string name="do_disclosure_with_name" msgid="5640615509915445501">"To napravo upravlja <xliff:g id="ORGANIZATION_NAME">%s</xliff:g>"</string>
    <string name="phone_hint" msgid="4872890986869209950">"Povlecite z ikone za telefon"</string>
    <string name="voice_hint" msgid="8939888732119726665">"Povlecite z ikone za glasovnega pomočnika"</string>
    <string name="camera_hint" msgid="7939688436797157483">"Povlecite z ikone za fotoaparat"</string>
    <string name="interruption_level_none_with_warning" msgid="5114872171614161084">"Popolna tišina. Utišani bodo tudi bralniki zaslona."</string>
    <string name="interruption_level_none" msgid="6000083681244492992">"Popolna tišina"</string>
    <string name="interruption_level_priority" msgid="6426766465363855505">"Samo prednostno"</string>
    <string name="interruption_level_alarms" msgid="5226306993448328896">"Samo alarmi"</string>
    <string name="interruption_level_none_twoline" msgid="3957581548190765889">"Popolna\ntišina"</string>
    <string name="interruption_level_priority_twoline" msgid="1564715335217164124">"Samo\nprednostno"</string>
    <string name="interruption_level_alarms_twoline" msgid="3266909566410106146">"Samo\nalarmi"</string>
    <string name="keyguard_indication_charging_time" msgid="1757251776872835768">"Polnjenje (<xliff:g id="CHARGING_TIME_LEFT">%s</xliff:g> do napolnjenosti)"</string>
    <string name="keyguard_indication_charging_time_fast" msgid="9018981952053914986">"Hitro polnjenje (<xliff:g id="CHARGING_TIME_LEFT">%s</xliff:g> do napolnjenosti)"</string>
    <string name="keyguard_indication_charging_time_slowly" msgid="955252797961724952">"Počasno polnjenje (<xliff:g id="CHARGING_TIME_LEFT">%s</xliff:g> do napolnjenosti)"</string>
    <string name="accessibility_multi_user_switch_switcher" msgid="7305948938141024937">"Preklop med uporabniki"</string>
    <string name="accessibility_multi_user_switch_switcher_with_current" msgid="8434880595284601601">"Preklop med uporabniki, trenutni uporabnik <xliff:g id="CURRENT_USER_NAME">%s</xliff:g>"</string>
    <string name="accessibility_multi_user_switch_inactive" msgid="1424081831468083402">"Trenutni uporabnik: <xliff:g id="CURRENT_USER_NAME">%s</xliff:g>"</string>
    <string name="accessibility_multi_user_switch_quick_contact" msgid="3020367729287990475">"Prikaz profila"</string>
    <string name="user_add_user" msgid="5110251524486079492">"Dodajanje uporabnika"</string>
    <string name="user_new_user_name" msgid="426540612051178753">"Nov uporabnik"</string>
    <string name="guest_nickname" msgid="8059989128963789678">"Gost"</string>
    <string name="guest_new_guest" msgid="600537543078847803">"Dodajanje gosta"</string>
    <string name="guest_exit_guest" msgid="7187359342030096885">"Odstranitev gosta"</string>
    <string name="guest_exit_guest_dialog_title" msgid="8480693520521766688">"Želite odstraniti gosta?"</string>
    <string name="guest_exit_guest_dialog_message" msgid="4155503224769676625">"Vse aplikacije in podatki v tej seji bodo izbrisani."</string>
    <string name="guest_exit_guest_dialog_remove" msgid="7402231963862520531">"Odstrani"</string>
    <string name="guest_wipe_session_title" msgid="6419439912885956132">"Znova pozdravljeni, gost!"</string>
    <string name="guest_wipe_session_message" msgid="8476238178270112811">"Želite nadaljevati sejo?"</string>
    <string name="guest_wipe_session_wipe" msgid="5065558566939858884">"Začni znova"</string>
    <string name="guest_wipe_session_dontwipe" msgid="1401113462524894716">"Da, nadaljuj"</string>
    <string name="guest_notification_title" msgid="1585278533840603063">"Gost"</string>
    <string name="guest_notification_text" msgid="335747957734796689">"Če želite izbrisati aplikacije in podatke, odstranite gosta"</string>
    <string name="guest_notification_remove_action" msgid="8820670703892101990">"ODSTRANI GOSTA"</string>
    <string name="user_logout_notification_title" msgid="1453960926437240727">"Odjava uporabnika"</string>
    <string name="user_logout_notification_text" msgid="3350262809611876284">"Odjava trenutnega uporabnika"</string>
    <string name="user_logout_notification_action" msgid="1195428991423425062">"ODJAVA UPORABNIKA"</string>
    <string name="user_add_user_title" msgid="4553596395824132638">"Dodajanje novega uporabnika?"</string>
    <string name="user_add_user_message_short" msgid="2161624834066214559">"Ko dodate novega uporabnika, mora ta nastaviti svoj prostor.\n\nVsak uporabnik lahko posodobi aplikacije za vse druge uporabnike."</string>
    <string name="user_remove_user_title" msgid="4681256956076895559">"Želite odstraniti uporabnika?"</string>
    <string name="user_remove_user_message" msgid="1453218013959498039">"Vse aplikacije in podatki tega uporabnika bodo izbrisani."</string>
    <string name="user_remove_user_remove" msgid="7479275741742178297">"Odstrani"</string>
    <string name="battery_saver_notification_title" msgid="237918726750955859">"Varčevanje z energijo akumulatorja je vklopljeno"</string>
    <string name="battery_saver_notification_text" msgid="820318788126672692">"Omeji zmogljivost delovanja in prenos podatkov v ozadju"</string>
    <string name="battery_saver_notification_action_text" msgid="109158658238110382">"Izklop varčevanja z energijo akumulatorja"</string>
    <string name="media_projection_dialog_text" msgid="3071431025448218928">"Aplikacija <xliff:g id="APP_SEEKING_PERMISSION">%s</xliff:g> bo začela zajemati vse, kar je prikazano na zaslonu."</string>
    <string name="media_projection_remember_text" msgid="3103510882172746752">"Tega ne prikaži več"</string>
    <string name="clear_all_notifications_text" msgid="814192889771462828">"Izbriši vse"</string>
    <string name="media_projection_action_text" msgid="8470872969457985954">"Začni zdaj"</string>
    <string name="empty_shade_text" msgid="708135716272867002">"Ni obvestil"</string>
    <string name="profile_owned_footer" msgid="8021888108553696069">"Profil je morda nadziran"</string>
    <string name="vpn_footer" msgid="2388611096129106812">"Omrežje je lahko nadzorovano"</string>
    <string name="branded_vpn_footer" msgid="2168111859226496230">"Omrežje je morda nadzorovano"</string>
    <string name="quick_settings_disclosure_management_monitoring" msgid="6645176135063957394">"To napravo upravlja vaša organizacija in lahko nadzira omrežni promet."</string>
    <string name="quick_settings_disclosure_named_management_monitoring" msgid="370622174777570853">"To napravo upravlja <xliff:g id="ORGANIZATION_NAME">%1$s</xliff:g> in lahko nadzira omrežni promet."</string>
    <string name="quick_settings_disclosure_management_named_vpn" msgid="1085137869053332307">"Naprava, ki jo upravlja vaša organizacija, je povezana z aplikacijo <xliff:g id="VPN_APP">%1$s</xliff:g>"</string>
    <string name="quick_settings_disclosure_named_management_named_vpn" msgid="6290456493852584017">"Naprava, ki jo upravlja <xliff:g id="ORGANIZATION_NAME">%1$s</xliff:g>, je povezana z aplikacijo <xliff:g id="VPN_APP">%2$s</xliff:g>"</string>
    <string name="quick_settings_disclosure_management" msgid="3294967280853150271">"Napravo upravlja vaša organizacija"</string>
    <string name="quick_settings_disclosure_named_management" msgid="1059403025094542908">"Napravo upravlja <xliff:g id="ORGANIZATION_NAME">%1$s</xliff:g>."</string>
    <string name="quick_settings_disclosure_management_vpns" msgid="3698767349925266482">"Naprava, ki jo upravlja vaša organizacija, je povezana z omrežji VPN"</string>
    <string name="quick_settings_disclosure_named_management_vpns" msgid="7777821385318891527">"Naprava, ki jo upravlja <xliff:g id="ORGANIZATION_NAME">%1$s</xliff:g>, je povezana z omrežji VPN"</string>
    <string name="quick_settings_disclosure_managed_profile_monitoring" msgid="5125463987558278215">"Vaša organizacija lahko nadzira omrežni promet v vašem delovnem profilu"</string>
    <string name="quick_settings_disclosure_named_managed_profile_monitoring" msgid="8973606847896650284">"<xliff:g id="ORGANIZATION_NAME">%1$s</xliff:g> lahko nadzira omrežni promet v vašem delovnem profilu"</string>
    <string name="quick_settings_disclosure_monitoring" msgid="679658227269205728">"Omrežje je morda nadzorovano"</string>
    <string name="quick_settings_disclosure_vpns" msgid="8170318392053156330">"Naprava je povezana z omrežji VPN"</string>
    <string name="quick_settings_disclosure_managed_profile_named_vpn" msgid="3494535754792751741">"Delovni profil je povezan z aplikacijo <xliff:g id="VPN_APP">%1$s</xliff:g>"</string>
    <string name="quick_settings_disclosure_personal_profile_named_vpn" msgid="4467456202486569906">"Osebni profil je povezan z aplikacijo <xliff:g id="VPN_APP">%1$s</xliff:g>"</string>
    <string name="quick_settings_disclosure_named_vpn" msgid="6943724064780847080">"Naprava je povezana z aplikacijo <xliff:g id="VPN_APP">%1$s</xliff:g>"</string>
    <string name="monitoring_title_device_owned" msgid="1652495295941959815">"Upravljanje naprav"</string>
    <string name="monitoring_title_profile_owned" msgid="6790109874733501487">"Nadzor nad profilom"</string>
    <string name="monitoring_title" msgid="169206259253048106">"Nadzor omrežja"</string>
    <string name="monitoring_subtitle_vpn" msgid="876537538087857300">"VPN"</string>
    <string name="monitoring_subtitle_network_logging" msgid="3341264304793193386">"Beleženje omrežnega prometa"</string>
    <string name="monitoring_subtitle_ca_certificate" msgid="3874151893894355988">"Potrdila overiteljev potrdil"</string>
    <string name="disable_vpn" msgid="4435534311510272506">"Onemogoči VPN"</string>
    <string name="disconnect_vpn" msgid="1324915059568548655">"Prekini povezavo z VPN-jem"</string>
    <string name="monitoring_button_view_policies" msgid="100913612638514424">"Prikaži pravilnike"</string>
    <string name="monitoring_description_named_management" msgid="5281789135578986303">"Napravo upravlja organizacija <xliff:g id="ORGANIZATION_NAME">%1$s</xliff:g>.\n\nSkrbnik lahko nadzira in upravlja nastavitve, dostop za podjetje, aplikacije, z napravo povezane podatke in podatke o lokaciji naprave.\n\nZa več informacij se obrnite na skrbnika."</string>
    <string name="monitoring_description_management" msgid="4573721970278370790">"Napravo upravlja vaša organizacija.\n\nSkrbnik lahko nadzira in upravlja nastavitve, dostop za podjetje, aplikacije, z napravo povezane podatke in podatke o lokaciji naprave.\n\nZa več informacij se obrnite na skrbnika."</string>
    <string name="monitoring_description_management_ca_certificate" msgid="5202023784131001751">"Vaša organizacija je v to napravo namestila overitelja potrdil. Varni omrežni promet se lahko nadzira ali spreminja."</string>
    <string name="monitoring_description_managed_profile_ca_certificate" msgid="4683248196789897964">"Vaša organizacija je v vaš delovni profil namestila overitelja potrdil. Varni omrežni promet se lahko nadzira ali spreminja."</string>
    <string name="monitoring_description_ca_certificate" msgid="7886985418413598352">"V tej napravi je nameščen overitelj potrdil. Varni omrežni promet se lahko nadzira ali spreminja."</string>
    <string name="monitoring_description_management_network_logging" msgid="7184005419733060736">"Skrbnik je vklopil beleženje omrežnega prometa, ki nadzira promet v napravi."</string>
    <string name="monitoring_description_named_vpn" msgid="7403457334088909254">"Povezani ste z aplikacijo <xliff:g id="VPN_APP">%1$s</xliff:g>, ki lahko nadzira omrežno dejavnost, vključno z e-pošto, aplikacijami in spletnimi mesti."</string>
    <string name="monitoring_description_two_named_vpns" msgid="4198511413729213802">"Povezani ste z aplikacijama <xliff:g id="VPN_APP_0">%1$s</xliff:g> in <xliff:g id="VPN_APP_1">%2$s</xliff:g>, ki lahko nadzirata omrežno dejavnost, vključno z e-pošto, aplikacijami in spletnimi mesti."</string>
    <string name="monitoring_description_managed_profile_named_vpn" msgid="1427905889862420559">"Delovni profil je povezan z aplikacijo <xliff:g id="VPN_APP">%1$s</xliff:g>, ki lahko nadzira omrežno dejavnost, vključno z e-pošto, aplikacijami in spletnimi mesti."</string>
    <string name="monitoring_description_personal_profile_named_vpn" msgid="3133980926929069283">"Osebni profil je povezan z aplikacijo <xliff:g id="VPN_APP">%1$s</xliff:g>, ki lahko nadzira omrežno dejavnost, vključno z e-pošto, aplikacijami in spletnimi mesti."</string>
    <string name="monitoring_description_do_header_generic" msgid="96588491028288691">"Napravo upravlja aplikacija <xliff:g id="DEVICE_OWNER_APP">%1$s</xliff:g>."</string>
    <string name="monitoring_description_do_header_with_name" msgid="5511133708978206460">"<xliff:g id="ORGANIZATION_NAME">%1$s</xliff:g> uporablja aplikacijo <xliff:g id="DEVICE_OWNER_APP">%2$s</xliff:g> za upravljanje naprave."</string>
    <string name="monitoring_description_do_body" msgid="3639594537660975895">"Skrbnik lahko nadzira in upravlja nastavitve, dostop za podjetje, aplikacije, podatke, povezane z napravo, in podatke o lokaciji naprave."</string>
    <string name="monitoring_description_do_learn_more_separator" msgid="3785251953067436862">" "</string>
    <string name="monitoring_description_do_learn_more" msgid="1849514470437907421">"Več o tem"</string>
    <string name="monitoring_description_do_body_vpn" msgid="8255218762488901796">"Povezani ste z aplikacijo <xliff:g id="VPN_APP">%1$s</xliff:g>, ki lahko nadzira omrežno dejavnost, vključno z e-pošto, aplikacijami in spletnimi mesti."</string>
    <string name="monitoring_description_vpn_settings_separator" msgid="1933186756733474388">" "</string>
    <string name="monitoring_description_vpn_settings" msgid="8869300202410505143">"Odpri nastavitve omrežja VPN"</string>
    <string name="monitoring_description_ca_cert_settings_separator" msgid="4987350385906393626">" "</string>
    <string name="monitoring_description_ca_cert_settings" msgid="5489969458872997092">"Odpri zaupanja vredne poverilnice"</string>
    <string name="monitoring_description_network_logging" msgid="7223505523384076027">"Skrbnik je vklopil beleženje omrežnega prometa, ki nadzoruje promet v napravi.\n\nČe želite več informacij, se obrnite na skrbnika."</string>
    <string name="monitoring_description_vpn" msgid="4445150119515393526">"Aplikaciji ste dovolili vzpostavitev povezave VPN.\n\nTa aplikacija lahko nadzira napravo in omrežno dejavnost, vključno z e-pošto, aplikacijami in spletnimi mesti."</string>
    <string name="monitoring_description_vpn_profile_owned" msgid="2958019119161161530">"Delovni profil upravlja <xliff:g id="ORGANIZATION">%1$s</xliff:g>.\n\nSkrbnik lahko nadzira vašo omrežno dejavnost, vključno z e-pošto, aplikacijami in spletnimi mesti.\n\nČe želite več informacij, se obrnite na skrbnika.\n\nPovezani ste tudi z omrežjem VPN, ki lahko nadzira vašo omrežno dejavnost."</string>
    <string name="legacy_vpn_name" msgid="6604123105765737830">"VPN"</string>
    <string name="monitoring_description_app" msgid="1828472472674709532">"Povezani ste z aplikacijo <xliff:g id="APPLICATION">%1$s</xliff:g>, ki lahko nadzira omrežno dejavnost, vključno z e-pošto, aplikacijami in spletnimi mesti."</string>
    <string name="monitoring_description_app_personal" msgid="484599052118316268">"Povezani ste z aplikacijo <xliff:g id="APPLICATION">%1$s</xliff:g>, ki lahko nadzira vašo osebno omrežno dejavnost, vključno z e-pošto, aplikacijami in spletnimi mesti."</string>
    <string name="branded_monitoring_description_app_personal" msgid="2669518213949202599">"Povezani ste z aplikacijo <xliff:g id="APPLICATION">%1$s</xliff:g>, ki lahko nadzira vašo osebno omrežno dejavnost, vključno z e-pošto, aplikacijami in spletnimi mesti."</string>
    <string name="monitoring_description_app_work" msgid="4612997849787922906">"Delovni profil upravlja organizacija <xliff:g id="ORGANIZATION">%1$s</xliff:g>. Profil je povezan z aplikacijo <xliff:g id="APPLICATION">%2$s</xliff:g>, ki lahko nadzira vašo delovno omrežno dejavnost, vključno z e-pošto, aplikacijami in spletnimi mesti.\n\nZa več informacij se obrnite na skrbnika."</string>
    <string name="monitoring_description_app_personal_work" msgid="5664165460056859391">"Delovni profil upravlja organizacija <xliff:g id="ORGANIZATION">%1$s</xliff:g>. Profil je povezan z aplikacijo <xliff:g id="APPLICATION_WORK">%2$s</xliff:g>, ki lahko nadzira vašo delovno omrežno dejavnost, vključno z e-pošto, aplikacijami in spletnimi mesti.\n\nPovezani ste tudi z aplikacijo <xliff:g id="APPLICATION_PERSONAL">%3$s</xliff:g>, ki lahko nadzira vašo osebno omrežno dejavnost."</string>
    <string name="keyguard_indication_trust_granted" msgid="4985003749105182372">"Odklenjeno za uporabnika <xliff:g id="USER_NAME">%1$s</xliff:g>"</string>
    <string name="keyguard_indication_trust_managed" msgid="8319646760022357585">"<xliff:g id="TRUST_AGENT">%1$s</xliff:g> se izvaja"</string>
    <string name="keyguard_indication_trust_disabled" msgid="7412534203633528135">"Naprava bo ostala zaklenjena, dokler je ročno ne odklenete."</string>
    <string name="hidden_notifications_title" msgid="7139628534207443290">"Hitrejše prejemanje obvestil"</string>
    <string name="hidden_notifications_text" msgid="2326409389088668981">"Oglejte si jih pred odklepanjem"</string>
    <string name="hidden_notifications_cancel" msgid="3690709735122344913">"Ne, hvala"</string>
    <string name="hidden_notifications_setup" msgid="41079514801976810">"Nastavitev"</string>
    <string name="zen_mode_and_condition" msgid="4462471036429759903">"<xliff:g id="ZEN_MODE">%1$s</xliff:g>. <xliff:g id="EXIT_CONDITION">%2$s</xliff:g>"</string>
    <string name="volume_zen_end_now" msgid="6930243045593601084">"Izklopi"</string>
    <string name="accessibility_volume_expand" msgid="5946812790999244205">"Razširi"</string>
    <string name="accessibility_volume_collapse" msgid="3609549593031810875">"Strni"</string>
    <string name="screen_pinning_title" msgid="3273740381976175811">"Zaslon je pripet"</string>
    <string name="screen_pinning_description" msgid="8909878447196419623">"S tem ostane zaslon viden, dokler ga ne odpnete. Če ga želite odpeti, hkrati pridržite gumba za nazaj in pregled."</string>
    <string name="screen_pinning_description_accessible" msgid="426190689254018656">"S tem ostane zaslon viden, dokler ga ne odpnete. Če ga želite odpeti, pridržite gumb za pregled."</string>
    <string name="screen_pinning_positive" msgid="3783985798366751226">"Razumem"</string>
    <string name="screen_pinning_negative" msgid="3741602308343880268">"Ne, hvala"</string>
    <string name="quick_settings_reset_confirmation_title" msgid="748792586749897883">"Želite skriti <xliff:g id="TILE_LABEL">%1$s</xliff:g>?"</string>
    <string name="quick_settings_reset_confirmation_message" msgid="2235970126803317374">"Znova se bo pojavila, ko jo naslednjič vklopite v nastavitvah."</string>
    <string name="quick_settings_reset_confirmation_button" msgid="2660339101868367515">"Skrij"</string>
    <string name="managed_profile_foreground_toast" msgid="5421487114739245972">"Uporabljate delovni profil"</string>
    <string name="stream_voice_call" msgid="4410002696470423714">"Klic"</string>
    <string name="stream_system" msgid="7493299064422163147">"Sistem"</string>
    <string name="stream_ring" msgid="8213049469184048338">"Sprožitev zvonjenja"</string>
    <string name="stream_music" msgid="9086982948697544342">"Predstavnost"</string>
    <string name="stream_alarm" msgid="5209444229227197703">"Opozorilo"</string>
    <string name="stream_notification" msgid="2563720670905665031">"Obvestilo"</string>
    <string name="stream_bluetooth_sco" msgid="2055645746402746292">"Bluetooth"</string>
    <string name="stream_dtmf" msgid="2447177903892477915">"Dvojna večtonska frekvenca"</string>
    <string name="stream_accessibility" msgid="301136219144385106">"Funkcije za ljudi s posebnimi potrebami"</string>
    <string name="volume_stream_content_description_unmute" msgid="4436631538779230857">"%1$s. Dotaknite se, če želite vklopiti zvok."</string>
    <string name="volume_stream_content_description_vibrate" msgid="1187944970457807498">"%1$s. Dotaknite se, če želite nastaviti vibriranje. V storitvah za ljudi s posebnimi potrebami bo morda izklopljen zvok."</string>
    <string name="volume_stream_content_description_mute" msgid="3625049841390467354">"%1$s. Dotaknite se, če želite izklopiti zvok. V storitvah za ljudi s posebnimi potrebami bo morda izklopljen zvok."</string>
    <string name="volume_stream_content_description_vibrate_a11y" msgid="6427727603978431301">"%1$s. Dotaknite se, če želite nastaviti vibriranje."</string>
    <string name="volume_stream_content_description_mute_a11y" msgid="8995013018414535494">"%1$s. Dotaknite se, če želite izklopiti zvok."</string>
    <string name="volume_dialog_accessibility_shown_message" msgid="1834631467074259998">"Prikazani so ti kontrolniki za glasnost: %s. Povlecite navzgor za opustitev."</string>
    <string name="volume_dialog_accessibility_dismissed_message" msgid="51543526013711399">"Kontrolniki za glasnost so skriti."</string>
    <string name="system_ui_tuner" msgid="708224127392452018">"Uglaševalnik uporabniškega vmesnika sistema"</string>
    <string name="show_battery_percentage" msgid="5444136600512968798">"Prikaži odstotek napolnjenosti vgraj. akumulatorja"</string>
    <string name="show_battery_percentage_summary" msgid="3215025775576786037">"Prikaz odstotka napolnjenosti akumulatorja znotraj ikone v vrstici stanja, ko se ne polni"</string>
    <string name="quick_settings" msgid="10042998191725428">"Hitre nastavitve"</string>
    <string name="status_bar" msgid="4877645476959324760">"Vrstica stanja"</string>
    <string name="overview" msgid="4018602013895926956">"Pregled"</string>
    <string name="demo_mode" msgid="2532177350215638026">"Predstavitveni način uporabniškega vmesnika sistema"</string>
    <string name="enable_demo_mode" msgid="4844205668718636518">"Omogočanje predstavitvenega načina"</string>
    <string name="show_demo_mode" msgid="2018336697782464029">"Prikaz predstavitvenega načina"</string>
    <string name="status_bar_ethernet" msgid="5044290963549500128">"Ethernet"</string>
    <string name="status_bar_alarm" msgid="8536256753575881818">"Opozorilo"</string>
    <string name="status_bar_work" msgid="6022553324802866373">"Profil za Android Work"</string>
    <string name="status_bar_airplane" msgid="7057575501472249002">"Način za letalo"</string>
    <string name="add_tile" msgid="2995389510240786221">"Dodajanje ploščice"</string>
    <string name="broadcast_tile" msgid="3894036511763289383">"Ploščica za oddajanje"</string>
    <string name="zen_alarm_warning_indef" msgid="3482966345578319605">"Naslednjega alarma ob <xliff:g id="WHEN">%1$s</xliff:g> ne boste slišali, razen če prej te nastavitve ne izklopite"</string>
    <string name="zen_alarm_warning" msgid="444533119582244293">"Naslednjega alarma ob <xliff:g id="WHEN">%1$s</xliff:g> ne boste slišali"</string>
    <string name="alarm_template" msgid="3980063409350522735">"ob <xliff:g id="WHEN">%1$s</xliff:g>"</string>
    <string name="alarm_template_far" msgid="4242179982586714810">"ob tem času: <xliff:g id="WHEN">%1$s</xliff:g>"</string>
    <string name="accessibility_quick_settings_detail" msgid="2579369091672902101">"Hitre nastavitve, <xliff:g id="TITLE">%s</xliff:g>."</string>
    <string name="accessibility_status_bar_hotspot" msgid="4099381329956402865">"Dostopna točka"</string>
    <string name="accessibility_managed_profile" msgid="6613641363112584120">"Delovni profil"</string>
    <string name="tuner_warning_title" msgid="7094689930793031682">"Zabavno za nekatere, a ne za vse"</string>
    <string name="tuner_warning" msgid="8730648121973575701">"Uglaševalnik uporabniškega vmesnika sistema vam omogoča dodatne načine za spreminjanje in prilagajanje uporabniškega vmesnika Android. Te poskusne funkcije lahko v prihodnjih izdajah kadar koli izginejo, se spremenijo ali pokvarijo. Bodite previdni."</string>
    <string name="tuner_persistent_warning" msgid="8597333795565621795">"Te poskusne funkcije lahko v prihodnjih izdajah kadar koli izginejo, se spremenijo ali pokvarijo. Bodite previdni."</string>
    <string name="got_it" msgid="2239653834387972602">"Razumem"</string>
    <string name="tuner_toast" msgid="603429811084428439">"Čestitke! Uglaševalnik uporabniškega vmesnika sistema je bil dodan v nastavitve."</string>
    <string name="remove_from_settings" msgid="8389591916603406378">"Odstrani iz nastavitev"</string>
    <string name="remove_from_settings_prompt" msgid="6069085993355887748">"Ali želite odstraniti Uglaševalnik uporabniškega vmesnika sistema iz nastavitev in prenehati uporabljati vse njegove funkcije?"</string>
    <string name="activity_not_found" msgid="348423244327799974">"Aplikacija ni nameščena v napravi"</string>
    <string name="clock_seconds" msgid="7689554147579179507">"Prikaz sekund pri uri"</string>
    <string name="clock_seconds_desc" msgid="6282693067130470675">"Prikaže sekunde pri uri v vrstici stanja. To lahko vpliva na čas delovanja pri akumulatorskem napajanju."</string>
    <string name="qs_rearrange" msgid="8060918697551068765">"Preuredi hitre nastavitve"</string>
    <string name="show_brightness" msgid="6613930842805942519">"Prikaz svetlosti v hitrih nastavitvah"</string>
    <string name="experimental" msgid="6198182315536726162">"Poskusno"</string>
    <string name="enable_bluetooth_title" msgid="5027037706500635269">"Želite vklopiti Bluetooth?"</string>
    <string name="enable_bluetooth_message" msgid="9106595990708985385">"Če želite povezati tipkovnico in tablični računalnik, vklopite Bluetooth."</string>
    <string name="enable_bluetooth_confirmation_ok" msgid="6258074250948309715">"Vklop"</string>
    <string name="show_silently" msgid="6841966539811264192">"Prikaži obvestila brez zvoka"</string>
    <string name="block" msgid="2734508760962682611">"Blokiraj vsa obvestila"</string>
    <string name="do_not_silence" msgid="6878060322594892441">"Ne utišaj"</string>
    <string name="do_not_silence_block" msgid="4070647971382232311">"Ne utišaj ali blokiraj"</string>
    <string name="tuner_full_importance_settings" msgid="3207312268609236827">"Kontrolniki za pomembnost obvestil"</string>
    <string name="tuner_full_importance_settings_on" msgid="7545060756610299966">"Vklopljeno"</string>
    <string name="tuner_full_importance_settings_off" msgid="8208165412614935229">"Izklopljeno"</string>
    <string name="power_notification_controls_description" msgid="4372459941671353358">"S kontrolniki za pomebnost obvestila je mogoče za obvestila aplikacije nastaviti stopnjo pomembnosti od 0 do 5. \n\n"<b>"Stopnja 5"</b>" \n– Prikaz na vrhu seznama obvestil \n– Omogočanje prekinitev v celozaslonskem načinu \n– Vedno prikaži hitre predoglede \n\n"<b>"Stopnja 4"</b>" \n– Preprečevanje prekinitev v celozaslonskem načinu \n– Vedno prikaži hitre predoglede \n\n"<b>"Stopnja 3"</b>" \n– Preprečevanje prekinitev v celozaslonskem načinu \n– Nikoli ne prikaži hitrih predogledov \n\n"<b>"Stopnja 2"</b>" \n– Preprečevanje prekinitev v celozaslonskem načinu \n– Nikoli ne prikaži hitrih predogledov \n– Nikoli ne uporabi zvoka in vibriranja \n\n"<b>"Stopnja 1"</b>" \n– Preprečevanje prekinitev v celozaslonskem načinu \n– Nikoli ne prikaži hitrih predogledov \n– Nikoli ne uporabi zvoka in vibriranja \n– Skrivanje na zaklenjenem zaslonu in v vrstici stanja \n– Prikaz na dnu seznama obvestil \n\n"<b>"Stopnja 0"</b>" \n– Blokiranje vseh obvestil aplikacije"</string>
    <string name="notification_header_default_channel" msgid="7506845022070889909">"Obvestila"</string>
    <string name="notification_channel_disabled" msgid="2139193533791840539">"Teh obvestil ne boste več prejemali"</string>
    <string name="notification_num_channels" msgid="2048144408999179471">"Št. kategorij obvestil: <xliff:g id="NUMBER">%d</xliff:g>"</string>
    <string name="notification_default_channel_desc" msgid="2506053815870808359">"Ta aplikacija nima kategorij obvestil"</string>
    <string name="notification_unblockable_desc" msgid="3561016061737896906">"Obvestil te aplikacije ni mogoče izklopiti"</string>
    <plurals name="notification_num_channels_desc" formatted="false" msgid="5492793452274077663">
      <item quantity="one">1 od <xliff:g id="NUMBER_1">%d</xliff:g> kategorije obvestil iz te aplikacije</item>
      <item quantity="two">1 od <xliff:g id="NUMBER_1">%d</xliff:g> kategorij obvestil iz te aplikacije</item>
      <item quantity="few">1 od <xliff:g id="NUMBER_1">%d</xliff:g> kategorij obvestil iz te aplikacije</item>
      <item quantity="other">1 od <xliff:g id="NUMBER_1">%d</xliff:g> kategorij obvestil iz te aplikacije</item>
    </plurals>
    <string name="notification_channels_list_desc_2" msgid="6214732715833946441">"<xliff:g id="CHANNEL_NAME_1">%1$s</xliff:g>, <xliff:g id="CHANNEL_NAME_2">%2$s</xliff:g>"</string>
    <plurals name="notification_channels_list_desc_2_and_others" formatted="false" msgid="2747813553355336157">
      <item quantity="one"><xliff:g id="CHANNEL_NAME_1_3">%1$s</xliff:g>, <xliff:g id="CHANNEL_NAME_2_4">%2$s</xliff:g> in <xliff:g id="NUMBER_5">%3$d</xliff:g> drug</item>
      <item quantity="two"><xliff:g id="CHANNEL_NAME_1_3">%1$s</xliff:g>, <xliff:g id="CHANNEL_NAME_2_4">%2$s</xliff:g> in <xliff:g id="NUMBER_5">%3$d</xliff:g> druga</item>
      <item quantity="few"><xliff:g id="CHANNEL_NAME_1_3">%1$s</xliff:g>, <xliff:g id="CHANNEL_NAME_2_4">%2$s</xliff:g> in <xliff:g id="NUMBER_5">%3$d</xliff:g> drugi</item>
      <item quantity="other"><xliff:g id="CHANNEL_NAME_1_3">%1$s</xliff:g>, <xliff:g id="CHANNEL_NAME_2_4">%2$s</xliff:g> in <xliff:g id="NUMBER_5">%3$d</xliff:g> drugih</item>
    </plurals>
    <string name="notification_channel_controls_opened_accessibility" msgid="6553950422055908113">"Kontrolniki obvestil za aplikacijo <xliff:g id="APP_NAME">%1$s</xliff:g> so odprti"</string>
    <string name="notification_channel_controls_closed_accessibility" msgid="7521619812603693144">"Kontrolniki obvestil za aplikacijo <xliff:g id="APP_NAME">%1$s</xliff:g> so zaprti"</string>
    <string name="notification_channel_switch_accessibility" msgid="3420796005601900717">"Dovoli obvestila iz tega kanala"</string>
    <string name="notification_all_categories" msgid="5407190218055113282">"Vse kategorije"</string>
    <string name="notification_more_settings" msgid="816306283396553571">"Več nastavitev"</string>
    <string name="notification_app_settings" msgid="3743278649182392015">"Prilagodi: <xliff:g id="SUB_CATEGORY">%1$s</xliff:g>"</string>
    <string name="notification_done" msgid="5279426047273930175">"Dokončano"</string>
    <string name="notification_menu_accessibility" msgid="2046162834248888553">"<xliff:g id="APP_NAME">%1$s</xliff:g> <xliff:g id="MENU_DESCRIPTION">%2$s</xliff:g>"</string>
    <string name="notification_menu_gear_description" msgid="2204480013726775108">"kontrolniki obvestil"</string>
    <string name="notification_menu_snooze_description" msgid="3653669438131034525">"možnosti preložitve obvestil"</string>
    <string name="snooze_undo" msgid="6074877317002985129">"RAZVELJAVI"</string>
    <string name="snoozed_for_time" msgid="2390718332980204462">"Preloženo za <xliff:g id="TIME_AMOUNT">%1$s</xliff:g>"</string>
    <plurals name="snoozeHourOptions" formatted="false" msgid="2124335842674413030">
      <item quantity="one">%d ura</item>
      <item quantity="two">%d uri</item>
      <item quantity="few">%d ure</item>
      <item quantity="other">%d ur</item>
    </plurals>
    <plurals name="snoozeMinuteOptions" formatted="false" msgid="4127251700591510196">
      <item quantity="one">%d minuta</item>
      <item quantity="two">%d minuti</item>
      <item quantity="few">%d minute</item>
      <item quantity="other">%d minut</item>
    </plurals>
    <string name="battery_panel_title" msgid="7944156115535366613">"Poraba akumulatorja"</string>
    <string name="battery_detail_charging_summary" msgid="1279095653533044008">"Varčevanje z energijo akumulatorja med polnjenjem ni na voljo"</string>
    <string name="battery_detail_switch_title" msgid="6285872470260795421">"Varčevanje z energijo akumulatorja"</string>
    <string name="battery_detail_switch_summary" msgid="9049111149407626804">"Omeji zmogljivost delovanja in prenos podatkov v ozadju"</string>
    <string name="keyboard_key_button_template" msgid="6230056639734377300">"Gumb <xliff:g id="NAME">%1$s</xliff:g>"</string>
    <string name="keyboard_key_home" msgid="2243500072071305073">"Začetek"</string>
    <string name="keyboard_key_back" msgid="2337450286042721351">"Nazaj"</string>
    <string name="keyboard_key_dpad_up" msgid="5584144111755734686">"Gor"</string>
    <string name="keyboard_key_dpad_down" msgid="7331518671788337815">"Dol"</string>
    <string name="keyboard_key_dpad_left" msgid="1346446024676962251">"Levo"</string>
    <string name="keyboard_key_dpad_right" msgid="3317323247127515341">"Desno"</string>
    <string name="keyboard_key_dpad_center" msgid="2566737770049304658">"Sredina"</string>
    <string name="keyboard_key_tab" msgid="3871485650463164476">"Tabulatorka"</string>
    <string name="keyboard_key_space" msgid="2499861316311153293">"Preslednica"</string>
    <string name="keyboard_key_enter" msgid="5739632123216118137">"Vnesi"</string>
    <string name="keyboard_key_backspace" msgid="1559580097512385854">"Premik nazaj"</string>
    <string name="keyboard_key_media_play_pause" msgid="3861975717393887428">"Predvajaj/zaustavi"</string>
    <string name="keyboard_key_media_stop" msgid="2859963958595908962">"Ustavi"</string>
    <string name="keyboard_key_media_next" msgid="1894394911630345607">"Naslednji"</string>
    <string name="keyboard_key_media_previous" msgid="4256072387192967261">"Prejšnji"</string>
    <string name="keyboard_key_media_rewind" msgid="2654808213360820186">"Previj nazaj"</string>
    <string name="keyboard_key_media_fast_forward" msgid="3849417047738200605">"Previj naprej"</string>
    <string name="keyboard_key_page_up" msgid="5654098530106845603">"Stran gor"</string>
    <string name="keyboard_key_page_down" msgid="8720502083731906136">"Stran dol"</string>
    <string name="keyboard_key_forward_del" msgid="1391451334716490176">"Izbriši"</string>
    <string name="keyboard_key_move_home" msgid="2765693292069487486">"Začetek"</string>
    <string name="keyboard_key_move_end" msgid="5901174332047975247">"Konec"</string>
    <string name="keyboard_key_insert" msgid="8530501581636082614">"Vstavi"</string>
    <string name="keyboard_key_num_lock" msgid="5052537581246772117">"Num Lock"</string>
    <string name="keyboard_key_numpad_template" msgid="8729216555174634026">"Številska tipkovnica <xliff:g id="NAME">%1$s</xliff:g>"</string>
    <string name="keyboard_shortcut_group_system" msgid="6472647649616541064">"Sistem"</string>
    <string name="keyboard_shortcut_group_system_home" msgid="3054369431319891965">"Začetni zaslon"</string>
    <string name="keyboard_shortcut_group_system_recents" msgid="3154851905021926744">"Nedavni"</string>
    <string name="keyboard_shortcut_group_system_back" msgid="2207004531216446378">"Nazaj"</string>
    <string name="keyboard_shortcut_group_system_notifications" msgid="8366964080041773224">"Obvestila"</string>
    <string name="keyboard_shortcut_group_system_shortcuts_helper" msgid="4892255911160332762">"Bližnjične tipke"</string>
    <string name="keyboard_shortcut_group_system_switch_input" msgid="2334164096341310324">"Preklop načina vnosa"</string>
    <string name="keyboard_shortcut_group_applications" msgid="9129465955073449206">"Aplikacije"</string>
    <string name="keyboard_shortcut_group_applications_assist" msgid="9095441910537146013">"Pomoč"</string>
    <string name="keyboard_shortcut_group_applications_browser" msgid="6465985474000766533">"Brskalnik"</string>
    <string name="keyboard_shortcut_group_applications_contacts" msgid="2064197111278436375">"Stiki"</string>
    <string name="keyboard_shortcut_group_applications_email" msgid="6257036897441939004">"E-pošta"</string>
    <string name="keyboard_shortcut_group_applications_sms" msgid="638701213803242744">"Sporočila SMS"</string>
    <string name="keyboard_shortcut_group_applications_music" msgid="4775559515850922780">"Glasba"</string>
    <string name="keyboard_shortcut_group_applications_youtube" msgid="6555453761294723317">"YouTube"</string>
    <string name="keyboard_shortcut_group_applications_calendar" msgid="9043614299194991263">"Koledar"</string>
    <string name="tuner_full_zen_title" msgid="4540823317772234308">"Prikaži s kontrolniki glasnosti"</string>
    <string name="volume_and_do_not_disturb" msgid="3373784330208603030">"Ne moti"</string>
    <string name="volume_dnd_silent" msgid="4363882330723050727">"Bližnjica z gumboma za glasnost"</string>
    <string name="volume_up_silent" msgid="7141255269783588286">"Zapustitev načina »ne moti« pri povečanju glasnosti"</string>
    <string name="battery" msgid="7498329822413202973">"Akumulator"</string>
    <string name="clock" msgid="7416090374234785905">"Ura"</string>
    <string name="headset" msgid="4534219457597457353">"Slušalke z mikrofonom"</string>
    <string name="accessibility_status_bar_headphones" msgid="9156307120060559989">"Slušalke priključene"</string>
    <string name="accessibility_status_bar_headset" msgid="8666419213072449202">"Slušalke z mikrofonom priključene"</string>
    <string name="data_saver" msgid="5037565123367048522">"Varčevanje s podatki"</string>
    <string name="accessibility_data_saver_on" msgid="8454111686783887148">"Varčevanje s podatki je vklopljeno"</string>
    <string name="accessibility_data_saver_off" msgid="8841582529453005337">"Varčevanje s podatki je izklopljeno"</string>
    <string name="switch_bar_on" msgid="1142437840752794229">"Vklopljeno"</string>
    <string name="switch_bar_off" msgid="8803270596930432874">"Izklop"</string>
    <string name="nav_bar" msgid="1993221402773877607">"Vrstica za krmarjenje"</string>
    <string name="nav_bar_layout" msgid="3664072994198772020">"Postavitev"</string>
    <string name="left_nav_bar_button_type" msgid="8555981238887546528">"Vrsta dodatnega levega gumba"</string>
    <string name="right_nav_bar_button_type" msgid="2481056627065649656">"Vrsta dodatnega desnega gumba"</string>
    <string name="nav_bar_default" msgid="8587114043070993007">"(privzeto)"</string>
  <string-array name="nav_bar_buttons">
    <item msgid="1545641631806817203">"Odložišče"</item>
    <item msgid="5742013440802239414">"Koda tipke"</item>
    <item msgid="8802889973626281575">"Preklopnik tipkovnice"</item>
    <item msgid="8175437057325747277">"Brez"</item>
  </string-array>
  <string-array name="nav_bar_layouts">
    <item msgid="8077901629964902399">"Običajna"</item>
    <item msgid="8256205964297588988">"Strnjena"</item>
    <item msgid="8719936228094005878">"Nagnjena na levo"</item>
    <item msgid="586019486955594690">"Nagnjena na desno"</item>
  </string-array>
    <string name="menu_ime" msgid="4998010205321292416">"Preklopnik tipkovnice"</string>
    <string name="save" msgid="2311877285724540644">"Shrani"</string>
    <string name="reset" msgid="2448168080964209908">"Ponastavi"</string>
    <string name="adjust_button_width" msgid="6138616087197632947">"Prilagajanje širine gumba"</string>
    <string name="clipboard" msgid="1313879395099896312">"Odložišče"</string>
    <string name="accessibility_key" msgid="5701989859305675896">"Gumb za krmarjenje po meri"</string>
    <string name="left_keycode" msgid="2010948862498918135">"Leva koda tipke"</string>
    <string name="right_keycode" msgid="708447961000848163">"Desna koda tipke"</string>
    <string name="left_icon" msgid="3096287125959387541">"Leva ikona"</string>
    <string name="right_icon" msgid="3952104823293824311">"Desna ikona"</string>
    <string name="drag_to_add_tiles" msgid="7058945779098711293">"Povlecite, če želite dodati ploščice"</string>
    <string name="drag_to_remove_tiles" msgid="3361212377437088062">"Če želite odstraniti, povlecite sem"</string>
    <string name="qs_edit" msgid="2232596095725105230">"Uredi"</string>
    <string name="tuner_time" msgid="6572217313285536011">"Ura"</string>
  <string-array name="clock_options">
    <item msgid="5965318737560463480">"Prikaži ure, minute in sekunde"</item>
    <item msgid="1427801730816895300">"Prikaži ure in minute (privzeto)"</item>
    <item msgid="3830170141562534721">"Ne prikaži te ikone"</item>
  </string-array>
  <string-array name="battery_options">
    <item msgid="3160236755818672034">"Vedno prikaži odstotek"</item>
    <item msgid="2139628951880142927">"Prikaži odstotek med polnjenjem (privzeto)"</item>
    <item msgid="3327323682209964956">"Ne prikaži te ikone"</item>
  </string-array>
    <string name="other" msgid="4060683095962566764">"Drugo"</string>
    <string name="accessibility_divider" msgid="5903423481953635044">"Razdelilnik zaslonov"</string>
    <string name="accessibility_action_divider_left_full" msgid="2801570521881574972">"Levi v celozaslonski način"</string>
    <string name="accessibility_action_divider_left_70" msgid="3612060638991687254">"Levi 70 %"</string>
    <string name="accessibility_action_divider_left_50" msgid="1248083470322193075">"Levi 50 %"</string>
    <string name="accessibility_action_divider_left_30" msgid="543324403127069386">"Levi 30 %"</string>
    <string name="accessibility_action_divider_right_full" msgid="4639381073802030463">"Desni v celozaslonski način"</string>
    <string name="accessibility_action_divider_top_full" msgid="5357010904067731654">"Zgornji v celozaslonski način"</string>
    <string name="accessibility_action_divider_top_70" msgid="5090779195650364522">"Zgornji 70 %"</string>
    <string name="accessibility_action_divider_top_50" msgid="6385859741925078668">"Zgornji 50 %"</string>
    <string name="accessibility_action_divider_top_30" msgid="6201455163864841205">"Zgornji 30 %"</string>
    <string name="accessibility_action_divider_bottom_full" msgid="301433196679548001">"Spodnji v celozaslonski način"</string>
    <string name="accessibility_qs_edit_tile_label" msgid="8374924053307764245">"Položaj <xliff:g id="POSITION">%1$d</xliff:g>, <xliff:g id="TILE_NAME">%2$s</xliff:g>. Če želite urediti, se dvakrat dotaknite."</string>
    <string name="accessibility_qs_edit_add_tile_label" msgid="8133209638023882667">"<xliff:g id="TILE_NAME">%1$s</xliff:g>. Če želite dodati, se dvakrat dotaknite."</string>
    <string name="accessibility_qs_edit_position_label" msgid="5055306305919289819">"Položaj: <xliff:g id="POSITION">%1$d</xliff:g>. Če želite izbrati, se dvakrat dotaknite."</string>
    <string name="accessibility_qs_edit_move_tile" msgid="2461819993780159542">"Premik tega: <xliff:g id="TILE_NAME">%1$s</xliff:g>"</string>
    <string name="accessibility_qs_edit_remove_tile" msgid="7484493384665907197">"Odstranitev tega: <xliff:g id="TILE_NAME">%1$s</xliff:g>"</string>
    <string name="accessibility_qs_edit_tile_added" msgid="8050200862063548309">"<xliff:g id="TILE_NAME">%1$s</xliff:g> je dodano na položaj <xliff:g id="POSITION">%2$d</xliff:g>"</string>
    <string name="accessibility_qs_edit_tile_removed" msgid="8584304916627913440">"<xliff:g id="TILE_NAME">%1$s</xliff:g> je odstranjeno"</string>
    <string name="accessibility_qs_edit_tile_moved" msgid="4343693412689365038">"<xliff:g id="TILE_NAME">%1$s</xliff:g> premaknjeno na položaj <xliff:g id="POSITION">%2$d</xliff:g>"</string>
    <string name="accessibility_desc_quick_settings_edit" msgid="8073587401747016103">"Urejevalnik hitrih nastavitev."</string>
    <string name="accessibility_desc_notification_icon" msgid="8352414185263916335">"Obvestilo za <xliff:g id="ID_1">%1$s</xliff:g>: <xliff:g id="ID_2">%2$s</xliff:g>"</string>
    <string name="dock_forced_resizable" msgid="5914261505436217520">"Aplikacija morda ne deluje v načinu razdeljenega zaslona."</string>
    <string name="dock_non_resizeble_failed_to_dock_text" msgid="3871617304250207291">"Aplikacija ne podpira načina razdeljenega zaslona."</string>
    <string name="forced_resizable_secondary_display" msgid="4230857851756391925">"Aplikacija morda ne bo delovala na sekundarnem zaslonu."</string>
    <string name="activity_launch_on_secondary_display_failed_text" msgid="7793821742158306742">"Aplikacija ne podpira zagona na sekundarnih zaslonih."</string>
    <string name="accessibility_quick_settings_settings" msgid="6132460890024942157">"Odpri nastavitve."</string>
    <string name="accessibility_quick_settings_expand" msgid="2375165227880477530">"Odpri hitre nastavitve."</string>
    <string name="accessibility_quick_settings_collapse" msgid="1792625797142648105">"Zapri hitre nastavitve."</string>
    <string name="accessibility_quick_settings_alarm_set" msgid="1863000242431528676">"Alarm je nastavljen."</string>
    <string name="accessibility_quick_settings_user" msgid="1567445362870421770">"Prijavljeni ste kot <xliff:g id="ID_1">%s</xliff:g>."</string>
    <string name="accessibility_quick_settings_no_internet" msgid="31890692343084075">"Brez interneta,"</string>
    <string name="accessibility_quick_settings_open_details" msgid="4230931801728005194">"Odpri podrobnosti."</string>
    <string name="accessibility_quick_settings_open_settings" msgid="7806613775728380737">"Odpri nastavitve za <xliff:g id="ID_1">%s</xliff:g>."</string>
    <string name="accessibility_quick_settings_edit" msgid="7839992848995240393">"Uredi vrstni red nastavitev."</string>
    <string name="accessibility_quick_settings_page" msgid="5032979051755200721">"<xliff:g id="ID_1">%1$d</xliff:g>. stran od <xliff:g id="ID_2">%2$d</xliff:g>"</string>
    <string name="tuner_lock_screen" msgid="5755818559638850294">"Zaklenjen zaslon"</string>
    <string name="pip_phone_expand" msgid="5889780005575693909">"Razširi"</string>
    <string name="pip_phone_minimize" msgid="1079119422589131792">"Minimiraj"</string>
    <string name="pip_phone_close" msgid="8416647892889710330">"Zapri"</string>
    <string name="pip_phone_dismiss_hint" msgid="6351678169095923899">"Povlecite navzdol, da opustite"</string>
    <string name="pip_menu_title" msgid="3328510504196964712">"Meni za sliko v sliki"</string>
    <string name="pip_notification_title" msgid="3204024940158161322">"<xliff:g id="NAME">%s</xliff:g> je v načinu slika v sliki"</string>
    <string name="pip_notification_message" msgid="5619512781514343311">"Če ne želite, da aplikacija <xliff:g id="NAME">%s</xliff:g> uporablja to funkcijo, se dotaknite, da odprete nastavitve, in funkcijo izklopite."</string>
    <string name="pip_play" msgid="1417176722760265888">"Predvajaj"</string>
    <string name="pip_pause" msgid="8881063404466476571">"Začasno ustavi"</string>
    <string name="pip_skip_to_next" msgid="1948440006726306284">"Preskoči na naslednjega"</string>
    <string name="pip_skip_to_prev" msgid="1955311326688637914">"Preskoči na prejšnjega"</string>
    <string name="thermal_shutdown_title" msgid="4458304833443861111">"Tel. izklopljen zaradi vročine"</string>
    <string name="thermal_shutdown_message" msgid="9006456746902370523">"Zdaj telefon normalno deluje"</string>
    <string name="thermal_shutdown_dialog_message" msgid="566347880005304139">"Telefon je bil prevroč, zato se je izklopil, da se ohladi. Zdaj normalno deluje.\n\nTelefon lahko postane prevroč ob:\n	• uporabi aplikacij, ki intenzivno porabljajo sredstva (npr. za igranje iger, videoposnetke ali navigacijo)\n	• prenosu ali nalaganju velikih datotek\n	• uporabi telefona pri visokih temp."</string>
    <string name="high_temp_title" msgid="4589508026407318374">"Telefon se segreva"</string>
    <string name="high_temp_notif_message" msgid="5642466103153429279">"Nekatere funkcije bodo med ohlajanjem omejene."</string>
    <string name="high_temp_dialog_message" msgid="6840700639374113553">"Telefon se bo samodejno poskusil ohladiti. Še naprej ga lahko uporabljate, vendar bo morda deloval počasneje.\n\nKo se telefon ohladi, bo zopet deloval kot običajno."</string>
    <string name="lockscreen_shortcut_left" msgid="2182769107618938629">"Leva bližnjica"</string>
    <string name="lockscreen_shortcut_right" msgid="3328683699505226536">"Desna bližnjica"</string>
    <string name="lockscreen_unlock_left" msgid="2043092136246951985">"Levo bližnjico uporabi tudi za odklepanje"</string>
    <string name="lockscreen_unlock_right" msgid="1529992940510318775">"Desno bližnjico uporabi tudi za odklepanje"</string>
    <string name="lockscreen_none" msgid="4783896034844841821">"Ni izbrana"</string>
    <string name="tuner_launch_app" msgid="1527264114781925348">"Zaženi aplikacijo <xliff:g id="APP">%1$s</xliff:g>"</string>
    <string name="tuner_other_apps" msgid="4726596850501162493">"Druge aplikacije"</string>
    <string name="tuner_circle" msgid="2340998864056901350">"Krog"</string>
    <string name="tuner_plus" msgid="6792960658533229675">"Plus"</string>
    <string name="tuner_minus" msgid="4806116839519226809">"Minus"</string>
    <string name="tuner_left" msgid="8404287986475034806">"Levo"</string>
    <string name="tuner_right" msgid="6222734772467850156">"Desno"</string>
    <string name="tuner_menu" msgid="191640047241552081">"Meni"</string>
    <string name="tuner_app" msgid="3507057938640108777">"Aplikacija <xliff:g id="APP">%1$s</xliff:g>"</string>
    <string name="notification_channel_alerts" msgid="4496839309318519037">"Opozorila"</string>
    <string name="notification_channel_screenshot" msgid="6314080179230000938">"Posnetki zaslona"</string>
    <string name="notification_channel_general" msgid="4525309436693914482">"Splošna sporočila"</string>
    <string name="notification_channel_storage" msgid="3077205683020695313">"Shramba"</string>
    <string name="instant_apps" msgid="6647570248119804907">"Nenamestljive aplikacije"</string>
    <string name="instant_apps_message" msgid="8116608994995104836">"Nenamestljivih aplikacij ni treba namestiti."</string>
    <string name="app_info" msgid="6856026610594615344">"Podatki o aplikaciji"</string>
    <string name="go_to_web" msgid="1106022723459948514">"Pojdi v splet"</string>
    <string name="mobile_data" msgid="7094582042819250762">"Mobilni podatki"</string>
    <string name="wifi_is_off" msgid="1838559392210456893">"Wi-Fi je izklopljen"</string>
    <string name="bt_is_off" msgid="2640685272289706392">"Bluetooth je izklopljen"</string>
    <string name="dnd_is_off" msgid="6167780215212497572">"Način »ne moti« je izklopljen"</string>
    <string name="qs_dnd_prompt_auto_rule" msgid="862559028345233052">"Samodejno pravilo (<xliff:g id="ID_1">%s</xliff:g>) je vklopilo način »ne moti«."</string>
    <string name="qs_dnd_prompt_app" msgid="7978037419334156034">"Aplikacija (<xliff:g id="ID_1">%s</xliff:g>) je vklopila način »ne moti«."</string>
    <string name="qs_dnd_prompt_auto_rule_app" msgid="2599343675391111951">"Način »ne moti« je bil vklopljen zaradi samodejnega pravila ali aplikacije."</string>
    <string name="qs_dnd_until" msgid="3469471136280079874">"Do <xliff:g id="ID_1">%s</xliff:g>"</string>
    <string name="qs_dnd_keep" msgid="1825009164681928736">"Obdrži"</string>
    <string name="qs_dnd_replace" msgid="8019520786644276623">"Zamenjaj"</string>
    <string name="running_foreground_services_title" msgid="381024150898615683">"Aplikacije, ki se izvajajo v ozadju"</string>
    <string name="running_foreground_services_msg" msgid="6326247670075574355">"Dotaknite se za prikaz podrobnosti porabe akumulatorja in prenosa podatkov"</string>
    <string name="data_usage_disable_mobile" msgid="5116269981510015864">"Želite izklopiti prenos podatkov v mobilnih omrežjih?"</string>
</resources><|MERGE_RESOLUTION|>--- conflicted
+++ resolved
@@ -359,13 +359,8 @@
     <string name="description_target_search" msgid="3091587249776033139">"Iskanje"</string>
     <string name="description_direction_up" msgid="7169032478259485180">"Povlecite navzgor za <xliff:g id="TARGET_DESCRIPTION">%s</xliff:g>."</string>
     <string name="description_direction_left" msgid="7207478719805562165">"Povlecite v levo za <xliff:g id="TARGET_DESCRIPTION">%s</xliff:g> ."</string>
-<<<<<<< HEAD
-    <string name="zen_priority_introduction" msgid="7577965386868311310">"Ne bodo vas motili zvoki ali tresenje, razen od alarmov, opomnikov, dogodkov in klicateljev, ki jih določite. Še vedno pa boste slišali vse, kar se boste odločili predvajati, vključno z glasbo, videoposnetki in igrami."</string>
-    <string name="zen_alarms_introduction" msgid="7034415210361973827">"Ne bodo vas motili zvoki ali tresenje, razen alarmov. Še vedno pa boste slišali vse, kar se boste odločili predvajati, vključno z glasbo, videoposnetki in igrami."</string>
-=======
     <string name="zen_priority_introduction" msgid="1149025108714420281">"Ne bodo vas motili zvoki ali vibriranje, razen v primeru alarmov, opomnikov, dogodkov in klicateljev, ki jih določite. Še vedno pa boste slišali vse, kar se boste odločili predvajati, vključno z glasbo, videoposnetki in igrami."</string>
     <string name="zen_alarms_introduction" msgid="4934328096749380201">"Ne bodo vas motili zvoki ali vibriranje, razen v primeru alarmov. Še vedno pa boste slišali vse, kar se boste odločili predvajati, vključno z glasbo, videoposnetki in igrami."</string>
->>>>>>> 98e12851
     <string name="zen_priority_customize_button" msgid="7948043278226955063">"Prilagodi"</string>
     <string name="zen_silence_introduction_voice" msgid="3948778066295728085">"S tem so onemogočeni VSI zvoki in vibriranje – tudi v primeru alarmov, glasbe, videoposnetkov in iger. Še vedno pa boste lahko opravljali telefonske klice."</string>
     <string name="zen_silence_introduction" msgid="3137882381093271568">"S tem so blokirani VSI zvoki in vibriranje – tudi od alarmov, glasbe, videoposnetkov in iger."</string>
@@ -792,5 +787,4 @@
     <string name="qs_dnd_replace" msgid="8019520786644276623">"Zamenjaj"</string>
     <string name="running_foreground_services_title" msgid="381024150898615683">"Aplikacije, ki se izvajajo v ozadju"</string>
     <string name="running_foreground_services_msg" msgid="6326247670075574355">"Dotaknite se za prikaz podrobnosti porabe akumulatorja in prenosa podatkov"</string>
-    <string name="data_usage_disable_mobile" msgid="5116269981510015864">"Želite izklopiti prenos podatkov v mobilnih omrežjih?"</string>
 </resources>