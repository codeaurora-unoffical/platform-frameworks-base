<?xml version="1.0" encoding="UTF-8"?>
<!-- 
/**
 * Copyright (c) 2009, The Android Open Source Project
 *
 * Licensed under the Apache License, Version 2.0 (the "License");
 * you may not use this file except in compliance with the License.
 * You may obtain a copy of the License at
 *
 *     http://www.apache.org/licenses/LICENSE-2.0
 *
 * Unless required by applicable law or agreed to in writing, software
 * distributed under the License is distributed on an "AS IS" BASIS,
 * WITHOUT WARRANTIES OR CONDITIONS OF ANY KIND, either express or implied.
 * See the License for the specific language governing permissions and
 * limitations under the License.
 */
 -->

<resources xmlns:android="http://schemas.android.com/apk/res/android"
    xmlns:xliff="urn:oasis:names:tc:xliff:document:1.2">
    <string name="app_label" msgid="7164937344850004466">"सिस्‍टम यूआई"</string>
    <string name="status_bar_clear_all_button" msgid="7774721344716731603">"साफ़ करें"</string>
    <string name="status_bar_no_notifications_title" msgid="4755261167193833213">"कोई सूचना नहीं है"</string>
    <string name="status_bar_ongoing_events_title" msgid="1682504513316879202">"ऑनगोइंग"</string>
    <string name="status_bar_latest_events_title" msgid="6594767438577593172">"सूचनाएं"</string>
    <string name="battery_low_title" msgid="9187898087363540349">"बैटरी जल्दी ही खत्म हो जाएगी"</string>
    <string name="battery_low_percent_format" msgid="2900940511201380775">"<xliff:g id="PERCENTAGE">%s</xliff:g> शेष"</string>
    <string name="battery_low_percent_format_hybrid" msgid="6838677459286775617">"<xliff:g id="PERCENTAGE">%1$s</xliff:g> बची है, आपके इस्तेमाल करने के तरीके के हिसाब से बैटरी लगभग <xliff:g id="TIME">%2$s</xliff:g> चलेगी"</string>
    <string name="battery_low_percent_format_hybrid_short" msgid="9025795469949145586">"<xliff:g id="PERCENTAGE">%1$s</xliff:g> बची है, बैटरी लगभग <xliff:g id="TIME">%2$s</xliff:g> चलेगी"</string>
    <string name="battery_low_percent_format_saver_started" msgid="7879389868952879166">"<xliff:g id="PERCENTAGE">%s</xliff:g> बैटरी बची है. बैटरी सेवर चालू है."</string>
    <string name="invalid_charger" msgid="2741987096648693172">"यूएसबी के ज़रिए चार्ज नहीं किया जा सकता. अपने डिवाइस के साथ मिलने वाले चार्जर का इस्तेमाल करें."</string>
    <string name="invalid_charger_title" msgid="2836102177577255404">"यूएसबी के ज़रिए चार्ज नहीं किया जा सकता"</string>
    <string name="invalid_charger_text" msgid="6480624964117840005">"अपने डिवाइस के साथ मिलने वाले चार्जर का इस्तेमाल करें"</string>
    <string name="battery_low_why" msgid="4553600287639198111">"सेटिंग"</string>
    <string name="battery_saver_confirmation_title" msgid="2052100465684817154">"क्या आप बैटरी सेवर चालू करना चाहते हैं?"</string>
    <string name="battery_saver_confirmation_ok" msgid="7507968430447930257">"चालू करें"</string>
    <string name="battery_saver_start_action" msgid="8187820911065797519">"बैटरी सेवर चालू करें"</string>
    <string name="status_bar_settings_settings_button" msgid="3023889916699270224">"सेटिंग"</string>
    <string name="status_bar_settings_wifi_button" msgid="1733928151698311923">"वाई-फ़ाई"</string>
    <string name="status_bar_settings_auto_rotation" msgid="3790482541357798421">"स्‍क्रीन अपने आप घुमाना"</string>
    <string name="status_bar_settings_mute_label" msgid="554682549917429396">"म्यूट करें"</string>
    <string name="status_bar_settings_auto_brightness_label" msgid="511453614962324674">"स्वत:"</string>
    <string name="status_bar_settings_notifications" msgid="397146176280905137">"सूचनाएं"</string>
    <string name="bluetooth_tethered" msgid="7094101612161133267">"ब्लूटूथ टीदर किया गया"</string>
    <string name="status_bar_input_method_settings_configure_input_methods" msgid="3504292471512317827">"इनपुट का तरीका सेट करें"</string>
    <string name="status_bar_use_physical_keyboard" msgid="7551903084416057810">"सामान्य कीबोर्ड"</string>
    <string name="usb_device_permission_prompt" msgid="1825685909587559679">"<xliff:g id="APPLICATION">%1$s</xliff:g> को <xliff:g id="USB_DEVICE">%2$s</xliff:g> के एक्सेस की अनुमति दें?"</string>
    <string name="usb_accessory_permission_prompt" msgid="2465531696941369047">"<xliff:g id="APPLICATION">%1$s</xliff:g> को <xliff:g id="USB_ACCESSORY">%2$s</xliff:g> के एक्सेस की अनुमति दें?"</string>
    <string name="usb_device_confirm_prompt" msgid="7440562274256843905">"<xliff:g id="USB_DEVICE">%2$s</xliff:g> के लिए <xliff:g id="APPLICATION">%1$s</xliff:g> खोलें?"</string>
    <string name="usb_accessory_confirm_prompt" msgid="4333670517539993561">"<xliff:g id="USB_ACCESSORY">%2$s</xliff:g> के लिए <xliff:g id="APPLICATION">%1$s</xliff:g> खोलें?"</string>
    <string name="usb_accessory_uri_prompt" msgid="513450621413733343">"इस USB सहायक डिवाइस के साथ कोई भी इंस्टॉल ऐप्स  काम नहीं करता. इस सहायक डिवाइस के बारे में यहां अधिक जानें: <xliff:g id="URL">%1$s</xliff:g>"</string>
    <string name="title_usb_accessory" msgid="4966265263465181372">"USB सहायक साधन"</string>
    <string name="label_view" msgid="6304565553218192990">"देखें"</string>
    <string name="always_use_device" msgid="4015357883336738417">"<xliff:g id="USB_DEVICE">%2$s</xliff:g> के कनेक्ट होने पर हमेशा <xliff:g id="APPLICATION">%1$s</xliff:g> खोलें"</string>
    <string name="always_use_accessory" msgid="3257892669444535154">"<xliff:g id="USB_ACCESSORY">%2$s</xliff:g> के कनेक्ट होने पर हमेशा <xliff:g id="APPLICATION">%1$s</xliff:g> खोलें"</string>
    <string name="usb_debugging_title" msgid="4513918393387141949">"USB डीबगिंग करने दें?"</string>
    <string name="usb_debugging_message" msgid="2220143855912376496">"कंप्यूटर का RSA कुंजी फ़िंगरप्रिंट है:\n<xliff:g id="FINGERPRINT">%1$s</xliff:g>"</string>
    <string name="usb_debugging_always" msgid="303335496705863070">"इस कंप्यूटर से हमेशा अनुमति दें"</string>
    <string name="usb_debugging_secondary_user_title" msgid="6353808721761220421">"USB डीबगिंग की अनुमति नहीं है"</string>
    <string name="usb_debugging_secondary_user_message" msgid="6067122453571699801">"अभी इस डिवाइस में जिस उपयोगकर्ता ने साइन इन किया है, वो USB डीबगिंग चालू नहीं कर सकता. इस सुविधा का इस्तेमाल करने के लिए, प्राथमिक उपयोगकर्ता में बदलें."</string>
    <string name="compat_mode_on" msgid="6623839244840638213">"स्‍क्रीन भरने के लिए ज़ूम करें"</string>
    <string name="compat_mode_off" msgid="4434467572461327898">"स्‍क्रीन भरने के लिए खींचें"</string>
    <string name="global_action_screenshot" msgid="8329831278085426283">"स्क्रीनशॉट"</string>
    <string name="screenshot_saving_ticker" msgid="7403652894056693515">"स्क्रीनशॉट सहेजा जा रहा है..."</string>
    <string name="screenshot_saving_title" msgid="8242282144535555697">"स्क्रीनशॉट सहेजा जा रहा है..."</string>
    <string name="screenshot_saved_title" msgid="5637073968117370753">"स्क्रीनशॉट सेव किया गया"</string>
    <string name="screenshot_saved_text" msgid="7574667448002050363">"अपना स्क्रीनशॉट देखने के लिए टैप करें"</string>
    <string name="screenshot_failed_title" msgid="7612509838919089748">"स्क्रीनशॉट सेव नहीं किया जा सका"</string>
    <string name="screenshot_failed_to_save_unknown_text" msgid="3637758096565605541">"स्क्रीनशॉट दोबारा लेने की कोशिश करें"</string>
    <string name="screenshot_failed_to_save_text" msgid="3041612585107107310">"मेमोरी कम होने की वजह से स्क्रीनशॉट सेव नहीं किया जा सका"</string>
    <string name="screenshot_failed_to_capture_text" msgid="173674476457581486">"ऐप्लिकेशन या आपका संगठन स्क्रीनशॉट लेने की अनुमति नहीं देता"</string>
    <string name="screenrecord_name" msgid="4196719243134204796">"स्क्रीन रिकॉर्डिंग"</string>
    <string name="screenrecord_channel_description" msgid="4630777331970993858">"स्क्रीन रिकॉर्ड सेशन के लिए जारी सूचना"</string>
    <string name="screenrecord_start_label" msgid="5177739269492196055">"रिकॉर्डिंग शुरू करें"</string>
    <string name="screenrecord_mic_label" msgid="4522870600914810019">"वॉइसओवर रिकॉर्ड करें"</string>
    <string name="screenrecord_taps_label" msgid="1776467076607964790">"टैप दिखाएं"</string>
    <string name="screenrecord_stop_label" msgid="2544887572381260038">"रोकें"</string>
    <string name="screenrecord_pause_label" msgid="7162476078856786227">"रोकें"</string>
    <string name="screenrecord_resume_label" msgid="3605818317015993314">"फिर से शुरू करें"</string>
    <string name="screenrecord_cancel_label" msgid="3385204992871088609">"रद्द करें"</string>
    <string name="screenrecord_share_label" msgid="4197867360204019389">"शेयर करें"</string>
    <string name="screenrecord_delete_label" msgid="7893716870917824013">"मिटाएं"</string>
    <string name="screenrecord_cancel_success" msgid="7768976011702614782">"स्क्रीन रिकॉर्डिंग रद्द कर दी गई"</string>
    <string name="screenrecord_save_message" msgid="4733982661301846778">"स्क्रीन रिकॉर्डिंग सेव की गई, देखने के लिए टैप करें"</string>
    <string name="screenrecord_delete_description" msgid="5743190456090354585">"स्क्रीन रिकॉर्डिंग मिटा दी गई"</string>
    <string name="screenrecord_delete_error" msgid="8154904464563560282">"स्क्रीन रिकॉर्डिंग मिटाने में गड़बड़ी हुई"</string>
    <string name="screenrecord_permission_error" msgid="1526755299469001000">"मंज़ूरी नहीं मिल सकी"</string>
    <string name="usb_preference_title" msgid="6551050377388882787">"USB फ़ाइल स्थानांतरण विकल्प"</string>
    <string name="use_mtp_button_title" msgid="4333504413563023626">"मीडिया प्लेयर के रूप में माउंट करें (MTP)"</string>
    <string name="use_ptp_button_title" msgid="7517127540301625751">"कैमरे के रूप में माउंट करें (PTP)"</string>
    <string name="installer_cd_button_title" msgid="2312667578562201583">"Mac के लिए Android File Transfer ऐप्स इंस्टॉल करें"</string>
    <string name="accessibility_back" msgid="567011538994429120">"वापस जाएं"</string>
    <string name="accessibility_home" msgid="8217216074895377641">"होम"</string>
    <string name="accessibility_menu" msgid="316839303324695949">"मेन्यू"</string>
    <string name="accessibility_accessibility_button" msgid="7601252764577607915">"सुलभता"</string>
    <string name="accessibility_rotate_button" msgid="7402949513740253006">"स्क्रीन घुमाएं"</string>
    <string name="accessibility_recent" msgid="5208608566793607626">"खास जानकारी"</string>
    <string name="accessibility_search_light" msgid="1103867596330271848">"खोजें"</string>
    <string name="accessibility_camera_button" msgid="8064671582820358152">"कैमरा"</string>
    <string name="accessibility_phone_button" msgid="6738112589538563574">"फ़ोन"</string>
    <string name="accessibility_voice_assist_button" msgid="487611083884852965">"आवाज़ से डिवाइस का इस्तेमाल"</string>
    <string name="accessibility_unlock_button" msgid="128158454631118828">"अनलॉक करें"</string>
    <string name="accessibility_waiting_for_fingerprint" msgid="4808860050517462885">"फ़िंगरप्रिंट का इंतज़ार हो रहा है"</string>
    <string name="accessibility_unlock_without_fingerprint" msgid="7541705575183694446">"अपने फ़िंगरप्रिंट का इस्तेमाल किए बिना अनलॉक करें"</string>
    <string name="accessibility_scanning_face" msgid="769545173211758586">"डिवाइस अनलॉक करने के लिए चेहरा स्कैन किया जाता है"</string>
    <string name="accessibility_send_smart_reply" msgid="7766727839703044493">"भेजें"</string>
    <string name="unlock_label" msgid="8779712358041029439">"अनलॉक करें"</string>
    <string name="phone_label" msgid="2320074140205331708">"फ़ोन खोलें"</string>
    <string name="voice_assist_label" msgid="3956854378310019854">"आवाज़ से डिवाइस को इस्तेमाल करें"</string>
    <string name="camera_label" msgid="7261107956054836961">"कैमरा खोलें"</string>
    <string name="cancel" msgid="6442560571259935130">"रद्द करें"</string>
    <string name="accessibility_biometric_dialog_help_area" msgid="8953787076940186847">"सहायता का मैसेज दिखाने की जगह"</string>
    <string name="biometric_dialog_confirm" msgid="6468457350041712674">"पुष्टि करें"</string>
<<<<<<< HEAD
=======
    <!-- no translation found for biometric_dialog_try_again (1900185172633183201) -->
    <skip />
>>>>>>> de843449
    <string name="fingerprint_dialog_touch_sensor" msgid="8511557690663181761">"फ़िंगरप्रिंट सेंसर को छुएं"</string>
    <string name="accessibility_fingerprint_dialog_fingerprint_icon" msgid="3125122495414253226">"फ़िंगरप्रिंट आइकॉन"</string>
    <string name="face_dialog_looking_for_face" msgid="7049276266074494689">"आपको पहचान रहा है…"</string>
    <string name="accessibility_face_dialog_face_icon" msgid="2658119009870383490">"चेहरे का आइकॉन"</string>
    <string name="accessibility_compatibility_zoom_button" msgid="8461115318742350699">"संगतता ज़ूम बटन."</string>
    <string name="accessibility_compatibility_zoom_example" msgid="4220687294564945780">"छोटी से बड़ी स्‍क्रीन पर ज़ूम करें."</string>
    <string name="accessibility_bluetooth_connected" msgid="2707027633242983370">"ब्लूटूथ कनेक्ट किया गया."</string>
    <string name="accessibility_bluetooth_disconnected" msgid="7416648669976870175">"ब्लूटूथ डि‍स्‍कनेक्‍ट कि‍या गया."</string>
    <string name="accessibility_no_battery" msgid="358343022352820946">"कोई बैटरी नहीं."</string>
    <string name="accessibility_battery_one_bar" msgid="7774887721891057523">"बैटरी एक बार."</string>
    <string name="accessibility_battery_two_bars" msgid="8500650438735009973">"बैटरी दो बार."</string>
    <string name="accessibility_battery_three_bars" msgid="2302983330865040446">"बैटरी तीन बार."</string>
    <string name="accessibility_battery_full" msgid="8909122401720158582">"बैटरी पूर्ण."</string>
    <string name="accessibility_no_phone" msgid="4894708937052611281">"कोई फ़ोन नहीं."</string>
    <string name="accessibility_phone_one_bar" msgid="687699278132664115">"फ़ोन एक बार."</string>
    <string name="accessibility_phone_two_bars" msgid="8384905382804815201">"फ़ोन दो बार."</string>
    <string name="accessibility_phone_three_bars" msgid="8521904843919971885">"फोन तीन बार."</string>
    <string name="accessibility_phone_signal_full" msgid="6471834868580757898">"फ़ोन सि‍ग्‍नल पूर्ण."</string>
    <string name="accessibility_no_data" msgid="4791966295096867555">"कोई डेटा नहीं."</string>
    <string name="accessibility_data_one_bar" msgid="1415625833238273628">"डेटा एक बार."</string>
    <string name="accessibility_data_two_bars" msgid="6166018492360432091">"डेटा दो बार."</string>
    <string name="accessibility_data_three_bars" msgid="9167670452395038520">"डेटा तीन बार."</string>
    <string name="accessibility_data_signal_full" msgid="2708384608124519369">"पूर्ण डेटा सि‍ग्‍नल."</string>
    <string name="accessibility_wifi_name" msgid="7202151365171148501">"<xliff:g id="WIFI">%s</xliff:g> से कनेक्ट किया गया."</string>
    <string name="accessibility_bluetooth_name" msgid="8441517146585531676">"<xliff:g id="BLUETOOTH">%s</xliff:g> से कनेक्ट किया गया."</string>
    <string name="accessibility_cast_name" msgid="4026393061247081201">"<xliff:g id="CAST">%s</xliff:g> से कनेक्ट है."</string>
    <string name="accessibility_no_wimax" msgid="4329180129727630368">"WiMAX नहीं."</string>
    <string name="accessibility_wimax_one_bar" msgid="4170994299011863648">"WiMAX एक बार."</string>
    <string name="accessibility_wimax_two_bars" msgid="9176236858336502288">"WiMAX दो बार."</string>
    <string name="accessibility_wimax_three_bars" msgid="6116551636752103927">"WiMAX तीन बार."</string>
    <string name="accessibility_wimax_signal_full" msgid="2768089986795579558">"WiMAX सि‍ग्‍नल पूर्ण."</string>
    <string name="accessibility_ethernet_disconnected" msgid="5896059303377589469">"ईथरनेट डिस्‍कनेक्‍ट किया गया."</string>
    <string name="accessibility_ethernet_connected" msgid="2692130313069182636">"ईथरनेट कनेक्‍ट किया गया."</string>
    <string name="accessibility_no_signal" msgid="7064645320782585167">"कोई सिग्नल नहीं."</string>
    <string name="accessibility_not_connected" msgid="6395326276213402883">"कनेक्ट नहीं है."</string>
    <string name="accessibility_zero_bars" msgid="3806060224467027887">"शून्य बार."</string>
    <string name="accessibility_one_bar" msgid="1685730113192081895">"एकल बार."</string>
    <string name="accessibility_two_bars" msgid="6437363648385206679">"दो बार."</string>
    <string name="accessibility_three_bars" msgid="2648241415119396648">"तीन बार."</string>
    <string name="accessibility_signal_full" msgid="9122922886519676839">"पूर्ण सिग्नल."</string>
    <string name="accessibility_desc_on" msgid="2385254693624345265">"चालू."</string>
    <string name="accessibility_desc_off" msgid="6475508157786853157">"बंद."</string>
    <string name="accessibility_desc_connected" msgid="8366256693719499665">"कनेक्ट है."</string>
    <string name="accessibility_desc_connecting" msgid="3812924520316280149">"कनेक्ट हो रहा है."</string>
    <string name="data_connection_gprs" msgid="7652872568358508452">"GPRS"</string>
    <string name="data_connection_hspa" msgid="1499615426569473562">"HSPA"</string>
    <string name="data_connection_3g" msgid="503045449315378373">"3जी"</string>
    <string name="data_connection_3_5g" msgid="3164370985817123144">"H"</string>
    <string name="data_connection_3_5g_plus" msgid="4464630787664529264">"H+"</string>
    <string name="data_connection_4g" msgid="9139963475267449144">"4G"</string>
    <string name="data_connection_4g_plus" msgid="1148687201877800700">"4G+"</string>
    <string name="data_connection_lte" msgid="2694876797724028614">"एलटीई"</string>
    <string name="data_connection_lte_plus" msgid="3423013208570937424">"LTE+"</string>
    <string name="data_connection_5g" msgid="6357743323196864504">"5G"</string>
    <string name="data_connection_5g_plus" msgid="3284146603743732965">"5G+"</string>
    <string name="data_connection_cdma" msgid="8176597308239086780">"1X"</string>
    <string name="data_connection_roaming" msgid="6037232010953697354">"रोमिंग"</string>
    <string name="data_connection_edge" msgid="871835227939216682">"EDGE"</string>
    <string name="accessibility_data_connection_wifi" msgid="2324496756590645221">"वाई-फ़ाई"</string>
    <string name="accessibility_no_sim" msgid="8274017118472455155">"कोई सिम नहीं."</string>
    <string name="accessibility_cell_data" msgid="5326139158682385073">"मोबाइल डेटा"</string>
    <string name="accessibility_cell_data_on" msgid="5927098403452994422">"मोबाइल डेटा चालू है"</string>
    <string name="cell_data_off_content_description" msgid="4356113230238585072">"मोबाइल डेटा बंद है"</string>
    <string name="cell_data_off" msgid="1051264981229902873">"बंद है"</string>
    <string name="accessibility_bluetooth_tether" msgid="4102784498140271969">"ब्लूटूथ से टेदरिंग."</string>
    <string name="accessibility_airplane_mode" msgid="834748999790763092">"हवाई जहाज मोड."</string>
    <string name="accessibility_vpn_on" msgid="5993385083262856059">"VPN चालू."</string>
    <string name="accessibility_no_sims" msgid="3957997018324995781">"कोई सिम कार्ड नहीं है."</string>
    <string name="carrier_network_change_mode" msgid="8149202439957837762">"मोबाइल और इंटरनेट सेवा देने वाली कंपनी का नेटवर्क बदल रहा है"</string>
    <string name="accessibility_battery_details" msgid="7645516654955025422">"बैटरी का विवरण खोलें"</string>
    <string name="accessibility_battery_level" msgid="7451474187113371965">"<xliff:g id="NUMBER">%d</xliff:g> प्रति‍शत बैटरी."</string>
    <string name="accessibility_battery_level_charging" msgid="1147587904439319646">"बैटरी चार्ज हो रही है, <xliff:g id="BATTERY_PERCENTAGE">%d</xliff:g>%%."</string>
    <string name="accessibility_settings_button" msgid="799583911231893380">"सिस्टम सेटिंग."</string>
    <string name="accessibility_notifications_button" msgid="4498000369779421892">"सूचनाएं."</string>
    <string name="accessibility_overflow_action" msgid="5681882033274783311">"पूरी सूचनाएं देखें"</string>
    <string name="accessibility_remove_notification" msgid="3603099514902182350">"सूचना साफ़ करें"</string>
    <string name="accessibility_gps_enabled" msgid="3511469499240123019">"GPS सक्षम."</string>
    <string name="accessibility_gps_acquiring" msgid="8959333351058967158">"GPS प्राप्त करना."</string>
    <string name="accessibility_tty_enabled" msgid="4613200365379426561">"टेलीटाइपराइटर सक्षम."</string>
    <string name="accessibility_ringer_vibrate" msgid="666585363364155055">"रिंगर कंपन (वाइब्रेशन)."</string>
    <string name="accessibility_ringer_silent" msgid="9061243307939135383">"रिंगर मौन."</string>
    <!-- no translation found for accessibility_casting (6887382141726543668) -->
    <skip />
    <!-- no translation found for accessibility_work_mode (702887484664647430) -->
    <skip />
    <string name="accessibility_notification_dismissed" msgid="854211387186306927">"सूचना खारिज की गई."</string>
    <string name="accessibility_desc_notification_shade" msgid="4690274844447504208">"सूचना शेड."</string>
    <string name="accessibility_desc_quick_settings" msgid="6186378411582437046">"त्वरित सेटिंग."</string>
    <string name="accessibility_desc_lock_screen" msgid="5625143713611759164">"लॉक स्क्रीन."</string>
    <string name="accessibility_desc_settings" msgid="3417884241751434521">"सेटिंग"</string>
    <string name="accessibility_desc_recent_apps" msgid="4876900986661819788">"खास जानकारी."</string>
    <string name="accessibility_desc_work_lock" msgid="4288774420752813383">"कार्य लॉक स्‍क्रीन"</string>
    <string name="accessibility_desc_close" msgid="7479755364962766729">"बंद करें"</string>
    <string name="accessibility_quick_settings_wifi" msgid="5518210213118181692">"<xliff:g id="SIGNAL">%1$s</xliff:g>."</string>
    <string name="accessibility_quick_settings_wifi_changed_off" msgid="8716484460897819400">"वाई-फ़ाई को बंद किया गया."</string>
    <string name="accessibility_quick_settings_wifi_changed_on" msgid="6440117170789528622">"वाई-फ़ाई को चालू किया गया."</string>
    <string name="accessibility_quick_settings_mobile" msgid="4876806564086241341">"मोबाइल <xliff:g id="SIGNAL">%1$s</xliff:g>. <xliff:g id="TYPE">%2$s</xliff:g>. <xliff:g id="NETWORK">%3$s</xliff:g>."</string>
    <string name="accessibility_quick_settings_battery" msgid="1480931583381408972">"बैटरी <xliff:g id="STATE">%s</xliff:g>."</string>
    <string name="accessibility_quick_settings_airplane_off" msgid="7786329360056634412">"हवाई जहाज़ मोड बंद है."</string>
    <string name="accessibility_quick_settings_airplane_on" msgid="6406141469157599296">"हवाई जहाज़ मोड चालू है."</string>
    <string name="accessibility_quick_settings_airplane_changed_off" msgid="66846307818850664">"हवाई जहाज़ मोड को बंद किया गया."</string>
    <string name="accessibility_quick_settings_airplane_changed_on" msgid="8983005603505087728">"हवाई जहाज़ मोड को चालू किया गया."</string>
    <string name="accessibility_quick_settings_dnd_none_on" msgid="2960643943620637020">"कोई आवाज़ सुनाई नहीं देगी"</string>
    <string name="accessibility_quick_settings_dnd_alarms_on" msgid="3357131899365865386">"सिर्फ़ अलार्म की आवाज़ सुनाई देगी"</string>
    <string name="accessibility_quick_settings_dnd" msgid="6607873236717185815">"परेशान ना करें."</string>
    <string name="accessibility_quick_settings_dnd_changed_off" msgid="898107593453022935">"परेशान ना करें बंद किया गया."</string>
    <string name="accessibility_quick_settings_dnd_changed_on" msgid="4483780856613561039">"परेशान ना करें चालू किया गया."</string>
    <string name="accessibility_quick_settings_bluetooth" msgid="6341675755803320038">"ब्लूटूथ."</string>
    <string name="accessibility_quick_settings_bluetooth_off" msgid="2133631372372064339">"ब्लूटूथ बंद है."</string>
    <string name="accessibility_quick_settings_bluetooth_on" msgid="7681999166216621838">"ब्लूटूथ चालू है."</string>
    <string name="accessibility_quick_settings_bluetooth_connecting" msgid="6953242966685343855">"ब्लूटूथ कनेक्‍ट हो रहा है."</string>
    <string name="accessibility_quick_settings_bluetooth_connected" msgid="4306637793614573659">"ब्लूटूथ कनेक्ट है."</string>
    <string name="accessibility_quick_settings_bluetooth_changed_off" msgid="2730003763480934529">"ब्लूटूथ को बंद किया गया."</string>
    <string name="accessibility_quick_settings_bluetooth_changed_on" msgid="8722351798763206577">"ब्लूटूथ को चालू किया गया."</string>
    <string name="accessibility_quick_settings_location_off" msgid="5119080556976115520">"जगह की रिपोर्ट बंद है."</string>
    <string name="accessibility_quick_settings_location_on" msgid="5809937096590102036">"जगह की रिपोर्ट चालू है."</string>
    <string name="accessibility_quick_settings_location_changed_off" msgid="8526845571503387376">"जगह की रिपोर्ट को बंद किया गया."</string>
    <string name="accessibility_quick_settings_location_changed_on" msgid="339403053079338468">"जगह की रिपोर्ट को चालू किया गया."</string>
    <string name="accessibility_quick_settings_alarm" msgid="3959908972897295660">"<xliff:g id="TIME">%s</xliff:g> के लिए अलार्म सेट किया गया."</string>
    <string name="accessibility_quick_settings_close" msgid="3115847794692516306">"पैनल बंद करें."</string>
    <string name="accessibility_quick_settings_more_time" msgid="3659274935356197708">"अधिक समय."</string>
    <string name="accessibility_quick_settings_less_time" msgid="2404728746293515623">"कम समय."</string>
    <string name="accessibility_quick_settings_flashlight_off" msgid="4936432000069786988">"फ़्लैशलाइट बंद है."</string>
    <string name="accessibility_quick_settings_flashlight_unavailable" msgid="8012811023312280810">"फ़्लैशलाइट उपलब्ध नहीं है."</string>
    <string name="accessibility_quick_settings_flashlight_on" msgid="2003479320007841077">"फ़्लैशलाइट चालू है."</string>
    <string name="accessibility_quick_settings_flashlight_changed_off" msgid="3303701786768224304">"फ़्लैशलाइट को बंद किया गया."</string>
    <string name="accessibility_quick_settings_flashlight_changed_on" msgid="6531793301533894686">"फ़्लैशलाइट को चालू किया गया."</string>
    <string name="accessibility_quick_settings_color_inversion_changed_off" msgid="4406577213290173911">"रंग व्‍युत्‍क्रमण को बंद किया गया."</string>
    <string name="accessibility_quick_settings_color_inversion_changed_on" msgid="6897462320184911126">"रंग व्‍युत्‍क्रमण को चालू किया गया."</string>
    <string name="accessibility_quick_settings_hotspot_changed_off" msgid="5004708003447561394">"मोबाइल हॉटस्‍पॉट को बंद किया गया."</string>
    <string name="accessibility_quick_settings_hotspot_changed_on" msgid="2890951609226476206">"मोबाइल हॉटस्‍पॉट को चालू किया गया."</string>
    <string name="accessibility_casting_turned_off" msgid="1430668982271976172">"स्‍क्रीन कास्‍ट करना रुक गया."</string>
    <string name="accessibility_quick_settings_work_mode_off" msgid="7045417396436552890">"कार्य मोड बंद है."</string>
    <string name="accessibility_quick_settings_work_mode_on" msgid="7650588553988014341">"कार्य मोड चालू है."</string>
    <string name="accessibility_quick_settings_work_mode_changed_off" msgid="5605534876107300711">"कार्य मोड बंद कर दिया गया."</string>
    <string name="accessibility_quick_settings_work_mode_changed_on" msgid="249840330756998612">"कार्य मोड चालू किया गया."</string>
    <string name="accessibility_quick_settings_data_saver_changed_off" msgid="650231949881093289">"डेटा बचाने की सेटिंग बंद कर दी गई है."</string>
    <string name="accessibility_quick_settings_data_saver_changed_on" msgid="4218725402373934151">"डेटा बचाने की सेटिंग चालू कर दी गई है."</string>
    <string name="accessibility_quick_settings_sensor_privacy_changed_off" msgid="5152819588955163090">"सेंसर निजता को बंद कर दिया गया है."</string>
    <string name="accessibility_quick_settings_sensor_privacy_changed_on" msgid="529705259565826355">"सेंसर निजता को चालू कर दिया गया है."</string>
    <string name="accessibility_brightness" msgid="8003681285547803095">"स्क्रीन की स्क्रीन की रोशनी"</string>
    <string name="accessibility_ambient_display_charging" msgid="9084521679384069087">"चार्ज हो रही है"</string>
    <string name="data_usage_disabled_dialog_3g_title" msgid="5281770593459841889">"2G-3G डेटा रोक दिया गया है"</string>
    <string name="data_usage_disabled_dialog_4g_title" msgid="1601769736881078016">"4G डेटा रोक दिया गया है"</string>
    <string name="data_usage_disabled_dialog_mobile_title" msgid="6801382439018099779">"मोबाइल डेटा रोक दिया गया है"</string>
    <string name="data_usage_disabled_dialog_title" msgid="3932437232199671967">"डेटा रोक दिया गया है"</string>
    <string name="data_usage_disabled_dialog" msgid="4919541636934603816">"आपकी सेट की हुई डेटा सीमा खत्म हो गई है. अब आप मोबाइल डेटा का इस्तेमाल नहीं कर रहे हैं.\n\nअगर आप फिर से शुरू करते हैं, तो डेटा खर्च  के लिए शुल्क लागू किया जा सकता है."</string>
    <string name="data_usage_disabled_dialog_enable" msgid="1412395410306390593">"फिर से शुरू करें"</string>
    <string name="gps_notification_searching_text" msgid="8574247005642736060">"GPS को खोजा जा रहा है"</string>
    <string name="gps_notification_found_text" msgid="4619274244146446464">"जीपीएस ने यह जगह सेट की है"</string>
    <string name="accessibility_location_active" msgid="2427290146138169014">"जगह का अनुरोध किया जा रहा है"</string>
    <string name="accessibility_clear_all" msgid="5235938559247164925">"सभी सूचनाएं साफ़ करें."</string>
    <string name="notification_group_overflow_indicator" msgid="1863231301642314183">"+ <xliff:g id="NUMBER">%s</xliff:g>"</string>
    <string name="notification_group_overflow_indicator_ambient" msgid="879560382990377886">"<xliff:g id="NOTIFICATION_TITLE">%1$s</xliff:g>, +<xliff:g id="OVERFLOW">%2$s</xliff:g>"</string>
    <plurals name="notification_group_overflow_description" formatted="false" msgid="4579313201268495404">
      <item quantity="one">इसमें <xliff:g id="NUMBER_1">%s</xliff:g> और सूचनाएं हैं.</item>
      <item quantity="other">इसमें <xliff:g id="NUMBER_1">%s</xliff:g> और सूचनाएं हैं.</item>
    </plurals>
    <string name="status_bar_notification_inspect_item_title" msgid="5668348142410115323">"सूचना सेटिंग"</string>
    <string name="status_bar_notification_app_settings_title" msgid="5525260160341558869">"<xliff:g id="APP_NAME">%s</xliff:g> सेटिंग"</string>
    <string name="accessibility_rotation_lock_off" msgid="4062780228931590069">"स्‍क्रीन स्‍वचालित रूप से घूमेगी."</string>
    <string name="accessibility_rotation_lock_on_landscape" msgid="6731197337665366273">"स्क्रीन लैंडस्केप दिशा में लॉक है."</string>
    <string name="accessibility_rotation_lock_on_portrait" msgid="5809367521644012115">"स्‍क्रीन पोर्ट्रेट दिशा में लॉक है."</string>
    <string name="accessibility_rotation_lock_off_changed" msgid="8134601071026305153">"स्‍क्रीन अब अपने आप घूमेगी."</string>
    <string name="accessibility_rotation_lock_on_landscape_changed" msgid="3135965553707519743">"स्क्रीन अभी लैंडस्केप दिशा में लॉक है."</string>
    <string name="accessibility_rotation_lock_on_portrait_changed" msgid="8922481981834012126">"स्‍क्रीन अभी पोर्ट्रेट दिशा में लॉक है."</string>
    <string name="dessert_case" msgid="1295161776223959221">"मिठाई का डिब्बा"</string>
    <string name="start_dreams" msgid="5640361424498338327">"स्क्रीन सेवर"</string>
    <string name="ethernet_label" msgid="7967563676324087464">"ईथरनेट"</string>
    <string name="quick_settings_header_onboarding_text" msgid="8030309023792936283">"ज़्यादा विकल्प देखने के लिए आइकॉन को दबाकर रखें"</string>
    <string name="quick_settings_dnd_label" msgid="8735855737575028208">"परेशान ना करें"</string>
    <string name="quick_settings_dnd_priority_label" msgid="483232950670692036">"सिर्फ़ प्राथमिकता"</string>
    <string name="quick_settings_dnd_alarms_label" msgid="2559229444312445858">"सिर्फ़ अलार्म"</string>
    <string name="quick_settings_dnd_none_label" msgid="5025477807123029478">"पूरी तरह शांत"</string>
    <string name="quick_settings_bluetooth_label" msgid="6304190285170721401">"ब्लूटूथ"</string>
    <string name="quick_settings_bluetooth_multiple_devices_label" msgid="3912245565613684735">"ब्लूटूथ (<xliff:g id="NUMBER">%d</xliff:g> डिवाइस)"</string>
    <string name="quick_settings_bluetooth_off_label" msgid="8159652146149219937">"ब्लूटूथ बंद"</string>
    <string name="quick_settings_bluetooth_detail_empty_text" msgid="4910015762433302860">"कोई भी युग्मित डिवाइस उपलब्ध नहीं"</string>
    <string name="quick_settings_bluetooth_secondary_label_battery_level" msgid="7106697106764717416">"<xliff:g id="BATTERY_LEVEL_AS_PERCENTAGE">%s</xliff:g> बैटरी"</string>
    <string name="quick_settings_bluetooth_secondary_label_audio" msgid="5673845963301132071">"ऑडियो"</string>
    <string name="quick_settings_bluetooth_secondary_label_headset" msgid="1880572731276240588">"हेडसेट"</string>
    <string name="quick_settings_bluetooth_secondary_label_input" msgid="2173322305072945905">"इनपुट"</string>
    <!-- no translation found for quick_settings_bluetooth_secondary_label_hearing_aids (4930931771490695395) -->
    <skip />
    <string name="quick_settings_bluetooth_secondary_label_transient" msgid="4551281899312150640">"ब्लूटूथ चालू हो रहा है…"</string>
    <string name="quick_settings_brightness_label" msgid="6968372297018755815">"स्क्रीन की रोशनी"</string>
    <string name="quick_settings_rotation_unlocked_label" msgid="7305323031808150099">"स्वत: घुमाएं"</string>
    <string name="accessibility_quick_settings_rotation" msgid="4231661040698488779">"स्‍क्रीन अपने आप घूमने की सुविधा चालू करें"</string>
    <string name="accessibility_quick_settings_rotation_value" msgid="8187398200140760213">"<xliff:g id="ID_1">%s</xliff:g> मोड"</string>
    <string name="quick_settings_rotation_locked_label" msgid="6359205706154282377">"घुमाना लॉक किया गया"</string>
    <string name="quick_settings_rotation_locked_portrait_label" msgid="5102691921442135053">"पोर्ट्रेट"</string>
    <string name="quick_settings_rotation_locked_landscape_label" msgid="8553157770061178719">"लैंडस्केप"</string>
    <string name="quick_settings_ime_label" msgid="7073463064369468429">"इनपुट विधि"</string>
    <string name="quick_settings_location_label" msgid="5011327048748762257">"जगह"</string>
    <string name="quick_settings_location_off_label" msgid="7464544086507331459">"जगह की जानकारी बंद है"</string>
    <string name="quick_settings_media_device_label" msgid="1302906836372603762">"मीडिया डिवाइस"</string>
    <string name="quick_settings_rssi_label" msgid="7725671335550695589">"RSSI"</string>
    <string name="quick_settings_rssi_emergency_only" msgid="2713774041672886750">"केवल आपातकालीन कॉल"</string>
    <string name="quick_settings_settings_label" msgid="5326556592578065401">"सेटिंग"</string>
    <string name="quick_settings_time_label" msgid="4635969182239736408">"समय"</string>
    <string name="quick_settings_user_label" msgid="5238995632130897840">"मुझे"</string>
    <string name="quick_settings_user_title" msgid="4467690427642392403">"उपयोगकर्ता"</string>
    <string name="quick_settings_user_new_user" msgid="9030521362023479778">"नया उपयोगकर्ता"</string>
    <string name="quick_settings_wifi_label" msgid="9135344704899546041">"वाई-फ़ाई"</string>
    <string name="quick_settings_wifi_not_connected" msgid="7171904845345573431">"कनेक्ट नहीं है"</string>
    <string name="quick_settings_wifi_no_network" msgid="2221993077220856376">"कोई नेटवर्क नहीं"</string>
    <string name="quick_settings_wifi_off_label" msgid="7558778100843885864">"वाई-फ़ाई  बंद"</string>
    <string name="quick_settings_wifi_on_label" msgid="7607810331387031235">"वाई-फ़ाई चालू है"</string>
    <string name="quick_settings_wifi_detail_empty_text" msgid="269990350383909226">"कोई भी वाई-फ़ाई नेटवर्क उपलब्‍ध नहीं है"</string>
    <string name="quick_settings_wifi_secondary_label_transient" msgid="7748206246119760554">"वाई-फ़ाई चालू हो रहा है…"</string>
    <string name="quick_settings_cast_title" msgid="7709016546426454729">"कास्ट करें"</string>
    <string name="quick_settings_casting" msgid="6601710681033353316">"कास्टिंग"</string>
    <string name="quick_settings_cast_device_default_name" msgid="5367253104742382945">"अनाम डिवाइस"</string>
    <string name="quick_settings_cast_device_default_description" msgid="2484573682378634413">"कास्ट करने के लिए तैयार"</string>
    <string name="quick_settings_cast_detail_empty_text" msgid="311785821261640623">"कोई डिवाइस उपलब्ध नहीं"</string>
    <string name="quick_settings_cast_no_wifi" msgid="2696477881905521882">"वाई-फ़ाई कनेक्ट नहीं है"</string>
    <string name="quick_settings_brightness_dialog_title" msgid="8599674057673605368">"स्क्रीन की रोशनी"</string>
    <string name="quick_settings_brightness_dialog_auto_brightness_label" msgid="5064982743784071218">"स्वत:"</string>
    <string name="quick_settings_inversion_label" msgid="8790919884718619648">"रंग उलटें"</string>
    <string name="quick_settings_color_space_label" msgid="853443689745584770">"रंग सुधार मोड"</string>
    <string name="quick_settings_more_settings" msgid="326112621462813682">"और सेटिंग"</string>
    <string name="quick_settings_done" msgid="3402999958839153376">"हो गया"</string>
    <string name="quick_settings_connected" msgid="1722253542984847487">"कनेक्ट है"</string>
    <string name="quick_settings_connected_battery_level" msgid="4136051440381328892">"कनेक्ट किया गया, बैटरी <xliff:g id="BATTERY_LEVEL_AS_PERCENTAGE">%1$s</xliff:g> है"</string>
    <string name="quick_settings_connecting" msgid="47623027419264404">"कनेक्ट हो रहा है..."</string>
    <string name="quick_settings_tethering_label" msgid="7153452060448575549">"टेदरिंग"</string>
    <string name="quick_settings_hotspot_label" msgid="6046917934974004879">"हॉटस्पॉट"</string>
    <string name="quick_settings_hotspot_secondary_label_transient" msgid="8010579363691405477">"हॉटस्पॉट चालू हो रहा है…"</string>
    <string name="quick_settings_hotspot_secondary_label_data_saver_enabled" msgid="5672131949987422420">"डेटा बचाया जा रहा है"</string>
    <plurals name="quick_settings_hotspot_secondary_label_num_devices" formatted="false" msgid="2324635800672199428">
      <item quantity="one">%d डिवाइस</item>
      <item quantity="other">%d डिवाइस</item>
    </plurals>
    <string name="quick_settings_notifications_label" msgid="4818156442169154523">"सूचनाएं"</string>
    <string name="quick_settings_flashlight_label" msgid="2133093497691661546">"फ़्लैशलाइट"</string>
    <string name="quick_settings_cellular_detail_title" msgid="3661194685666477347">"मोबाइल डेटा"</string>
    <string name="quick_settings_cellular_detail_data_usage" msgid="1964260360259312002">"डेटा खर्च"</string>
    <string name="quick_settings_cellular_detail_remaining_data" msgid="722715415543541249">"शेष डेटा"</string>
    <string name="quick_settings_cellular_detail_over_limit" msgid="967669665390990427">"सीमा से अधिक"</string>
    <string name="quick_settings_cellular_detail_data_used" msgid="1476810587475761478">"<xliff:g id="DATA_USED">%s</xliff:g> उपयोग किया गया"</string>
    <string name="quick_settings_cellular_detail_data_limit" msgid="56011158504994128">"<xliff:g id="DATA_LIMIT">%s</xliff:g> सीमा"</string>
    <string name="quick_settings_cellular_detail_data_warning" msgid="2440098045692399009">"<xliff:g id="DATA_LIMIT">%s</xliff:g> चेतावनी"</string>
    <string name="quick_settings_work_mode_label" msgid="7608026833638817218">"कार्य प्रोफ़ाइल"</string>
    <string name="quick_settings_night_display_label" msgid="3577098011487644395">"नाइट लाइट"</string>
    <string name="quick_settings_night_secondary_label_on_at_sunset" msgid="8483259341596943314">"शाम को चालू की जाएगी"</string>
    <string name="quick_settings_night_secondary_label_until_sunrise" msgid="4453017157391574402">"सुबह तक चालू रहेगी"</string>
    <string name="quick_settings_night_secondary_label_on_at" msgid="6256314040368487637">"<xliff:g id="TIME">%s</xliff:g> पर चालू की जाएगी"</string>
    <string name="quick_settings_secondary_label_until" msgid="2749196569462600150">"<xliff:g id="TIME">%s</xliff:g> तक"</string>
    <string name="quick_settings_nfc_label" msgid="9012153754816969325">"एनएफ़सी"</string>
    <string name="quick_settings_nfc_off" msgid="6883274004315134333">"NFC बंद है"</string>
    <string name="quick_settings_nfc_on" msgid="6680317193676884311">"NFC चालू है"</string>
    <string name="recents_swipe_up_onboarding" msgid="3824607135920170001">"ऐप्लिकेशन बदलने के लिए ऊपर स्वाइप करें"</string>
    <string name="recents_quick_scrub_onboarding" msgid="2778062804333285789">"ऐप्लिकेशन को झटपट स्विच करने के लिए उसे दाईं ओर खींचें और छोड़ें"</string>
    <string name="quick_step_accessibility_toggle_overview" msgid="7171470775439860480">"खास जानकारी टॉगल करें"</string>
    <string name="expanded_header_battery_charged" msgid="5945855970267657951">"चार्ज हो गई है"</string>
    <string name="expanded_header_battery_charging" msgid="205623198487189724">"चार्ज हो रही है"</string>
    <string name="expanded_header_battery_charging_with_time" msgid="457559884275395376">"पूर्ण होने में <xliff:g id="CHARGING_TIME">%s</xliff:g> शेष"</string>
    <string name="expanded_header_battery_not_charging" msgid="4798147152367049732">"चार्ज नहीं हो रही है"</string>
    <string name="ssl_ca_cert_warning" msgid="9005954106902053641">"नेटवर्क को\nमॉनीटर किया जा सकता है"</string>
    <string name="description_target_search" msgid="3091587249776033139">"खोजें"</string>
    <string name="description_direction_up" msgid="7169032478259485180">"<xliff:g id="TARGET_DESCRIPTION">%s</xliff:g> के लिए ऊपर स्‍लाइड करें."</string>
    <string name="description_direction_left" msgid="7207478719805562165">"<xliff:g id="TARGET_DESCRIPTION">%s</xliff:g> के लिए बाएं स्‍लाइड करें."</string>
    <string name="zen_priority_introduction" msgid="1149025108714420281">"आपको अलार्म, रिमाइंडर, इवेंट और चुनिंदा कॉल करने वालों के अलावा किसी और तरह से (आवाज़ करके और थरथरा कर ) परेशान नहीं किया जाएगा. आप फिर भी संगीत, वीडियो और गेम सहित अपना चुना हुआ सब कुछ सुन सकते हैं."</string>
    <string name="zen_alarms_introduction" msgid="4934328096749380201">"आपको अलार्म छोड़कर दूसरी आवाज़ों और कंपनों से परेशान नहीं किया जाएगा. आपको अभी भी संगीत, वीडियो और गेम सहित वह सब कुछ सुनाई देगा जो आपने चलाने के लिए चुना है."</string>
    <string name="zen_priority_customize_button" msgid="7948043278226955063">"अपनी पसंद के मुताबिक बनाएं"</string>
    <string name="zen_silence_introduction_voice" msgid="3948778066295728085">"इससे अलार्म, संगीत, वीडियो और गेम सहित सभी आवाज़ और कंपन (वाइब्रेशन) रोक दिए जाते हैं. आप तब भी फ़ोन काॅल कर सकेंगे."</string>
    <string name="zen_silence_introduction" msgid="3137882381093271568">"इससे अलार्म, संगीत, वीडियो और गेम सहित सभी आवाज़ और कंपन (वाइब्रेशन) रोक दिए जाते हैं."</string>
    <string name="keyguard_more_overflow_text" msgid="9195222469041601365">"+<xliff:g id="NUMBER_OF_NOTIFICATIONS">%d</xliff:g>"</string>
    <string name="speed_bump_explanation" msgid="1288875699658819755">"कम अत्यावश्यक सूचनाएं नीचे दी गई हैं"</string>
    <string name="notification_tap_again" msgid="7590196980943943842">"खोलने के लिए पुन: टैप करें"</string>
    <string name="keyguard_unlock" msgid="8043466894212841998">"अनलॉक करने के लिए ऊपर स्वाइप करें"</string>
    <string name="do_disclosure_generic" msgid="5615898451805157556">"इस डिवाइस का प्रबंधन आपका संगठन करता है"</string>
    <string name="do_disclosure_with_name" msgid="5640615509915445501">"इस डिवाइस के प्रबंधक <xliff:g id="ORGANIZATION_NAME">%s</xliff:g> हैं"</string>
    <string name="phone_hint" msgid="4872890986869209950">"फ़ोन के लिए आइकॉन से स्वाइप करें"</string>
    <string name="voice_hint" msgid="8939888732119726665">"\'आवाज़ से डिवाइस का इस्तेमाल\' आइकॉन से स्वाइप करें"</string>
    <string name="camera_hint" msgid="7939688436797157483">"कैमरे के लिए आइकॉन से स्वाइप करें"</string>
    <string name="interruption_level_none_with_warning" msgid="5114872171614161084">"संपूर्ण मौन. इससे स्‍क्रीन रीडर भी मौन हो जाएंगे."</string>
    <string name="interruption_level_none" msgid="6000083681244492992">"पूरी तरह शांत"</string>
    <string name="interruption_level_priority" msgid="6426766465363855505">"सिर्फ़ प्राथमिकता"</string>
    <string name="interruption_level_alarms" msgid="5226306993448328896">"सिर्फ़ अलार्म"</string>
    <string name="interruption_level_none_twoline" msgid="3957581548190765889">"पूरी तरह\nशांत"</string>
    <string name="interruption_level_priority_twoline" msgid="1564715335217164124">"केवल\nप्राथमिकता"</string>
    <string name="interruption_level_alarms_twoline" msgid="3266909566410106146">"केवल\nअलार्म"</string>
    <string name="keyguard_indication_charging_time" msgid="2056340799276374421">"<xliff:g id="PERCENTAGE">%2$s</xliff:g> • चार्ज हो रहा है (<xliff:g id="CHARGING_TIME_LEFT">%1$s</xliff:g> में पूरा होगा)"</string>
    <string name="keyguard_indication_charging_time_fast" msgid="7767562163577492332">"<xliff:g id="PERCENTAGE">%2$s</xliff:g> • तेज़ चार्ज हो रहा है (<xliff:g id="CHARGING_TIME_LEFT">%1$s</xliff:g> में पूरा होगा)"</string>
    <string name="keyguard_indication_charging_time_slowly" msgid="3769655133567307069">"<xliff:g id="PERCENTAGE">%2$s</xliff:g> • धीरे चार्ज हो रहा है (<xliff:g id="CHARGING_TIME_LEFT">%1$s</xliff:g> में पूरा होगा)"</string>
    <string name="accessibility_multi_user_switch_switcher" msgid="7305948938141024937">"उपयोगकर्ता बदलें"</string>
    <string name="accessibility_multi_user_switch_switcher_with_current" msgid="8434880595284601601">"उपयोगकर्ता बदलें, मौजूदा उपयोगकर्ता <xliff:g id="CURRENT_USER_NAME">%s</xliff:g>"</string>
    <string name="accessibility_multi_user_switch_inactive" msgid="1424081831468083402">"मौजूदा उपयोगकर्ता <xliff:g id="CURRENT_USER_NAME">%s</xliff:g>"</string>
    <string name="accessibility_multi_user_switch_quick_contact" msgid="3020367729287990475">"प्रोफ़ाइल दिखाएं"</string>
    <string name="user_add_user" msgid="5110251524486079492">"उपयोगकर्ता जोड़ें"</string>
    <string name="user_new_user_name" msgid="426540612051178753">"नया उपयोगकर्ता"</string>
    <string name="guest_nickname" msgid="8059989128963789678">"मेहमान"</string>
    <string name="guest_new_guest" msgid="600537543078847803">"मेहमान जोड़ें"</string>
    <string name="guest_exit_guest" msgid="7187359342030096885">"अतिथि को निकालें"</string>
    <string name="guest_exit_guest_dialog_title" msgid="8480693520521766688">"अतिथि को निकालें?"</string>
    <string name="guest_exit_guest_dialog_message" msgid="4155503224769676625">"इस सत्र के सभी ऐप्स और डेटा को हटा दिया जाएगा."</string>
    <string name="guest_exit_guest_dialog_remove" msgid="7402231963862520531">"निकालें"</string>
    <string name="guest_wipe_session_title" msgid="6419439912885956132">"अतिथि, आपका पुन: स्वागत है!"</string>
    <string name="guest_wipe_session_message" msgid="8476238178270112811">"क्‍या आप अपना सत्र जारी रखना चाहते हैं?"</string>
    <string name="guest_wipe_session_wipe" msgid="5065558566939858884">"फिर से शुरू करें"</string>
    <string name="guest_wipe_session_dontwipe" msgid="1401113462524894716">"हां, जारी रखें"</string>
    <string name="guest_notification_title" msgid="1585278533840603063">"अतिथि उपयोगकर्ता"</string>
    <string name="guest_notification_text" msgid="335747957734796689">"ऐप और डेटा हटाने के लिए, अतिथि उपयोगकर्ता को निकालें"</string>
    <string name="guest_notification_remove_action" msgid="8820670703892101990">"अतिथि को निकालें"</string>
    <string name="user_logout_notification_title" msgid="1453960926437240727">"उपयोगकर्ता को प्रस्थान करवाना"</string>
    <string name="user_logout_notification_text" msgid="3350262809611876284">"मौजूदा उपयोगकर्ता से प्रस्थान करें"</string>
    <string name="user_logout_notification_action" msgid="1195428991423425062">"उपयोगकर्ता को प्रस्थान करवाएं"</string>
    <string name="user_add_user_title" msgid="4553596395824132638">"नया उपयोगकर्ता जोड़ें?"</string>
    <string name="user_add_user_message_short" msgid="2161624834066214559">"जब आप कोई नया उपयोगकर्ता जोड़ते हैं तो उस व्यक्ति को अपनी जगह सेट करनी होती है.\n\nकोई भी उपयोगकर्ता बाकी सभी उपयोगकर्ताओं के लिए ऐप्लिकेशन अपडेट कर सकता है."</string>
    <string name="user_limit_reached_title" msgid="7374910700117359177">"अब और उपयोगकर्ता नहीं जोड़े जा सकते"</string>
    <plurals name="user_limit_reached_message" formatted="false" msgid="1855040563671964242">
      <item quantity="one">आप ज़्यादा से ज़्यादा <xliff:g id="COUNT">%d</xliff:g> उपयोगकर्ता जोड़ सकते हैं.</item>
      <item quantity="other">आप ज़्यादा से ज़्यादा <xliff:g id="COUNT">%d</xliff:g> उपयोगकर्ता जोड़ सकते हैं.</item>
    </plurals>
    <string name="user_remove_user_title" msgid="4681256956076895559">"उपयोगकर्ता निकालें?"</string>
    <string name="user_remove_user_message" msgid="1453218013959498039">"इस उपयोगकर्ता के सभी ऐप और डेटा को हटा दिया जाएगा."</string>
    <string name="user_remove_user_remove" msgid="7479275741742178297">"निकालें"</string>
    <string name="battery_saver_notification_title" msgid="8614079794522291840">"बैटरी सेवर चालू है"</string>
    <string name="battery_saver_notification_text" msgid="820318788126672692">"निष्‍पादन और पृष्ठभूमि डेटा को कम करता है"</string>
    <string name="battery_saver_notification_action_text" msgid="132118784269455533">"बैटरी सेवर बंद करें"</string>
    <string name="media_projection_dialog_text" msgid="3071431025448218928">"<xliff:g id="APP_SEEKING_PERMISSION">%s</xliff:g> आपके स्क्रीन पर दिखाई देने वाली हर सामग्री को कैप्चर करना शुरू कर देगी."</string>
    <string name="media_projection_remember_text" msgid="3103510882172746752">"फिर से न दिखाएं"</string>
    <string name="clear_all_notifications_text" msgid="814192889771462828">"सभी को हटाएं"</string>
    <string name="manage_notifications_text" msgid="2386728145475108753">"प्रबंधित करें"</string>
    <string name="dnd_suppressing_shade_text" msgid="1904574852846769301">"\'परेशान न करें\' सुविधा के ज़रिए कुछ समय के लिए सूचनाएं दिखाना रोक दिया गया है"</string>
    <string name="media_projection_action_text" msgid="8470872969457985954">"अब शुरू करें"</string>
    <string name="empty_shade_text" msgid="708135716272867002">"कोई सूचना नहीं मिली"</string>
    <string name="profile_owned_footer" msgid="8021888108553696069">"प्रोफ़ाइल को मॉनीटर किया जा सकता है"</string>
    <string name="vpn_footer" msgid="2388611096129106812">"नेटवर्क को मॉनीटर किया जा सकता है"</string>
    <string name="branded_vpn_footer" msgid="2168111859226496230">"नेटवर्क को मॉनिटर किया जा सकता है"</string>
    <string name="quick_settings_disclosure_management_monitoring" msgid="6645176135063957394">"आपका संगठन इस डिवाइस का प्रबंधन करता है और वह नेटवर्क ट्रैफ़िक की निगरानी कर सकता है"</string>
    <string name="quick_settings_disclosure_named_management_monitoring" msgid="370622174777570853">"<xliff:g id="ORGANIZATION_NAME">%1$s</xliff:g> इस डिवाइस का प्रबंधन करता है और वह नेटवर्क ट्रैफ़िक की निगरानी कर सकता है"</string>
    <string name="quick_settings_disclosure_management_named_vpn" msgid="1085137869053332307">"डिवाइस का प्रबंधन आपका संगठन करता है और वह <xliff:g id="VPN_APP">%1$s</xliff:g> से कनेक्ट है"</string>
    <string name="quick_settings_disclosure_named_management_named_vpn" msgid="6290456493852584017">"डिवाइस का प्रबंधन <xliff:g id="ORGANIZATION_NAME">%1$s</xliff:g> करता है और वह <xliff:g id="VPN_APP">%2$s</xliff:g> से कनेक्ट है"</string>
    <string name="quick_settings_disclosure_management" msgid="3294967280853150271">"डिवाइस का प्रबंधन आपका संगठन करता है"</string>
    <string name="quick_settings_disclosure_named_management" msgid="1059403025094542908">"डिवाइस का प्रबंधन <xliff:g id="ORGANIZATION_NAME">%1$s</xliff:g> करता है"</string>
    <string name="quick_settings_disclosure_management_vpns" msgid="3698767349925266482">"डिवाइस का प्रबंधन आपका संगठन करता है और वह VPNs से कनेक्ट है"</string>
    <string name="quick_settings_disclosure_named_management_vpns" msgid="7777821385318891527">"डिवाइस का प्रबंधन <xliff:g id="ORGANIZATION_NAME">%1$s</xliff:g> करता है और वह VPNs से कनेक्ट है"</string>
    <string name="quick_settings_disclosure_managed_profile_monitoring" msgid="5125463987558278215">"आपका संगठन आपकी कार्य प्रोफ़ाइल में नेटवर्क ट्रैफ़िक की निगरानी कर सकता है"</string>
    <string name="quick_settings_disclosure_named_managed_profile_monitoring" msgid="8973606847896650284">"<xliff:g id="ORGANIZATION_NAME">%1$s</xliff:g> आपकी कार्य प्रोफ़ाइल में नेटवर्क ट्रैफ़िक की निगरानी कर सकता है"</string>
    <string name="quick_settings_disclosure_monitoring" msgid="679658227269205728">"नेटवर्क की निगरानी की जा सकती है"</string>
    <string name="quick_settings_disclosure_vpns" msgid="8170318392053156330">"डिवाइस VPNs से कनेक्ट है"</string>
    <string name="quick_settings_disclosure_managed_profile_named_vpn" msgid="3494535754792751741">"कार्य प्रोफ़ाइल <xliff:g id="VPN_APP">%1$s</xliff:g> से कनेक्ट है"</string>
    <string name="quick_settings_disclosure_personal_profile_named_vpn" msgid="4467456202486569906">"व्यक्तिगत प्रोफ़ाइल <xliff:g id="VPN_APP">%1$s</xliff:g> से कनेक्ट है"</string>
    <string name="quick_settings_disclosure_named_vpn" msgid="6943724064780847080">"डिवाइस <xliff:g id="VPN_APP">%1$s</xliff:g> से कनेक्ट है"</string>
    <string name="monitoring_title_device_owned" msgid="1652495295941959815">"डिवाइस प्रबंधन"</string>
    <string name="monitoring_title_profile_owned" msgid="6790109874733501487">"प्रोफ़ाइल को मॉनीटर करना"</string>
    <string name="monitoring_title" msgid="169206259253048106">"नेटवर्क को मॉनीटर करना"</string>
    <string name="monitoring_subtitle_vpn" msgid="876537538087857300">"VPN"</string>
    <string name="monitoring_subtitle_network_logging" msgid="3341264304793193386">"नेटवर्क लॉगिंग"</string>
    <string name="monitoring_subtitle_ca_certificate" msgid="3874151893894355988">"CA प्रमाणपत्र"</string>
    <string name="disable_vpn" msgid="4435534311510272506">"VPN अक्षम करें"</string>
    <string name="disconnect_vpn" msgid="1324915059568548655">"VPN डिस्‍कनेक्‍ट करें"</string>
    <string name="monitoring_button_view_policies" msgid="100913612638514424">"नीतियां देखें"</string>
    <string name="monitoring_description_named_management" msgid="5281789135578986303">"<xliff:g id="ORGANIZATION_NAME">%1$s</xliff:g> आपके डिवाइस का प्रबंधन करता है.\n\nआपका एडमिन सेटिंग, कॉर्पोरेट पहुंच, ऐप्लिकेशन, आपके डिवाइस से जुड़े डेटा और आपके डिवाइस की जगह की जानकारी की निगरानी कर सकता है और उन्हें प्रबंधित कर सकता है.\n\n और जानकारी के लिए, अपने एडमिन से संपर्क करें."</string>
    <string name="monitoring_description_management" msgid="4573721970278370790">"आपका संगठन आपके डिवाइस का प्रबंधन करता है.\n\nआपका एडमिन सेटिंग, कॉर्पोरेट पहुंच, ऐप्लिकेशन, आपके डिवाइस से जुड़े डेटा और आपके डिवाइस की जगह की जानकारी की निगरानी कर सकता है और उन्हें प्रबंधित कर सकता है.\n\nऔर जानकारी के लिए, अपने एडमिन से संपर्क करें."</string>
    <string name="monitoring_description_management_ca_certificate" msgid="5202023784131001751">"आपके संगठन ने इस डिवाइस पर एक प्रमाणपत्र अनुमति इंस्टॉल की है. आपके सुरक्षित नेटवर्क पर ट्रेफ़िक की निगरानी या उसमें बदलाव किया जा सकता है."</string>
    <string name="monitoring_description_managed_profile_ca_certificate" msgid="4683248196789897964">"आपके संगठन ने आपकी कार्य प्रोफ़ाइल में एक प्रमाणपत्र अनुमति इंस्टॉल की है. आपके सुरक्षित नेटवर्क ट्रैफ़िक की निगरानी या उसमें बदलाव किया जा सकता है."</string>
    <string name="monitoring_description_ca_certificate" msgid="7886985418413598352">"इस डिवाइस पर एक प्रमाणपत्र अनुमति इंस्टॉल की है. आपके सुरक्षित नेटवर्क ट्रैफ़िक की निगरानी या उसमें बदलाव किया जा सकता है."</string>
    <string name="monitoring_description_management_network_logging" msgid="7184005419733060736">"आपके व्यवस्थापक ने नेटवर्क लॉगिंग चालू किया है, जो आपके डिवाइस पर ट्रैफ़िक की निगरानी करता है."</string>
    <string name="monitoring_description_named_vpn" msgid="7403457334088909254">"आप <xliff:g id="VPN_APP">%1$s</xliff:g> से कनेक्‍ट हैं, जो ईमेल, ऐप्लिकेशन और वेबसाइटों सहित आपकी नेटवर्क गतिविधि की निगरानी कर सकते हैं."</string>
    <string name="monitoring_description_two_named_vpns" msgid="4198511413729213802">"आप <xliff:g id="VPN_APP_0">%1$s</xliff:g> और <xliff:g id="VPN_APP_1">%2$s</xliff:g> से कनेक्ट हैं, जो ईमेल, ऐप्लिकेशन और वेबसाइटों सहित आपकी नेटवर्क गतिविधि की निगरानी कर सकते हैं."</string>
    <string name="monitoring_description_managed_profile_named_vpn" msgid="1427905889862420559">"आपकी कार्य प्रोफ़ाइल <xliff:g id="VPN_APP">%1$s</xliff:g> से कनेक्ट है, जो ईमेल, ऐप्लिकेशन और वेबसाइटों सहित आपकी नेटवर्क गतिविधि की निगरानी कर सकता है."</string>
    <string name="monitoring_description_personal_profile_named_vpn" msgid="3133980926929069283">"आपकी व्यक्तिगत प्रोफ़ाइल <xliff:g id="VPN_APP">%1$s</xliff:g> से कनेक्ट है, जो ईमेल, ऐप्लिकेशन और वेबसाइटों सहित आपकी नेटवर्क गतिविधि की निगरानी कर सकता है."</string>
    <string name="monitoring_description_do_header_generic" msgid="96588491028288691">"<xliff:g id="DEVICE_OWNER_APP">%1$s</xliff:g> आपका डिवाइस प्रबंधित करता है."</string>
    <string name="monitoring_description_do_header_with_name" msgid="5511133708978206460">"<xliff:g id="ORGANIZATION_NAME">%1$s</xliff:g> आपका डिवाइस प्रबंधित करने के लिए <xliff:g id="DEVICE_OWNER_APP">%2$s</xliff:g> का उपयोग करता है."</string>
    <string name="monitoring_description_do_body" msgid="3639594537660975895">"आपका एडमिन आपके डिवाइस से जुड़ी सेटिंग, कॉर्पोरेट पहुंच, ऐप्लिकेशन, डेटा और आपके डिवाइस की जगह की जानकारी की निगरानी और उसका प्रबंधन कर सकता है."</string>
    <string name="monitoring_description_do_learn_more_separator" msgid="3785251953067436862">" "</string>
    <string name="monitoring_description_do_learn_more" msgid="1849514470437907421">"ज़्यादा जानें"</string>
    <string name="monitoring_description_do_body_vpn" msgid="8255218762488901796">"आप <xliff:g id="VPN_APP">%1$s</xliff:g> से कनेक्‍ट हैं, जो ईमेल, ऐप्लिकेशन और वेबसाइट सहित आपकी नेटवर्क गतिविधि को मॉनिटर कर सकता है."</string>
    <string name="monitoring_description_vpn_settings_separator" msgid="1933186756733474388">" "</string>
    <string name="monitoring_description_vpn_settings" msgid="6434859242636063861">"VPN सेटिंग खोलें"</string>
    <string name="monitoring_description_ca_cert_settings_separator" msgid="4987350385906393626">" "</string>
    <string name="monitoring_description_ca_cert_settings" msgid="5489969458872997092">"भरोसेमंद क्रेडेंशियल खोलें"</string>
    <string name="monitoring_description_network_logging" msgid="7223505523384076027">"आपके एडमिन ने नेटवर्क लॉग करना चालू कर दिया है, जो आपके डिवाइस पर ट्रैफ़िक की निगरानी करता है.\n\nअधिक जानकारी के लिए अपने एडमिन से संपर्क करें."</string>
    <string name="monitoring_description_vpn" msgid="4445150119515393526">"आपने किसी ऐप को VPN कनेक्‍शन सेट करने की अनुमति दी है.\n\nयह ऐप ईमेल, ऐप्‍स और सुरक्षित वेबसाइटों सहित आपके डिवाइस और नेटवर्क की गतिविधि की निगरानी कर सकता है."</string>
    <string name="monitoring_description_vpn_profile_owned" msgid="2958019119161161530">"<xliff:g id="ORGANIZATION">%1$s</xliff:g> आपकी वर्क प्रोफ़ाइल को प्रबंधित करता है.\n\n आपका एडमिन ईमेल, ऐप्लिकेशन और वेबसाइटों सहित आपकी नेटवर्क गतिविधि की निगरानी कर सकता है.\n\nऔर जानकारी के लिए अपने एडमिन से संपर्क करें.\n\nआप ऐसे VPN से भी कनेक्‍ट हैं, जो आपकी नेटवर्क गतिविधि की निगरानी कर सकता है."</string>
    <string name="legacy_vpn_name" msgid="6604123105765737830">"VPN"</string>
    <string name="monitoring_description_app" msgid="1828472472674709532">"आप <xliff:g id="APPLICATION">%1$s</xliff:g> से कनेक्ट हैं, जो ईमेल, ऐप्लिकेशन और वेबसाइटों सहित आपकी नेटवर्क गतिविधि की निगरानी कर सकता है."</string>
    <string name="monitoring_description_app_personal" msgid="484599052118316268">"आप <xliff:g id="APPLICATION">%1$s</xliff:g> से कनेक्‍ट हैं, जो ईमेल, ऐप्‍स और वेबसाइटों सहित आपकी व्‍यक्‍तिगत नेटवर्क गतिविधि की निगरानी कर सकता है."</string>
    <string name="branded_monitoring_description_app_personal" msgid="2669518213949202599">"आप <xliff:g id="APPLICATION">%1$s</xliff:g> से कनेक्‍ट हैं, जो ईमेल, ऐप्लिकेशन और वेबसाइट सहित आपकी व्‍यक्‍तिगत नेटवर्क गतिविधि को मॉनिटर कर सकता है."</string>
    <string name="monitoring_description_app_work" msgid="4612997849787922906">"आपकी वर्क प्रोफ़ाइल का प्रबंधन <xliff:g id="ORGANIZATION">%1$s</xliff:g> करता है. प्रोफ़ाइल <xliff:g id="APPLICATION">%2$s</xliff:g> से कनेक्ट है, जो ईमेल, ऐप्लिकेशन और वेबसाइटों सहित आपकी नेटवर्क गतिविधि की निगरानी कर सकता है.\n\nऔर जानकारी के लिए, अपने एडमिन से संपर्क करें."</string>
    <string name="monitoring_description_app_personal_work" msgid="5664165460056859391">"आपकी कार्य प्रोफ़ाइल का प्रबंधन <xliff:g id="ORGANIZATION">%1$s</xliff:g> करता है. प्रोफ़ाइल <xliff:g id="APPLICATION_WORK">%2$s</xliff:g> से कनेक्ट है, जो ईमेल, ऐप्लिकेशन और वेबसाइटों सहित आपकी नेटवर्क गतिविधि की निगरानी कर सकता है.\n\nआप <xliff:g id="APPLICATION_PERSONAL">%3$s</xliff:g> से भी कनेक्ट हैं, जो आपकी व्यक्तिगत नेटवर्क गतिविधि की निगरानी कर सकता है."</string>
    <string name="keyguard_indication_trust_granted" msgid="4985003749105182372">"<xliff:g id="USER_NAME">%1$s</xliff:g> के लिए अनलॉक किया गया"</string>
    <string name="keyguard_indication_trust_managed" msgid="8319646760022357585">"<xliff:g id="TRUST_AGENT">%1$s</xliff:g> चल रहा है"</string>
    <string name="keyguard_indication_trust_disabled" msgid="7412534203633528135">"जब तक कि आप मैन्‍युअल रूप से अनलॉक नहीं करते तब तक डिवाइस लॉक रहेगा"</string>
    <string name="hidden_notifications_title" msgid="7139628534207443290">"सूचनाएं ज़्यादा तेज़ी से पाएं"</string>
    <string name="hidden_notifications_text" msgid="2326409389088668981">"आपके द्वारा उन्हें अनलॉक किए जाने से पहले देखें"</string>
    <string name="hidden_notifications_cancel" msgid="3690709735122344913">"रहने दें"</string>
    <string name="hidden_notifications_setup" msgid="41079514801976810">"सेट करें"</string>
    <string name="zen_mode_and_condition" msgid="4462471036429759903">"<xliff:g id="ZEN_MODE">%1$s</xliff:g>. <xliff:g id="EXIT_CONDITION">%2$s</xliff:g>"</string>
    <string name="volume_zen_end_now" msgid="6930243045593601084">"अभी बंद करें"</string>
    <string name="accessibility_volume_settings" msgid="4915364006817819212">"साउंड सेटिंग"</string>
    <string name="accessibility_volume_expand" msgid="5946812790999244205">"विस्तार करें"</string>
    <string name="accessibility_volume_collapse" msgid="3609549593031810875">"छोटा करें"</string>
    <string name="accessibility_output_chooser" msgid="8185317493017988680">"आउटपुट डिवाइस बदलें"</string>
    <string name="screen_pinning_title" msgid="3273740381976175811">"स्‍क्रीन पिन कर दी गई है"</string>
    <string name="screen_pinning_description" msgid="8909878447196419623">"इससे वह तब तक दिखता रहता है जब तक कि आप उसे अनपिन नहीं कर देते. अनपिन करने के लिए, \'वापस जाएं\' और \'खास जानकारी\' को दबाकर रखें."</string>
    <string name="screen_pinning_description_recents_invisible" msgid="8281145542163727971">"इससे वह तब तक दिखाई देती है जब तक आप उसे अनपिन नहीं कर देते. अनपिन करने के लिए, होम और वापस जाएं वाले बटन को दबाकर रखें."</string>
    <string name="screen_pinning_description_accessible" msgid="426190689254018656">"इससे वह तब तक दिखता रहता है जब तक कि आप उसे अनपिन नहीं कर देते. अनपिन करने के लिए, \'खास जानकारी\' को दबाकर रखें."</string>
    <string name="screen_pinning_description_recents_invisible_accessible" msgid="6134833683151189507">"इससे वह तब तक दिखाई देती है जब तक आप उसे अनपिन नहीं कर देते. अनपिन करने के लिए, होम बटन को दबाकर रखें."</string>
    <string name="screen_pinning_toast" msgid="2266705122951934150">"इस स्क्रीन को अनपिन करने के लिए, खास जानकारी और वापस जाएं वाले बटन को दबाकर रखें"</string>
    <string name="screen_pinning_toast_recents_invisible" msgid="8252402309499161281">"इस स्क्रीन को अनपिन करने के लिए, होम और वापस जाएं वाले बटन को दबाकर रखें"</string>
    <string name="screen_pinning_positive" msgid="3783985798366751226">"ठीक है"</string>
    <string name="screen_pinning_negative" msgid="3741602308343880268">"नहीं, रहने दें"</string>
    <string name="screen_pinning_start" msgid="1022122128489278317">"स्‍क्रीन पिन की गई"</string>
    <string name="screen_pinning_exit" msgid="5187339744262325372">"स्‍क्रीन अनपिन की गई"</string>
    <string name="quick_settings_reset_confirmation_title" msgid="748792586749897883">"<xliff:g id="TILE_LABEL">%1$s</xliff:g> को छिपाएं?"</string>
    <string name="quick_settings_reset_confirmation_message" msgid="2235970126803317374">"जब आप उसे अगली बार सेटिंग में चालू करेंगे तो वह फिर से दिखाई देगी."</string>
    <string name="quick_settings_reset_confirmation_button" msgid="2660339101868367515">"छिपाएं"</string>
    <string name="stream_voice_call" msgid="4410002696470423714">"कॉल करें"</string>
    <string name="stream_system" msgid="7493299064422163147">"सिस्‍टम"</string>
    <string name="stream_ring" msgid="8213049469184048338">"घंटी बजाएं"</string>
    <string name="stream_music" msgid="9086982948697544342">"मीडिया"</string>
    <string name="stream_alarm" msgid="5209444229227197703">"अलार्म"</string>
    <string name="stream_notification" msgid="2563720670905665031">"सूचना"</string>
    <string name="stream_bluetooth_sco" msgid="2055645746402746292">"ब्लूटूथ"</string>
    <string name="stream_dtmf" msgid="2447177903892477915">"दोहरी बहु टोन आवृत्ति"</string>
    <string name="stream_accessibility" msgid="301136219144385106">"सुलभता"</string>
    <string name="ring_toggle_title" msgid="3281244519428819576">"कॉल"</string>
    <string name="volume_ringer_status_normal" msgid="4273142424125855384">"आवाज़ चालू है"</string>
    <string name="volume_ringer_status_vibrate" msgid="1825615171021346557">"वाइब्रेशन"</string>
    <string name="volume_ringer_status_silent" msgid="6896394161022916369">"आवाज़ बंद है"</string>
    <string name="qs_status_phone_vibrate" msgid="204362991135761679">"फ़ोन के वाइब्रेट होने की सेटिंग चालू है"</string>
    <string name="qs_status_phone_muted" msgid="5437668875879171548">"फ़ोन म्यूट किया गया है"</string>
    <string name="volume_stream_content_description_unmute" msgid="4436631538779230857">"%1$s. अनम्यूट करने के लिए टैप करें."</string>
    <string name="volume_stream_content_description_vibrate" msgid="1187944970457807498">"%1$s. कंपन पर सेट करने के लिए टैप करें. सुलभता सेवाएं म्यूट हो सकती हैं."</string>
    <string name="volume_stream_content_description_mute" msgid="3625049841390467354">"%1$s. म्यूट करने के लिए टैप करें. सुलभता सेवाएं म्यूट हो सकती हैं."</string>
    <string name="volume_stream_content_description_vibrate_a11y" msgid="6427727603978431301">"%1$s. कंपन (वाइब्रेशन) पर सेट करने के लिए छूएं."</string>
    <string name="volume_stream_content_description_mute_a11y" msgid="8995013018414535494">"%1$s. म्यूट करने के लिए टैप करें."</string>
    <string name="volume_ringer_hint_mute" msgid="9199811307292269601">"म्यूट करें"</string>
    <string name="volume_ringer_hint_unmute" msgid="6602880133293060368">"अनम्यूट करें"</string>
    <string name="volume_ringer_hint_vibrate" msgid="4036802135666515202">"वाइब्रेशन की सुविधा चालू करें"</string>
    <string name="volume_dialog_title" msgid="7272969888820035876">"%s की आवाज़ कम या ज़्यादा करने की सुविधा"</string>
    <string name="volume_dialog_ringer_guidance_ring" msgid="3360373718388509040">"कॉल और सूचनाएं आने पर घंटी बजेगी (<xliff:g id="VOLUME_LEVEL">%1$s</xliff:g>)"</string>
    <string name="output_title" msgid="5355078100792942802">"मीडिया आउटपुट"</string>
    <string name="output_calls_title" msgid="8717692905017206161">"फ़ोन कॉल का आउटपुट"</string>
    <string name="output_none_found" msgid="5544982839808921091">"कोई डिवाइस नहीं मि‍ला"</string>
    <string name="output_none_found_service_off" msgid="8631969668659757069">"कोई डिवाइस नहीं मिला. <xliff:g id="SERVICE">%1$s</xliff:g> को चालू करें"</string>
    <string name="output_service_bt" msgid="6224213415445509542">"ब्लूटूथ"</string>
    <string name="output_service_wifi" msgid="3749735218931825054">"वाई-फ़ाई"</string>
    <string name="output_service_bt_wifi" msgid="4486837869988770896">"ब्लूटूथ और वाई-फ़ाई"</string>
    <string name="system_ui_tuner" msgid="708224127392452018">"सिस्टम यूज़र इंटरफ़ेस (यूआई) ट्यूनर"</string>
    <string name="show_battery_percentage" msgid="5444136600512968798">"एम्बेड किया गया बैटरी प्रतिशत दिखाएं"</string>
    <string name="show_battery_percentage_summary" msgid="3215025775576786037">"जब चार्ज नहीं किया जा रहा हो तब स्टेटस बार आइकॉन में बैटरी लेवल का प्रतिशत दिखाएं"</string>
    <string name="quick_settings" msgid="10042998191725428">"तेज़ सेटिंग"</string>
    <string name="status_bar" msgid="4877645476959324760">"स्टेटस बार"</string>
    <string name="overview" msgid="4018602013895926956">"खास जानकारी"</string>
    <string name="demo_mode" msgid="2532177350215638026">"सिस्टम यूज़र इंटरफ़ेस (यूआई) डेमो मोड"</string>
    <string name="enable_demo_mode" msgid="4844205668718636518">"डेमो मोड चालू करें"</string>
    <string name="show_demo_mode" msgid="2018336697782464029">"डेमो मोड दिखाएं"</string>
    <string name="status_bar_ethernet" msgid="5044290963549500128">"ईथरनेट"</string>
    <string name="status_bar_alarm" msgid="8536256753575881818">"अलार्म"</string>
    <string name="status_bar_work" msgid="6022553324802866373">"कार्य प्रोफ़ाइल"</string>
    <string name="status_bar_airplane" msgid="7057575501472249002">"हवाई जहाज़ मोड"</string>
    <string name="add_tile" msgid="2995389510240786221">"टाइल जोड़ें"</string>
    <string name="broadcast_tile" msgid="3894036511763289383">"टाइल प्रसारित करें"</string>
    <string name="zen_alarm_warning_indef" msgid="3482966345578319605">"आपको <xliff:g id="WHEN">%1$s</xliff:g> पर अपना अगला अलार्म तब तक सुनाई नहीं देगा जब तक कि आप अलार्म को इस समय से पहले बंद नहीं कर देते"</string>
    <string name="zen_alarm_warning" msgid="444533119582244293">"आपको <xliff:g id="WHEN">%1$s</xliff:g> पर अपना अगला अलार्म नहीं सुनाई देगा"</string>
    <string name="alarm_template" msgid="3980063409350522735">"<xliff:g id="WHEN">%1$s</xliff:g> बजे"</string>
    <string name="alarm_template_far" msgid="4242179982586714810">"<xliff:g id="WHEN">%1$s</xliff:g> पर"</string>
    <string name="accessibility_quick_settings_detail" msgid="2579369091672902101">"तेज़ सेटिंग, <xliff:g id="TITLE">%s</xliff:g>."</string>
    <string name="accessibility_status_bar_hotspot" msgid="4099381329956402865">"हॉटस्पॉट"</string>
    <string name="accessibility_managed_profile" msgid="6613641363112584120">"कार्य प्रोफ़ाइल"</string>
    <string name="tuner_warning_title" msgid="7094689930793031682">"कुछ के लिए मज़ेदार लेकिन सबके लिए नहीं"</string>
    <string name="tuner_warning" msgid="8730648121973575701">"सिस्टम यूज़र इंटरफ़ेस (यूआई) ट्यूनर, आपको Android यूज़र इंटरफ़ेस में सुधार लाने और उसे अपनी पसंद के हिसाब से बदलने के कुछ और तरीके देता है. प्रयोग के तौर पर इस्तेमाल हो रहीं ये सुविधाएं आगे चल कर रिलीज़ की जा सकती हैं, रोकी जा सकती हैं या दिखाई देना बंद हो सकती हैं. सावधानी से आगे बढ़ें."</string>
    <string name="tuner_persistent_warning" msgid="8597333795565621795">"ये प्रयोगात्मक सुविधाएं आगामी रिलीज़ में बदल सकती हैं, रुक सकती हैं या दिखाई देना बंद हो सकती हैं. सावधानी से आगे बढ़ें."</string>
    <string name="got_it" msgid="2239653834387972602">"ठीक है"</string>
    <string name="tuner_toast" msgid="603429811084428439">"बधाई हो! सिस्टम यूज़र इंटरफ़ेस (यूआई) ट्यूनर को सेटिंग में जोड़ दिया गया है"</string>
    <string name="remove_from_settings" msgid="8389591916603406378">"सेटिंग से निकालें"</string>
    <string name="remove_from_settings_prompt" msgid="6069085993355887748">"सेटिंग से सिस्टम यूज़र इंटरफ़ेस (यूआई) ट्यूनर निकालें और इसकी सभी सुविधाओं का इस्तेमाल रोक दें?"</string>
    <string name="activity_not_found" msgid="348423244327799974">"ऐप्लिकेशन आपके डिवाइस पर इंस्टॉल नहीं है"</string>
    <string name="clock_seconds" msgid="7689554147579179507">"घड़ी के सेकंड दिखाएं"</string>
    <string name="clock_seconds_desc" msgid="6282693067130470675">"स्टेटस बार में सेकंड में समय दिखाएं. इससे बैटरी लाइफ़ पर असर पड़ सकता है."</string>
    <string name="qs_rearrange" msgid="8060918697551068765">"त्वरित सेटिंग को पुन: व्यवस्थित करें"</string>
    <string name="show_brightness" msgid="6613930842805942519">"त्वरित सेटिंग में स्क्रीन की रोशनी दिखाएं"</string>
    <string name="experimental" msgid="6198182315536726162">"प्रयोगात्मक"</string>
    <string name="enable_bluetooth_title" msgid="5027037706500635269">"ब्लूटूथ चालू करें?"</string>
    <string name="enable_bluetooth_message" msgid="9106595990708985385">"अपने कीबोर्ड को अपने टैबलेट से कनेक्ट करने के लिए, आपको पहले ब्लूटूथ चालू करना होगा."</string>
    <string name="enable_bluetooth_confirmation_ok" msgid="6258074250948309715">"चालू करें"</string>
    <string name="show_silently" msgid="6841966539811264192">"सूचना बिना आवाज़ के दिखाएं"</string>
    <string name="block" msgid="2734508760962682611">"सभी सूचनाएं रोकें"</string>
    <string name="do_not_silence" msgid="6878060322594892441">"मौन ना करें"</string>
    <string name="do_not_silence_block" msgid="4070647971382232311">"मौन या अवरुद्ध ना करें"</string>
    <string name="tuner_full_importance_settings" msgid="3207312268609236827">"पावर सूचना नियंत्रण"</string>
    <string name="tuner_full_importance_settings_on" msgid="7545060756610299966">"चालू"</string>
    <string name="tuner_full_importance_settings_off" msgid="8208165412614935229">"बंद"</string>
    <string name="power_notification_controls_description" msgid="4372459941671353358">"पावर सूचना नियंत्रण के ज़रिये, आप किसी ऐप की सूचना को उसकी अहमियत के हिसाब से 0 से 5 के लेवल पर सेट कर सकते हैं.\n\n"<b>"लेवल 5"</b>" \n- सूचना सूची में सबसे ऊपर दिखाएं \n- पूरे स्क्रीन को ढंकने की अनुमति दें \n- लगातार देखते रहें \n\n"<b>" लेवल 4"</b>" \n- पूरे स्क्रीन को ढंकें \n- लगातार देखते रहें \n\n"<b>"लेवल 3"</b>" \n- पूरे स्क्रीन को ढंकने से रोकें \n-कभी भी न देखें \n\n"<b>"लेवल 2"</b>" \n- पूरे स्क्रीन को ढंकने से रोकें \n- कभी भी देखें \n- कभी भी आवाज़ या कंपन (वाइब्रेशन) न करें \n\n"<b>"लेवल 1"</b>" \n- पूरे स्क्रीन को ढंकने से रोकें \n- कभी भी न देखें \n- कभी भी आवाज़ या कंपन (वाइब्रेशन) न करें \n- लॉक स्क्रीन और स्टेटस बार से छिपाएं \n- सूचना सूची के नीचे दिखाएं \n\n"<b>"लेवल 0"</b>" \n- ऐप्लिकेशन की सभी सूचनाएं रोक दें"</string>
    <string name="notification_header_default_channel" msgid="7506845022070889909">"सूचनाएं"</string>
    <string name="notification_channel_disabled" msgid="344536703863700565">"अब आपको ये सूचनाएं दिखाई नहीं देंगी"</string>
    <string name="notification_channel_minimized" msgid="1664411570378910931">"इन सूचनाओं को छोटा कर दिया जाएगा"</string>
<<<<<<< HEAD
    <!-- no translation found for notification_channel_silenced (2877199534497961942) -->
    <skip />
    <!-- no translation found for notification_channel_unsilenced (4790904571552394137) -->
    <skip />
=======
    <string name="notification_channel_silenced" msgid="2877199534497961942">"ये सूचनाएं बिना आवाज़ के दिखाई जाएंगी"</string>
    <string name="notification_channel_unsilenced" msgid="4790904571552394137">"ये सूचनाएं आपको अलर्ट करेंगी"</string>
>>>>>>> de843449
    <string name="inline_blocking_helper" msgid="3055064577771478591">"अाप अक्सर इन सूचनाओं को खारिज कर देते हैं. \nआगे भी इन्हें देखना जारी रखना चाहते हैं?"</string>
    <string name="inline_keep_showing" msgid="8945102997083836858">"ये सूचनाएं दिखाना जारी रखें?"</string>
    <string name="inline_stop_button" msgid="4172980096860941033">"सूचनाएं दिखाना बंद करें"</string>
    <!-- no translation found for inline_block_button (8735843688021655065) -->
    <skip />
    <string name="inline_keep_button" msgid="6665940297019018232">"दिखाना जारी रखें"</string>
    <string name="inline_minimize_button" msgid="966233327974702195">"सूचनाएं छोटी करें"</string>
<<<<<<< HEAD
    <!-- no translation found for inline_silent_button_silent (4411510650503783646) -->
    <skip />
    <!-- no translation found for inline_silent_button_alert (2967599358027208807) -->
=======
    <string name="inline_silent_button_silent" msgid="4411510650503783646">"बिना आवाज़ के दिखाएं"</string>
    <!-- no translation found for inline_silent_button_stay_silent (6308371431217601009) -->
    <skip />
    <!-- no translation found for inline_silent_button_alert (7961887853830826523) -->
    <skip />
    <!-- no translation found for inline_silent_button_keep_alerting (327696842264359693) -->
>>>>>>> de843449
    <skip />
    <string name="inline_keep_showing_app" msgid="1723113469580031041">"इस ऐप्लिकेशन से जुड़ी सूचनाएं दिखाना जारी रखें?"</string>
    <string name="notification_unblockable_desc" msgid="1037434112919403708">"ये सूचनाएं दिखाया जाना बंद नहीं किया जा सकता"</string>
    <string name="notification_delegate_header" msgid="9167022191405284627">"<xliff:g id="APP_NAME">%1$s</xliff:g> के ज़रिए"</string>
    <string name="appops_camera" msgid="8100147441602585776">"यह ऐप्लिकेशन कैमरे का इस्तेमाल कर रहा है."</string>
    <string name="appops_microphone" msgid="741508267659494555">"यह ऐप्लिकेशन माइक्रोफ़ोन का इस्तेमाल कर रहा है."</string>
    <string name="appops_overlay" msgid="6165912637560323464">"यह ऐप्लिकेशन आपकी स्क्रीन पर इस्तेमाल हो रहे दूसरे ऐप्लिकेशन के ऊपर दिखाया जा रहा है."</string>
    <string name="appops_camera_mic" msgid="1576901651150187433">"यह ऐप्किलेशन माइक्रोफ़ोन और कैमरे का इस्तेमाल कर रहा है."</string>
    <string name="appops_camera_overlay" msgid="8869400080809298814">"यह ऐप्लिकेशन आपकी स्क्रीन पर इस्तेमाल हो रहे दूसरे ऐप्लिकेशन के ऊपर दिखाया जा रहा है और कैमरे का इस्तेमाल कर रहा है."</string>
    <string name="appops_mic_overlay" msgid="4835157962857919804">"यह ऐप्लिकेशन आपकी स्क्रीन पर इस्तेमाल हो रहे दूसरे ऐप्लिकेशन के ऊपर दिखाया जा रहा है और माइक्रोफ़ोन का इस्तेमाल कर रहा है."</string>
    <string name="appops_camera_mic_overlay" msgid="6718768197048030993">"यह ऐप्लिकेशन आपकी स्क्रीन पर इस्तेमाल हो रहे दूसरे ऐप्लिकेशन के ऊपर दिखाया जा रहा है. इसके साथ ही यह माइक्रोफ़ोन और कैमरे का भी इस्तेमाल कर रहा है."</string>
    <string name="notification_appops_settings" msgid="1028328314935908050">"सेटिंग"</string>
    <string name="notification_appops_ok" msgid="1156966426011011434">"ठीक है"</string>
    <string name="notification_channel_controls_opened_accessibility" msgid="6553950422055908113">"<xliff:g id="APP_NAME">%1$s</xliff:g> के लिए सूचना नियंत्रण चालू हैं"</string>
    <string name="notification_channel_controls_closed_accessibility" msgid="7521619812603693144">"<xliff:g id="APP_NAME">%1$s</xliff:g> के लिए सूचना नियंत्रण बंद हैं"</string>
    <string name="notification_channel_switch_accessibility" msgid="3420796005601900717">"इस चैनल से सूचना की पाने की मंज़ूरी दें"</string>
    <string name="notification_more_settings" msgid="816306283396553571">"और सेटिंग"</string>
    <string name="notification_app_settings" msgid="420348114670768449">"पसंद के मुताबिक बनाएं"</string>
    <string name="notification_done" msgid="5279426047273930175">"हो गया"</string>
    <string name="inline_undo" msgid="558916737624706010">"पहले जैसा करें"</string>
    <string name="notification_menu_accessibility" msgid="2046162834248888553">"<xliff:g id="APP_NAME">%1$s</xliff:g> <xliff:g id="MENU_DESCRIPTION">%2$s</xliff:g>"</string>
    <string name="notification_menu_gear_description" msgid="2204480013726775108">"सूचना नियंत्रण"</string>
    <string name="notification_menu_snooze_description" msgid="3653669438131034525">"सूचना को स्नूज़ (थोड़ी देर के लिए चुप करना) करने के विकल्प"</string>
    <string name="notification_menu_snooze_action" msgid="1112254519029621372">"स्नूज़ (थोड़ी देर के लिए चुप) करें"</string>
    <string name="snooze_undo" msgid="6074877317002985129">"पहले जैसा करें"</string>
    <string name="snoozed_for_time" msgid="2390718332980204462">"<xliff:g id="TIME_AMOUNT">%1$s</xliff:g> के लिए याद दिलाया गया"</string>
    <plurals name="snoozeHourOptions" formatted="false" msgid="2124335842674413030">
      <item quantity="one">%d घंटे</item>
      <item quantity="other">%d घंटे</item>
    </plurals>
    <plurals name="snoozeMinuteOptions" formatted="false" msgid="4127251700591510196">
      <item quantity="one">%d मिनट</item>
      <item quantity="other">%d मिनट</item>
    </plurals>
    <string name="battery_panel_title" msgid="7944156115535366613">"बैटरी उपयोग"</string>
    <string name="battery_detail_charging_summary" msgid="1279095653533044008">"चार्ज किए जाने के दौरान बैटरी सेवर उपलब्ध नहीं है"</string>
    <string name="battery_detail_switch_title" msgid="6285872470260795421">"बैटरी सेवर"</string>
    <string name="battery_detail_switch_summary" msgid="9049111149407626804">"निष्‍पादन और पृष्ठभूमि डेटा को कम करता है"</string>
    <string name="keyboard_key_button_template" msgid="6230056639734377300">"बटन <xliff:g id="NAME">%1$s</xliff:g>"</string>
    <string name="keyboard_key_home" msgid="2243500072071305073">"Home"</string>
    <string name="keyboard_key_back" msgid="2337450286042721351">"Back"</string>
    <string name="keyboard_key_dpad_up" msgid="5584144111755734686">"ऊपर तीर"</string>
    <string name="keyboard_key_dpad_down" msgid="7331518671788337815">"नीचे तीर"</string>
    <string name="keyboard_key_dpad_left" msgid="1346446024676962251">"बायां तीर"</string>
    <string name="keyboard_key_dpad_right" msgid="3317323247127515341">"दायां तीर"</string>
    <string name="keyboard_key_dpad_center" msgid="2566737770049304658">"मध्य तीर"</string>
    <string name="keyboard_key_tab" msgid="3871485650463164476">"Tab"</string>
    <string name="keyboard_key_space" msgid="2499861316311153293">"Space"</string>
    <string name="keyboard_key_enter" msgid="5739632123216118137">"Enter"</string>
    <string name="keyboard_key_backspace" msgid="1559580097512385854">"Backspace"</string>
    <string name="keyboard_key_media_play_pause" msgid="3861975717393887428">"Play/Pause"</string>
    <string name="keyboard_key_media_stop" msgid="2859963958595908962">"Stop"</string>
    <string name="keyboard_key_media_next" msgid="1894394911630345607">"Next"</string>
    <string name="keyboard_key_media_previous" msgid="4256072387192967261">"Previous"</string>
    <string name="keyboard_key_media_rewind" msgid="2654808213360820186">"Rewind"</string>
    <string name="keyboard_key_media_fast_forward" msgid="3849417047738200605">"Fast Forward"</string>
    <string name="keyboard_key_page_up" msgid="5654098530106845603">"Page Up"</string>
    <string name="keyboard_key_page_down" msgid="8720502083731906136">"Page Down"</string>
    <string name="keyboard_key_forward_del" msgid="1391451334716490176">"Delete"</string>
    <string name="keyboard_key_move_home" msgid="2765693292069487486">"Home"</string>
    <string name="keyboard_key_move_end" msgid="5901174332047975247">"End"</string>
    <string name="keyboard_key_insert" msgid="8530501581636082614">"Insert"</string>
    <string name="keyboard_key_num_lock" msgid="5052537581246772117">"Num Lock"</string>
    <string name="keyboard_key_numpad_template" msgid="8729216555174634026">"Numpad <xliff:g id="NAME">%1$s</xliff:g>"</string>
    <string name="keyboard_shortcut_group_system" msgid="6472647649616541064">"सिस्टम"</string>
    <string name="keyboard_shortcut_group_system_home" msgid="3054369431319891965">"होम पेज"</string>
    <string name="keyboard_shortcut_group_system_recents" msgid="3154851905021926744">"हाल ही के"</string>
    <string name="keyboard_shortcut_group_system_back" msgid="2207004531216446378">"वापस जाएं"</string>
    <string name="keyboard_shortcut_group_system_notifications" msgid="8366964080041773224">"सूचनाएं"</string>
    <string name="keyboard_shortcut_group_system_shortcuts_helper" msgid="4892255911160332762">"कीबोर्ड शॉर्टकट"</string>
    <string name="keyboard_shortcut_group_system_switch_input" msgid="8413348767825486492">"कीबोर्ड लेआउट बदलें"</string>
    <string name="keyboard_shortcut_group_applications" msgid="9129465955073449206">"ऐप्लिकेशन"</string>
    <string name="keyboard_shortcut_group_applications_assist" msgid="9095441910537146013">"सहायक"</string>
    <string name="keyboard_shortcut_group_applications_browser" msgid="6465985474000766533">"ब्राउज़र"</string>
    <string name="keyboard_shortcut_group_applications_contacts" msgid="2064197111278436375">"संपर्क"</string>
    <string name="keyboard_shortcut_group_applications_email" msgid="6257036897441939004">"ईमेल"</string>
    <string name="keyboard_shortcut_group_applications_sms" msgid="638701213803242744">"मैसेज (एसएमएस) करें"</string>
    <string name="keyboard_shortcut_group_applications_music" msgid="4775559515850922780">"संगीत"</string>
    <string name="keyboard_shortcut_group_applications_youtube" msgid="6555453761294723317">"YouTube"</string>
    <string name="keyboard_shortcut_group_applications_calendar" msgid="9043614299194991263">"कैलेंडर"</string>
    <string name="tuner_full_zen_title" msgid="4540823317772234308">"वॉल्यूम नियंत्रणों के साथ दिखाएं"</string>
    <string name="volume_and_do_not_disturb" msgid="3373784330208603030">"परेशान न करें"</string>
    <string name="volume_dnd_silent" msgid="4363882330723050727">"वॉल्यूम बटन का शॉर्टकट"</string>
    <string name="volume_up_silent" msgid="7141255269783588286">"वॉल्यूम बढ़ाएं पर परेशान न करें से बाहर निकलें"</string>
    <string name="battery" msgid="7498329822413202973">"बैटरी"</string>
    <string name="clock" msgid="7416090374234785905">"घड़ी"</string>
    <string name="headset" msgid="4534219457597457353">"हेडसेट"</string>
    <string name="accessibility_long_click_tile" msgid="6687350750091842525">"सेटिंग खोलें"</string>
    <string name="accessibility_status_bar_headphones" msgid="9156307120060559989">"हेडफ़ोन कनेक्‍ट किए गए"</string>
    <string name="accessibility_status_bar_headset" msgid="8666419213072449202">"हेडसेट कनेक्‍ट किया गया"</string>
    <string name="data_saver" msgid="5037565123367048522">"डेटा बचाने की सेटिंग"</string>
    <string name="accessibility_data_saver_on" msgid="8454111686783887148">"डेटा बचाने की सेटिंग चालू है"</string>
    <string name="accessibility_data_saver_off" msgid="8841582529453005337">"डेटा बचाने की सेटिंग बंद है"</string>
    <string name="switch_bar_on" msgid="1142437840752794229">"चालू"</string>
    <string name="switch_bar_off" msgid="8803270596930432874">"बंद"</string>
    <string name="nav_bar" msgid="1993221402773877607">"नेविगेशन बार"</string>
    <string name="nav_bar_layout" msgid="3664072994198772020">"लेआउट"</string>
    <string name="left_nav_bar_button_type" msgid="8555981238887546528">"कुछ और बाएं बटन के प्रकार"</string>
    <string name="right_nav_bar_button_type" msgid="2481056627065649656">"कुछ और दाएं बटन के प्रकार"</string>
    <string name="nav_bar_default" msgid="8587114043070993007">"(डिफ़ॉल्ट)"</string>
  <string-array name="nav_bar_buttons">
    <item msgid="1545641631806817203">"क्लिपबोर्ड"</item>
    <item msgid="5742013440802239414">"कुंजी कोड"</item>
    <item msgid="1951959982985094069">"घुमाए जाने की पुष्टि करें, कीबोर्ड की भाषा बदलने की सुविधा"</item>
    <item msgid="8175437057325747277">"कोई नहीं"</item>
  </string-array>
  <string-array name="nav_bar_layouts">
    <item msgid="8077901629964902399">"सामान्य"</item>
    <item msgid="8256205964297588988">"संक्षिप्त"</item>
    <item msgid="8719936228094005878">"बाएं झुका हुआ"</item>
    <item msgid="586019486955594690">"दाएं झुका हुआ"</item>
  </string-array>
    <string name="menu_ime" msgid="4998010205321292416">"कीबोर्ड स्विचर"</string>
    <string name="save" msgid="2311877285724540644">"सेव करें"</string>
    <string name="reset" msgid="2448168080964209908">"रीसेट करें"</string>
    <string name="adjust_button_width" msgid="6138616087197632947">"बटन की चौड़ाई समायोजित करें"</string>
    <string name="clipboard" msgid="1313879395099896312">"क्लिपबोर्ड"</string>
    <string name="accessibility_key" msgid="5701989859305675896">"आपके मुताबिक नेविगेट करने के लिए बटन"</string>
    <string name="left_keycode" msgid="2010948862498918135">"बायां कुंजी कोड"</string>
    <string name="right_keycode" msgid="708447961000848163">"दायां कुंजी कोड"</string>
    <string name="left_icon" msgid="3096287125959387541">"बायां आइकॉन"</string>
    <string name="right_icon" msgid="3952104823293824311">"दायां आइकॉन"</string>
    <string name="drag_to_add_tiles" msgid="230586591689084925">"टाइल जोड़ने के लिए दबाएं और खींचें"</string>
    <string name="drag_to_rearrange_tiles" msgid="4566074720193667473">"टाइल का क्रम फिर से बदलने के लिए उन्हें दबाकर रखें और खींचें"</string>
    <string name="drag_to_remove_tiles" msgid="3361212377437088062">"हटाने के लिए यहां खींचें और छोड़ें"</string>
    <string name="drag_to_remove_disabled" msgid="2390968976638993382">"आपके पास कम से कम 6 टाइल होनी चाहिए"</string>
    <string name="qs_edit" msgid="2232596095725105230">"बदलाव करें"</string>
    <string name="tuner_time" msgid="6572217313285536011">"समय"</string>
  <string-array name="clock_options">
    <item msgid="5965318737560463480">"घंटे, मिनट और सेकंड दिखाएं"</item>
    <item msgid="1427801730816895300">"घंटे और मिनट दिखाएं (डिफ़ॉल्ट)"</item>
    <item msgid="3830170141562534721">"इस आइकॉन को ना दिखाएं"</item>
  </string-array>
  <string-array name="battery_options">
    <item msgid="3160236755818672034">"हमेशा प्रतिशत दिखाएं"</item>
    <item msgid="2139628951880142927">"चार्ज होते समय प्रतिशत दिखाएं (डिफ़ॉल्ट)"</item>
    <item msgid="3327323682209964956">"इस आइकॉन को ना दिखाएं"</item>
  </string-array>
    <string name="tuner_low_priority" msgid="1325884786608312358">"कम प्राथमिकता वाली सूचना के आइकॉन दिखाएं"</string>
    <string name="other" msgid="4060683095962566764">"अन्य"</string>
    <string name="accessibility_divider" msgid="5903423481953635044">"विभाजित स्क्रीन विभाजक"</string>
    <string name="accessibility_action_divider_left_full" msgid="2801570521881574972">"बाईं स्क्रीन को पूर्ण स्क्रीन बनाएं"</string>
    <string name="accessibility_action_divider_left_70" msgid="3612060638991687254">"बाईं स्क्रीन को 70% बनाएं"</string>
    <string name="accessibility_action_divider_left_50" msgid="1248083470322193075">"बाईं स्क्रीन को 50% बनाएं"</string>
    <string name="accessibility_action_divider_left_30" msgid="543324403127069386">"बाईं स्क्रीन को 30% बनाएं"</string>
    <string name="accessibility_action_divider_right_full" msgid="4639381073802030463">"दाईं स्क्रीन को पूर्ण स्क्रीन बनाएं"</string>
    <string name="accessibility_action_divider_top_full" msgid="5357010904067731654">"ऊपर की स्क्रीन को पूर्ण स्क्रीन बनाएं"</string>
    <string name="accessibility_action_divider_top_70" msgid="5090779195650364522">"ऊपर की स्क्रीन को 70% बनाएं"</string>
    <string name="accessibility_action_divider_top_50" msgid="6385859741925078668">"ऊपर की स्क्रीन को 50% बनाएं"</string>
    <string name="accessibility_action_divider_top_30" msgid="6201455163864841205">"ऊपर की स्क्रीन को 30% बनाएं"</string>
    <string name="accessibility_action_divider_bottom_full" msgid="301433196679548001">"नीचे की स्क्रीन को पूर्ण स्क्रीन बनाएं"</string>
    <string name="accessibility_qs_edit_tile_label" msgid="8374924053307764245">"स्थिति <xliff:g id="POSITION">%1$d</xliff:g>, <xliff:g id="TILE_NAME">%2$s</xliff:g>. में बदलाव करने के लिए दो बार छूएं."</string>
    <string name="accessibility_qs_edit_add_tile_label" msgid="8133209638023882667">"<xliff:g id="TILE_NAME">%1$s</xliff:g>. जोड़ने के लिए दो बार छूएं."</string>
    <string name="accessibility_qs_edit_move_tile" msgid="2461819993780159542">"<xliff:g id="TILE_NAME">%1$s</xliff:g> को ले जाएं"</string>
    <string name="accessibility_qs_edit_remove_tile" msgid="7484493384665907197">"<xliff:g id="TILE_NAME">%1$s</xliff:g> निकालें"</string>
    <string name="accessibility_qs_edit_tile_add" msgid="3520406665865985109">"<xliff:g id="TILE_NAME">%1$s</xliff:g> काे क्रम संख्या <xliff:g id="POSITION">%2$d</xliff:g> पर जाेड़ें"</string>
    <string name="accessibility_qs_edit_tile_move" msgid="3108103090006972938">"<xliff:g id="TILE_NAME">%1$s</xliff:g> काे क्रम संख्या <xliff:g id="POSITION">%2$d</xliff:g> पर ले जाएं"</string>
    <string name="accessibility_desc_quick_settings_edit" msgid="8073587401747016103">"त्वरित सेटिंग संपादक."</string>
    <string name="accessibility_desc_notification_icon" msgid="8352414185263916335">"<xliff:g id="ID_1">%1$s</xliff:g> सूचना: <xliff:g id="ID_2">%2$s</xliff:g>"</string>
    <string name="dock_forced_resizable" msgid="5914261505436217520">"हो सकता है कि ऐप्लिकेशन विभाजित स्क्रीन के साथ काम ना करे."</string>
    <string name="dock_non_resizeble_failed_to_dock_text" msgid="3871617304250207291">"ऐप विभाजित स्‍क्रीन का समर्थन नहीं करता है."</string>
    <string name="forced_resizable_secondary_display" msgid="4230857851756391925">"हो सकता है कि ऐप प्राइमरी (मुख्य) डिस्प्ले के अलावा बाकी दूसरे डिस्प्ले पर काम न करे."</string>
    <string name="activity_launch_on_secondary_display_failed_text" msgid="7793821742158306742">"प्राइमरी (मुख्य) डिस्प्ले के अलावा बाकी दूसरे डिस्प्ले पर ऐप लॉन्च नहीं किया जा सकता."</string>
    <string name="accessibility_quick_settings_settings" msgid="6132460890024942157">"सेटिंग खोलें."</string>
    <string name="accessibility_quick_settings_expand" msgid="2375165227880477530">"क्विक सेटिंग खोलें."</string>
    <string name="accessibility_quick_settings_collapse" msgid="1792625797142648105">"त्वरित सेटिंग बंद करें."</string>
    <string name="accessibility_quick_settings_alarm_set" msgid="1863000242431528676">"अलार्म सेट."</string>
    <string name="accessibility_quick_settings_user" msgid="1567445362870421770">"<xliff:g id="ID_1">%s</xliff:g> के रूप में प्रवेश किया हुआ है"</string>
    <string name="data_connection_no_internet" msgid="4503302451650972989">"इंटरनेट कनेक्शन नहीं है"</string>
    <string name="accessibility_quick_settings_open_details" msgid="4230931801728005194">"विवरण खोलें."</string>
    <string name="accessibility_quick_settings_not_available" msgid="4190068184294019846">"<xliff:g id="REASON">%s</xliff:g> की वजह से मौजूद नहीं है"</string>
    <string name="accessibility_quick_settings_open_settings" msgid="7806613775728380737">"<xliff:g id="ID_1">%s</xliff:g> सेटिंग खोलें."</string>
    <string name="accessibility_quick_settings_edit" msgid="7839992848995240393">"सेटिंग के क्रम को बदलें"</string>
    <string name="accessibility_quick_settings_page" msgid="5032979051755200721">"पेज <xliff:g id="ID_2">%2$d</xliff:g> में से <xliff:g id="ID_1">%1$d</xliff:g>"</string>
    <string name="tuner_lock_screen" msgid="5755818559638850294">"लॉक स्‍क्रीन"</string>
    <string name="pip_phone_expand" msgid="5889780005575693909">"विस्तार करें"</string>
    <string name="pip_phone_minimize" msgid="1079119422589131792">"छोटा करें"</string>
    <string name="pip_phone_close" msgid="8416647892889710330">"बंद करें"</string>
    <string name="pip_phone_settings" msgid="8080777499521528521">"सेटिंग"</string>
    <string name="pip_phone_dismiss_hint" msgid="6351678169095923899">"खारिज करने के लिए नीचे खींचें और छोड़ें"</string>
    <string name="pip_menu_title" msgid="4707292089961887657">"मेन्यू"</string>
    <string name="pip_notification_title" msgid="3204024940158161322">"<xliff:g id="NAME">%s</xliff:g> पिक्चर में पिक्चर के अंदर है"</string>
    <string name="pip_notification_message" msgid="5619512781514343311">"अगर आप नहीं चाहते कि <xliff:g id="NAME">%s</xliff:g> इस सुविधा का उपयोग करे, तो सेटिंग खोलने के लिए टैप करें और उसे बंद करें ."</string>
    <string name="pip_play" msgid="1417176722760265888">"चलाएं"</string>
    <string name="pip_pause" msgid="8881063404466476571">"रोकें"</string>
    <string name="pip_skip_to_next" msgid="1948440006726306284">"अगले पर जाएं"</string>
    <string name="pip_skip_to_prev" msgid="1955311326688637914">"पिछले पर जाएं"</string>
    <string name="thermal_shutdown_title" msgid="4458304833443861111">"गर्म होने के कारण फ़ोन बंद हुआ"</string>
    <string name="thermal_shutdown_message" msgid="9006456746902370523">"आपका फ़ोन अब सामान्य रूप से चल रहा है"</string>
    <string name="thermal_shutdown_dialog_message" msgid="566347880005304139">"फ़ोन बहुत गर्म हो गया था, इसलिए वह ठंडा होने के लिए बंद हो गया. फ़ोन अब सामान्य रूप से चल रहा है.\n\nफ़ोन तब बहुत गर्म हो सकता है जब आप:\n	• अधिक संसाधनों का उपयोग करने वाले ऐप चलाते हैं (जैसे गेमिंग, वीडियो या मार्गदर्शक ऐप)\n	• बड़ी फ़ाइलें डाउनलोड या अपलोड करते हैं\n	• उच्च तापमान में फ़ोन का उपयोग करते हैं"</string>
    <string name="high_temp_title" msgid="4589508026407318374">"फ़ोन गर्म हो रहा है"</string>
    <string name="high_temp_notif_message" msgid="5642466103153429279">"फ़ोन के ठंडा होने के दौरान कुछ सुविधाएं सीमित होती हैं"</string>
    <string name="high_temp_dialog_message" msgid="6840700639374113553">"आपका फ़ोन अपने आप ठंडा होने की कोशिश करेगा. आप अभी भी अपने फ़ोन का उपयोग कर सकते हैं, लेकिन हो सकता है कि यह धीमी गति से चले.\n\nठंडा हो जाने पर आपका फ़ोन सामान्य रूप से चलेगा."</string>
    <string name="lockscreen_shortcut_left" msgid="2182769107618938629">"बायां शॉर्टकट"</string>
    <string name="lockscreen_shortcut_right" msgid="3328683699505226536">"दायां शॉर्टकट"</string>
    <string name="lockscreen_unlock_left" msgid="2043092136246951985">"बाएं शॉर्टकट से भी अनलॉक होता है"</string>
    <string name="lockscreen_unlock_right" msgid="1529992940510318775">"दाएं शॉर्टकट से भी अनलॉक होता है"</string>
    <string name="lockscreen_none" msgid="4783896034844841821">"कोई नहीं"</string>
    <string name="tuner_launch_app" msgid="1527264114781925348">"<xliff:g id="APP">%1$s</xliff:g> लॉन्च करें"</string>
    <string name="tuner_other_apps" msgid="4726596850501162493">"दूसरे ऐप"</string>
    <string name="tuner_circle" msgid="2340998864056901350">"मंडली"</string>
    <string name="tuner_plus" msgid="6792960658533229675">"जोड़ का चिह्न"</string>
    <string name="tuner_minus" msgid="4806116839519226809">"घटाने का चिह्न"</string>
    <string name="tuner_left" msgid="8404287986475034806">"बायां"</string>
    <string name="tuner_right" msgid="6222734772467850156">"दायां"</string>
    <string name="tuner_menu" msgid="191640047241552081">"मेन्यू"</string>
    <string name="tuner_app" msgid="3507057938640108777">"<xliff:g id="APP">%1$s</xliff:g> ऐप"</string>
    <string name="notification_channel_alerts" msgid="4496839309318519037">"सूचनाएं"</string>
    <string name="notification_channel_battery" msgid="5786118169182888462">"बैटरी"</string>
    <string name="notification_channel_screenshot" msgid="6314080179230000938">"स्‍क्रीनशॉट"</string>
    <string name="notification_channel_general" msgid="4525309436693914482">"सामान्य संदेश"</string>
    <string name="notification_channel_storage" msgid="3077205683020695313">"जगह"</string>
    <string name="notification_channel_hints" msgid="7323870212489152689">"संकेत"</string>
    <string name="instant_apps" msgid="6647570248119804907">"इंस्टेंट ऐप"</string>
    <string name="instant_apps_title" msgid="8738419517367449783">"<xliff:g id="APP">%1$s</xliff:g> चल रहा है"</string>
    <string name="instant_apps_message" msgid="1183313016396018086">"ऐप्लिकेशन इंस्टॉल किए बिना ही खुल गया है."</string>
    <string name="instant_apps_message_with_help" msgid="6179830437630729747">"ऐप्लिकेशन इंस्टॉल किए बिना ही खुल गया है. ज़्यादा जानने के लिए टैप करें."</string>
<<<<<<< HEAD
    <string name="app_info" msgid="6856026610594615344">"ऐप की जानकारी"</string>
=======
    <string name="app_info" msgid="6856026610594615344">"ऐप्लिकेशन की जानकारी"</string>
>>>>>>> de843449
    <string name="go_to_web" msgid="2650669128861626071">"ब्राउज़र पर जाएं"</string>
    <string name="mobile_data" msgid="7094582042819250762">"मोबाइल डेटा"</string>
    <string name="mobile_data_text_format" msgid="3526214522670876454">"<xliff:g id="ID_1">%1$s</xliff:g> — <xliff:g id="ID_2">%2$s</xliff:g>"</string>
    <string name="wifi_is_off" msgid="1838559392210456893">"वाई-फ़ाई बंद है"</string>
    <string name="bt_is_off" msgid="2640685272289706392">"ब्लूटूथ बंद है"</string>
    <string name="dnd_is_off" msgid="6167780215212497572">"परेशान न करें बंद है"</string>
    <string name="qs_dnd_prompt_auto_rule" msgid="862559028345233052">"एक ऑटोमैटिक नियम (<xliff:g id="ID_1">%s</xliff:g>) ने परेशान न करें को चालू कर दिया था."</string>
    <string name="qs_dnd_prompt_app" msgid="7978037419334156034">"एक ऐप्लिकेशन (<xliff:g id="ID_1">%s</xliff:g>) ने परेशान न करें को चालू कर दिया था."</string>
    <string name="qs_dnd_prompt_auto_rule_app" msgid="2599343675391111951">"एक ऑटोमैटिक नियम या ऐप्लिकेशन ने परेशान न करें को चालू कर दिया था."</string>
    <string name="qs_dnd_until" msgid="3469471136280079874">"<xliff:g id="ID_1">%s</xliff:g> तक"</string>
    <string name="qs_dnd_keep" msgid="1825009164681928736">"रखें"</string>
    <string name="qs_dnd_replace" msgid="8019520786644276623">"बदलें"</string>
    <string name="running_foreground_services_title" msgid="381024150898615683">"बैकग्राउंड में चल रहे ऐप्लिकेशन"</string>
    <string name="running_foreground_services_msg" msgid="6326247670075574355">"बैटरी और डेटा खर्च की जानकारी के लिए छूएं"</string>
    <string name="mobile_data_disable_title" msgid="1068272097382942231">"मोबाइल डेटा बंद करना चाहते हैं?"</string>
    <string name="mobile_data_disable_message" msgid="4756541658791493506">"आप <xliff:g id="CARRIER">%s</xliff:g> के ज़रिए डेटा या इंटरनेट इस्तेमाल नहीं कर पाएंगे. इंटरनेट सिर्फ़ वाई-फ़ाई का इस्तेमाल करके चलेगा."</string>
    <string name="mobile_data_disable_message_default_carrier" msgid="6078110473451946831">"आपको मोबाइल और इंटरनेट सेवा देने वाली कंपनी"</string>
    <string name="touch_filtered_warning" msgid="8671693809204767551">"ऐप की वजह से मंज़ूरी के अनुरोध को समझने में दिक्कत हो रही है, इसलिए सेटिंग से आपके जवाब की पुष्टि नहीं हो पा रही है."</string>
    <string name="slice_permission_title" msgid="7465009437851044444">"<xliff:g id="APP_0">%1$s</xliff:g> को <xliff:g id="APP_2">%2$s</xliff:g> के हिस्से (स्लाइस) दिखाने की मंज़ूरी दें?"</string>
    <string name="slice_permission_text_1" msgid="3514586565609596523">"- यह <xliff:g id="APP">%1$s</xliff:g> से सूचना पढ़ सकता है"</string>
    <string name="slice_permission_text_2" msgid="3146758297471143723">"- यह <xliff:g id="APP">%1$s</xliff:g> में कार्रवाई कर सकता है"</string>
    <string name="slice_permission_checkbox" msgid="7986504458640562900">"<xliff:g id="APP">%1$s</xliff:g> को किसी भी ऐप्लिकेशन के हिस्से (स्लाइस) दिखाने की मंज़ूरी दें"</string>
    <string name="slice_permission_allow" msgid="2340244901366722709">"मंज़ूरी दें"</string>
    <string name="slice_permission_deny" msgid="7683681514008048807">"नामंज़ूर करें"</string>
    <string name="auto_saver_title" msgid="1217959994732964228">"बैटरी सेवर शेड्यूल करने के लिए टैप करें"</string>
    <string name="auto_saver_text" msgid="6324376061044218113">"बैटरी के <xliff:g id="PERCENTAGE">%d</xliff:g>%% होने पर अपने आप चालू किया जाए"</string>
    <string name="no_auto_saver_action" msgid="8086002101711328500">"जी नहीं, शुक्रिया"</string>
    <string name="auto_saver_enabled_title" msgid="6726474226058316862">"शेड्यूल किया गया बैटरी सेवर चालू हो गया"</string>
    <string name="auto_saver_enabled_text" msgid="874711029884777579">"बैटरी के <xliff:g id="PERCENTAGE">%d</xliff:g>%% से कम होने पर बैटरी सेवर अपने आप चालू हो जाएगा."</string>
    <string name="open_saver_setting_action" msgid="8314624730997322529">"सेटिंग"</string>
    <string name="auto_saver_okay_action" msgid="2701221740227683650">"ठीक है"</string>
    <string name="heap_dump_tile_name" msgid="9141031328971226374">"Dump SysUI Heap"</string>
<<<<<<< HEAD
    <string name="ongoing_privacy_chip_content_single_app" msgid="4479560741898690064">"<xliff:g id="APP">%1$s</xliff:g> आपकी <xliff:g id="TYPES_LIST">%2$s</xliff:g> का इस्तेमाल कर रहा है."</string>
    <string name="ongoing_privacy_chip_content_multiple_apps" msgid="8640691753867990511">"ऐप्लिकेशन आपकी <xliff:g id="TYPES_LIST">%s</xliff:g> का इस्तेमाल कर रहे हैं."</string>
    <string name="ongoing_privacy_dialog_open_app" msgid="2483886665314567948">"ऐप खोलें"</string>
    <string name="ongoing_privacy_dialog_cancel" msgid="5479124524931216790">"रद्द करें"</string>
    <string name="ongoing_privacy_dialog_okay" msgid="5823914553907253532">"ठीक है"</string>
    <string name="ongoing_privacy_dialog_open_settings" msgid="6382622467527049074">"सेटिंग"</string>
    <string name="ongoing_privacy_dialog_app_item" msgid="486085465491760739">"पिछले <xliff:g id="TIME">%3$d</xliff:g> मि. से <xliff:g id="APP">%1$s</xliff:g> आपकी <xliff:g id="TYPE">%2$s</xliff:g> का इस्तेमाल कर रहा है"</string>
    <string name="ongoing_privacy_dialog_apps_item" msgid="9207187236823950491">"<xliff:g id="APPS">%1$s</xliff:g> आपकी <xliff:g id="TYPE">%2$s</xliff:g> का इस्तेमाल कर रहे हैं"</string>
    <string name="ongoing_privacy_dialog_single_app" msgid="3884812469179810924">"<xliff:g id="APP">%1$s</xliff:g> आपकी <xliff:g id="TYPES_LIST">%2$s</xliff:g> का इस्तेमाल कर रहा है"</string>
    <string name="privacy_type_camera" msgid="1676604631892420333">"कैमरा"</string>
    <string name="privacy_type_location" msgid="6435497989657286700">"जगह"</string>
    <string name="privacy_type_microphone" msgid="4153045784928554506">"माइक्रोफ़ोन"</string>
=======
    <!-- no translation found for ongoing_privacy_chip_multiple_apps (1406406529558080714) -->
    <string name="ongoing_privacy_chip_content_single_app" msgid="4479560741898690064">"<xliff:g id="APP">%1$s</xliff:g> आपकी <xliff:g id="TYPES_LIST">%2$s</xliff:g> का इस्तेमाल कर रहा है."</string>
    <string name="ongoing_privacy_chip_content_multiple_apps" msgid="8640691753867990511">"ऐप्लिकेशन आपकी <xliff:g id="TYPES_LIST">%s</xliff:g> का इस्तेमाल कर रहे हैं."</string>
    <!-- no translation found for ongoing_privacy_chip_content_multiple_apps_single_op (4871926099254314088) -->
    <string name="ongoing_privacy_dialog_cancel" msgid="5479124524931216790">"रद्द करें"</string>
    <string name="ongoing_privacy_dialog_open_settings" msgid="2074844974365194279">"विवरण देखें"</string>
    <string name="ongoing_privacy_dialog_single_app_title" msgid="6019646962021696632">"<xliff:g id="TYPES_LIST">%s</xliff:g> का इस्तेमाल कर रहा ऐप्लिकेशन"</string>
    <string name="ongoing_privacy_dialog_multiple_apps_title" msgid="8013356222977903365">"आपके <xliff:g id="TYPES_LIST">%s</xliff:g> का इस्तेमाल कर रहे ऐप्लिकेशन"</string>
    <string name="ongoing_privacy_dialog_separator" msgid="6854860652480837439">", "</string>
    <string name="ongoing_privacy_dialog_last_separator" msgid="2400503446627122483">" और "</string>
    <string name="privacy_type_camera" msgid="1676604631892420333">"कैमरा"</string>
    <string name="privacy_type_location" msgid="6435497989657286700">"जगह"</string>
    <string name="privacy_type_microphone" msgid="4153045784928554506">"माइक्रोफ़ोन"</string>
    <plurals name="ongoing_privacy_dialog_overflow_text" formatted="false" msgid="3441296594927649172">
      <item quantity="one"><xliff:g id="NUM_APPS_1">%d</xliff:g> दूसरे ऐप्लिकेशन</item>
      <item quantity="other"><xliff:g id="NUM_APPS_1">%d</xliff:g> दूसरे ऐप्लिकेशन</item>
    </plurals>
    <string name="sensor_privacy_mode" msgid="8982771253020769598">"सेंसर बंद हैं"</string>
    <string name="device_services" msgid="1191212554435440592">"डिवाइस सेवाएं"</string>
    <string name="music_controls_no_title" msgid="5236895307087002011">"कोई शीर्षक नहीं"</string>
>>>>>>> de843449
</resources><|MERGE_RESOLUTION|>--- conflicted
+++ resolved
@@ -112,11 +112,8 @@
     <string name="cancel" msgid="6442560571259935130">"रद्द करें"</string>
     <string name="accessibility_biometric_dialog_help_area" msgid="8953787076940186847">"सहायता का मैसेज दिखाने की जगह"</string>
     <string name="biometric_dialog_confirm" msgid="6468457350041712674">"पुष्टि करें"</string>
-<<<<<<< HEAD
-=======
     <!-- no translation found for biometric_dialog_try_again (1900185172633183201) -->
     <skip />
->>>>>>> de843449
     <string name="fingerprint_dialog_touch_sensor" msgid="8511557690663181761">"फ़िंगरप्रिंट सेंसर को छुएं"</string>
     <string name="accessibility_fingerprint_dialog_fingerprint_icon" msgid="3125122495414253226">"फ़िंगरप्रिंट आइकॉन"</string>
     <string name="face_dialog_looking_for_face" msgid="7049276266074494689">"आपको पहचान रहा है…"</string>
@@ -609,15 +606,8 @@
     <string name="notification_header_default_channel" msgid="7506845022070889909">"सूचनाएं"</string>
     <string name="notification_channel_disabled" msgid="344536703863700565">"अब आपको ये सूचनाएं दिखाई नहीं देंगी"</string>
     <string name="notification_channel_minimized" msgid="1664411570378910931">"इन सूचनाओं को छोटा कर दिया जाएगा"</string>
-<<<<<<< HEAD
-    <!-- no translation found for notification_channel_silenced (2877199534497961942) -->
-    <skip />
-    <!-- no translation found for notification_channel_unsilenced (4790904571552394137) -->
-    <skip />
-=======
     <string name="notification_channel_silenced" msgid="2877199534497961942">"ये सूचनाएं बिना आवाज़ के दिखाई जाएंगी"</string>
     <string name="notification_channel_unsilenced" msgid="4790904571552394137">"ये सूचनाएं आपको अलर्ट करेंगी"</string>
->>>>>>> de843449
     <string name="inline_blocking_helper" msgid="3055064577771478591">"अाप अक्सर इन सूचनाओं को खारिज कर देते हैं. \nआगे भी इन्हें देखना जारी रखना चाहते हैं?"</string>
     <string name="inline_keep_showing" msgid="8945102997083836858">"ये सूचनाएं दिखाना जारी रखें?"</string>
     <string name="inline_stop_button" msgid="4172980096860941033">"सूचनाएं दिखाना बंद करें"</string>
@@ -625,18 +615,12 @@
     <skip />
     <string name="inline_keep_button" msgid="6665940297019018232">"दिखाना जारी रखें"</string>
     <string name="inline_minimize_button" msgid="966233327974702195">"सूचनाएं छोटी करें"</string>
-<<<<<<< HEAD
-    <!-- no translation found for inline_silent_button_silent (4411510650503783646) -->
-    <skip />
-    <!-- no translation found for inline_silent_button_alert (2967599358027208807) -->
-=======
     <string name="inline_silent_button_silent" msgid="4411510650503783646">"बिना आवाज़ के दिखाएं"</string>
     <!-- no translation found for inline_silent_button_stay_silent (6308371431217601009) -->
     <skip />
     <!-- no translation found for inline_silent_button_alert (7961887853830826523) -->
     <skip />
     <!-- no translation found for inline_silent_button_keep_alerting (327696842264359693) -->
->>>>>>> de843449
     <skip />
     <string name="inline_keep_showing_app" msgid="1723113469580031041">"इस ऐप्लिकेशन से जुड़ी सूचनाएं दिखाना जारी रखें?"</string>
     <string name="notification_unblockable_desc" msgid="1037434112919403708">"ये सूचनाएं दिखाया जाना बंद नहीं किया जा सकता"</string>
@@ -854,11 +838,7 @@
     <string name="instant_apps_title" msgid="8738419517367449783">"<xliff:g id="APP">%1$s</xliff:g> चल रहा है"</string>
     <string name="instant_apps_message" msgid="1183313016396018086">"ऐप्लिकेशन इंस्टॉल किए बिना ही खुल गया है."</string>
     <string name="instant_apps_message_with_help" msgid="6179830437630729747">"ऐप्लिकेशन इंस्टॉल किए बिना ही खुल गया है. ज़्यादा जानने के लिए टैप करें."</string>
-<<<<<<< HEAD
-    <string name="app_info" msgid="6856026610594615344">"ऐप की जानकारी"</string>
-=======
     <string name="app_info" msgid="6856026610594615344">"ऐप्लिकेशन की जानकारी"</string>
->>>>>>> de843449
     <string name="go_to_web" msgid="2650669128861626071">"ब्राउज़र पर जाएं"</string>
     <string name="mobile_data" msgid="7094582042819250762">"मोबाइल डेटा"</string>
     <string name="mobile_data_text_format" msgid="3526214522670876454">"<xliff:g id="ID_1">%1$s</xliff:g> — <xliff:g id="ID_2">%2$s</xliff:g>"</string>
@@ -891,20 +871,6 @@
     <string name="open_saver_setting_action" msgid="8314624730997322529">"सेटिंग"</string>
     <string name="auto_saver_okay_action" msgid="2701221740227683650">"ठीक है"</string>
     <string name="heap_dump_tile_name" msgid="9141031328971226374">"Dump SysUI Heap"</string>
-<<<<<<< HEAD
-    <string name="ongoing_privacy_chip_content_single_app" msgid="4479560741898690064">"<xliff:g id="APP">%1$s</xliff:g> आपकी <xliff:g id="TYPES_LIST">%2$s</xliff:g> का इस्तेमाल कर रहा है."</string>
-    <string name="ongoing_privacy_chip_content_multiple_apps" msgid="8640691753867990511">"ऐप्लिकेशन आपकी <xliff:g id="TYPES_LIST">%s</xliff:g> का इस्तेमाल कर रहे हैं."</string>
-    <string name="ongoing_privacy_dialog_open_app" msgid="2483886665314567948">"ऐप खोलें"</string>
-    <string name="ongoing_privacy_dialog_cancel" msgid="5479124524931216790">"रद्द करें"</string>
-    <string name="ongoing_privacy_dialog_okay" msgid="5823914553907253532">"ठीक है"</string>
-    <string name="ongoing_privacy_dialog_open_settings" msgid="6382622467527049074">"सेटिंग"</string>
-    <string name="ongoing_privacy_dialog_app_item" msgid="486085465491760739">"पिछले <xliff:g id="TIME">%3$d</xliff:g> मि. से <xliff:g id="APP">%1$s</xliff:g> आपकी <xliff:g id="TYPE">%2$s</xliff:g> का इस्तेमाल कर रहा है"</string>
-    <string name="ongoing_privacy_dialog_apps_item" msgid="9207187236823950491">"<xliff:g id="APPS">%1$s</xliff:g> आपकी <xliff:g id="TYPE">%2$s</xliff:g> का इस्तेमाल कर रहे हैं"</string>
-    <string name="ongoing_privacy_dialog_single_app" msgid="3884812469179810924">"<xliff:g id="APP">%1$s</xliff:g> आपकी <xliff:g id="TYPES_LIST">%2$s</xliff:g> का इस्तेमाल कर रहा है"</string>
-    <string name="privacy_type_camera" msgid="1676604631892420333">"कैमरा"</string>
-    <string name="privacy_type_location" msgid="6435497989657286700">"जगह"</string>
-    <string name="privacy_type_microphone" msgid="4153045784928554506">"माइक्रोफ़ोन"</string>
-=======
     <!-- no translation found for ongoing_privacy_chip_multiple_apps (1406406529558080714) -->
     <string name="ongoing_privacy_chip_content_single_app" msgid="4479560741898690064">"<xliff:g id="APP">%1$s</xliff:g> आपकी <xliff:g id="TYPES_LIST">%2$s</xliff:g> का इस्तेमाल कर रहा है."</string>
     <string name="ongoing_privacy_chip_content_multiple_apps" msgid="8640691753867990511">"ऐप्लिकेशन आपकी <xliff:g id="TYPES_LIST">%s</xliff:g> का इस्तेमाल कर रहे हैं."</string>
@@ -925,5 +891,4 @@
     <string name="sensor_privacy_mode" msgid="8982771253020769598">"सेंसर बंद हैं"</string>
     <string name="device_services" msgid="1191212554435440592">"डिवाइस सेवाएं"</string>
     <string name="music_controls_no_title" msgid="5236895307087002011">"कोई शीर्षक नहीं"</string>
->>>>>>> de843449
 </resources>