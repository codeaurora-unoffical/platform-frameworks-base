--- conflicted
+++ resolved
@@ -112,11 +112,8 @@
     <string name="cancel" msgid="6442560571259935130">"Kanselahin"</string>
     <string name="accessibility_biometric_dialog_help_area" msgid="8953787076940186847">"Lugar ng mensahe ng tulong"</string>
     <string name="biometric_dialog_confirm" msgid="6468457350041712674">"Kumpirmahin"</string>
-<<<<<<< HEAD
-=======
     <!-- no translation found for biometric_dialog_try_again (1900185172633183201) -->
     <skip />
->>>>>>> de843449
     <string name="fingerprint_dialog_touch_sensor" msgid="8511557690663181761">"Pindutin ang fingerprint sensor"</string>
     <string name="accessibility_fingerprint_dialog_fingerprint_icon" msgid="3125122495414253226">"Icon ng fingerprint"</string>
     <string name="face_dialog_looking_for_face" msgid="7049276266074494689">"Hinahanap ka…"</string>
@@ -609,15 +606,8 @@
     <string name="notification_header_default_channel" msgid="7506845022070889909">"Mga Notification"</string>
     <string name="notification_channel_disabled" msgid="344536703863700565">"Hindi mo na makikita ang mga notification na ito"</string>
     <string name="notification_channel_minimized" msgid="1664411570378910931">"Imi-minimize ang mga notification na ito"</string>
-<<<<<<< HEAD
-    <!-- no translation found for notification_channel_silenced (2877199534497961942) -->
-    <skip />
-    <!-- no translation found for notification_channel_unsilenced (4790904571552394137) -->
-    <skip />
-=======
     <string name="notification_channel_silenced" msgid="2877199534497961942">"Ipapakita ang mga notification na ito nang tahimik"</string>
     <string name="notification_channel_unsilenced" msgid="4790904571552394137">"Aalertuhan ka ng mga notification na ito"</string>
->>>>>>> de843449
     <string name="inline_blocking_helper" msgid="3055064577771478591">"Karaniwan mong dini-dismiss ang mga ganitong notification. \nPatuloy na ipakita ang mga ito?"</string>
     <string name="inline_keep_showing" msgid="8945102997083836858">"Patuloy na ipakita ang mga notification na ito?"</string>
     <string name="inline_stop_button" msgid="4172980096860941033">"Ihinto ang mga notification"</string>
@@ -625,18 +615,12 @@
     <skip />
     <string name="inline_keep_button" msgid="6665940297019018232">"Patuloy na ipakita"</string>
     <string name="inline_minimize_button" msgid="966233327974702195">"I-minimize"</string>
-<<<<<<< HEAD
-    <!-- no translation found for inline_silent_button_silent (4411510650503783646) -->
-    <skip />
-    <!-- no translation found for inline_silent_button_alert (2967599358027208807) -->
-=======
     <string name="inline_silent_button_silent" msgid="4411510650503783646">"Ipakita nang tahimik"</string>
     <!-- no translation found for inline_silent_button_stay_silent (6308371431217601009) -->
     <skip />
     <!-- no translation found for inline_silent_button_alert (7961887853830826523) -->
     <skip />
     <!-- no translation found for inline_silent_button_keep_alerting (327696842264359693) -->
->>>>>>> de843449
     <skip />
     <string name="inline_keep_showing_app" msgid="1723113469580031041">"Patuloy na ipakita ang mga notification mula sa app na ito?"</string>
     <string name="notification_unblockable_desc" msgid="1037434112919403708">"Hindi maaaring i-off ang mga notification na ito"</string>
@@ -887,20 +871,6 @@
     <string name="open_saver_setting_action" msgid="8314624730997322529">"Mga Setting"</string>
     <string name="auto_saver_okay_action" msgid="2701221740227683650">"OK"</string>
     <string name="heap_dump_tile_name" msgid="9141031328971226374">"Itapon SysUI Heap"</string>
-<<<<<<< HEAD
-    <string name="ongoing_privacy_chip_content_single_app" msgid="4479560741898690064">"Ginagamit ng <xliff:g id="APP">%1$s</xliff:g> ang iyong <xliff:g id="TYPES_LIST">%2$s</xliff:g>."</string>
-    <string name="ongoing_privacy_chip_content_multiple_apps" msgid="8640691753867990511">"Ginagamit ng mga application ang iyong <xliff:g id="TYPES_LIST">%s</xliff:g>."</string>
-    <string name="ongoing_privacy_dialog_open_app" msgid="2483886665314567948">"Buksan: app"</string>
-    <string name="ongoing_privacy_dialog_cancel" msgid="5479124524931216790">"Kanselahin"</string>
-    <string name="ongoing_privacy_dialog_okay" msgid="5823914553907253532">"Okay"</string>
-    <string name="ongoing_privacy_dialog_open_settings" msgid="6382622467527049074">"Mga Setting"</string>
-    <string name="ongoing_privacy_dialog_app_item" msgid="486085465491760739">"Ginagamit ng <xliff:g id="APP">%1$s</xliff:g> ang iyong <xliff:g id="TYPE">%2$s</xliff:g> para sa huling <xliff:g id="TIME">%3$d</xliff:g> (na) minuto"</string>
-    <string name="ongoing_privacy_dialog_apps_item" msgid="9207187236823950491">"Ginagamit ng <xliff:g id="APPS">%1$s</xliff:g> ang iyong <xliff:g id="TYPE">%2$s</xliff:g>"</string>
-    <string name="ongoing_privacy_dialog_single_app" msgid="3884812469179810924">"Ginagamit ng <xliff:g id="APP">%1$s</xliff:g> ang iyong <xliff:g id="TYPES_LIST">%2$s</xliff:g>"</string>
-    <string name="privacy_type_camera" msgid="1676604631892420333">"camera"</string>
-    <string name="privacy_type_location" msgid="6435497989657286700">"lokasyon"</string>
-    <string name="privacy_type_microphone" msgid="4153045784928554506">"mikropono"</string>
-=======
     <!-- no translation found for ongoing_privacy_chip_multiple_apps (1406406529558080714) -->
     <string name="ongoing_privacy_chip_content_single_app" msgid="4479560741898690064">"Ginagamit ng <xliff:g id="APP">%1$s</xliff:g> ang iyong <xliff:g id="TYPES_LIST">%2$s</xliff:g>."</string>
     <string name="ongoing_privacy_chip_content_multiple_apps" msgid="8640691753867990511">"Ginagamit ng mga application ang iyong <xliff:g id="TYPES_LIST">%s</xliff:g>."</string>
@@ -922,5 +892,4 @@
     <string name="device_services" msgid="1191212554435440592">"Mga Serbisyo ng Device"</string>
     <!-- no translation found for music_controls_no_title (5236895307087002011) -->
     <skip />
->>>>>>> de843449
 </resources>