<?xml version="1.0" encoding="UTF-8"?>
<!-- 
/**
 * Copyright (c) 2009, The Android Open Source Project
 *
 * Licensed under the Apache License, Version 2.0 (the "License");
 * you may not use this file except in compliance with the License.
 * You may obtain a copy of the License at
 *
 *     http://www.apache.org/licenses/LICENSE-2.0
 *
 * Unless required by applicable law or agreed to in writing, software
 * distributed under the License is distributed on an "AS IS" BASIS,
 * WITHOUT WARRANTIES OR CONDITIONS OF ANY KIND, either express or implied.
 * See the License for the specific language governing permissions and
 * limitations under the License.
 */
 -->

<resources xmlns:android="http://schemas.android.com/apk/res/android"
    xmlns:xliff="urn:oasis:names:tc:xliff:document:1.2">
    <string name="app_label" msgid="7164937344850004466">"Giao diện người dùng hệ thống"</string>
    <string name="status_bar_clear_all_button" msgid="7774721344716731603">"Xóa"</string>
    <string name="status_bar_no_notifications_title" msgid="4755261167193833213">"Không có thông báo nào"</string>
    <string name="status_bar_ongoing_events_title" msgid="1682504513316879202">"Đang diễn ra"</string>
    <string name="status_bar_latest_events_title" msgid="6594767438577593172">"Thông báo"</string>
    <string name="battery_low_title" msgid="9187898087363540349">"Có thể sắp hết pin"</string>
    <string name="battery_low_percent_format" msgid="2900940511201380775">"Còn lại <xliff:g id="PERCENTAGE">%s</xliff:g>"</string>
    <string name="battery_low_percent_format_hybrid" msgid="6838677459286775617">"Còn lại <xliff:g id="PERCENTAGE">%1$s</xliff:g>, còn khoảng <xliff:g id="TIME">%2$s</xliff:g> dựa trên mức sử dụng của bạn"</string>
    <string name="battery_low_percent_format_hybrid_short" msgid="9025795469949145586">"Còn lại <xliff:g id="PERCENTAGE">%1$s</xliff:g>, còn khoảng <xliff:g id="TIME">%2$s</xliff:g>"</string>
    <string name="battery_low_percent_format_saver_started" msgid="7879389868952879166">"Còn lại <xliff:g id="PERCENTAGE">%s</xliff:g>. Trình tiết kiệm pin đang bật."</string>
    <string name="invalid_charger" msgid="2741987096648693172">"Không thể sạc qua USB. Hãy sử dụng bộ sạc đi kèm với thiết bị."</string>
    <string name="invalid_charger_title" msgid="2836102177577255404">"Không thể sạc qua USB"</string>
    <string name="invalid_charger_text" msgid="6480624964117840005">"Sử dụng bộ sạc đi kèm với thiết bị"</string>
    <string name="battery_low_why" msgid="4553600287639198111">"Cài đặt"</string>
    <string name="battery_saver_confirmation_title" msgid="2052100465684817154">"Bật trình tiết kiệm pin?"</string>
    <string name="battery_saver_confirmation_title_generic" msgid="2090922638411744540">"Giới thiệu về Trình tiết kiệm pin"</string>
    <string name="battery_saver_confirmation_ok" msgid="7507968430447930257">"Bật"</string>
    <string name="battery_saver_start_action" msgid="8187820911065797519">"Bật trình tiết kiệm pin"</string>
    <string name="status_bar_settings_settings_button" msgid="3023889916699270224">"Cài đặt"</string>
    <string name="status_bar_settings_wifi_button" msgid="1733928151698311923">"Wi-Fi"</string>
    <string name="status_bar_settings_auto_rotation" msgid="3790482541357798421">"Tự động xoay màn hình"</string>
    <string name="status_bar_settings_mute_label" msgid="554682549917429396">"TẮT TIẾNG"</string>
    <string name="status_bar_settings_auto_brightness_label" msgid="511453614962324674">"TỰ ĐỘNG"</string>
    <string name="status_bar_settings_notifications" msgid="397146176280905137">"Thông báo"</string>
    <string name="bluetooth_tethered" msgid="7094101612161133267">"Bluetooth được dùng làm điểm truy cập Internet"</string>
    <string name="status_bar_input_method_settings_configure_input_methods" msgid="3504292471512317827">"Thiết lập phương thức nhập"</string>
    <string name="status_bar_use_physical_keyboard" msgid="7551903084416057810">"Bàn phím vật lý"</string>
    <string name="usb_device_permission_prompt" msgid="1825685909587559679">"Cho phép <xliff:g id="APPLICATION">%1$s</xliff:g> truy cập <xliff:g id="USB_DEVICE">%2$s</xliff:g>?"</string>
    <string name="usb_accessory_permission_prompt" msgid="2465531696941369047">"Cho phép <xliff:g id="APPLICATION">%1$s</xliff:g> truy cập <xliff:g id="USB_ACCESSORY">%2$s</xliff:g>?"</string>
    <string name="usb_device_confirm_prompt" msgid="7440562274256843905">"Mở <xliff:g id="APPLICATION">%1$s</xliff:g> để điều khiển <xliff:g id="USB_DEVICE">%2$s</xliff:g>?"</string>
    <string name="usb_accessory_confirm_prompt" msgid="4333670517539993561">"Mở <xliff:g id="APPLICATION">%1$s</xliff:g> để điều khiển <xliff:g id="USB_ACCESSORY">%2$s</xliff:g>?"</string>
    <string name="usb_accessory_uri_prompt" msgid="513450621413733343">"Không có ứng dụng được cài đặt nào hoạt động với phụ kiện USB này. Tìm hiểu thêm về phụ kiện này tại <xliff:g id="URL">%1$s</xliff:g>"</string>
    <string name="title_usb_accessory" msgid="4966265263465181372">"Phụ kiện USB"</string>
    <string name="label_view" msgid="6304565553218192990">"Xem"</string>
    <string name="always_use_device" msgid="4015357883336738417">"Luôn mở <xliff:g id="APPLICATION">%1$s</xliff:g> khi kết nối <xliff:g id="USB_DEVICE">%2$s</xliff:g>"</string>
    <string name="always_use_accessory" msgid="3257892669444535154">"Luôn mở <xliff:g id="APPLICATION">%1$s</xliff:g> khi kết nối <xliff:g id="USB_ACCESSORY">%2$s</xliff:g>"</string>
    <string name="usb_debugging_title" msgid="4513918393387141949">"Cho phép gỡ lỗi USB?"</string>
    <string name="usb_debugging_message" msgid="2220143855912376496">"Tệp tham chiếu khóa RSA của máy tính là:\n<xliff:g id="FINGERPRINT">%1$s</xliff:g>"</string>
    <string name="usb_debugging_always" msgid="303335496705863070">"Luôn cho phép từ máy tính này"</string>
    <string name="usb_debugging_allow" msgid="2272145052073254852">"Cho phép"</string>
    <string name="usb_debugging_secondary_user_title" msgid="6353808721761220421">"Tính năng gỡ lỗi USB không được phép"</string>
    <string name="usb_debugging_secondary_user_message" msgid="6067122453571699801">"Người dùng hiện đã đăng nhập vào thiết bị này không thể bật tính năng gỡ lỗi USB. Để sử dụng tính năng này, hãy chuyển sang người dùng chính."</string>
    <string name="usb_contaminant_title" msgid="206854874263058490">"Đã tắt cổng USB"</string>
    <string name="usb_contaminant_message" msgid="7379089091591609111">"Để bảo vệ thiết bị của bạn khỏi chất lỏng hay mảnh vỡ, cổng USB sẽ tắt và không phát hiện được bất kỳ phụ kiện nào.\n\nBạn sẽ nhận được thông báo khi có thể sử dụng lại cổng USB."</string>
    <string name="usb_port_enabled" msgid="7906141351687694867">"Đã bật cổng USB để phát hiện bộ sạc và phụ kiện"</string>
    <string name="usb_disable_contaminant_detection" msgid="2103905315747120033">"Bật USB"</string>
    <string name="learn_more" msgid="5000517160980853569">"Tìm hiểu thêm"</string>
    <string name="compat_mode_on" msgid="6623839244840638213">"T.phóng để lấp đầy m.hình"</string>
    <string name="compat_mode_off" msgid="4434467572461327898">"Giãn ra để lấp đầy m.hình"</string>
    <string name="global_action_screenshot" msgid="8329831278085426283">"Chụp màn hình"</string>
    <string name="screenshot_saving_ticker" msgid="7403652894056693515">"Đang lưu ảnh chụp màn hình..."</string>
    <string name="screenshot_saving_title" msgid="8242282144535555697">"Đang lưu ảnh chụp màn hình..."</string>
    <string name="screenshot_saved_title" msgid="5637073968117370753">"Đã lưu ảnh chụp màn hình"</string>
    <string name="screenshot_saved_text" msgid="7574667448002050363">"Nhấn để xem ảnh chụp màn hình của bạn"</string>
    <string name="screenshot_failed_title" msgid="7612509838919089748">"Không thể lưu ảnh chụp màn hình"</string>
    <string name="screenshot_failed_to_save_unknown_text" msgid="3637758096565605541">"Hãy thử chụp lại màn hình"</string>
    <string name="screenshot_failed_to_save_text" msgid="3041612585107107310">"Không thể lưu ảnh chụp màn hình do giới hạn dung lượng bộ nhớ"</string>
    <string name="screenshot_failed_to_capture_text" msgid="173674476457581486">"Ứng dụng hoặc tổ chức của bạn không cho phép chụp ảnh màn hình"</string>
    <string name="screenrecord_name" msgid="4196719243134204796">"Đang ghi màn hình"</string>
    <string name="screenrecord_channel_description" msgid="4630777331970993858">"Thông báo đang diễn ra về phiên ghi màn hình"</string>
    <string name="screenrecord_start_label" msgid="5177739269492196055">"Bắt đầu ghi"</string>
    <string name="screenrecord_mic_label" msgid="4522870600914810019">"Ghi phần thuyết minh"</string>
    <string name="screenrecord_taps_label" msgid="1776467076607964790">"Hiển thị số lần nhấn"</string>
    <string name="screenrecord_stop_label" msgid="2544887572381260038">"Dừng"</string>
    <string name="screenrecord_pause_label" msgid="7162476078856786227">"Tạm dừng"</string>
    <string name="screenrecord_resume_label" msgid="3605818317015993314">"Tiếp tục"</string>
    <string name="screenrecord_cancel_label" msgid="3385204992871088609">"Hủy"</string>
    <string name="screenrecord_share_label" msgid="4197867360204019389">"Chia sẻ"</string>
    <string name="screenrecord_delete_label" msgid="7893716870917824013">"Xóa"</string>
    <string name="screenrecord_cancel_success" msgid="7768976011702614782">"Đã hủy bản ghi màn hình"</string>
    <string name="screenrecord_save_message" msgid="4733982661301846778">"Đã lưu bản ghi màn hình, nhấn để xem"</string>
    <string name="screenrecord_delete_description" msgid="5743190456090354585">"Đã xóa bản ghi màn hình"</string>
    <string name="screenrecord_delete_error" msgid="8154904464563560282">"Lỗi khi xóa bản ghi màn hình"</string>
    <string name="screenrecord_permission_error" msgid="1526755299469001000">"Không được cấp đủ quyền"</string>
    <string name="usb_preference_title" msgid="6551050377388882787">"Tùy chọn truyền tệp USB"</string>
    <string name="use_mtp_button_title" msgid="4333504413563023626">"Gắn như một trình phát đa phương tiện (MTP)"</string>
    <string name="use_ptp_button_title" msgid="7517127540301625751">"Gắn như một máy ảnh (PTP)"</string>
    <string name="installer_cd_button_title" msgid="2312667578562201583">"Cài đặt ư.d Truyền tệp của Android dành cho Mac"</string>
    <string name="accessibility_back" msgid="567011538994429120">"Quay lại"</string>
    <string name="accessibility_home" msgid="8217216074895377641">"Trang chủ"</string>
    <string name="accessibility_menu" msgid="316839303324695949">"Menu"</string>
    <string name="accessibility_accessibility_button" msgid="7601252764577607915">"Hỗ trợ tiếp cận"</string>
    <string name="accessibility_rotate_button" msgid="7402949513740253006">"Xoay màn hình"</string>
    <string name="accessibility_recent" msgid="5208608566793607626">"Tổng quan"</string>
    <string name="accessibility_search_light" msgid="1103867596330271848">"Tìm kiếm"</string>
    <string name="accessibility_camera_button" msgid="8064671582820358152">"Máy ảnh"</string>
    <string name="accessibility_phone_button" msgid="6738112589538563574">"Điện thoại"</string>
    <string name="accessibility_voice_assist_button" msgid="487611083884852965">"Trợ lý thoại"</string>
    <string name="accessibility_unlock_button" msgid="128158454631118828">"Mở khóa"</string>
    <string name="accessibility_waiting_for_fingerprint" msgid="4808860050517462885">"Đang chờ vân tay"</string>
    <string name="accessibility_unlock_without_fingerprint" msgid="7541705575183694446">"Mở khóa không dùng vân tay của bạn"</string>
    <string name="accessibility_scanning_face" msgid="769545173211758586">"Quét tìm khuôn mặt"</string>
    <string name="accessibility_send_smart_reply" msgid="7766727839703044493">"Gửi"</string>
    <string name="accessibility_manage_notification" msgid="2026361503393549753">"Quản lý thông báo"</string>
    <string name="phone_label" msgid="2320074140205331708">"mở điện thoại"</string>
    <string name="voice_assist_label" msgid="3956854378310019854">"mở trợ lý thoại"</string>
    <string name="camera_label" msgid="7261107956054836961">"mở máy ảnh"</string>
    <string name="cancel" msgid="6442560571259935130">"Hủy"</string>
    <string name="biometric_dialog_confirm" msgid="6468457350041712674">"Xác nhận"</string>
    <string name="biometric_dialog_try_again" msgid="1900185172633183201">"Thử lại"</string>
    <string name="biometric_dialog_empty_space_description" msgid="7997936968009073717">"Vùng trống, nhấn để hủy quá trình xác thực"</string>
    <string name="biometric_dialog_face_icon_description_idle" msgid="4497694707475970790">"Vui lòng thử lại"</string>
    <string name="biometric_dialog_face_icon_description_authenticating" msgid="4512727754496228488">"Đang tìm khuôn mặt của bạn"</string>
    <string name="biometric_dialog_face_icon_description_authenticated" msgid="595380451325425259">"Đã xác thực khuôn mặt"</string>
    <string name="biometric_dialog_face_icon_description_confirmed" msgid="2003141400387093967">"Ðã xác nhận"</string>
<<<<<<< HEAD
=======
    <string name="biometric_dialog_tap_confirm" msgid="4540715260292022404">"Nhấn vào Xác nhận để hoàn tất"</string>
>>>>>>> dbf9e87c
    <string name="fingerprint_dialog_touch_sensor" msgid="8511557690663181761">"Chạm vào cảm biến vân tay"</string>
    <string name="accessibility_fingerprint_dialog_fingerprint_icon" msgid="3125122495414253226">"Biểu tượng vân tay"</string>
    <string name="face_dialog_looking_for_face" msgid="7049276266074494689">"Đang tìm kiếm bạn…"</string>
    <string name="accessibility_face_dialog_face_icon" msgid="2658119009870383490">"Biểu tượng khuôn mặt"</string>
    <string name="accessibility_compatibility_zoom_button" msgid="8461115318742350699">"Nút thu phóng khả năng tương thích."</string>
    <string name="accessibility_compatibility_zoom_example" msgid="4220687294564945780">"Thu phóng màn hình lớn hơn hoặc nhỏ hơn."</string>
    <string name="accessibility_bluetooth_connected" msgid="2707027633242983370">"Đã kết nối bluetooth."</string>
    <string name="accessibility_bluetooth_disconnected" msgid="7416648669976870175">"Bluetooth bị ngắt kết nối."</string>
    <string name="accessibility_no_battery" msgid="358343022352820946">"Không có pin."</string>
    <string name="accessibility_battery_one_bar" msgid="7774887721891057523">"Mức pin một vạch."</string>
    <string name="accessibility_battery_two_bars" msgid="8500650438735009973">"Mức pin hai vạch."</string>
    <string name="accessibility_battery_three_bars" msgid="2302983330865040446">"Mức pin ba vạch."</string>
    <string name="accessibility_battery_full" msgid="8909122401720158582">"Mức pin đầy."</string>
    <string name="accessibility_no_phone" msgid="4894708937052611281">"Không có điện thoại nào."</string>
    <string name="accessibility_phone_one_bar" msgid="687699278132664115">"Tín hiệu điện thoại một vạch."</string>
    <string name="accessibility_phone_two_bars" msgid="8384905382804815201">"Tín hiệu điện thoại hai vạch."</string>
    <string name="accessibility_phone_three_bars" msgid="8521904843919971885">"Tín hiệu điện thoại ba vạch."</string>
    <string name="accessibility_phone_signal_full" msgid="6471834868580757898">"Tín hiệu điện thoại đầy đủ."</string>
    <string name="accessibility_no_data" msgid="4791966295096867555">"Không có dữ liệu."</string>
    <string name="accessibility_data_one_bar" msgid="1415625833238273628">"Tín hiệu dữ liệu một vạch."</string>
    <string name="accessibility_data_two_bars" msgid="6166018492360432091">"Tín hiệu dữ liệu hai vạch."</string>
    <string name="accessibility_data_three_bars" msgid="9167670452395038520">"Tín hiệu dữ liệu ba vạch."</string>
    <string name="accessibility_data_signal_full" msgid="2708384608124519369">"Tín hiệu dữ liệu đầy đủ."</string>
    <string name="accessibility_wifi_name" msgid="7202151365171148501">"Đã kết nối với <xliff:g id="WIFI">%s</xliff:g>."</string>
    <string name="accessibility_bluetooth_name" msgid="8441517146585531676">"Đã kết nối với <xliff:g id="BLUETOOTH">%s</xliff:g>."</string>
    <string name="accessibility_cast_name" msgid="4026393061247081201">"Đã kết nối với <xliff:g id="CAST">%s</xliff:g>."</string>
    <string name="accessibility_no_wimax" msgid="4329180129727630368">"Không có WiMAX."</string>
    <string name="accessibility_wimax_one_bar" msgid="4170994299011863648">"WiMAX một vạch."</string>
    <string name="accessibility_wimax_two_bars" msgid="9176236858336502288">"WiMAX hai vạch."</string>
    <string name="accessibility_wimax_three_bars" msgid="6116551636752103927">"WiMAX ba vạch."</string>
    <string name="accessibility_wimax_signal_full" msgid="2768089986795579558">"Tín hiệu WiMAX đầy đủ."</string>
    <string name="accessibility_ethernet_disconnected" msgid="5896059303377589469">"Đã ngắt kết nối Ethernet."</string>
    <string name="accessibility_ethernet_connected" msgid="2692130313069182636">"Đã kết nối Ethernet."</string>
    <string name="accessibility_no_signal" msgid="7064645320782585167">"Không có tín hiệu nào."</string>
    <string name="accessibility_not_connected" msgid="6395326276213402883">"Chưa được kết nối."</string>
    <string name="accessibility_zero_bars" msgid="3806060224467027887">"0 vạch."</string>
    <string name="accessibility_one_bar" msgid="1685730113192081895">"Một vạch."</string>
    <string name="accessibility_two_bars" msgid="6437363648385206679">"Hai vạch."</string>
    <string name="accessibility_three_bars" msgid="2648241415119396648">"Ba vạch."</string>
    <string name="accessibility_signal_full" msgid="9122922886519676839">"Tín hiệu đầy đủ."</string>
    <string name="accessibility_desc_on" msgid="2385254693624345265">"Bật."</string>
    <string name="accessibility_desc_off" msgid="6475508157786853157">"Tắt."</string>
    <string name="accessibility_desc_connected" msgid="8366256693719499665">"Đã kết nối."</string>
    <string name="accessibility_desc_connecting" msgid="3812924520316280149">"Đang kết nối."</string>
    <string name="data_connection_gprs" msgid="7652872568358508452">"GPRS"</string>
    <string name="data_connection_hspa" msgid="1499615426569473562">"HSPA"</string>
    <string name="data_connection_3g" msgid="503045449315378373">"3G"</string>
    <string name="data_connection_3_5g" msgid="3164370985817123144">"H"</string>
    <string name="data_connection_3_5g_plus" msgid="4464630787664529264">"H+"</string>
    <string name="data_connection_4g" msgid="9139963475267449144">"4G"</string>
    <string name="data_connection_4g_plus" msgid="1148687201877800700">"4G+"</string>
    <string name="data_connection_lte" msgid="2694876797724028614">"LTE"</string>
    <string name="data_connection_lte_plus" msgid="3423013208570937424">"LTE+"</string>
    <string name="data_connection_5ge" msgid="4699478963278829331">"5Ge"</string>
    <string name="data_connection_5g" msgid="6357743323196864504">"5G"</string>
    <string name="data_connection_5g_plus" msgid="3284146603743732965">"5G trở lên"</string>
    <string name="data_connection_cdma" msgid="8176597308239086780">"1X"</string>
    <string name="data_connection_roaming" msgid="6037232010953697354">"Chuyển vùng"</string>
    <string name="data_connection_edge" msgid="871835227939216682">"EDGE"</string>
    <string name="accessibility_data_connection_wifi" msgid="2324496756590645221">"Wi-Fi"</string>
    <string name="accessibility_no_sim" msgid="8274017118472455155">"Không có SIM nào."</string>
    <string name="accessibility_cell_data" msgid="5326139158682385073">"Dữ liệu di động"</string>
    <string name="accessibility_cell_data_on" msgid="5927098403452994422">"Dữ liệu di động đang bật"</string>
    <string name="cell_data_off_content_description" msgid="4356113230238585072">"Đã tắt dữ liệu di động"</string>
    <string name="not_default_data_content_description" msgid="9194667237765917844">"Chưa được đặt để sử dụng dữ liệu"</string>
    <string name="cell_data_off" msgid="1051264981229902873">"Tắt"</string>
    <string name="accessibility_bluetooth_tether" msgid="4102784498140271969">"Chia sẻ kết nối Internet qua Bluetooth"</string>
    <string name="accessibility_airplane_mode" msgid="834748999790763092">"Chế độ trên máy bay."</string>
    <string name="accessibility_vpn_on" msgid="5993385083262856059">"VPN đang bật."</string>
    <string name="accessibility_no_sims" msgid="3957997018324995781">"Không có thẻ SIM nào."</string>
    <string name="carrier_network_change_mode" msgid="8149202439957837762">"Thay đổi mạng của nhà mạng"</string>
    <string name="accessibility_battery_details" msgid="7645516654955025422">"Mở chi tiết về pin"</string>
    <string name="accessibility_battery_level" msgid="7451474187113371965">"<xliff:g id="NUMBER">%d</xliff:g> phần trăm pin."</string>
    <string name="accessibility_battery_level_with_estimate" msgid="9033100930684311630">"<xliff:g id="PERCENTAGE">%1$s</xliff:g> phần trăm pin, còn khoảng <xliff:g id="TIME">%2$s</xliff:g> dựa trên mức sử dụng của bạn"</string>
    <string name="accessibility_battery_level_charging" msgid="1147587904439319646">"Đang sạc pin, <xliff:g id="BATTERY_PERCENTAGE">%d</xliff:g>%%."</string>
    <string name="accessibility_settings_button" msgid="799583911231893380">"Cài đặt hệ thống"</string>
    <string name="accessibility_notifications_button" msgid="4498000369779421892">"Thông báo."</string>
    <string name="accessibility_overflow_action" msgid="5681882033274783311">"Xem tất cả thông báo"</string>
    <string name="accessibility_remove_notification" msgid="3603099514902182350">"Xóa thông báo"</string>
    <string name="accessibility_gps_enabled" msgid="3511469499240123019">"Đã bật GPS."</string>
    <string name="accessibility_gps_acquiring" msgid="8959333351058967158">"Nhận GPS."</string>
    <string name="accessibility_tty_enabled" msgid="4613200365379426561">"Đã bật TeleTypewriter."</string>
    <string name="accessibility_ringer_vibrate" msgid="666585363364155055">"Chuông rung."</string>
    <string name="accessibility_ringer_silent" msgid="9061243307939135383">"Chuông im lặng."</string>
    <!-- no translation found for accessibility_casting (6887382141726543668) -->
    <skip />
    <!-- no translation found for accessibility_work_mode (702887484664647430) -->
    <skip />
    <string name="accessibility_notification_dismissed" msgid="854211387186306927">"Đã loại bỏ thông báo."</string>
    <string name="accessibility_desc_notification_shade" msgid="4690274844447504208">"Bóng thông báo."</string>
    <string name="accessibility_desc_quick_settings" msgid="6186378411582437046">"Cài đặt nhanh."</string>
    <string name="accessibility_desc_lock_screen" msgid="5625143713611759164">"Màn hình khóa."</string>
    <string name="accessibility_desc_settings" msgid="3417884241751434521">"Cài đặt"</string>
    <string name="accessibility_desc_recent_apps" msgid="4876900986661819788">"Tổng quan."</string>
    <string name="accessibility_desc_work_lock" msgid="4288774420752813383">"Màn hình khóa công việc"</string>
    <string name="accessibility_desc_close" msgid="7479755364962766729">"Đóng"</string>
    <string name="accessibility_quick_settings_wifi" msgid="5518210213118181692">"<xliff:g id="SIGNAL">%1$s</xliff:g>."</string>
    <string name="accessibility_quick_settings_wifi_changed_off" msgid="8716484460897819400">"Đã tắt Wifi."</string>
    <string name="accessibility_quick_settings_wifi_changed_on" msgid="6440117170789528622">"Đã bật Wifi."</string>
    <string name="accessibility_quick_settings_mobile" msgid="4876806564086241341">"Di động <xliff:g id="SIGNAL">%1$s</xliff:g>. <xliff:g id="TYPE">%2$s</xliff:g>. <xliff:g id="NETWORK">%3$s</xliff:g>."</string>
    <string name="accessibility_quick_settings_battery" msgid="1480931583381408972">"Pin <xliff:g id="STATE">%s</xliff:g>."</string>
    <string name="accessibility_quick_settings_airplane_off" msgid="7786329360056634412">"Chế độ trên máy bay đang tắt."</string>
    <string name="accessibility_quick_settings_airplane_on" msgid="6406141469157599296">"Chế độ trên máy bay đang bật."</string>
    <string name="accessibility_quick_settings_airplane_changed_off" msgid="66846307818850664">"Đã tắt chế độ trên máy bay."</string>
    <string name="accessibility_quick_settings_airplane_changed_on" msgid="8983005603505087728">"Đã bật chế độ trên máy bay."</string>
    <string name="accessibility_quick_settings_dnd_none_on" msgid="2960643943620637020">"hoàn toàn tắt tiếng"</string>
    <string name="accessibility_quick_settings_dnd_alarms_on" msgid="3357131899365865386">"chỉ chuông báo"</string>
    <string name="accessibility_quick_settings_dnd" msgid="5555155552520665891">"Không làm phiền."</string>
    <string name="accessibility_quick_settings_dnd_changed_off" msgid="2757071272328547807">"Đã tắt chế độ Không làm phiền."</string>
    <string name="accessibility_quick_settings_dnd_changed_on" msgid="6808220653747701059">"Đã bật tính năng Không làm phiền."</string>
    <string name="accessibility_quick_settings_bluetooth" msgid="6341675755803320038">"Bluetooth."</string>
    <string name="accessibility_quick_settings_bluetooth_off" msgid="2133631372372064339">"Bluetooth tắt."</string>
    <string name="accessibility_quick_settings_bluetooth_on" msgid="7681999166216621838">"Bluetooth bật."</string>
    <string name="accessibility_quick_settings_bluetooth_connecting" msgid="6953242966685343855">"Đang kết nối Bluetooth."</string>
    <string name="accessibility_quick_settings_bluetooth_connected" msgid="4306637793614573659">"Đã kết nối Bluetooth."</string>
    <string name="accessibility_quick_settings_bluetooth_changed_off" msgid="2730003763480934529">"Đã tắt Bluetooth."</string>
    <string name="accessibility_quick_settings_bluetooth_changed_on" msgid="8722351798763206577">"Đã bật Bluetooth."</string>
    <string name="accessibility_quick_settings_location_off" msgid="5119080556976115520">"Báo cáo vị trí tắt."</string>
    <string name="accessibility_quick_settings_location_on" msgid="5809937096590102036">"Báo cáo vị trí bật."</string>
    <string name="accessibility_quick_settings_location_changed_off" msgid="8526845571503387376">"Đã tắt Báo cáo vị trí."</string>
    <string name="accessibility_quick_settings_location_changed_on" msgid="339403053079338468">"Đã bật Báo cáo vị trí."</string>
    <string name="accessibility_quick_settings_alarm" msgid="3959908972897295660">"Báo thức được đặt cho <xliff:g id="TIME">%s</xliff:g>."</string>
    <string name="accessibility_quick_settings_close" msgid="3115847794692516306">"Đóng bảng điều khiển."</string>
    <string name="accessibility_quick_settings_more_time" msgid="3659274935356197708">"Nhiều thời gian hơn."</string>
    <string name="accessibility_quick_settings_less_time" msgid="2404728746293515623">"Ít thời gian hơn."</string>
    <string name="accessibility_quick_settings_flashlight_off" msgid="4936432000069786988">"Đèn pin tắt."</string>
    <string name="accessibility_quick_settings_flashlight_unavailable" msgid="8012811023312280810">"Đèn flash không khả dụng."</string>
    <string name="accessibility_quick_settings_flashlight_on" msgid="2003479320007841077">"Đèn pin bật."</string>
    <string name="accessibility_quick_settings_flashlight_changed_off" msgid="3303701786768224304">"Đã tắt đèn pin."</string>
    <string name="accessibility_quick_settings_flashlight_changed_on" msgid="6531793301533894686">"Đã bật đèn pin."</string>
    <string name="accessibility_quick_settings_color_inversion_changed_off" msgid="4406577213290173911">"Đã tắt đảo màu."</string>
    <string name="accessibility_quick_settings_color_inversion_changed_on" msgid="6897462320184911126">"Đã bật đảo màu."</string>
    <string name="accessibility_quick_settings_hotspot_changed_off" msgid="5004708003447561394">"Đã tắt điểm phát sóng di động."</string>
    <string name="accessibility_quick_settings_hotspot_changed_on" msgid="2890951609226476206">"Đã bật điểm phát sóng di động."</string>
    <string name="accessibility_casting_turned_off" msgid="1430668982271976172">"Đã ngừng truyền màn hình."</string>
    <string name="accessibility_quick_settings_work_mode_off" msgid="7045417396436552890">"Chế độ làm việc tắt."</string>
    <string name="accessibility_quick_settings_work_mode_on" msgid="7650588553988014341">"Chế độ làm việc bật."</string>
    <string name="accessibility_quick_settings_work_mode_changed_off" msgid="5605534876107300711">"Chế độ làm việc đã tắt."</string>
    <string name="accessibility_quick_settings_work_mode_changed_on" msgid="249840330756998612">"Chế độ làm việc đã bật."</string>
    <string name="accessibility_quick_settings_data_saver_changed_off" msgid="650231949881093289">"Đã tắt Trình tiết kiệm dữ liệu."</string>
    <string name="accessibility_quick_settings_data_saver_changed_on" msgid="4218725402373934151">"Đã bật Trình tiết kiệm dữ liệu."</string>
    <string name="accessibility_quick_settings_sensor_privacy_changed_off" msgid="5152819588955163090">"Đã tắt Bảo mật cảm biến."</string>
    <string name="accessibility_quick_settings_sensor_privacy_changed_on" msgid="529705259565826355">"Đã bật Bảo mật cảm biến."</string>
    <string name="accessibility_brightness" msgid="8003681285547803095">"Độ sáng màn hình"</string>
    <string name="accessibility_ambient_display_charging" msgid="9084521679384069087">"Đang sạc"</string>
    <string name="data_usage_disabled_dialog_3g_title" msgid="5281770593459841889">"Đã tạm dừng dữ liệu 2G-3G"</string>
    <string name="data_usage_disabled_dialog_4g_title" msgid="1601769736881078016">"Đã tạm dừng dữ liệu 4G"</string>
    <string name="data_usage_disabled_dialog_mobile_title" msgid="6801382439018099779">"Dữ liệu di động đã bị tạm dừng"</string>
    <string name="data_usage_disabled_dialog_title" msgid="3932437232199671967">"Đã tạm dừng dữ liệu"</string>
    <string name="data_usage_disabled_dialog" msgid="4919541636934603816">"Dữ liệu đã đạt đến mức giới hạn mà bạn đã đặt. Bạn hiện không sử dụng dữ liệu di động nữa.\n\nNếu tiếp tục, bạn có thể bị tính phí sử dụng dữ liệu."</string>
    <string name="data_usage_disabled_dialog_enable" msgid="1412395410306390593">"Tiếp tục"</string>
    <string name="gps_notification_searching_text" msgid="8574247005642736060">"Đang tìm kiếm GPS"</string>
    <string name="gps_notification_found_text" msgid="4619274244146446464">"Vị trí đặt bởi GPS"</string>
    <string name="accessibility_location_active" msgid="2427290146138169014">"Yêu cầu về thông tin vị trí đang hoạt động"</string>
    <string name="accessibility_sensors_off_active" msgid="157126524598525432">"Tùy chọn tắt cảm biến đang hoạt động"</string>
    <string name="accessibility_clear_all" msgid="5235938559247164925">"Xóa tất cả thông báo."</string>
    <string name="notification_group_overflow_indicator" msgid="1863231301642314183">"+ <xliff:g id="NUMBER">%s</xliff:g>"</string>
    <plurals name="notification_group_overflow_description" formatted="false" msgid="4579313201268495404">
      <item quantity="other">Còn <xliff:g id="NUMBER_1">%s</xliff:g> thông báo nữa bên trong.</item>
      <item quantity="one">Còn <xliff:g id="NUMBER_0">%s</xliff:g> thông báo nữa bên trong.</item>
    </plurals>
    <string name="notification_summary_message_format" msgid="715071952312553396">"<xliff:g id="CONTACT_NAME">%1$s</xliff:g>: <xliff:g id="MESSAGE_CONTENT">%2$s</xliff:g>"</string>
    <string name="status_bar_notification_inspect_item_title" msgid="5668348142410115323">"Cài đặt thông báo"</string>
    <string name="status_bar_notification_app_settings_title" msgid="5525260160341558869">"Cài đặt <xliff:g id="APP_NAME">%s</xliff:g>"</string>
    <string name="accessibility_rotation_lock_off" msgid="4062780228931590069">"Màn hình sẽ xoay tự động."</string>
    <string name="accessibility_rotation_lock_on_landscape" msgid="6731197337665366273">"Màn hình hiện bị khóa theo hướng ngang."</string>
    <string name="accessibility_rotation_lock_on_portrait" msgid="5809367521644012115">"Màn hình hiện bị khóa theo hướng dọc."</string>
    <string name="accessibility_rotation_lock_off_changed" msgid="8134601071026305153">"Màn hình giờ đây sẽ xoay tự động."</string>
    <string name="accessibility_rotation_lock_on_landscape_changed" msgid="3135965553707519743">"Màn hình hiện bị khóa theo hướng ngang."</string>
    <string name="accessibility_rotation_lock_on_portrait_changed" msgid="8922481981834012126">"Màn hình hiện bị khóa theo hướng dọc."</string>
    <string name="dessert_case" msgid="1295161776223959221">"Tủ trưng bày bánh ngọt"</string>
    <string name="start_dreams" msgid="5640361424498338327">"Trình bảo vệ m.hình"</string>
    <string name="ethernet_label" msgid="7967563676324087464">"Ethernet"</string>
    <string name="quick_settings_header_onboarding_text" msgid="8030309023792936283">"Chạm và giữ các biểu tượng để xem thêm tùy chọn khác"</string>
    <string name="quick_settings_dnd_label" msgid="7112342227663678739">"Không làm phiền"</string>
    <string name="quick_settings_dnd_priority_label" msgid="483232950670692036">"Chỉ ưu tiên"</string>
    <string name="quick_settings_dnd_alarms_label" msgid="2559229444312445858">"Chỉ chuông báo"</string>
    <string name="quick_settings_dnd_none_label" msgid="5025477807123029478">"Hoàn toàn tắt tiếng"</string>
    <string name="quick_settings_bluetooth_label" msgid="6304190285170721401">"Bluetooth"</string>
    <string name="quick_settings_bluetooth_multiple_devices_label" msgid="3912245565613684735">"Bluetooth (<xliff:g id="NUMBER">%d</xliff:g> thiết bị)"</string>
    <string name="quick_settings_bluetooth_off_label" msgid="8159652146149219937">"Đã tắt Bluetooth"</string>
    <string name="quick_settings_bluetooth_detail_empty_text" msgid="4910015762433302860">"Không có thiết bị nào được ghép nối"</string>
    <string name="quick_settings_bluetooth_secondary_label_battery_level" msgid="7106697106764717416">"<xliff:g id="BATTERY_LEVEL_AS_PERCENTAGE">%s</xliff:g> pin"</string>
    <string name="quick_settings_bluetooth_secondary_label_audio" msgid="5673845963301132071">"Âm thanh"</string>
    <string name="quick_settings_bluetooth_secondary_label_headset" msgid="1880572731276240588">"Tai nghe"</string>
    <string name="quick_settings_bluetooth_secondary_label_input" msgid="2173322305072945905">"Thiết bị đầu vào"</string>
    <string name="quick_settings_bluetooth_secondary_label_hearing_aids" msgid="4930931771490695395">"Thiết bị trợ thính"</string>
    <string name="quick_settings_bluetooth_secondary_label_transient" msgid="4551281899312150640">"Đang bật…"</string>
    <string name="quick_settings_brightness_label" msgid="6968372297018755815">"Độ sáng"</string>
    <string name="quick_settings_rotation_unlocked_label" msgid="7305323031808150099">"Tự động xoay"</string>
    <string name="accessibility_quick_settings_rotation" msgid="4231661040698488779">"Tự động xoay màn hình"</string>
    <string name="accessibility_quick_settings_rotation_value" msgid="8187398200140760213">"Chế độ <xliff:g id="ID_1">%s</xliff:g>"</string>
    <string name="quick_settings_rotation_locked_label" msgid="6359205706154282377">"Khóa xoay"</string>
    <string name="quick_settings_rotation_locked_portrait_label" msgid="5102691921442135053">"Dọc"</string>
    <string name="quick_settings_rotation_locked_landscape_label" msgid="8553157770061178719">"Ngang"</string>
    <string name="quick_settings_ime_label" msgid="7073463064369468429">"Phương thức nhập"</string>
    <string name="quick_settings_location_label" msgid="5011327048748762257">"Vị trí"</string>
    <string name="quick_settings_location_off_label" msgid="7464544086507331459">"Tắt vị trí"</string>
    <string name="quick_settings_media_device_label" msgid="1302906836372603762">"Thiết bị phương tiện"</string>
    <string name="quick_settings_rssi_label" msgid="7725671335550695589">"RSSI"</string>
    <string name="quick_settings_rssi_emergency_only" msgid="2713774041672886750">"Chỉ cuộc gọi khẩn cấp"</string>
    <string name="quick_settings_settings_label" msgid="5326556592578065401">"Cài đặt"</string>
    <string name="quick_settings_time_label" msgid="4635969182239736408">"Thời gian"</string>
    <string name="quick_settings_user_label" msgid="5238995632130897840">"Tôi"</string>
    <string name="quick_settings_user_title" msgid="4467690427642392403">"Người dùng"</string>
    <string name="quick_settings_user_new_user" msgid="9030521362023479778">"Người dùng mới"</string>
    <string name="quick_settings_wifi_label" msgid="9135344704899546041">"Wi-Fi"</string>
    <string name="quick_settings_wifi_not_connected" msgid="7171904845345573431">"Chưa được kết nối"</string>
    <string name="quick_settings_wifi_no_network" msgid="2221993077220856376">"Không có mạng nào"</string>
    <string name="quick_settings_wifi_off_label" msgid="7558778100843885864">"Tắt Wi-Fi"</string>
    <string name="quick_settings_wifi_on_label" msgid="7607810331387031235">"Wi-Fi đang bật"</string>
    <string name="quick_settings_wifi_detail_empty_text" msgid="269990350383909226">"Không có mạng Wi-Fi"</string>
    <string name="quick_settings_wifi_secondary_label_transient" msgid="7748206246119760554">"Đang bật…"</string>
    <string name="quick_settings_cast_title" msgid="6954684227605751758">"Truyền màn hình"</string>
    <string name="quick_settings_casting" msgid="6601710681033353316">"Đang truyền"</string>
    <string name="quick_settings_cast_device_default_name" msgid="5367253104742382945">"Thiết bị không có tên"</string>
    <string name="quick_settings_cast_device_default_description" msgid="2484573682378634413">"Sẵn sàng truyền"</string>
    <string name="quick_settings_cast_detail_empty_text" msgid="311785821261640623">"Không có thiết bị nào"</string>
    <string name="quick_settings_cast_no_wifi" msgid="2696477881905521882">"Chưa kết nối với Wi-Fi"</string>
    <string name="quick_settings_brightness_dialog_title" msgid="8599674057673605368">"Độ sáng"</string>
    <string name="quick_settings_brightness_dialog_auto_brightness_label" msgid="5064982743784071218">"TỰ ĐỘNG"</string>
    <string name="quick_settings_inversion_label" msgid="8790919884718619648">"Đảo ngược màu"</string>
    <string name="quick_settings_color_space_label" msgid="853443689745584770">"Chế độ hiệu chỉnh màu sắc"</string>
    <string name="quick_settings_more_settings" msgid="326112621462813682">"Cài đặt khác"</string>
    <string name="quick_settings_done" msgid="3402999958839153376">"Xong"</string>
    <string name="quick_settings_connected" msgid="1722253542984847487">"Đã kết nối"</string>
    <string name="quick_settings_connected_battery_level" msgid="4136051440381328892">"Đã kết nối, mức pin <xliff:g id="BATTERY_LEVEL_AS_PERCENTAGE">%1$s</xliff:g>"</string>
    <string name="quick_settings_connecting" msgid="47623027419264404">"Đang kết nối..."</string>
    <string name="quick_settings_tethering_label" msgid="7153452060448575549">"Đang dùng làm điểm truy cập Internet"</string>
    <string name="quick_settings_hotspot_label" msgid="6046917934974004879">"Điểm phát sóng"</string>
    <string name="quick_settings_hotspot_secondary_label_transient" msgid="8010579363691405477">"Đang bật…"</string>
    <string name="quick_settings_hotspot_secondary_label_data_saver_enabled" msgid="5672131949987422420">"Trình tiết kiệm dữ liệu đang bật"</string>
    <plurals name="quick_settings_hotspot_secondary_label_num_devices" formatted="false" msgid="2324635800672199428">
      <item quantity="other">%d thiết bị</item>
      <item quantity="one">%d thiết bị</item>
    </plurals>
    <string name="quick_settings_notifications_label" msgid="4818156442169154523">"Thông báo"</string>
    <string name="quick_settings_flashlight_label" msgid="2133093497691661546">"Đèn pin"</string>
    <string name="quick_settings_cellular_detail_title" msgid="3661194685666477347">"Dữ liệu di động"</string>
    <string name="quick_settings_cellular_detail_data_usage" msgid="1964260360259312002">"Sử dụng dữ liệu"</string>
    <string name="quick_settings_cellular_detail_remaining_data" msgid="722715415543541249">"Dữ liệu còn lại"</string>
    <string name="quick_settings_cellular_detail_over_limit" msgid="967669665390990427">"Vượt quá giới hạn"</string>
    <string name="quick_settings_cellular_detail_data_used" msgid="1476810587475761478">"Đã sử dụng <xliff:g id="DATA_USED">%s</xliff:g>"</string>
    <string name="quick_settings_cellular_detail_data_limit" msgid="56011158504994128">"Giới hạn <xliff:g id="DATA_LIMIT">%s</xliff:g>"</string>
    <string name="quick_settings_cellular_detail_data_warning" msgid="2440098045692399009">"Cảnh báo <xliff:g id="DATA_LIMIT">%s</xliff:g>"</string>
    <string name="quick_settings_work_mode_label" msgid="7608026833638817218">"Hồ sơ công việc"</string>
    <string name="quick_settings_night_display_label" msgid="3577098011487644395">"Ánh sáng đêm"</string>
    <string name="quick_settings_night_secondary_label_on_at_sunset" msgid="8483259341596943314">"Bật khi trời tối"</string>
    <string name="quick_settings_night_secondary_label_until_sunrise" msgid="4453017157391574402">"Cho đến khi trời sáng"</string>
    <string name="quick_settings_night_secondary_label_on_at" msgid="6256314040368487637">"Bật vào lúc <xliff:g id="TIME">%s</xliff:g>"</string>
    <string name="quick_settings_secondary_label_until" msgid="2749196569462600150">"Cho đến <xliff:g id="TIME">%s</xliff:g>"</string>
    <string name="quick_settings_ui_mode_night_label" msgid="3419947801072692538">"Giao diện tối"</string>
    <string name="quick_settings_ui_mode_night_label_battery_saver" msgid="7438725724589758362">"Giao diện tối\nTrình tiết kiệm pin"</string>
    <string name="quick_settings_nfc_label" msgid="9012153754816969325">"NFC"</string>
    <string name="quick_settings_nfc_off" msgid="6883274004315134333">"NFC đã được tắt"</string>
    <string name="quick_settings_nfc_on" msgid="6680317193676884311">"NFC đã được bật"</string>
    <string name="recents_swipe_up_onboarding" msgid="3824607135920170001">"Vuốt lên để chuyển đổi ứng dụng"</string>
    <string name="recents_quick_scrub_onboarding" msgid="2778062804333285789">"Kéo sang phải để chuyển đổi nhanh giữa các ứng dụng"</string>
    <string name="quick_step_accessibility_toggle_overview" msgid="7171470775439860480">"Bật/tắt chế độ xem Tổng quan"</string>
    <string name="expanded_header_battery_charged" msgid="5945855970267657951">"Đã sạc đầy"</string>
    <string name="expanded_header_battery_charging" msgid="205623198487189724">"Đang sạc"</string>
    <string name="expanded_header_battery_charging_with_time" msgid="457559884275395376">"<xliff:g id="CHARGING_TIME">%s</xliff:g> cho đến khi đầy"</string>
    <string name="expanded_header_battery_not_charging" msgid="4798147152367049732">"Hiện không sạc"</string>
    <string name="ssl_ca_cert_warning" msgid="9005954106902053641">"Mạng có thể\nđược giám sát"</string>
    <string name="description_target_search" msgid="3091587249776033139">"Tìm kiếm"</string>
    <string name="description_direction_up" msgid="7169032478259485180">"Trượt lên để <xliff:g id="TARGET_DESCRIPTION">%s</xliff:g>."</string>
    <string name="description_direction_left" msgid="7207478719805562165">"Trượt sang trái để <xliff:g id="TARGET_DESCRIPTION">%s</xliff:g>."</string>
    <string name="zen_priority_introduction" msgid="1149025108714420281">"Bạn sẽ không bị làm phiền bởi âm thanh và tiếng rung, ngoại trừ báo thức, lời nhắc, sự kiện và người gọi mà bạn chỉ định. Bạn sẽ vẫn nghe thấy mọi thứ bạn chọn phát, bao gồm nhạc, video và trò chơi."</string>
    <string name="zen_alarms_introduction" msgid="4934328096749380201">"Bạn sẽ không bị làm phiền bởi âm thanh và tiếng rung, ngoại trừ báo thức. Bạn sẽ vẫn nghe thấy mọi thứ bạn chọn phát, bao gồm nhạc, video và trò chơi."</string>
    <string name="zen_priority_customize_button" msgid="7948043278226955063">"Tùy chỉnh"</string>
    <string name="zen_silence_introduction_voice" msgid="3948778066295728085">"Chế độ này sẽ chặn TẤT CẢ âm thanh và tiếng rung, bao gồm báo thức, nhạc, video và trò chơi. Bạn vẫn có thể gọi điện thoại."</string>
    <string name="zen_silence_introduction" msgid="3137882381093271568">"Chế độ này sẽ chặn TẤT CẢ âm thanh và tiếng rung, bao gồm báo thức, âm nhạc, video và trò chơi."</string>
    <string name="keyguard_more_overflow_text" msgid="9195222469041601365">"+<xliff:g id="NUMBER_OF_NOTIFICATIONS">%d</xliff:g>"</string>
    <string name="speed_bump_explanation" msgid="1288875699658819755">"Thông báo ít khẩn cấp hơn bên dưới"</string>
    <string name="notification_tap_again" msgid="7590196980943943842">"Nhấn lại để mở"</string>
    <string name="keyguard_unlock" msgid="6035822649218712063">"Vuốt lên để mở"</string>
    <string name="do_disclosure_generic" msgid="5615898451805157556">"Thiết bị này do tổ chức của bạn quản lý"</string>
    <string name="do_disclosure_with_name" msgid="5640615509915445501">"Thiết bị này được <xliff:g id="ORGANIZATION_NAME">%s</xliff:g> quản lý"</string>
    <string name="phone_hint" msgid="4872890986869209950">"Vuốt từ biểu tượng để mở điện thoại"</string>
    <string name="voice_hint" msgid="8939888732119726665">"Vuốt từ biểu tượng để mở trợ lý thoại"</string>
    <string name="camera_hint" msgid="7939688436797157483">"Vuốt từ biểu tượng để mở máy ảnh"</string>
    <string name="interruption_level_none_with_warning" msgid="5114872171614161084">"Tắt tiếng hoàn toàn. Cài đặt này cũng sẽ tắt tiếng trình đọc màn hình."</string>
    <string name="interruption_level_none" msgid="6000083681244492992">"Hoàn toàn tắt tiếng"</string>
    <string name="interruption_level_priority" msgid="6426766465363855505">"Chỉ ưu tiên"</string>
    <string name="interruption_level_alarms" msgid="5226306993448328896">"Chỉ chuông báo"</string>
    <string name="interruption_level_none_twoline" msgid="3957581548190765889">"Hoàn toàn\ntắt tiếng"</string>
    <string name="interruption_level_priority_twoline" msgid="1564715335217164124">"Chỉ\nưu tiên"</string>
    <string name="interruption_level_alarms_twoline" msgid="3266909566410106146">"Chỉ\nbáo thức"</string>
    <string name="keyguard_indication_charging_time_wireless" msgid="6959284458466962592">"<xliff:g id="PERCENTAGE">%2$s</xliff:g> • Đang sạc không dây (<xliff:g id="CHARGING_TIME_LEFT">%1$s</xliff:g> cho tới khi đầy)"</string>
    <string name="keyguard_indication_charging_time" msgid="2056340799276374421">"<xliff:g id="PERCENTAGE">%2$s</xliff:g> • Đang sạc (<xliff:g id="CHARGING_TIME_LEFT">%1$s</xliff:g> cho tới khi đầy)"</string>
    <string name="keyguard_indication_charging_time_fast" msgid="7767562163577492332">"<xliff:g id="PERCENTAGE">%2$s</xliff:g> • Đang sạc nhanh (<xliff:g id="CHARGING_TIME_LEFT">%1$s</xliff:g> cho tới khi đầy)"</string>
    <string name="keyguard_indication_charging_time_slowly" msgid="3769655133567307069">"<xliff:g id="PERCENTAGE">%2$s</xliff:g> • Đang sạc chậm (<xliff:g id="CHARGING_TIME_LEFT">%1$s</xliff:g> cho tới khi đầy)"</string>
    <string name="accessibility_multi_user_switch_switcher" msgid="7305948938141024937">"Chuyển đổi người dùng"</string>
    <string name="accessibility_multi_user_switch_switcher_with_current" msgid="8434880595284601601">"Chuyển người dùng, người dùng hiện tại <xliff:g id="CURRENT_USER_NAME">%s</xliff:g>"</string>
    <string name="accessibility_multi_user_switch_inactive" msgid="1424081831468083402">"Người dùng hiện tại <xliff:g id="CURRENT_USER_NAME">%s</xliff:g>"</string>
    <string name="accessibility_multi_user_switch_quick_contact" msgid="3020367729287990475">"Hiển thị hồ sơ"</string>
    <string name="user_add_user" msgid="5110251524486079492">"Thêm người dùng"</string>
    <string name="user_new_user_name" msgid="426540612051178753">"Người dùng mới"</string>
    <string name="guest_nickname" msgid="8059989128963789678">"Khách"</string>
    <string name="guest_new_guest" msgid="600537543078847803">"Thêm khách"</string>
    <string name="guest_exit_guest" msgid="7187359342030096885">"Xóa phiên khách"</string>
    <string name="guest_exit_guest_dialog_title" msgid="8480693520521766688">"Xóa phiên khách?"</string>
    <string name="guest_exit_guest_dialog_message" msgid="4155503224769676625">"Tất cả ứng dụng và dữ liệu trong phiên này sẽ bị xóa."</string>
    <string name="guest_exit_guest_dialog_remove" msgid="7402231963862520531">"Xóa"</string>
    <string name="guest_wipe_session_title" msgid="6419439912885956132">"Chào mừng bạn trở lại!"</string>
    <string name="guest_wipe_session_message" msgid="8476238178270112811">"Bạn có muốn tiếp tục phiên của mình không?"</string>
    <string name="guest_wipe_session_wipe" msgid="5065558566939858884">"Bắt đầu lại"</string>
    <string name="guest_wipe_session_dontwipe" msgid="1401113462524894716">"Có, tiếp tục"</string>
    <string name="guest_notification_title" msgid="1585278533840603063">"Người dùng khách"</string>
    <string name="guest_notification_text" msgid="335747957734796689">"Để xóa ứng dụng và dữ liệu, hãy xóa người dùng khách"</string>
    <string name="guest_notification_remove_action" msgid="8820670703892101990">"XÓA KHÁCH"</string>
    <string name="user_logout_notification_title" msgid="1453960926437240727">"Đăng xuất người dùng"</string>
    <string name="user_logout_notification_text" msgid="3350262809611876284">"Đăng xuất người dùng hiện tại"</string>
    <string name="user_logout_notification_action" msgid="1195428991423425062">"ĐĂNG XUẤT NGƯỜI DÙNG"</string>
    <string name="user_add_user_title" msgid="4553596395824132638">"Thêm người dùng mới?"</string>
    <string name="user_add_user_message_short" msgid="2161624834066214559">"Khi bạn thêm người dùng mới, họ cần thiết lập không gian của mình.\n\nMọi người dùng đều có thể cập nhật ứng dụng cho tất cả người dùng khác."</string>
    <string name="user_limit_reached_title" msgid="7374910700117359177">"Đã đạt đến giới hạn người dùng"</string>
    <plurals name="user_limit_reached_message" formatted="false" msgid="1855040563671964242">
      <item quantity="other">Bạn có thể thêm tối đa <xliff:g id="COUNT">%d</xliff:g> người dùng.</item>
      <item quantity="one">Chỉ có thể tạo một người dùng.</item>
    </plurals>
    <string name="user_remove_user_title" msgid="4681256956076895559">"Xóa người dùng?"</string>
    <string name="user_remove_user_message" msgid="1453218013959498039">"Tất cả các ứng dụng và dữ liệu của người dùng này sẽ bị xóa."</string>
    <string name="user_remove_user_remove" msgid="7479275741742178297">"Xóa"</string>
    <string name="battery_saver_notification_title" msgid="8614079794522291840">"Trình tiết kiệm pin đang bật"</string>
    <string name="battery_saver_notification_text" msgid="820318788126672692">"Giảm hiệu suất và dữ liệu nền"</string>
    <string name="battery_saver_notification_action_text" msgid="132118784269455533">"Tắt trình tiết kiệm pin"</string>
    <string name="media_projection_dialog_text" msgid="8585357687598538511">"Trong khi quay hoặc truyền, <xliff:g id="APP_SEEKING_PERMISSION">%s</xliff:g> có thể ghi lại mọi thông tin nhạy cảm hiển thị trên màn hình hoặc phát trên thiết bị của bạn, bao gồm cả thông tin nhạy cảm như âm thanh, mật khẩu, thông tin thanh toán, ảnh và tin nhắn."</string>
    <string name="media_projection_dialog_service_text" msgid="3075544489835858258">"Trong khi quay hoặc truyền, dịch vụ cung cấp chức năng này có thể ghi lại mọi thông tin nhạy cảm hiển thị trên màn hình hoặc phát trên thiết bị của bạn, bao gồm cả thông tin nhạy cảm như âm thanh, mật khẩu, thông tin thanh toán, ảnh và tin nhắn."</string>
    <string name="media_projection_dialog_title" msgid="8124184308671641248">"Để lộ thông tin nhạy cảm khi truyền/quay"</string>
    <string name="media_projection_remember_text" msgid="3103510882172746752">"Không hiển thị lại"</string>
    <string name="clear_all_notifications_text" msgid="814192889771462828">"Xóa tất cả"</string>
    <string name="manage_notifications_text" msgid="2386728145475108753">"Quản lý"</string>
    <string name="notification_section_header_gentle" msgid="4372438504154095677">"Thông báo im lặng"</string>
    <string name="accessibility_notification_section_header_gentle_clear_all" msgid="4286716295850400959">"Xóa tất cả thông báo im lặng"</string>
    <string name="dnd_suppressing_shade_text" msgid="1904574852846769301">"Chế độ Không làm phiền đã tạm dừng thông báo"</string>
    <string name="media_projection_action_text" msgid="8470872969457985954">"Bắt đầu ngay"</string>
    <string name="empty_shade_text" msgid="708135716272867002">"Không có thông báo nào"</string>
    <string name="profile_owned_footer" msgid="8021888108553696069">"Hồ sơ có thể được giám sát"</string>
    <string name="vpn_footer" msgid="2388611096129106812">"Mạng có thể được giám sát"</string>
    <string name="branded_vpn_footer" msgid="2168111859226496230">"Mạng có thể được giám sát"</string>
    <string name="quick_settings_disclosure_management_monitoring" msgid="6645176135063957394">"Tổ chức của bạn quản lý thiết bị này và có thể giám sát lưu lượng truy cập mạng"</string>
    <string name="quick_settings_disclosure_named_management_monitoring" msgid="370622174777570853">"<xliff:g id="ORGANIZATION_NAME">%1$s</xliff:g> quản lý thiết bị này và có thể giám sát lưu lượng truy cập mạng"</string>
    <string name="quick_settings_disclosure_management_named_vpn" msgid="1085137869053332307">"Thiết bị này do tổ chức của bạn quản lý và được kết nối với <xliff:g id="VPN_APP">%1$s</xliff:g>"</string>
    <string name="quick_settings_disclosure_named_management_named_vpn" msgid="6290456493852584017">"Thiết bị do <xliff:g id="ORGANIZATION_NAME">%1$s</xliff:g> quản lý và được kết nối với <xliff:g id="VPN_APP">%2$s</xliff:g>"</string>
    <string name="quick_settings_disclosure_management" msgid="3294967280853150271">"Thiết bị do tổ chức của bạn quản lý"</string>
    <string name="quick_settings_disclosure_named_management" msgid="1059403025094542908">"Thiết bị này do <xliff:g id="ORGANIZATION_NAME">%1$s</xliff:g> quản lý"</string>
    <string name="quick_settings_disclosure_management_vpns" msgid="3698767349925266482">"Thiết bị này do tổ chức của bạn quản lý và được kết nối với VPN"</string>
    <string name="quick_settings_disclosure_named_management_vpns" msgid="7777821385318891527">"Thiết bị do <xliff:g id="ORGANIZATION_NAME">%1$s</xliff:g> quản lý và được kết nối với VPN"</string>
    <string name="quick_settings_disclosure_managed_profile_monitoring" msgid="5125463987558278215">"Tổ chức của bạn có thể giám sát lưu lượng truy cập mạng trong hồ sơ công việc của bạn"</string>
    <string name="quick_settings_disclosure_named_managed_profile_monitoring" msgid="8973606847896650284">"<xliff:g id="ORGANIZATION_NAME">%1$s</xliff:g> có thể giám sát lưu lượng truy cập mạng trong hồ sơ công việc của bạn"</string>
    <string name="quick_settings_disclosure_monitoring" msgid="679658227269205728">"Mạng có thể được giám sát"</string>
    <string name="quick_settings_disclosure_vpns" msgid="8170318392053156330">"Thiết bị được kết nối với VPN"</string>
    <string name="quick_settings_disclosure_managed_profile_named_vpn" msgid="3494535754792751741">"Hồ sơ công việc được kết nối với <xliff:g id="VPN_APP">%1$s</xliff:g>"</string>
    <string name="quick_settings_disclosure_personal_profile_named_vpn" msgid="4467456202486569906">"Hồ sơ cá nhân được kết nối với <xliff:g id="VPN_APP">%1$s</xliff:g>"</string>
    <string name="quick_settings_disclosure_named_vpn" msgid="6943724064780847080">"Thiết bị được kết nối với <xliff:g id="VPN_APP">%1$s</xliff:g>"</string>
    <string name="monitoring_title_device_owned" msgid="1652495295941959815">"Quản lý thiết bị"</string>
    <string name="monitoring_title_profile_owned" msgid="6790109874733501487">"Giám sát hồ sơ"</string>
    <string name="monitoring_title" msgid="169206259253048106">"Giám sát mạng"</string>
    <string name="monitoring_subtitle_vpn" msgid="876537538087857300">"VPN"</string>
    <string name="monitoring_subtitle_network_logging" msgid="3341264304793193386">"Ghi nhật ký mạng"</string>
    <string name="monitoring_subtitle_ca_certificate" msgid="3874151893894355988">"Chứng chỉ CA"</string>
    <string name="disable_vpn" msgid="4435534311510272506">"Tắt VPN"</string>
    <string name="disconnect_vpn" msgid="1324915059568548655">"Ngắt kết nối VPN"</string>
    <string name="monitoring_button_view_policies" msgid="100913612638514424">"Xem chính sách"</string>
    <string name="monitoring_description_named_management" msgid="5281789135578986303">"Thiết bị của bạn do <xliff:g id="ORGANIZATION_NAME">%1$s</xliff:g> quản lý.\n\nQuản trị viên của bạn có thể giám sát và quản lý cài đặt, quyền truy cập vào dữ liệu công ty, ứng dụng, dữ liệu được liên kết với thiết bị và thông tin vị trí thiết bị của bạn.\n\nĐể biết thêm thông tin, hãy liên hệ với quản trị viên của bạn."</string>
    <string name="monitoring_description_management" msgid="4573721970278370790">"Thiết bị của bạn do tổ chức của bạn quản lý.\n\nQuản trị viên có thể giám sát và quản lý cài đặt, quyền truy cập vào dữ liệu công ty, ứng dụng, dữ liệu được liên kết với thiết bị và thông tin vị trí thiết bị của bạn.\n\nĐể biết thêm thông tin, hãy liên hệ với quản trị viên của bạn."</string>
    <string name="monitoring_description_management_ca_certificate" msgid="5202023784131001751">"Tổ chức của bạn đã cài đặt một tổ chức phát hành chứng chỉ trên thiết bị này. Lưu lượng truy cập mạng bảo mật của bạn có thể được giám sát hoặc sửa đổi."</string>
    <string name="monitoring_description_managed_profile_ca_certificate" msgid="4683248196789897964">"Tổ chức của bạn đã cài đặt một tổ chức phát hành chứng chỉ trong hồ cơ công việc của bạn. Lưu lượng truy cập mạng bảo mật của bạn có thể được giám sát hoặc sửa đổi."</string>
    <string name="monitoring_description_ca_certificate" msgid="7886985418413598352">"Một tổ chức phát hành chứng chỉ được cài đặt trên thiết bị này. Lưu lượng truy cập mạng bảo mật của bạn có thể được giám sát hoặc sửa đổi."</string>
    <string name="monitoring_description_management_network_logging" msgid="7184005419733060736">"Quản trị viên của bạn đã bật tính năng ghi nhật ký mạng. Tính năng này giám sát lưu lượng truy cập trên thiết bị của bạn."</string>
    <string name="monitoring_description_named_vpn" msgid="7403457334088909254">"Bạn đang kết nối với <xliff:g id="VPN_APP">%1$s</xliff:g>. Ứng dụng này có thể giám sát hoạt động mạng của bạn, bao gồm email, ứng dụng và trang web."</string>
    <string name="monitoring_description_two_named_vpns" msgid="4198511413729213802">"Bạn đang kết nối với <xliff:g id="VPN_APP_0">%1$s</xliff:g> và <xliff:g id="VPN_APP_1">%2$s</xliff:g>. Các ứng dụng này có thể giám sát hoạt động mạng của bạn, bao gồm email, ứng dụng và trang web."</string>
    <string name="monitoring_description_managed_profile_named_vpn" msgid="1427905889862420559">"Hồ sơ công việc của bạn được kết nối với <xliff:g id="VPN_APP">%1$s</xliff:g>, ứng dụng này có thể giám sát hoạt động mạng của bạn, bao gồm email, ứng dụng và trang web."</string>
    <string name="monitoring_description_personal_profile_named_vpn" msgid="3133980926929069283">"Hồ sơ cá nhân của bạn được kết nối với <xliff:g id="VPN_APP">%1$s</xliff:g>. Ứng dụng này có thể giám sát hoạt động mạng của bạn, bao gồm email, ứng dụng và trang web."</string>
    <string name="monitoring_description_do_header_generic" msgid="96588491028288691">"Thiết bị của bạn do <xliff:g id="DEVICE_OWNER_APP">%1$s</xliff:g> quản lý."</string>
    <string name="monitoring_description_do_header_with_name" msgid="5511133708978206460">"<xliff:g id="ORGANIZATION_NAME">%1$s</xliff:g> sử dụng <xliff:g id="DEVICE_OWNER_APP">%2$s</xliff:g> để quản lý thiết bị của bạn."</string>
    <string name="monitoring_description_do_body" msgid="3639594537660975895">"Quản trị viên của bạn có thể giám sát và quản lý cài đặt, quyền truy cập dữ liệu công ty, ứng dụng, dữ liệu được liên kết với thiết bị và thông tin vị trí thiết bị của bạn."</string>
    <string name="monitoring_description_do_learn_more_separator" msgid="3785251953067436862">" "</string>
    <string name="monitoring_description_do_learn_more" msgid="1849514470437907421">"Tìm hiểu thêm"</string>
    <string name="monitoring_description_do_body_vpn" msgid="8255218762488901796">"Bạn đang kết nối với <xliff:g id="VPN_APP">%1$s</xliff:g>. Ứng dụng này có thể giám sát hoạt động mạng của bạn, bao gồm email, ứng dụng và trang web."</string>
    <string name="monitoring_description_vpn_settings_separator" msgid="1933186756733474388">" "</string>
    <string name="monitoring_description_vpn_settings" msgid="6434859242636063861">"Mở cài đặt VPN"</string>
    <string name="monitoring_description_ca_cert_settings_separator" msgid="4987350385906393626">" "</string>
    <string name="monitoring_description_ca_cert_settings" msgid="5489969458872997092">"Mở thông tin xác thực tin cậy"</string>
    <string name="monitoring_description_network_logging" msgid="7223505523384076027">"Quản trị viên đã bật tính năng ghi nhật ký mạng. Tính năng này giám sát lưu lượng truy cập trên thiết bị của bạn.\n\nĐể biết thêm thông tin, hãy liên hệ với quản trị viên của bạn."</string>
    <string name="monitoring_description_vpn" msgid="4445150119515393526">"Bạn đã cấp cho ứng dụng quyền thiết lập kết nối VPN.\n\nỨng dụng này có thể giám sát hoạt động mạng và thiết bị của bạn, bao gồm email, ứng dụng và trang web."</string>
    <string name="monitoring_description_vpn_profile_owned" msgid="2958019119161161530">"Hồ sơ công việc của bạn do <xliff:g id="ORGANIZATION">%1$s</xliff:g> quản lý.\n\nQuản trị viên có thể giám sát hoạt động mạng của bạn bao gồm email, ứng dụng và trang web.\n\nĐể biết thêm thông tin, hãy liên hệ với quản trị viên của bạn.\n\nBạn cũng được kết nối với VPN. Dịch vụ này có thể giám sát hoạt động mạng của bạn."</string>
    <string name="legacy_vpn_name" msgid="6604123105765737830">"VPN"</string>
    <string name="monitoring_description_app" msgid="1828472472674709532">"Bạn đang kết nối với <xliff:g id="APPLICATION">%1$s</xliff:g>. Ứng dụng này có thể giám sát hoạt động mạng của bạn bao gồm email, ứng dụng và trang web."</string>
    <string name="monitoring_description_app_personal" msgid="484599052118316268">"Bạn đang kết nối với <xliff:g id="APPLICATION">%1$s</xliff:g>. Ứng dụng này có thể giám sát hoạt động mạng cá nhân của bạn bao gồm email, ứng dụng và trang web."</string>
    <string name="branded_monitoring_description_app_personal" msgid="2669518213949202599">"Bạn đang kết nối với <xliff:g id="APPLICATION">%1$s</xliff:g>. Ứng dụng này có thể giám sát hoạt động mạng cá nhân của bạn bao gồm email, ứng dụng và trang web."</string>
    <string name="monitoring_description_app_work" msgid="4612997849787922906">"Hồ sơ công việc của bạn do <xliff:g id="ORGANIZATION">%1$s</xliff:g> quản lý. Hồ sơ này được kết nối với <xliff:g id="APPLICATION">%2$s</xliff:g>, ứng dụng này có thể giám sát hoạt động mạng cơ quan của bạn, bao gồm email, ứng dụng và trang web.\n\nĐể biết thêm thông tin, hãy liên hệ với quản trị viên của bạn."</string>
    <string name="monitoring_description_app_personal_work" msgid="5664165460056859391">"Hồ sơ công việc của bạn do <xliff:g id="ORGANIZATION">%1$s</xliff:g> quản lý. Hồ sơ này được kết nối với <xliff:g id="APPLICATION_WORK">%2$s</xliff:g>, ứng dụng này có thể giám sát hoạt động mạng của bạn, bao gồm email, ứng dụng và trang web.\n\nBạn cũng đang kết nối với <xliff:g id="APPLICATION_PERSONAL">%3$s</xliff:g>, ứng dụng này có thể giám sát hoạt động mạng cá nhân của bạn."</string>
    <string name="keyguard_indication_trust_unlocked" msgid="2712865815371519117">"Luôn được TrustAgent mở khóa"</string>
    <string name="keyguard_indication_trust_disabled" msgid="7412534203633528135">"Thiết bị sẽ vẫn bị khóa cho tới khi bạn mở khóa theo cách thủ công"</string>
    <string name="hidden_notifications_title" msgid="7139628534207443290">"Nhận thông báo nhanh hơn"</string>
    <string name="hidden_notifications_text" msgid="2326409389088668981">"Xem thông báo trước khi bạn mở khóa"</string>
    <string name="hidden_notifications_cancel" msgid="3690709735122344913">"Ko, cảm ơn"</string>
    <string name="hidden_notifications_setup" msgid="41079514801976810">"Thiết lập"</string>
    <string name="zen_mode_and_condition" msgid="4462471036429759903">"<xliff:g id="ZEN_MODE">%1$s</xliff:g>. <xliff:g id="EXIT_CONDITION">%2$s</xliff:g>"</string>
    <string name="volume_zen_end_now" msgid="6930243045593601084">"Tắt ngay bây giờ"</string>
    <string name="accessibility_volume_settings" msgid="4915364006817819212">"Cài đặt âm thanh"</string>
    <string name="accessibility_volume_expand" msgid="5946812790999244205">"Mở rộng"</string>
    <string name="accessibility_volume_collapse" msgid="3609549593031810875">"Thu gọn"</string>
    <string name="volume_odi_captions_tip" msgid="1193653197906918269">"Tự động tạo phụ đề cho nội dung nghe nhìn"</string>
    <string name="accessibility_volume_close_odi_captions_tip" msgid="1163987066404128967">"Đóng mẹo về chú thích"</string>
    <string name="volume_odi_captions_content_description" msgid="2950736796270214785">"Lớp phủ phụ đề"</string>
    <string name="volume_odi_captions_hint_enable" msgid="49750248924730302">"bật"</string>
    <string name="volume_odi_captions_hint_disable" msgid="8980842810619956593">"tắt"</string>
    <string name="accessibility_output_chooser" msgid="8185317493017988680">"Chuyển đổi thiết bị đầu ra"</string>
    <string name="screen_pinning_title" msgid="3273740381976175811">"Màn hình được ghim"</string>
    <string name="screen_pinning_description" msgid="8909878447196419623">"Thao tác này sẽ duy trì hiển thị màn hình cho đến khi bạn bỏ ghim. Hãy chạm và giữ Quay lại và Tổng quan để bỏ ghim."</string>
    <string name="screen_pinning_description_recents_invisible" msgid="8281145542163727971">"Thao tác này sẽ duy trì hiển thị màn hình cho đến khi bạn bỏ ghim. Hãy chạm và giữ nút Quay lại và nút Màn hình chính để bỏ ghim."</string>
    <string name="screen_pinning_description_gestural" msgid="1191513974909607884">"Màn hình tiếp tục hiển thị cho tới khi bạn bỏ ghim. Hãy vuốt lên và giữ để bỏ ghim."</string>
    <string name="screen_pinning_description_accessible" msgid="426190689254018656">"Thao tác này sẽ duy trì hiển thị màn hình cho đến khi bạn bỏ ghim. Hãy chạm và giữ Tổng quan để bỏ ghim."</string>
    <string name="screen_pinning_description_recents_invisible_accessible" msgid="6134833683151189507">"Thao tác này sẽ duy trì hiển thị màn hình cho đến khi bạn bỏ ghim. Hãy chạm và giữ nút Màn hình chính để bỏ ghim."</string>
    <string name="screen_pinning_toast" msgid="2266705122951934150">"Để bỏ ghim màn hình này, hãy chạm và giữ nút Quay lại và nút Tổng quan"</string>
    <string name="screen_pinning_toast_recents_invisible" msgid="8252402309499161281">"Để bỏ ghim màn hình này, hãy chạm và giữ nút Quay lại và nút Màn hình chính"</string>
    <string name="screen_pinning_positive" msgid="3783985798366751226">"Ok"</string>
    <string name="screen_pinning_negative" msgid="3741602308343880268">"Không, cảm ơn"</string>
    <string name="screen_pinning_start" msgid="1022122128489278317">"Đã ghim màn hình"</string>
    <string name="screen_pinning_exit" msgid="5187339744262325372">"Đã bỏ ghim màn hình"</string>
    <string name="quick_settings_reset_confirmation_title" msgid="748792586749897883">"Ẩn <xliff:g id="TILE_LABEL">%1$s</xliff:g>?"</string>
    <string name="quick_settings_reset_confirmation_message" msgid="2235970126803317374">"Thông báo này sẽ xuất hiện lại vào lần tiếp theo bạn bật thông báo trong cài đặt."</string>
    <string name="quick_settings_reset_confirmation_button" msgid="2660339101868367515">"Ẩn"</string>
    <string name="stream_voice_call" msgid="4410002696470423714">"Gọi"</string>
    <string name="stream_system" msgid="7493299064422163147">"Hệ thống"</string>
    <string name="stream_ring" msgid="8213049469184048338">"Chuông"</string>
    <string name="stream_music" msgid="9086982948697544342">"Phương tiện"</string>
    <string name="stream_alarm" msgid="5209444229227197703">"Báo thức"</string>
    <string name="stream_notification" msgid="2563720670905665031">"Thông báo"</string>
    <string name="stream_bluetooth_sco" msgid="2055645746402746292">"Bluetooth"</string>
    <string name="stream_dtmf" msgid="2447177903892477915">"Tần số đa chuông kép"</string>
    <string name="stream_accessibility" msgid="301136219144385106">"Hỗ trợ tiếp cận"</string>
    <string name="ring_toggle_title" msgid="3281244519428819576">"Cuộc gọi"</string>
    <string name="volume_ringer_status_normal" msgid="4273142424125855384">"Đổ chuông"</string>
    <string name="volume_ringer_status_vibrate" msgid="1825615171021346557">"Rung"</string>
    <string name="volume_ringer_status_silent" msgid="6896394161022916369">"Tắt tiếng"</string>
    <string name="qs_status_phone_vibrate" msgid="204362991135761679">"Điện thoại đang ở chế độ rung"</string>
    <string name="qs_status_phone_muted" msgid="5437668875879171548">"Điện thoại đang ở chế độ yên lặng"</string>
    <string name="volume_stream_content_description_unmute" msgid="4436631538779230857">"%1$s. Nhấn để bật tiếng."</string>
    <string name="volume_stream_content_description_vibrate" msgid="1187944970457807498">"%1$s. Nhấn để đặt chế độ rung. Bạn có thể tắt tiếng dịch vụ trợ năng."</string>
    <string name="volume_stream_content_description_mute" msgid="3625049841390467354">"%1$s. Nhấn để tắt tiếng. Bạn có thể tắt tiếng dịch vụ trợ năng."</string>
    <string name="volume_stream_content_description_vibrate_a11y" msgid="6427727603978431301">"%1$s. Nhấn để đặt chế độ rung."</string>
    <string name="volume_stream_content_description_mute_a11y" msgid="8995013018414535494">"%1$s. Nhấn để tắt tiếng."</string>
    <string name="volume_ringer_hint_mute" msgid="9199811307292269601">"tắt tiếng"</string>
    <string name="volume_ringer_hint_unmute" msgid="6602880133293060368">"bật tiếng"</string>
    <string name="volume_ringer_hint_vibrate" msgid="4036802135666515202">"rung"</string>
    <string name="volume_dialog_title" msgid="7272969888820035876">"Điều khiển âm lượng %s"</string>
    <string name="volume_dialog_ringer_guidance_ring" msgid="3360373718388509040">"Cuộc gọi và thông báo sẽ đổ chuông (<xliff:g id="VOLUME_LEVEL">%1$s</xliff:g>)"</string>
    <string name="output_title" msgid="5355078100792942802">"Đầu ra phương tiện"</string>
    <string name="output_calls_title" msgid="8717692905017206161">"Đầu ra cuộc gọi điệnt thoại"</string>
    <string name="output_none_found" msgid="5544982839808921091">"Không tìm thấy thiết bị nào"</string>
    <string name="output_none_found_service_off" msgid="8631969668659757069">"Không tìm thấy thiết bị nào. Hãy thử bật <xliff:g id="SERVICE">%1$s</xliff:g>"</string>
    <string name="output_service_bt" msgid="6224213415445509542">"Bluetooth"</string>
    <string name="output_service_wifi" msgid="3749735218931825054">"Wi-Fi"</string>
    <string name="output_service_bt_wifi" msgid="4486837869988770896">"Bluetooth và Wi-Fi"</string>
    <string name="system_ui_tuner" msgid="708224127392452018">"Bộ điều hướng giao diện người dùng hệ thống"</string>
    <string name="show_battery_percentage" msgid="5444136600512968798">"Hiển thị tỷ lệ phần trăm pin được nhúng"</string>
    <string name="show_battery_percentage_summary" msgid="3215025775576786037">"Hiển thị tỷ lệ phần trăm mức pin bên trong biểu tượng thanh trạng thái khi không sạc"</string>
    <string name="quick_settings" msgid="10042998191725428">"Cài đặt nhanh"</string>
    <string name="status_bar" msgid="4877645476959324760">"Thanh trạng thái"</string>
    <string name="overview" msgid="4018602013895926956">"Tổng quan"</string>
    <string name="demo_mode" msgid="2532177350215638026">"Chế độ thử nghiệm giao diện người dùng hệ thống"</string>
    <string name="enable_demo_mode" msgid="4844205668718636518">"Bật chế độ trình diễn"</string>
    <string name="show_demo_mode" msgid="2018336697782464029">"Hiển thị chế độ trình diễn"</string>
    <string name="status_bar_ethernet" msgid="5044290963549500128">"Ethernet"</string>
    <string name="status_bar_alarm" msgid="8536256753575881818">"Báo thức"</string>
    <string name="status_bar_work" msgid="6022553324802866373">"Hồ sơ công việc"</string>
    <string name="status_bar_airplane" msgid="7057575501472249002">"Chế độ máy bay"</string>
    <string name="add_tile" msgid="2995389510240786221">"Thêm ô"</string>
    <string name="broadcast_tile" msgid="3894036511763289383">"Ô chương trình phát"</string>
    <string name="zen_alarm_warning_indef" msgid="3482966345578319605">"Bạn sẽ không nghe thấy báo thức tiếp theo lúc <xliff:g id="WHEN">%1$s</xliff:g> của mình trừ khi bạn tắt chức năng này trước"</string>
    <string name="zen_alarm_warning" msgid="444533119582244293">"Bạn sẽ không nghe thấy báo thức tiếp theo lúc <xliff:g id="WHEN">%1$s</xliff:g> của mình"</string>
    <string name="alarm_template" msgid="3980063409350522735">"lúc <xliff:g id="WHEN">%1$s</xliff:g>"</string>
    <string name="alarm_template_far" msgid="4242179982586714810">"vào <xliff:g id="WHEN">%1$s</xliff:g>"</string>
    <string name="accessibility_quick_settings_detail" msgid="2579369091672902101">"Cài đặt nhanh, <xliff:g id="TITLE">%s</xliff:g>."</string>
    <string name="accessibility_status_bar_hotspot" msgid="4099381329956402865">"Điểm phát sóng"</string>
    <string name="accessibility_managed_profile" msgid="6613641363112584120">"Hồ sơ công việc"</string>
    <string name="tuner_warning_title" msgid="7094689930793031682">"Thú vị đối với một số người nhưng không phải tất cả"</string>
    <string name="tuner_warning" msgid="8730648121973575701">"Bộ điều hướng giao diện người dùng hệ thống cung cấp thêm cho bạn những cách chỉnh sửa và tùy chỉnh giao diện người dùng Android. Những tính năng thử nghiệm này có thể thay đổi, hỏng hoặc biến mất trong các phiên bản tương lai. Hãy thận trọng khi tiếp tục."</string>
    <string name="tuner_persistent_warning" msgid="8597333795565621795">"Những tính năng thử nghiệm này có thể thay đổi, hỏng hoặc biến mất trong các phiên bản tương lai. Hãy thận trọng khi tiếp tục."</string>
    <string name="got_it" msgid="2239653834387972602">"OK"</string>
    <string name="tuner_toast" msgid="603429811084428439">"Xin chúc mừng! Bộ điều hướng giao diện người dùng hệ thống đã được thêm vào Cài đặt"</string>
    <string name="remove_from_settings" msgid="8389591916603406378">"Xóa khỏi Cài đặt"</string>
    <string name="remove_from_settings_prompt" msgid="6069085993355887748">"Xóa Bộ điều hướng giao diện người dùng hệ thống khỏi Cài đặt và ngừng sử dụng tất cả tính năng của ứng dụng này?"</string>
    <string name="activity_not_found" msgid="348423244327799974">"Ứng dụng chưa được cài đặt trên thiết bị của bạn"</string>
    <string name="clock_seconds" msgid="7689554147579179507">"Hiển thị giây đồng hồ"</string>
    <string name="clock_seconds_desc" msgid="6282693067130470675">"Hiển thị giây đồng hồ trong thanh trạng thái. Có thể ảnh hưởng đến thời lượng pin."</string>
    <string name="qs_rearrange" msgid="8060918697551068765">"Sắp xếp lại Cài đặt nhanh"</string>
    <string name="show_brightness" msgid="6613930842805942519">"Hiển thị độ sáng trong Cài đặt nhanh"</string>
    <string name="experimental" msgid="6198182315536726162">"Thử nghiệm"</string>
    <string name="enable_bluetooth_title" msgid="5027037706500635269">"Bật Bluetooth?"</string>
    <string name="enable_bluetooth_message" msgid="9106595990708985385">"Để kết nối bàn phím với máy tính bảng, trước tiên, bạn phải bật Bluetooth."</string>
    <string name="enable_bluetooth_confirmation_ok" msgid="6258074250948309715">"Bật"</string>
    <string name="show_silently" msgid="6841966539811264192">"Hiển thị im lặng các thông báo"</string>
    <string name="block" msgid="2734508760962682611">"Chặn tất cả thông báo"</string>
    <string name="do_not_silence" msgid="6878060322594892441">"Không im lặng"</string>
    <string name="do_not_silence_block" msgid="4070647971382232311">"Không im lặng hoặc chặn"</string>
    <string name="tuner_full_importance_settings" msgid="3207312268609236827">"Điều khiển thông báo nguồn"</string>
    <string name="tuner_full_importance_settings_on" msgid="7545060756610299966">"Bật"</string>
    <string name="tuner_full_importance_settings_off" msgid="8208165412614935229">"Tắt"</string>
    <string name="power_notification_controls_description" msgid="4372459941671353358">"Với các kiểm soát thông báo nguồn, bạn có thể đặt cấp độ quan trọng từ 0 đến 5 cho các thông báo của ứng dụng. \n\n"<b>"Cấp 5"</b>" \n- Hiển thị ở đầu danh sách thông báo \n- Cho phép gián đoạn ở chế độ toàn màn hình \n- Luôn xem nhanh \n\n"<b>"Cấp 4"</b>" \n- Ngăn gián đoạn ở chế độ toàn màn hình \n- Luôn xem nhanh \n\n"<b>"Cấp 3"</b>" \n- Ngăn gián đoạn ở chế độ toàn màn hình \n- Không bao giờ xem nhanh \n\n"<b>"Cấp 2"</b>" \n- Ngăn gián đoạn ở chế độ toàn màn hình \n- Không bao giờ xem nhanh \n- Không bao giờ có âm báo và rung \n\n"<b>"Cấp 1"</b>" \n- Ngăn gián đoạn ở chế độ toàn màn hình \n- Không bao giờ xem nhanh \n- Không bao giờ có âm báo và rung \n- Ẩn khỏi màn hình khóa và thanh trạng thái \n- Hiển thị ở cuối danh sách thông báo \n\n"<b>"Cấp 0"</b>" \n- Chặn tất cả các thông báo từ ứng dụng"</string>
    <string name="notification_header_default_channel" msgid="7506845022070889909">"Thông báo"</string>
    <string name="notification_channel_disabled" msgid="344536703863700565">"Bạn sẽ không thấy các thông báo này nữa"</string>
    <string name="notification_channel_minimized" msgid="1664411570378910931">"Các thông báo này sẽ được thu nhỏ"</string>
    <string name="notification_channel_silenced" msgid="2877199534497961942">"Các thông báo này sẽ được hiển thị mà không phát âm báo"</string>
    <string name="notification_channel_unsilenced" msgid="4790904571552394137">"Các thông báo này sẽ phát âm báo cho bạn"</string>
    <string name="inline_blocking_helper" msgid="3055064577771478591">"Bạn thường bỏ qua những thông báo này. \nTiếp tục hiển thị thông báo?"</string>
    <string name="inline_done_button" msgid="492513001558716452">"Xong"</string>
    <string name="inline_ok_button" msgid="975600017662930615">"Áp dụng"</string>
    <string name="inline_keep_showing" msgid="8945102997083836858">"Tiếp tục hiển thị các thông báo này?"</string>
    <string name="inline_stop_button" msgid="4172980096860941033">"Dừng thông báo"</string>
    <string name="inline_deliver_silently_button" msgid="7756289895745629140">"Gửi mà không phát âm báo"</string>
    <string name="inline_block_button" msgid="8735843688021655065">"Chặn"</string>
    <string name="inline_keep_button" msgid="6665940297019018232">"Tiếp tục hiển thị"</string>
    <string name="inline_minimize_button" msgid="966233327974702195">"Thu nhỏ"</string>
    <string name="inline_silent_button_silent" msgid="5315879183296940969">"Im lặng"</string>
    <string name="inline_silent_button_stay_silent" msgid="6308371431217601009">"Tiếp tục chế độ im lặng"</string>
    <string name="inline_silent_button_alert" msgid="6008435419895088034">"Cảnh báo"</string>
    <string name="inline_silent_button_keep_alerting" msgid="327696842264359693">"Tiếp tục cảnh báo"</string>
    <string name="inline_turn_off_notifications" msgid="8635596135532202355">"Tắt thông báo"</string>
    <string name="inline_keep_showing_app" msgid="1723113469580031041">"Tiếp tục hiển thị các thông báo từ ứng dụng này?"</string>
    <string name="notification_silence_title" msgid="5763240612242137433">"Im lặng"</string>
    <string name="notification_alert_title" msgid="8031196611815490340">"Cảnh báo"</string>
    <string name="notification_channel_summary_low" msgid="3387466082089715555">"Giúp bạn tập trung bằng cách tắt tiếng hoặc không rung."</string>
    <string name="notification_channel_summary_default" msgid="5994062840431965586">"Thu hút sự chú ý của bạn bằng cách bật tiếng hoặc rung."</string>
    <string name="notification_unblockable_desc" msgid="4556908766584964102">"Không thể sửa đổi các thông báo này."</string>
    <string name="notification_multichannel_desc" msgid="4695920306092240550">"Không thể định cấu hình nhóm thông báo này tại đây"</string>
    <string name="notification_delegate_header" msgid="2857691673814814270">"Thông báo đã xử lý qua máy chủ proxy"</string>
    <string name="notification_channel_dialog_title" msgid="5745335243729167866">"Tất cả thông báo của <xliff:g id="APP_NAME">%1$s</xliff:g>"</string>
    <string name="see_more_title" msgid="5358726697042112726">"Xem thêm"</string>
    <string name="appops_camera" msgid="8100147441602585776">"Ứng dụng này đang sử dụng máy ảnh."</string>
    <string name="appops_microphone" msgid="741508267659494555">"Ứng dụng này đang sử dụng micrô."</string>
    <string name="appops_overlay" msgid="6165912637560323464">"Ứng dụng này đang hiển thị chồng lên các ứng dụng khác trên màn hình."</string>
    <string name="appops_camera_mic" msgid="1576901651150187433">"Ứng dụng này đang sử dụng micrô và máy ảnh."</string>
    <string name="appops_camera_overlay" msgid="8869400080809298814">"Ứng dụng này đang hiển thị chồng lên các ứng dụng khác trên màn hình, đồng thời đang sử dụng máy ảnh."</string>
    <string name="appops_mic_overlay" msgid="4835157962857919804">"Ứng dụng này đang hiển thị chồng lên các ứng dụng khác trên màn hình, đồng thời đang sử dụng micrô."</string>
    <string name="appops_camera_mic_overlay" msgid="6718768197048030993">"Ứng dụng này đang hiển thị chồng lên các ứng dụng khác trên màn hình, đồng thời đang sử dụng micrô và máy ảnh."</string>
    <string name="notification_appops_settings" msgid="1028328314935908050">"Cài đặt"</string>
    <string name="notification_appops_ok" msgid="1156966426011011434">"OK"</string>
    <string name="notification_channel_controls_opened_accessibility" msgid="6553950422055908113">"Đã mở điều khiển thông báo đối với <xliff:g id="APP_NAME">%1$s</xliff:g>"</string>
    <string name="notification_channel_controls_closed_accessibility" msgid="7521619812603693144">"Đã đóng điều khiển thông báo đối với <xliff:g id="APP_NAME">%1$s</xliff:g>"</string>
    <string name="notification_channel_switch_accessibility" msgid="3420796005601900717">"Cho phép thông báo từ kênh này"</string>
    <string name="notification_more_settings" msgid="816306283396553571">"Cài đặt khác"</string>
    <string name="notification_app_settings" msgid="420348114670768449">"Tùy chỉnh"</string>
    <string name="notification_done" msgid="5279426047273930175">"Xong"</string>
    <string name="inline_undo" msgid="558916737624706010">"Hoàn tác"</string>
    <string name="notification_menu_accessibility" msgid="2046162834248888553">"<xliff:g id="APP_NAME">%1$s</xliff:g> <xliff:g id="MENU_DESCRIPTION">%2$s</xliff:g>"</string>
    <string name="notification_menu_gear_description" msgid="2204480013726775108">"điều khiển thông báo"</string>
    <string name="notification_menu_snooze_description" msgid="3653669438131034525">"Tùy chọn báo lại thông báo"</string>
    <string name="notification_menu_snooze_action" msgid="1112254519029621372">"Báo lại"</string>
    <string name="snooze_undo" msgid="6074877317002985129">"HOÀN TÁC"</string>
    <string name="snoozed_for_time" msgid="2390718332980204462">"Báo lại sau <xliff:g id="TIME_AMOUNT">%1$s</xliff:g>"</string>
    <plurals name="snoozeHourOptions" formatted="false" msgid="2124335842674413030">
      <item quantity="other">%d giờ</item>
      <item quantity="one">%d giờ</item>
    </plurals>
    <plurals name="snoozeMinuteOptions" formatted="false" msgid="4127251700591510196">
      <item quantity="other">%d phút</item>
      <item quantity="one">%d phút</item>
    </plurals>
    <string name="battery_panel_title" msgid="7944156115535366613">"Mức sử dụng pin"</string>
    <string name="battery_detail_charging_summary" msgid="1279095653533044008">"Trình tiết kiệm pin không khả dụng trong khi sạc"</string>
    <string name="battery_detail_switch_title" msgid="6285872470260795421">"Trình tiết kiệm pin"</string>
    <string name="battery_detail_switch_summary" msgid="9049111149407626804">"Giảm hiệu suất và dữ liệu nền"</string>
    <string name="keyboard_key_button_template" msgid="6230056639734377300">"Nút <xliff:g id="NAME">%1$s</xliff:g>"</string>
    <string name="keyboard_key_home" msgid="2243500072071305073">"Home"</string>
    <string name="keyboard_key_back" msgid="2337450286042721351">"Quay lại"</string>
    <string name="keyboard_key_dpad_up" msgid="5584144111755734686">"Lên"</string>
    <string name="keyboard_key_dpad_down" msgid="7331518671788337815">"Xuống"</string>
    <string name="keyboard_key_dpad_left" msgid="1346446024676962251">"Trái"</string>
    <string name="keyboard_key_dpad_right" msgid="3317323247127515341">"Phải"</string>
    <string name="keyboard_key_dpad_center" msgid="2566737770049304658">"Giữa"</string>
    <string name="keyboard_key_tab" msgid="3871485650463164476">"Tab"</string>
    <string name="keyboard_key_space" msgid="2499861316311153293">"Dấu cách"</string>
    <string name="keyboard_key_enter" msgid="5739632123216118137">"Enter"</string>
    <string name="keyboard_key_backspace" msgid="1559580097512385854">"Backspace"</string>
    <string name="keyboard_key_media_play_pause" msgid="3861975717393887428">"Phát/Tạm dừng"</string>
    <string name="keyboard_key_media_stop" msgid="2859963958595908962">"Dừng"</string>
    <string name="keyboard_key_media_next" msgid="1894394911630345607">"Tiếp theo"</string>
    <string name="keyboard_key_media_previous" msgid="4256072387192967261">"Trước"</string>
    <string name="keyboard_key_media_rewind" msgid="2654808213360820186">"Tua lại"</string>
    <string name="keyboard_key_media_fast_forward" msgid="3849417047738200605">"Tua nhanh"</string>
    <string name="keyboard_key_page_up" msgid="5654098530106845603">"Page Up"</string>
    <string name="keyboard_key_page_down" msgid="8720502083731906136">"Page Down"</string>
    <string name="keyboard_key_forward_del" msgid="1391451334716490176">"Delete"</string>
    <string name="keyboard_key_move_home" msgid="2765693292069487486">"Home"</string>
    <string name="keyboard_key_move_end" msgid="5901174332047975247">"Cuối"</string>
    <string name="keyboard_key_insert" msgid="8530501581636082614">"Insert"</string>
    <string name="keyboard_key_num_lock" msgid="5052537581246772117">"Num Lock"</string>
    <string name="keyboard_key_numpad_template" msgid="8729216555174634026">"Bàn phím số <xliff:g id="NAME">%1$s</xliff:g>"</string>
    <string name="keyboard_shortcut_group_system" msgid="6472647649616541064">"Hệ thống"</string>
    <string name="keyboard_shortcut_group_system_home" msgid="3054369431319891965">"Màn hình chính"</string>
    <string name="keyboard_shortcut_group_system_recents" msgid="3154851905021926744">"Gần đây"</string>
    <string name="keyboard_shortcut_group_system_back" msgid="2207004531216446378">"Quay lại"</string>
    <string name="keyboard_shortcut_group_system_notifications" msgid="8366964080041773224">"Thông báo"</string>
    <string name="keyboard_shortcut_group_system_shortcuts_helper" msgid="4892255911160332762">"Phím tắt"</string>
    <string name="keyboard_shortcut_group_system_switch_input" msgid="8413348767825486492">"Chuyển đổi bố cục bàn phím"</string>
    <string name="keyboard_shortcut_group_applications" msgid="9129465955073449206">"Ứng dụng"</string>
    <string name="keyboard_shortcut_group_applications_assist" msgid="9095441910537146013">"Trợ lý"</string>
    <string name="keyboard_shortcut_group_applications_browser" msgid="6465985474000766533">"Trình duyệt"</string>
    <string name="keyboard_shortcut_group_applications_contacts" msgid="2064197111278436375">"Danh bạ"</string>
    <string name="keyboard_shortcut_group_applications_email" msgid="6257036897441939004">"Email"</string>
    <string name="keyboard_shortcut_group_applications_sms" msgid="638701213803242744">"SMS"</string>
    <string name="keyboard_shortcut_group_applications_music" msgid="4775559515850922780">"Âm nhạc"</string>
    <string name="keyboard_shortcut_group_applications_youtube" msgid="6555453761294723317">"YouTube"</string>
    <string name="keyboard_shortcut_group_applications_calendar" msgid="9043614299194991263">"Lịch"</string>
    <string name="tuner_full_zen_title" msgid="4540823317772234308">"Hiển thị với các điều khiển âm lượng"</string>
    <string name="volume_and_do_not_disturb" msgid="1750270820297253561">"Không làm phiền"</string>
    <string name="volume_dnd_silent" msgid="4363882330723050727">"Phím tắt các nút âm lượng"</string>
    <string name="volume_up_silent" msgid="7545869833038212815">"Thoát chế độ Không làm phiền khi tăng âm lượng"</string>
    <string name="battery" msgid="7498329822413202973">"Pin"</string>
    <string name="clock" msgid="7416090374234785905">"Đồng hồ"</string>
    <string name="headset" msgid="4534219457597457353">"Tai nghe"</string>
    <string name="accessibility_long_click_tile" msgid="6687350750091842525">"Mở phần cài đặt"</string>
    <string name="accessibility_status_bar_headphones" msgid="9156307120060559989">"Đã kết nối tai nghe"</string>
    <string name="accessibility_status_bar_headset" msgid="8666419213072449202">"Đã kết nối tai nghe"</string>
    <string name="data_saver" msgid="5037565123367048522">"Trình tiết kiệm dữ liệu"</string>
    <string name="accessibility_data_saver_on" msgid="8454111686783887148">"Trình tiết kiệm dữ liệu đang bật"</string>
    <string name="accessibility_data_saver_off" msgid="8841582529453005337">"Trình tiết kiệm dữ liệu đang tắt"</string>
    <string name="switch_bar_on" msgid="1142437840752794229">"Bật"</string>
    <string name="switch_bar_off" msgid="8803270596930432874">"Tắt"</string>
    <string name="nav_bar" msgid="1993221402773877607">"Thanh điều hướng"</string>
    <string name="nav_bar_layout" msgid="3664072994198772020">"Bố cục"</string>
    <string name="left_nav_bar_button_type" msgid="8555981238887546528">"Loại nút bổ sung bên trái"</string>
    <string name="right_nav_bar_button_type" msgid="2481056627065649656">"Loại nút bổ sung bên phải"</string>
    <string name="nav_bar_default" msgid="8587114043070993007">"(mặc định)"</string>
  <string-array name="nav_bar_buttons">
    <item msgid="1545641631806817203">"Khay nhớ tạm"</item>
    <item msgid="5742013440802239414">"Mã phím"</item>
    <item msgid="1951959982985094069">"Xác nhận xoay, trình chuyển đổi bàn phím"</item>
    <item msgid="8175437057325747277">"Không có"</item>
  </string-array>
  <string-array name="nav_bar_layouts">
    <item msgid="8077901629964902399">"Bình thường"</item>
    <item msgid="8256205964297588988">"Cao"</item>
    <item msgid="8719936228094005878">"Nghiêng sang trái"</item>
    <item msgid="586019486955594690">"Nghiêng sang phải"</item>
  </string-array>
    <string name="menu_ime" msgid="4998010205321292416">"Trình chuyển đổi bàn phím"</string>
    <string name="save" msgid="2311877285724540644">"Lưu"</string>
    <string name="reset" msgid="2448168080964209908">"Đặt lại"</string>
    <string name="adjust_button_width" msgid="6138616087197632947">"Điều chỉnh chiều rộng nút"</string>
    <string name="clipboard" msgid="1313879395099896312">"Khay nhớ tạm"</string>
    <string name="accessibility_key" msgid="5701989859305675896">"Nút điều hướng tùy chỉnh"</string>
    <string name="left_keycode" msgid="2010948862498918135">"Mã phím bên trái"</string>
    <string name="right_keycode" msgid="708447961000848163">"Mã phím bên phải"</string>
    <string name="left_icon" msgid="3096287125959387541">"Biểu tượng bên trái"</string>
    <string name="right_icon" msgid="3952104823293824311">"Biểu tượng bên phải"</string>
    <string name="drag_to_add_tiles" msgid="230586591689084925">"Giữ và kéo để thêm ô"</string>
    <string name="drag_to_rearrange_tiles" msgid="4566074720193667473">"Giữ và kéo để sắp xếp lại các ô"</string>
    <string name="drag_to_remove_tiles" msgid="3361212377437088062">"Kéo vào đây để xóa"</string>
<<<<<<< HEAD
    <!-- no translation found for drag_to_remove_disabled (4785920129548299268) -->
    <skip />
=======
    <string name="drag_to_remove_disabled" msgid="4785920129548299268">"Bạn cần ít nhất <xliff:g id="MIN_NUM_TILES">%1$d</xliff:g> ô"</string>
>>>>>>> dbf9e87c
    <string name="qs_edit" msgid="2232596095725105230">"Chỉnh sửa"</string>
    <string name="tuner_time" msgid="6572217313285536011">"Thời gian"</string>
  <string-array name="clock_options">
    <item msgid="5965318737560463480">"Hiển thị giờ, phút và giây"</item>
    <item msgid="1427801730816895300">"Hiển thị giờ và phút (mặc định)"</item>
    <item msgid="3830170141562534721">"Không hiển thị biểu tượng này"</item>
  </string-array>
  <string-array name="battery_options">
    <item msgid="3160236755818672034">"Luôn hiển thị phần trăm"</item>
    <item msgid="2139628951880142927">"Hiển thị phần trăm khi sạc (mặc định)"</item>
    <item msgid="3327323682209964956">"Không hiển thị biểu tượng này"</item>
  </string-array>
    <string name="tuner_low_priority" msgid="1325884786608312358">"Hiển thị biểu tượng thông báo có mức ưu tiên thấp"</string>
    <string name="other" msgid="4060683095962566764">"Khác"</string>
    <string name="accessibility_divider" msgid="5903423481953635044">"Bộ chia chia đôi màn hình"</string>
    <string name="accessibility_action_divider_left_full" msgid="2801570521881574972">"Toàn màn hình bên trái"</string>
    <string name="accessibility_action_divider_left_70" msgid="3612060638991687254">"Trái 70%"</string>
    <string name="accessibility_action_divider_left_50" msgid="1248083470322193075">"Trái 50%"</string>
    <string name="accessibility_action_divider_left_30" msgid="543324403127069386">"Trái 30%"</string>
    <string name="accessibility_action_divider_right_full" msgid="4639381073802030463">"Toàn màn hình bên phải"</string>
    <string name="accessibility_action_divider_top_full" msgid="5357010904067731654">"Toàn màn hình phía trên"</string>
    <string name="accessibility_action_divider_top_70" msgid="5090779195650364522">"Trên 70%"</string>
    <string name="accessibility_action_divider_top_50" msgid="6385859741925078668">"Trên 50%"</string>
    <string name="accessibility_action_divider_top_30" msgid="6201455163864841205">"Trên 30%"</string>
    <string name="accessibility_action_divider_bottom_full" msgid="301433196679548001">"Toàn màn hình phía dưới"</string>
    <string name="accessibility_qs_edit_tile_label" msgid="8374924053307764245">"Vị trí <xliff:g id="POSITION">%1$d</xliff:g>, <xliff:g id="TILE_NAME">%2$s</xliff:g>. Nhấn đúp để chỉnh sửa."</string>
    <string name="accessibility_qs_edit_add_tile_label" msgid="8133209638023882667">"<xliff:g id="TILE_NAME">%1$s</xliff:g>. Nhấn đúp để thêm."</string>
    <string name="accessibility_qs_edit_move_tile" msgid="2461819993780159542">"Di chuyển <xliff:g id="TILE_NAME">%1$s</xliff:g>"</string>
    <string name="accessibility_qs_edit_remove_tile" msgid="7484493384665907197">"Xóa <xliff:g id="TILE_NAME">%1$s</xliff:g>"</string>
    <string name="accessibility_qs_edit_tile_add" msgid="3520406665865985109">"Thêm <xliff:g id="TILE_NAME">%1$s</xliff:g> vào vị trí <xliff:g id="POSITION">%2$d</xliff:g>"</string>
    <string name="accessibility_qs_edit_tile_move" msgid="3108103090006972938">"Di chuyển <xliff:g id="TILE_NAME">%1$s</xliff:g> đến vị trí <xliff:g id="POSITION">%2$d</xliff:g>"</string>
    <string name="accessibility_desc_quick_settings_edit" msgid="8073587401747016103">"Trình chỉnh sửa cài đặt nhanh."</string>
    <string name="accessibility_desc_notification_icon" msgid="8352414185263916335">"Thông báo của <xliff:g id="ID_1">%1$s</xliff:g>: <xliff:g id="ID_2">%2$s</xliff:g>"</string>
    <string name="dock_forced_resizable" msgid="5914261505436217520">"Ứng dụng có thể không hoạt động với tính năng chia đôi màn hình."</string>
    <string name="dock_non_resizeble_failed_to_dock_text" msgid="3871617304250207291">"Ứng dụng không hỗ trợ chia đôi màn hình."</string>
    <string name="forced_resizable_secondary_display" msgid="4230857851756391925">"Ứng dụng có thể không hoạt động trên màn hình phụ."</string>
    <string name="activity_launch_on_secondary_display_failed_text" msgid="7793821742158306742">"Ứng dụng không hỗ trợ khởi chạy trên màn hình phụ."</string>
    <string name="accessibility_quick_settings_settings" msgid="6132460890024942157">"Mở phần cài đặt."</string>
    <string name="accessibility_quick_settings_expand" msgid="2375165227880477530">"Mở cài đặt nhanh."</string>
    <string name="accessibility_quick_settings_collapse" msgid="1792625797142648105">"Đóng cài đặt nhanh."</string>
    <string name="accessibility_quick_settings_alarm_set" msgid="1863000242431528676">"Đã đặt báo thức."</string>
    <string name="accessibility_quick_settings_user" msgid="1567445362870421770">"Đã đăng nhập là <xliff:g id="ID_1">%s</xliff:g>"</string>
    <string name="data_connection_no_internet" msgid="4503302451650972989">"Không có Internet"</string>
    <string name="accessibility_quick_settings_open_details" msgid="4230931801728005194">"Mở chi tiết."</string>
    <string name="accessibility_quick_settings_not_available" msgid="4190068184294019846">"Không sử dụng được do <xliff:g id="REASON">%s</xliff:g>"</string>
    <string name="accessibility_quick_settings_open_settings" msgid="7806613775728380737">"Mở cài đặt <xliff:g id="ID_1">%s</xliff:g>."</string>
    <string name="accessibility_quick_settings_edit" msgid="7839992848995240393">"Chỉnh sửa thứ tự cài đặt."</string>
    <string name="accessibility_quick_settings_page" msgid="5032979051755200721">"Trang <xliff:g id="ID_1">%1$d</xliff:g> / <xliff:g id="ID_2">%2$d</xliff:g>"</string>
    <string name="tuner_lock_screen" msgid="5755818559638850294">"Màn hình khóa"</string>
    <string name="pip_phone_expand" msgid="5889780005575693909">"Mở rộng"</string>
    <string name="pip_phone_minimize" msgid="1079119422589131792">"Thu nhỏ"</string>
    <string name="pip_phone_close" msgid="8416647892889710330">"Đóng"</string>
    <string name="pip_phone_settings" msgid="8080777499521528521">"Cài đặt"</string>
    <string name="pip_phone_dismiss_hint" msgid="6351678169095923899">"Kéo xuống để loại bỏ"</string>
    <string name="pip_menu_title" msgid="4707292089961887657">"Menu"</string>
    <string name="pip_notification_title" msgid="3204024940158161322">"<xliff:g id="NAME">%s</xliff:g> đang ở chế độ ảnh trong ảnh"</string>
    <string name="pip_notification_message" msgid="5619512781514343311">"Nếu bạn không muốn <xliff:g id="NAME">%s</xliff:g> sử dụng tính năng này, hãy nhấn để mở cài đặt và tắt tính năng này."</string>
    <string name="pip_play" msgid="1417176722760265888">"Phát"</string>
    <string name="pip_pause" msgid="8881063404466476571">"Tạm dừng"</string>
    <string name="pip_skip_to_next" msgid="1948440006726306284">"Chuyển tới mục tiếp theo"</string>
    <string name="pip_skip_to_prev" msgid="1955311326688637914">"Chuyển về mục trước"</string>
    <string name="thermal_shutdown_title" msgid="4458304833443861111">"Điện thoại đã tắt do nhiệt"</string>
    <string name="thermal_shutdown_message" msgid="9006456746902370523">"Điện thoại của bạn hiện đang chạy bình thường"</string>
    <string name="thermal_shutdown_dialog_message" msgid="566347880005304139">"Do quá nóng nên điện thoại đã tắt để hạ nhiệt. Hiện điện thoại của bạn đang chạy bình thường.\n\nĐiện thoại có thể bị quá nóng nếu bạn:\n	• Dùng các ứng dụng tốn nhiều tài nguyên (như ứng dụng trò chơi, video hoặc điều hướng)\n	• Tải xuống hoặc tải lên tệp có dung lượng lớn\n	• Dùng điện thoại ở nhiệt độ cao"</string>
    <string name="high_temp_title" msgid="4589508026407318374">"Điện thoại đang nóng lên"</string>
    <string name="high_temp_notif_message" msgid="5642466103153429279">"Một số tính năng bị hạn chế trong khi điện thoại nguội dần"</string>
    <string name="high_temp_dialog_message" msgid="6840700639374113553">"Điện thoại của bạn sẽ tự động nguội dần. Bạn vẫn có thể sử dụng điện thoại, nhưng điện thoại có thể chạy chậm hơn. \n\nSau khi đã nguội, điện thoại sẽ chạy bình thường."</string>
    <string name="high_temp_alarm_title" msgid="442812040762745210">"Rút phích cắm bộ sạc"</string>
    <string name="high_temp_alarm_notify_message" msgid="1802871059489414932">"Đã xảy ra sự cố khi sạc thiết bị này. Hãy rút phích cắm bộ chuyển đổi điện và cẩn thận vì dây cáp có thể nóng."</string>
    <string name="high_temp_alarm_help_care_steps" msgid="3631075329318070726">"Xem các bước chăm sóc"</string>
    <string name="lockscreen_shortcut_left" msgid="2182769107618938629">"Lối tắt bên trái"</string>
    <string name="lockscreen_shortcut_right" msgid="3328683699505226536">"Lối tắt bên phải"</string>
    <string name="lockscreen_unlock_left" msgid="2043092136246951985">"Lối tắt bên trái cũng mở khóa"</string>
    <string name="lockscreen_unlock_right" msgid="1529992940510318775">"Lối tắt bên phải cũng mở khóa"</string>
    <string name="lockscreen_none" msgid="4783896034844841821">"Không có"</string>
    <string name="tuner_launch_app" msgid="1527264114781925348">"Khởi chạy <xliff:g id="APP">%1$s</xliff:g>"</string>
    <string name="tuner_other_apps" msgid="4726596850501162493">"Ứng dụng khác"</string>
    <string name="tuner_circle" msgid="2340998864056901350">"Vòng kết nối"</string>
    <string name="tuner_plus" msgid="6792960658533229675">"Dấu cộng"</string>
    <string name="tuner_minus" msgid="4806116839519226809">"Dấu trừ"</string>
    <string name="tuner_left" msgid="8404287986475034806">"Bên trái"</string>
    <string name="tuner_right" msgid="6222734772467850156">"Bên phải"</string>
    <string name="tuner_menu" msgid="191640047241552081">"Menu"</string>
    <string name="tuner_app" msgid="3507057938640108777">"Ứng dụng <xliff:g id="APP">%1$s</xliff:g>"</string>
    <string name="notification_channel_alerts" msgid="4496839309318519037">"Cảnh báo"</string>
    <string name="notification_channel_battery" msgid="5786118169182888462">"Pin"</string>
    <string name="notification_channel_screenshot" msgid="6314080179230000938">"Ảnh chụp màn hình"</string>
    <string name="notification_channel_general" msgid="4525309436693914482">"Thông báo chung"</string>
    <string name="notification_channel_storage" msgid="3077205683020695313">"Bộ nhớ"</string>
    <string name="notification_channel_hints" msgid="7323870212489152689">"Gợi ý"</string>
    <string name="instant_apps" msgid="6647570248119804907">"Ứng dụng tức thì"</string>
    <string name="instant_apps_title" msgid="8738419517367449783">"<xliff:g id="APP">%1$s</xliff:g> đang chạy"</string>
    <string name="instant_apps_message" msgid="1183313016396018086">"Ứng dụng được mở mà không cần cài đặt."</string>
    <string name="instant_apps_message_with_help" msgid="6179830437630729747">"Ứng dụng được mở mà không cần cài đặt. Nhấn để tìm hiểu thêm."</string>
    <string name="app_info" msgid="6856026610594615344">"Thông tin ứng dụng"</string>
    <string name="go_to_web" msgid="2650669128861626071">"Đi tới trình duyệt"</string>
    <string name="mobile_data" msgid="7094582042819250762">"Dữ liệu di động"</string>
    <string name="mobile_data_text_format" msgid="3526214522670876454">"<xliff:g id="ID_1">%1$s</xliff:g> — <xliff:g id="ID_2">%2$s</xliff:g>"</string>
    <string name="mobile_carrier_text_format" msgid="3241721038678469804">"<xliff:g id="CARRIER_NAME">%1$s</xliff:g>, <xliff:g id="MOBILE_DATA_TYPE">%2$s</xliff:g>"</string>
    <string name="wifi_is_off" msgid="1838559392210456893">"Wi-Fi tắt"</string>
    <string name="bt_is_off" msgid="2640685272289706392">"Bluetooth tắt"</string>
    <string name="dnd_is_off" msgid="6167780215212497572">"Không làm phiền tắt"</string>
    <string name="qs_dnd_prompt_auto_rule" msgid="862559028345233052">"Không làm phiền đã được một quy tắc tự động (<xliff:g id="ID_1">%s</xliff:g>) bật."</string>
    <string name="qs_dnd_prompt_app" msgid="7978037419334156034">"Không làm phiền đã được một ứng dụng (<xliff:g id="ID_1">%s</xliff:g>) bật."</string>
    <string name="qs_dnd_prompt_auto_rule_app" msgid="2599343675391111951">"Không làm phiền đã được một quy tắc tự động hoặc ứng dụng bật."</string>
    <string name="qs_dnd_until" msgid="3469471136280079874">"Cho tới <xliff:g id="ID_1">%s</xliff:g>"</string>
    <string name="qs_dnd_keep" msgid="1825009164681928736">"Giữ"</string>
    <string name="qs_dnd_replace" msgid="8019520786644276623">"Thay thế"</string>
    <string name="running_foreground_services_title" msgid="381024150898615683">"Ứng dụng đang chạy trong nền"</string>
    <string name="running_foreground_services_msg" msgid="6326247670075574355">"Nhấn để biết chi tiết về mức sử dụng dữ liệu và pin"</string>
    <string name="mobile_data_disable_title" msgid="1068272097382942231">"Tắt dữ liệu di động?"</string>
    <string name="mobile_data_disable_message" msgid="4756541658791493506">"Bạn sẽ không có quyền sử dụng dữ liệu hoặc truy cập Internet thông qua <xliff:g id="CARRIER">%s</xliff:g>. Bạn chỉ có thể truy cập Internet thông qua Wi-Fi."</string>
    <string name="mobile_data_disable_message_default_carrier" msgid="6078110473451946831">"nhà mạng của bạn"</string>
    <string name="touch_filtered_warning" msgid="8671693809204767551">"Vì ứng dụng đang che khuất yêu cầu cấp quyền nên Cài đặt không thể xác minh câu trả lời của bạn."</string>
    <string name="slice_permission_title" msgid="7465009437851044444">"Cho phép <xliff:g id="APP_0">%1$s</xliff:g> hiển thị các lát của <xliff:g id="APP_2">%2$s</xliff:g>?"</string>
    <string name="slice_permission_text_1" msgid="3514586565609596523">"- Có thể đọc thông tin từ <xliff:g id="APP">%1$s</xliff:g>"</string>
    <string name="slice_permission_text_2" msgid="3146758297471143723">"- Có thể thực hiện hành động bên trong <xliff:g id="APP">%1$s</xliff:g>"</string>
    <string name="slice_permission_checkbox" msgid="7986504458640562900">"Cho phép <xliff:g id="APP">%1$s</xliff:g> hiển thị các lát từ mọi ứng dụng"</string>
    <string name="slice_permission_allow" msgid="2340244901366722709">"Cho phép"</string>
    <string name="slice_permission_deny" msgid="7683681514008048807">"Từ chối"</string>
    <string name="auto_saver_title" msgid="1217959994732964228">"Nhấn để lên lịch Trình tiết kiệm pin"</string>
    <string name="auto_saver_text" msgid="2563289953551438248">"Bật khi pin sắp hết"</string>
    <string name="no_auto_saver_action" msgid="8086002101711328500">"Không, cảm ơn"</string>
    <string name="auto_saver_enabled_title" msgid="6726474226058316862">"Đã bật Trình tiết kiệm pin được lên lịch"</string>
    <string name="auto_saver_enabled_text" msgid="874711029884777579">"Trình tiết kiệm pin sẽ tự động bật khi mức pin thấp hơn <xliff:g id="PERCENTAGE">%d</xliff:g>%%."</string>
    <string name="open_saver_setting_action" msgid="8314624730997322529">"Cài đặt"</string>
    <string name="auto_saver_okay_action" msgid="2701221740227683650">"OK"</string>
    <string name="heap_dump_tile_name" msgid="9141031328971226374">"Trích xuất bộ nhớ SysUI"</string>
    <string name="ongoing_privacy_chip_content_single_app" msgid="4479560741898690064">"<xliff:g id="APP">%1$s</xliff:g> đang dùng <xliff:g id="TYPES_LIST">%2$s</xliff:g> của bạn."</string>
    <string name="ongoing_privacy_chip_content_multiple_apps" msgid="8640691753867990511">"Các ứng dụng đang dùng <xliff:g id="TYPES_LIST">%s</xliff:g> của bạn."</string>
    <string name="ongoing_privacy_dialog_separator" msgid="6854860652480837439">", "</string>
    <string name="ongoing_privacy_dialog_last_separator" msgid="2400503446627122483">" và "</string>
    <string name="privacy_type_camera" msgid="1676604631892420333">"máy ảnh"</string>
    <string name="privacy_type_location" msgid="6435497989657286700">"vị trí"</string>
    <string name="privacy_type_microphone" msgid="4153045784928554506">"micrô"</string>
    <string name="sensor_privacy_mode" msgid="8982771253020769598">"Tắt cảm biến"</string>
    <string name="device_services" msgid="1191212554435440592">"Dịch vụ cho thiết bị"</string>
    <string name="music_controls_no_title" msgid="5236895307087002011">"Không có tiêu đề"</string>
    <string name="restart_button_description" msgid="2035077840254950187">"Nhấn để khởi động lại ứng dụng này và xem ở chế độ toàn màn hình."</string>
    <string name="bubbles_deep_link_button_description" msgid="8895837143057564517">"Mở <xliff:g id="APP_NAME">%1$s</xliff:g>"</string>
    <string name="bubbles_settings_button_description" msgid="2970630476657287189">"Tùy chọn cài đặt cho bong bóng <xliff:g id="APP_NAME">%1$s</xliff:g>"</string>
    <string name="bubbles_prompt" msgid="8807968030159469710">"Bạn muốn cho phép bong bóng của <xliff:g id="APP_NAME">%1$s</xliff:g>?"</string>
    <string name="manage_bubbles_text" msgid="7027739766859191408">"Quản lý"</string>
    <string name="no_bubbles" msgid="337101288173078247">"Từ chối"</string>
    <string name="yes_bubbles" msgid="668809525728633841">"Cho phép"</string>
    <string name="ask_me_later_bubbles" msgid="2147688438402939029">"Hỏi tôi sau"</string>
    <string name="bubble_content_description_single" msgid="1184462974339387516">"<xliff:g id="NOTIFICATION_TITLE">%1$s</xliff:g> của <xliff:g id="APP_NAME">%2$s</xliff:g>"</string>
    <string name="bubble_content_description_stack" msgid="8666349184095622232">"<xliff:g id="NOTIFICATION_TITLE">%1$s</xliff:g> từ <xliff:g id="APP_NAME">%2$s</xliff:g> và <xliff:g id="BUBBLE_COUNT">%3$d</xliff:g> bong bóng khác"</string>
    <string name="bubble_accessibility_action_move" msgid="1794879742234803840">"Di chuyển"</string>
    <string name="bubble_accessibility_action_move_top_left" msgid="104736832249802724">"Chuyển lên trên cùng bên trái"</string>
    <string name="bubble_accessibility_action_move_top_right" msgid="1671844272347036806">"Chuyển lên trên cùng bên phải"</string>
    <string name="bubble_accessibility_action_move_bottom_left" msgid="206369104473183217">"Chuyển tới dưới cùng bên trái"</string>
    <string name="bubble_accessibility_action_move_bottom_right" msgid="8705660152384312329">"Chuyển tới dưới cùng bên phải"</string>
    <string name="bubble_dismiss_text" msgid="8028337712674081668">"Loại bỏ"</string>
    <string name="notification_content_system_nav_changed" msgid="7218093915747788444">"Đã cập nhật chế độ di chuyển trên hệ thống. Để thay đổi, hãy chuyển đến phần Cài đặt."</string>
    <string name="notification_content_gesture_nav_available" msgid="8111130443656460792">"Chuyển đến phần Cài đặt để cập nhật chế độ di chuyển trên hệ thống"</string>
</resources><|MERGE_RESOLUTION|>--- conflicted
+++ resolved
@@ -124,10 +124,7 @@
     <string name="biometric_dialog_face_icon_description_authenticating" msgid="4512727754496228488">"Đang tìm khuôn mặt của bạn"</string>
     <string name="biometric_dialog_face_icon_description_authenticated" msgid="595380451325425259">"Đã xác thực khuôn mặt"</string>
     <string name="biometric_dialog_face_icon_description_confirmed" msgid="2003141400387093967">"Ðã xác nhận"</string>
-<<<<<<< HEAD
-=======
     <string name="biometric_dialog_tap_confirm" msgid="4540715260292022404">"Nhấn vào Xác nhận để hoàn tất"</string>
->>>>>>> dbf9e87c
     <string name="fingerprint_dialog_touch_sensor" msgid="8511557690663181761">"Chạm vào cảm biến vân tay"</string>
     <string name="accessibility_fingerprint_dialog_fingerprint_icon" msgid="3125122495414253226">"Biểu tượng vân tay"</string>
     <string name="face_dialog_looking_for_face" msgid="7049276266074494689">"Đang tìm kiếm bạn…"</string>
@@ -782,12 +779,7 @@
     <string name="drag_to_add_tiles" msgid="230586591689084925">"Giữ và kéo để thêm ô"</string>
     <string name="drag_to_rearrange_tiles" msgid="4566074720193667473">"Giữ và kéo để sắp xếp lại các ô"</string>
     <string name="drag_to_remove_tiles" msgid="3361212377437088062">"Kéo vào đây để xóa"</string>
-<<<<<<< HEAD
-    <!-- no translation found for drag_to_remove_disabled (4785920129548299268) -->
-    <skip />
-=======
     <string name="drag_to_remove_disabled" msgid="4785920129548299268">"Bạn cần ít nhất <xliff:g id="MIN_NUM_TILES">%1$d</xliff:g> ô"</string>
->>>>>>> dbf9e87c
     <string name="qs_edit" msgid="2232596095725105230">"Chỉnh sửa"</string>
     <string name="tuner_time" msgid="6572217313285536011">"Thời gian"</string>
   <string-array name="clock_options">
