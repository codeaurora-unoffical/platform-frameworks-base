<?xml version="1.0" encoding="UTF-8"?>
<!-- 
/**
 * Copyright (c) 2009, The Android Open Source Project
 *
 * Licensed under the Apache License, Version 2.0 (the "License");
 * you may not use this file except in compliance with the License.
 * You may obtain a copy of the License at
 *
 *     http://www.apache.org/licenses/LICENSE-2.0
 *
 * Unless required by applicable law or agreed to in writing, software
 * distributed under the License is distributed on an "AS IS" BASIS,
 * WITHOUT WARRANTIES OR CONDITIONS OF ANY KIND, either express or implied.
 * See the License for the specific language governing permissions and
 * limitations under the License.
 */
 -->

<resources xmlns:android="http://schemas.android.com/apk/res/android"
    xmlns:xliff="urn:oasis:names:tc:xliff:document:1.2">
    <string name="app_label" msgid="7164937344850004466">"Giao diện người dùng hệ thống"</string>
    <string name="status_bar_clear_all_button" msgid="7774721344716731603">"Xóa"</string>
    <string name="status_bar_no_notifications_title" msgid="4755261167193833213">"Không có thông báo nào"</string>
    <string name="status_bar_ongoing_events_title" msgid="1682504513316879202">"Đang diễn ra"</string>
    <string name="status_bar_latest_events_title" msgid="6594767438577593172">"Thông báo"</string>
    <string name="battery_low_title" msgid="9187898087363540349">"Có thể sắp hết pin"</string>
    <string name="battery_low_percent_format" msgid="2900940511201380775">"Còn lại <xliff:g id="PERCENTAGE">%s</xliff:g>"</string>
    <string name="battery_low_percent_format_hybrid" msgid="6838677459286775617">"Còn lại <xliff:g id="PERCENTAGE">%1$s</xliff:g>, còn khoảng <xliff:g id="TIME">%2$s</xliff:g> dựa trên mức sử dụng của bạn"</string>
    <string name="battery_low_percent_format_hybrid_short" msgid="9025795469949145586">"Còn lại <xliff:g id="PERCENTAGE">%1$s</xliff:g>, còn khoảng <xliff:g id="TIME">%2$s</xliff:g>"</string>
    <string name="battery_low_percent_format_saver_started" msgid="7879389868952879166">"Còn lại <xliff:g id="PERCENTAGE">%s</xliff:g>. Trình tiết kiệm pin đang bật."</string>
    <string name="invalid_charger" msgid="2741987096648693172">"Không thể sạc qua USB. Hãy sử dụng bộ sạc đi kèm với thiết bị."</string>
    <string name="invalid_charger_title" msgid="2836102177577255404">"Không thể sạc qua USB"</string>
    <string name="invalid_charger_text" msgid="6480624964117840005">"Sử dụng bộ sạc đi kèm với thiết bị"</string>
    <string name="battery_low_why" msgid="4553600287639198111">"Cài đặt"</string>
    <string name="battery_saver_confirmation_title" msgid="2052100465684817154">"Bật trình tiết kiệm pin?"</string>
    <string name="battery_saver_confirmation_ok" msgid="7507968430447930257">"Bật"</string>
    <string name="battery_saver_start_action" msgid="8187820911065797519">"Bật trình tiết kiệm pin"</string>
    <string name="status_bar_settings_settings_button" msgid="3023889916699270224">"Cài đặt"</string>
    <string name="status_bar_settings_wifi_button" msgid="1733928151698311923">"Wi-Fi"</string>
    <string name="status_bar_settings_auto_rotation" msgid="3790482541357798421">"Tự động xoay màn hình"</string>
    <string name="status_bar_settings_mute_label" msgid="554682549917429396">"TẮT TIẾNG"</string>
    <string name="status_bar_settings_auto_brightness_label" msgid="511453614962324674">"TỰ ĐỘNG"</string>
    <string name="status_bar_settings_notifications" msgid="397146176280905137">"Thông báo"</string>
    <string name="bluetooth_tethered" msgid="7094101612161133267">"Bluetooth được dùng làm điểm truy cập Internet"</string>
    <string name="status_bar_input_method_settings_configure_input_methods" msgid="3504292471512317827">"Thiết lập phương thức nhập"</string>
    <string name="status_bar_use_physical_keyboard" msgid="7551903084416057810">"Bàn phím thực"</string>
    <string name="usb_device_permission_prompt" msgid="1825685909587559679">"Cho phép <xliff:g id="APPLICATION">%1$s</xliff:g> truy cập <xliff:g id="USB_DEVICE">%2$s</xliff:g>?"</string>
    <string name="usb_accessory_permission_prompt" msgid="2465531696941369047">"Cho phép <xliff:g id="APPLICATION">%1$s</xliff:g> truy cập <xliff:g id="USB_ACCESSORY">%2$s</xliff:g>?"</string>
    <string name="usb_device_confirm_prompt" msgid="7440562274256843905">"Mở <xliff:g id="APPLICATION">%1$s</xliff:g> để điều khiển <xliff:g id="USB_DEVICE">%2$s</xliff:g>?"</string>
    <string name="usb_accessory_confirm_prompt" msgid="4333670517539993561">"Mở <xliff:g id="APPLICATION">%1$s</xliff:g> để điều khiển <xliff:g id="USB_ACCESSORY">%2$s</xliff:g>?"</string>
    <string name="usb_accessory_uri_prompt" msgid="513450621413733343">"Không có ứng dụng được cài đặt nào hoạt động với phụ kiện USB này. Tìm hiểu thêm về phụ kiện này tại <xliff:g id="URL">%1$s</xliff:g>"</string>
    <string name="title_usb_accessory" msgid="4966265263465181372">"Phụ kiện USB"</string>
    <string name="label_view" msgid="6304565553218192990">"Xem"</string>
    <string name="always_use_device" msgid="4015357883336738417">"Luôn mở <xliff:g id="APPLICATION">%1$s</xliff:g> khi kết nối <xliff:g id="USB_DEVICE">%2$s</xliff:g>"</string>
    <string name="always_use_accessory" msgid="3257892669444535154">"Luôn mở <xliff:g id="APPLICATION">%1$s</xliff:g> khi kết nối <xliff:g id="USB_ACCESSORY">%2$s</xliff:g>"</string>
    <string name="usb_debugging_title" msgid="4513918393387141949">"Cho phép gỡ lỗi USB?"</string>
    <string name="usb_debugging_message" msgid="2220143855912376496">"Tệp tham chiếu khóa RSA của máy tính là:\n<xliff:g id="FINGERPRINT">%1$s</xliff:g>"</string>
    <string name="usb_debugging_always" msgid="303335496705863070">"Luôn cho phép từ máy tính này"</string>
    <string name="usb_debugging_allow" msgid="2272145052073254852">"Cho phép"</string>
    <string name="usb_debugging_secondary_user_title" msgid="6353808721761220421">"Tính năng gỡ lỗi USB không được phép"</string>
    <string name="usb_debugging_secondary_user_message" msgid="6067122453571699801">"Người dùng hiện đã đăng nhập vào thiết bị này không thể bật tính năng gỡ lỗi USB. Để sử dụng tính năng này, hãy chuyển sang người dùng chính."</string>
    <string name="usb_contaminant_title" msgid="206854874263058490">"Đã tắt cổng USB"</string>
    <string name="usb_contaminant_message" msgid="2205845572186473860">"Để bảo vệ thiết bị của bạn khỏi chất lỏng hay mảnh vỡ, cổng USB sẽ tắt và không thể phát hiện được bất kỳ phụ kiện nào.\n\nBạn sẽ được thông báo khi có thể sử dụng lại cổng USB một cách an toàn."</string>
    <string name="compat_mode_on" msgid="6623839244840638213">"T.phóng để lấp đầy m.hình"</string>
    <string name="compat_mode_off" msgid="4434467572461327898">"Giãn ra để lấp đầy m.hình"</string>
    <string name="global_action_screenshot" msgid="8329831278085426283">"Chụp ảnh màn hình"</string>
    <string name="screenshot_saving_ticker" msgid="7403652894056693515">"Đang lưu ảnh chụp màn hình..."</string>
    <string name="screenshot_saving_title" msgid="8242282144535555697">"Đang lưu ảnh chụp màn hình..."</string>
    <string name="screenshot_saved_title" msgid="5637073968117370753">"Đã lưu ảnh chụp màn hình"</string>
    <string name="screenshot_saved_text" msgid="7574667448002050363">"Nhấn để xem ảnh chụp màn hình của bạn"</string>
    <string name="screenshot_failed_title" msgid="7612509838919089748">"Không thể lưu ảnh chụp màn hình"</string>
    <string name="screenshot_failed_to_save_unknown_text" msgid="3637758096565605541">"Hãy thử chụp lại màn hình"</string>
    <string name="screenshot_failed_to_save_text" msgid="3041612585107107310">"Không thể lưu ảnh chụp màn hình do giới hạn dung lượng bộ nhớ"</string>
    <string name="screenshot_failed_to_capture_text" msgid="173674476457581486">"Ứng dụng hoặc tổ chức của bạn không cho phép chụp ảnh màn hình"</string>
    <string name="screenrecord_name" msgid="4196719243134204796">"Đang ghi màn hình"</string>
    <string name="screenrecord_channel_description" msgid="4630777331970993858">"Thông báo đang diễn ra về phiên ghi màn hình"</string>
    <string name="screenrecord_start_label" msgid="5177739269492196055">"Bắt đầu ghi"</string>
    <string name="screenrecord_mic_label" msgid="4522870600914810019">"Ghi phần thuyết minh"</string>
    <string name="screenrecord_taps_label" msgid="1776467076607964790">"Hiển thị số lần nhấn"</string>
    <string name="screenrecord_stop_label" msgid="2544887572381260038">"Dừng"</string>
    <string name="screenrecord_pause_label" msgid="7162476078856786227">"Tạm dừng"</string>
    <string name="screenrecord_resume_label" msgid="3605818317015993314">"Tiếp tục"</string>
    <string name="screenrecord_cancel_label" msgid="3385204992871088609">"Hủy"</string>
    <string name="screenrecord_share_label" msgid="4197867360204019389">"Chia sẻ"</string>
    <string name="screenrecord_delete_label" msgid="7893716870917824013">"Xóa"</string>
    <string name="screenrecord_cancel_success" msgid="7768976011702614782">"Đã hủy bản ghi màn hình"</string>
    <string name="screenrecord_save_message" msgid="4733982661301846778">"Đã lưu bản ghi màn hình, nhấn để xem"</string>
    <string name="screenrecord_delete_description" msgid="5743190456090354585">"Đã xóa bản ghi màn hình"</string>
    <string name="screenrecord_delete_error" msgid="8154904464563560282">"Lỗi khi xóa bản ghi màn hình"</string>
    <string name="screenrecord_permission_error" msgid="1526755299469001000">"Không được cấp đủ quyền"</string>
    <string name="usb_preference_title" msgid="6551050377388882787">"Tùy chọn truyền tệp USB"</string>
    <string name="use_mtp_button_title" msgid="4333504413563023626">"Gắn như một trình phát đa phương tiện (MTP)"</string>
    <string name="use_ptp_button_title" msgid="7517127540301625751">"Gắn như một máy ảnh (PTP)"</string>
    <string name="installer_cd_button_title" msgid="2312667578562201583">"Cài đặt ư.d Truyền tệp của Android dành cho Mac"</string>
    <string name="accessibility_back" msgid="567011538994429120">"Quay lại"</string>
    <string name="accessibility_home" msgid="8217216074895377641">"Trang chủ"</string>
    <string name="accessibility_menu" msgid="316839303324695949">"Menu"</string>
    <string name="accessibility_accessibility_button" msgid="7601252764577607915">"Hỗ trợ tiếp cận"</string>
    <string name="accessibility_rotate_button" msgid="7402949513740253006">"Xoay màn hình"</string>
    <string name="accessibility_recent" msgid="5208608566793607626">"Tổng quan"</string>
    <string name="accessibility_search_light" msgid="1103867596330271848">"Tìm kiếm"</string>
    <string name="accessibility_camera_button" msgid="8064671582820358152">"Máy ảnh"</string>
    <string name="accessibility_phone_button" msgid="6738112589538563574">"Điện thoại"</string>
    <string name="accessibility_voice_assist_button" msgid="487611083884852965">"Trợ lý thoại"</string>
    <string name="accessibility_unlock_button" msgid="128158454631118828">"Mở khóa"</string>
    <string name="accessibility_waiting_for_fingerprint" msgid="4808860050517462885">"Đang chờ vân tay"</string>
    <string name="accessibility_unlock_without_fingerprint" msgid="7541705575183694446">"Mở khóa không dùng vân tay của bạn"</string>
    <string name="accessibility_scanning_face" msgid="769545173211758586">"Quét tìm khuôn mặt"</string>
    <string name="accessibility_send_smart_reply" msgid="7766727839703044493">"Gửi"</string>
    <!-- no translation found for accessibility_manage_notification (2026361503393549753) -->
    <skip />
    <string name="unlock_label" msgid="8779712358041029439">"mở khóa"</string>
    <string name="phone_label" msgid="2320074140205331708">"mở điện thoại"</string>
    <string name="voice_assist_label" msgid="3956854378310019854">"mở trợ lý thoại"</string>
    <string name="camera_label" msgid="7261107956054836961">"mở máy ảnh"</string>
    <string name="cancel" msgid="6442560571259935130">"Hủy"</string>
<<<<<<< HEAD
    <string name="accessibility_biometric_dialog_help_area" msgid="8953787076940186847">"Vùng thông báo trợ giúp"</string>
=======
>>>>>>> 825827da
    <string name="biometric_dialog_confirm" msgid="6468457350041712674">"Xác nhận"</string>
    <string name="biometric_dialog_try_again" msgid="1900185172633183201">"Thử lại"</string>
    <string name="fingerprint_dialog_touch_sensor" msgid="8511557690663181761">"Chạm vào cảm biến vân tay"</string>
    <string name="accessibility_fingerprint_dialog_fingerprint_icon" msgid="3125122495414253226">"Biểu tượng vân tay"</string>
    <string name="face_dialog_looking_for_face" msgid="7049276266074494689">"Đang tìm kiếm bạn…"</string>
    <string name="accessibility_face_dialog_face_icon" msgid="2658119009870383490">"Biểu tượng khuôn mặt"</string>
    <string name="accessibility_compatibility_zoom_button" msgid="8461115318742350699">"Nút thu phóng khả năng tương thích."</string>
    <string name="accessibility_compatibility_zoom_example" msgid="4220687294564945780">"Thu phóng màn hình lớn hơn hoặc nhỏ hơn."</string>
    <string name="accessibility_bluetooth_connected" msgid="2707027633242983370">"Đã kết nối bluetooth."</string>
    <string name="accessibility_bluetooth_disconnected" msgid="7416648669976870175">"Bluetooth bị ngắt kết nối."</string>
    <string name="accessibility_no_battery" msgid="358343022352820946">"Không có pin."</string>
    <string name="accessibility_battery_one_bar" msgid="7774887721891057523">"Mức pin một vạch."</string>
    <string name="accessibility_battery_two_bars" msgid="8500650438735009973">"Mức pin hai vạch."</string>
    <string name="accessibility_battery_three_bars" msgid="2302983330865040446">"Mức pin ba vạch."</string>
    <string name="accessibility_battery_full" msgid="8909122401720158582">"Mức pin đầy."</string>
    <string name="accessibility_no_phone" msgid="4894708937052611281">"Không có điện thoại nào."</string>
    <string name="accessibility_phone_one_bar" msgid="687699278132664115">"Tín hiệu điện thoại một vạch."</string>
    <string name="accessibility_phone_two_bars" msgid="8384905382804815201">"Tín hiệu điện thoại hai vạch."</string>
    <string name="accessibility_phone_three_bars" msgid="8521904843919971885">"Tín hiệu điện thoại ba vạch."</string>
    <string name="accessibility_phone_signal_full" msgid="6471834868580757898">"Tín hiệu điện thoại đầy đủ."</string>
    <string name="accessibility_no_data" msgid="4791966295096867555">"Không có dữ liệu."</string>
    <string name="accessibility_data_one_bar" msgid="1415625833238273628">"Tín hiệu dữ liệu một vạch."</string>
    <string name="accessibility_data_two_bars" msgid="6166018492360432091">"Tín hiệu dữ liệu hai vạch."</string>
    <string name="accessibility_data_three_bars" msgid="9167670452395038520">"Tín hiệu dữ liệu ba vạch."</string>
    <string name="accessibility_data_signal_full" msgid="2708384608124519369">"Tín hiệu dữ liệu đầy đủ."</string>
    <string name="accessibility_wifi_name" msgid="7202151365171148501">"Đã kết nối với <xliff:g id="WIFI">%s</xliff:g>."</string>
    <string name="accessibility_bluetooth_name" msgid="8441517146585531676">"Đã kết nối với <xliff:g id="BLUETOOTH">%s</xliff:g>."</string>
    <string name="accessibility_cast_name" msgid="4026393061247081201">"Đã kết nối với <xliff:g id="CAST">%s</xliff:g>."</string>
    <string name="accessibility_no_wimax" msgid="4329180129727630368">"Không có WiMAX."</string>
    <string name="accessibility_wimax_one_bar" msgid="4170994299011863648">"WiMAX một vạch."</string>
    <string name="accessibility_wimax_two_bars" msgid="9176236858336502288">"WiMAX hai vạch."</string>
    <string name="accessibility_wimax_three_bars" msgid="6116551636752103927">"WiMAX ba vạch."</string>
    <string name="accessibility_wimax_signal_full" msgid="2768089986795579558">"Tín hiệu WiMAX đầy đủ."</string>
    <string name="accessibility_ethernet_disconnected" msgid="5896059303377589469">"Đã ngắt kết nối Ethernet."</string>
    <string name="accessibility_ethernet_connected" msgid="2692130313069182636">"Đã kết nối Ethernet."</string>
    <string name="accessibility_no_signal" msgid="7064645320782585167">"Không có tín hiệu nào."</string>
    <string name="accessibility_not_connected" msgid="6395326276213402883">"Chưa được kết nối."</string>
    <string name="accessibility_zero_bars" msgid="3806060224467027887">"0 vạch."</string>
    <string name="accessibility_one_bar" msgid="1685730113192081895">"Một vạch."</string>
    <string name="accessibility_two_bars" msgid="6437363648385206679">"Hai vạch."</string>
    <string name="accessibility_three_bars" msgid="2648241415119396648">"Ba vạch."</string>
    <string name="accessibility_signal_full" msgid="9122922886519676839">"Tín hiệu đầy đủ."</string>
    <string name="accessibility_desc_on" msgid="2385254693624345265">"Bật."</string>
    <string name="accessibility_desc_off" msgid="6475508157786853157">"Tắt."</string>
    <string name="accessibility_desc_connected" msgid="8366256693719499665">"Đã kết nối."</string>
    <string name="accessibility_desc_connecting" msgid="3812924520316280149">"Đang kết nối."</string>
    <string name="data_connection_gprs" msgid="7652872568358508452">"GPRS"</string>
    <string name="data_connection_hspa" msgid="1499615426569473562">"HSPA"</string>
    <string name="data_connection_3g" msgid="503045449315378373">"3G"</string>
    <string name="data_connection_3_5g" msgid="3164370985817123144">"H"</string>
    <string name="data_connection_3_5g_plus" msgid="4464630787664529264">"H+"</string>
    <string name="data_connection_4g" msgid="9139963475267449144">"4G"</string>
    <string name="data_connection_4g_plus" msgid="1148687201877800700">"4G+"</string>
    <string name="data_connection_lte" msgid="2694876797724028614">"LTE"</string>
    <string name="data_connection_lte_plus" msgid="3423013208570937424">"LTE+"</string>
    <string name="data_connection_5g" msgid="6357743323196864504">"5G"</string>
    <string name="data_connection_5g_plus" msgid="3284146603743732965">"5G trở lên"</string>
    <string name="data_connection_cdma" msgid="8176597308239086780">"1X"</string>
    <string name="data_connection_roaming" msgid="6037232010953697354">"Chuyển vùng"</string>
    <string name="data_connection_edge" msgid="871835227939216682">"EDGE"</string>
    <string name="accessibility_data_connection_wifi" msgid="2324496756590645221">"Wi-Fi"</string>
    <string name="accessibility_no_sim" msgid="8274017118472455155">"Không có SIM nào."</string>
    <string name="accessibility_cell_data" msgid="5326139158682385073">"Dữ liệu di động"</string>
    <string name="accessibility_cell_data_on" msgid="5927098403452994422">"Dữ liệu di động đang bật"</string>
    <string name="cell_data_off_content_description" msgid="4356113230238585072">"Đã tắt dữ liệu di động"</string>
    <!-- no translation found for not_default_data_content_description (9194667237765917844) -->
    <skip />
    <string name="cell_data_off" msgid="1051264981229902873">"Tắt"</string>
    <string name="accessibility_bluetooth_tether" msgid="4102784498140271969">"Chia sẻ kết nối Internet qua Bluetooth"</string>
    <string name="accessibility_airplane_mode" msgid="834748999790763092">"Chế độ trên máy bay."</string>
    <string name="accessibility_vpn_on" msgid="5993385083262856059">"VPN đang bật."</string>
    <string name="accessibility_no_sims" msgid="3957997018324995781">"Không có thẻ SIM nào."</string>
    <string name="carrier_network_change_mode" msgid="8149202439957837762">"Thay đổi mạng của nhà mạng"</string>
    <string name="accessibility_battery_details" msgid="7645516654955025422">"Mở chi tiết về pin"</string>
    <string name="accessibility_battery_level" msgid="7451474187113371965">"<xliff:g id="NUMBER">%d</xliff:g> phần trăm pin."</string>
    <string name="accessibility_battery_level_charging" msgid="1147587904439319646">"Đang sạc pin, <xliff:g id="BATTERY_PERCENTAGE">%d</xliff:g>%%."</string>
    <string name="accessibility_settings_button" msgid="799583911231893380">"Cài đặt hệ thống"</string>
    <string name="accessibility_notifications_button" msgid="4498000369779421892">"Thông báo."</string>
    <string name="accessibility_overflow_action" msgid="5681882033274783311">"Xem tất cả thông báo"</string>
    <string name="accessibility_remove_notification" msgid="3603099514902182350">"Xóa thông báo"</string>
    <string name="accessibility_gps_enabled" msgid="3511469499240123019">"Đã bật GPS."</string>
    <string name="accessibility_gps_acquiring" msgid="8959333351058967158">"Nhận GPS."</string>
    <string name="accessibility_tty_enabled" msgid="4613200365379426561">"Đã bật TeleTypewriter."</string>
    <string name="accessibility_ringer_vibrate" msgid="666585363364155055">"Chuông rung."</string>
    <string name="accessibility_ringer_silent" msgid="9061243307939135383">"Chuông im lặng."</string>
    <!-- no translation found for accessibility_casting (6887382141726543668) -->
    <skip />
    <!-- no translation found for accessibility_work_mode (702887484664647430) -->
    <skip />
    <string name="accessibility_notification_dismissed" msgid="854211387186306927">"Đã loại bỏ thông báo."</string>
    <string name="accessibility_desc_notification_shade" msgid="4690274844447504208">"Bóng thông báo."</string>
    <string name="accessibility_desc_quick_settings" msgid="6186378411582437046">"Cài đặt nhanh."</string>
    <string name="accessibility_desc_lock_screen" msgid="5625143713611759164">"Màn hình khóa."</string>
    <string name="accessibility_desc_settings" msgid="3417884241751434521">"Cài đặt"</string>
    <string name="accessibility_desc_recent_apps" msgid="4876900986661819788">"Tổng quan."</string>
    <string name="accessibility_desc_work_lock" msgid="4288774420752813383">"Màn hình khóa công việc"</string>
    <string name="accessibility_desc_close" msgid="7479755364962766729">"Đóng"</string>
    <string name="accessibility_quick_settings_wifi" msgid="5518210213118181692">"<xliff:g id="SIGNAL">%1$s</xliff:g>."</string>
    <string name="accessibility_quick_settings_wifi_changed_off" msgid="8716484460897819400">"Đã tắt Wifi."</string>
    <string name="accessibility_quick_settings_wifi_changed_on" msgid="6440117170789528622">"Đã bật Wifi."</string>
    <string name="accessibility_quick_settings_mobile" msgid="4876806564086241341">"Di động <xliff:g id="SIGNAL">%1$s</xliff:g>. <xliff:g id="TYPE">%2$s</xliff:g>. <xliff:g id="NETWORK">%3$s</xliff:g>."</string>
    <string name="accessibility_quick_settings_battery" msgid="1480931583381408972">"Pin <xliff:g id="STATE">%s</xliff:g>."</string>
    <string name="accessibility_quick_settings_airplane_off" msgid="7786329360056634412">"Chế độ trên máy bay đang tắt."</string>
    <string name="accessibility_quick_settings_airplane_on" msgid="6406141469157599296">"Chế độ trên máy bay đang bật."</string>
    <string name="accessibility_quick_settings_airplane_changed_off" msgid="66846307818850664">"Đã tắt chế độ trên máy bay."</string>
    <string name="accessibility_quick_settings_airplane_changed_on" msgid="8983005603505087728">"Đã bật chế độ trên máy bay."</string>
    <string name="accessibility_quick_settings_dnd_none_on" msgid="2960643943620637020">"hoàn toàn tắt tiếng"</string>
    <string name="accessibility_quick_settings_dnd_alarms_on" msgid="3357131899365865386">"chỉ báo thức"</string>
    <!-- no translation found for accessibility_quick_settings_dnd (5555155552520665891) -->
    <skip />
    <!-- no translation found for accessibility_quick_settings_dnd_changed_off (2757071272328547807) -->
    <skip />
    <!-- no translation found for accessibility_quick_settings_dnd_changed_on (6808220653747701059) -->
    <skip />
    <string name="accessibility_quick_settings_bluetooth" msgid="6341675755803320038">"Bluetooth."</string>
    <string name="accessibility_quick_settings_bluetooth_off" msgid="2133631372372064339">"Bluetooth tắt."</string>
    <string name="accessibility_quick_settings_bluetooth_on" msgid="7681999166216621838">"Bluetooth bật."</string>
    <string name="accessibility_quick_settings_bluetooth_connecting" msgid="6953242966685343855">"Đang kết nối Bluetooth."</string>
    <string name="accessibility_quick_settings_bluetooth_connected" msgid="4306637793614573659">"Đã kết nối Bluetooth."</string>
    <string name="accessibility_quick_settings_bluetooth_changed_off" msgid="2730003763480934529">"Đã tắt Bluetooth."</string>
    <string name="accessibility_quick_settings_bluetooth_changed_on" msgid="8722351798763206577">"Đã bật Bluetooth."</string>
    <string name="accessibility_quick_settings_location_off" msgid="5119080556976115520">"Báo cáo vị trí tắt."</string>
    <string name="accessibility_quick_settings_location_on" msgid="5809937096590102036">"Báo cáo vị trí bật."</string>
    <string name="accessibility_quick_settings_location_changed_off" msgid="8526845571503387376">"Đã tắt Báo cáo vị trí."</string>
    <string name="accessibility_quick_settings_location_changed_on" msgid="339403053079338468">"Đã bật Báo cáo vị trí."</string>
    <string name="accessibility_quick_settings_alarm" msgid="3959908972897295660">"Báo thức được đặt cho <xliff:g id="TIME">%s</xliff:g>."</string>
    <string name="accessibility_quick_settings_close" msgid="3115847794692516306">"Đóng bảng điều khiển."</string>
    <string name="accessibility_quick_settings_more_time" msgid="3659274935356197708">"Nhiều thời gian hơn."</string>
    <string name="accessibility_quick_settings_less_time" msgid="2404728746293515623">"Ít thời gian hơn."</string>
    <string name="accessibility_quick_settings_flashlight_off" msgid="4936432000069786988">"Đèn pin tắt."</string>
    <string name="accessibility_quick_settings_flashlight_unavailable" msgid="8012811023312280810">"Đèn flash không khả dụng."</string>
    <string name="accessibility_quick_settings_flashlight_on" msgid="2003479320007841077">"Đèn pin bật."</string>
    <string name="accessibility_quick_settings_flashlight_changed_off" msgid="3303701786768224304">"Đã tắt đèn pin."</string>
    <string name="accessibility_quick_settings_flashlight_changed_on" msgid="6531793301533894686">"Đã bật đèn pin."</string>
    <string name="accessibility_quick_settings_color_inversion_changed_off" msgid="4406577213290173911">"Đã tắt đảo màu."</string>
    <string name="accessibility_quick_settings_color_inversion_changed_on" msgid="6897462320184911126">"Đã bật đảo màu."</string>
    <string name="accessibility_quick_settings_hotspot_changed_off" msgid="5004708003447561394">"Đã tắt điểm phát sóng di động."</string>
    <string name="accessibility_quick_settings_hotspot_changed_on" msgid="2890951609226476206">"Đã bật điểm phát sóng di động."</string>
    <string name="accessibility_casting_turned_off" msgid="1430668982271976172">"Đã ngừng truyền màn hình."</string>
    <string name="accessibility_quick_settings_work_mode_off" msgid="7045417396436552890">"Chế độ làm việc tắt."</string>
    <string name="accessibility_quick_settings_work_mode_on" msgid="7650588553988014341">"Chế độ làm việc bật."</string>
    <string name="accessibility_quick_settings_work_mode_changed_off" msgid="5605534876107300711">"Chế độ làm việc đã tắt."</string>
    <string name="accessibility_quick_settings_work_mode_changed_on" msgid="249840330756998612">"Chế độ làm việc đã bật."</string>
    <string name="accessibility_quick_settings_data_saver_changed_off" msgid="650231949881093289">"Đã tắt Trình tiết kiệm dữ liệu."</string>
    <string name="accessibility_quick_settings_data_saver_changed_on" msgid="4218725402373934151">"Đã bật Trình tiết kiệm dữ liệu."</string>
    <string name="accessibility_quick_settings_sensor_privacy_changed_off" msgid="5152819588955163090">"Đã tắt Bảo mật cảm biến."</string>
    <string name="accessibility_quick_settings_sensor_privacy_changed_on" msgid="529705259565826355">"Đã bật Bảo mật cảm biến."</string>
    <string name="accessibility_brightness" msgid="8003681285547803095">"Độ sáng màn hình"</string>
    <string name="accessibility_ambient_display_charging" msgid="9084521679384069087">"Đang sạc"</string>
    <string name="data_usage_disabled_dialog_3g_title" msgid="5281770593459841889">"Đã tạm dừng dữ liệu 2G-3G"</string>
    <string name="data_usage_disabled_dialog_4g_title" msgid="1601769736881078016">"Đã tạm dừng dữ liệu 4G"</string>
    <string name="data_usage_disabled_dialog_mobile_title" msgid="6801382439018099779">"Dữ liệu di động đã bị tạm dừng"</string>
    <string name="data_usage_disabled_dialog_title" msgid="3932437232199671967">"Đã tạm dừng dữ liệu"</string>
    <string name="data_usage_disabled_dialog" msgid="4919541636934603816">"Dữ liệu đã đạt đến mức giới hạn mà bạn đã đặt. Bạn hiện không sử dụng dữ liệu di động nữa.\n\nNếu tiếp tục, bạn có thể bị tính phí sử dụng dữ liệu."</string>
    <string name="data_usage_disabled_dialog_enable" msgid="1412395410306390593">"Tiếp tục"</string>
    <string name="gps_notification_searching_text" msgid="8574247005642736060">"Đang tìm kiếm GPS"</string>
    <string name="gps_notification_found_text" msgid="4619274244146446464">"Vị trí đặt bởi GPS"</string>
    <string name="accessibility_location_active" msgid="2427290146138169014">"Yêu cầu về thông tin vị trí đang hoạt động"</string>
    <string name="accessibility_clear_all" msgid="5235938559247164925">"Xóa tất cả thông báo."</string>
    <string name="notification_group_overflow_indicator" msgid="1863231301642314183">"+ <xliff:g id="NUMBER">%s</xliff:g>"</string>
<<<<<<< HEAD
    <string name="notification_group_overflow_indicator_ambient" msgid="879560382990377886">"<xliff:g id="NOTIFICATION_TITLE">%1$s</xliff:g>, +<xliff:g id="OVERFLOW">%2$s</xliff:g>"</string>
=======
>>>>>>> 825827da
    <plurals name="notification_group_overflow_description" formatted="false" msgid="4579313201268495404">
      <item quantity="other">Còn <xliff:g id="NUMBER_1">%s</xliff:g> thông báo nữa bên trong.</item>
      <item quantity="one">Còn <xliff:g id="NUMBER_0">%s</xliff:g> thông báo nữa bên trong.</item>
    </plurals>
    <string name="status_bar_notification_inspect_item_title" msgid="5668348142410115323">"Cài đặt thông báo"</string>
    <string name="status_bar_notification_app_settings_title" msgid="5525260160341558869">"Cài đặt <xliff:g id="APP_NAME">%s</xliff:g>"</string>
    <string name="accessibility_rotation_lock_off" msgid="4062780228931590069">"Màn hình sẽ xoay tự động."</string>
    <string name="accessibility_rotation_lock_on_landscape" msgid="6731197337665366273">"Màn hình hiện bị khóa theo hướng ngang."</string>
    <string name="accessibility_rotation_lock_on_portrait" msgid="5809367521644012115">"Màn hình hiện bị khóa theo hướng dọc."</string>
    <string name="accessibility_rotation_lock_off_changed" msgid="8134601071026305153">"Màn hình giờ đây sẽ xoay tự động."</string>
    <string name="accessibility_rotation_lock_on_landscape_changed" msgid="3135965553707519743">"Màn hình hiện bị khóa theo hướng ngang."</string>
    <string name="accessibility_rotation_lock_on_portrait_changed" msgid="8922481981834012126">"Màn hình hiện bị khóa theo hướng dọc."</string>
    <string name="dessert_case" msgid="1295161776223959221">"Tủ trưng bày bánh ngọt"</string>
    <string name="start_dreams" msgid="5640361424498338327">"Trình bảo vệ m.hình"</string>
    <string name="ethernet_label" msgid="7967563676324087464">"Ethernet"</string>
    <string name="quick_settings_header_onboarding_text" msgid="8030309023792936283">"Chạm và giữ các biểu tượng để xem thêm tùy chọn khác"</string>
    <!-- no translation found for quick_settings_dnd_label (7112342227663678739) -->
    <skip />
    <string name="quick_settings_dnd_priority_label" msgid="483232950670692036">"Chỉ ưu tiên"</string>
    <string name="quick_settings_dnd_alarms_label" msgid="2559229444312445858">"Chỉ báo thức"</string>
    <string name="quick_settings_dnd_none_label" msgid="5025477807123029478">"Hoàn toàn tắt tiếng"</string>
    <string name="quick_settings_bluetooth_label" msgid="6304190285170721401">"Bluetooth"</string>
    <string name="quick_settings_bluetooth_multiple_devices_label" msgid="3912245565613684735">"Bluetooth (<xliff:g id="NUMBER">%d</xliff:g> thiết bị)"</string>
    <string name="quick_settings_bluetooth_off_label" msgid="8159652146149219937">"Đã tắt Bluetooth"</string>
    <string name="quick_settings_bluetooth_detail_empty_text" msgid="4910015762433302860">"Không có thiết bị nào được ghép nối"</string>
    <string name="quick_settings_bluetooth_secondary_label_battery_level" msgid="7106697106764717416">"<xliff:g id="BATTERY_LEVEL_AS_PERCENTAGE">%s</xliff:g> pin"</string>
    <string name="quick_settings_bluetooth_secondary_label_audio" msgid="5673845963301132071">"Âm thanh"</string>
    <string name="quick_settings_bluetooth_secondary_label_headset" msgid="1880572731276240588">"Tai nghe"</string>
    <string name="quick_settings_bluetooth_secondary_label_input" msgid="2173322305072945905">"Thiết bị đầu vào"</string>
    <string name="quick_settings_bluetooth_secondary_label_hearing_aids" msgid="4930931771490695395">"Thiết bị trợ thính"</string>
    <string name="quick_settings_bluetooth_secondary_label_transient" msgid="4551281899312150640">"Đang bật…"</string>
    <string name="quick_settings_brightness_label" msgid="6968372297018755815">"Độ sáng"</string>
    <string name="quick_settings_rotation_unlocked_label" msgid="7305323031808150099">"Tự động xoay"</string>
    <string name="accessibility_quick_settings_rotation" msgid="4231661040698488779">"Tự động xoay màn hình"</string>
    <string name="accessibility_quick_settings_rotation_value" msgid="8187398200140760213">"Chế độ <xliff:g id="ID_1">%s</xliff:g>"</string>
    <string name="quick_settings_rotation_locked_label" msgid="6359205706154282377">"Khóa xoay"</string>
    <string name="quick_settings_rotation_locked_portrait_label" msgid="5102691921442135053">"Dọc"</string>
    <string name="quick_settings_rotation_locked_landscape_label" msgid="8553157770061178719">"Ngang"</string>
    <string name="quick_settings_ime_label" msgid="7073463064369468429">"Phương thức nhập"</string>
    <string name="quick_settings_location_label" msgid="5011327048748762257">"Vị trí"</string>
    <string name="quick_settings_location_off_label" msgid="7464544086507331459">"Tắt vị trí"</string>
    <string name="quick_settings_media_device_label" msgid="1302906836372603762">"Thiết bị phương tiện"</string>
    <string name="quick_settings_rssi_label" msgid="7725671335550695589">"RSSI"</string>
    <string name="quick_settings_rssi_emergency_only" msgid="2713774041672886750">"Chỉ cuộc gọi khẩn cấp"</string>
    <string name="quick_settings_settings_label" msgid="5326556592578065401">"Cài đặt"</string>
    <string name="quick_settings_time_label" msgid="4635969182239736408">"Thời gian"</string>
    <string name="quick_settings_user_label" msgid="5238995632130897840">"Tôi"</string>
    <string name="quick_settings_user_title" msgid="4467690427642392403">"Người dùng"</string>
    <string name="quick_settings_user_new_user" msgid="9030521362023479778">"Người dùng mới"</string>
    <string name="quick_settings_wifi_label" msgid="9135344704899546041">"Wi-Fi"</string>
    <string name="quick_settings_wifi_not_connected" msgid="7171904845345573431">"Chưa được kết nối"</string>
    <string name="quick_settings_wifi_no_network" msgid="2221993077220856376">"Không có mạng nào"</string>
    <string name="quick_settings_wifi_off_label" msgid="7558778100843885864">"Tắt Wi-Fi"</string>
    <string name="quick_settings_wifi_on_label" msgid="7607810331387031235">"Wi-Fi đang bật"</string>
    <string name="quick_settings_wifi_detail_empty_text" msgid="269990350383909226">"Không có mạng Wi-Fi"</string>
    <string name="quick_settings_wifi_secondary_label_transient" msgid="7748206246119760554">"Đang bật…"</string>
<<<<<<< HEAD
    <!-- no translation found for quick_settings_cast_title (6954684227605751758) -->
    <skip />
=======
    <string name="quick_settings_cast_title" msgid="6954684227605751758">"Truyền màn hình"</string>
>>>>>>> 825827da
    <string name="quick_settings_casting" msgid="6601710681033353316">"Đang truyền"</string>
    <string name="quick_settings_cast_device_default_name" msgid="5367253104742382945">"Thiết bị không có tên"</string>
    <string name="quick_settings_cast_device_default_description" msgid="2484573682378634413">"Sẵn sàng truyền"</string>
    <string name="quick_settings_cast_detail_empty_text" msgid="311785821261640623">"Không có thiết bị nào"</string>
    <string name="quick_settings_cast_no_wifi" msgid="2696477881905521882">"Chưa kết nối với Wi-Fi"</string>
    <string name="quick_settings_brightness_dialog_title" msgid="8599674057673605368">"Độ sáng"</string>
    <string name="quick_settings_brightness_dialog_auto_brightness_label" msgid="5064982743784071218">"TỰ ĐỘNG"</string>
    <string name="quick_settings_inversion_label" msgid="8790919884718619648">"Đảo ngược màu"</string>
    <string name="quick_settings_color_space_label" msgid="853443689745584770">"Chế độ hiệu chỉnh màu sắc"</string>
    <string name="quick_settings_more_settings" msgid="326112621462813682">"Cài đặt khác"</string>
    <string name="quick_settings_done" msgid="3402999958839153376">"Xong"</string>
    <string name="quick_settings_connected" msgid="1722253542984847487">"Đã kết nối"</string>
    <string name="quick_settings_connected_battery_level" msgid="4136051440381328892">"Đã kết nối, mức pin <xliff:g id="BATTERY_LEVEL_AS_PERCENTAGE">%1$s</xliff:g>"</string>
    <string name="quick_settings_connecting" msgid="47623027419264404">"Đang kết nối..."</string>
    <string name="quick_settings_tethering_label" msgid="7153452060448575549">"Đang dùng làm điểm truy cập Internet"</string>
    <string name="quick_settings_hotspot_label" msgid="6046917934974004879">"Điểm phát sóng"</string>
    <string name="quick_settings_hotspot_secondary_label_transient" msgid="8010579363691405477">"Đang bật…"</string>
    <string name="quick_settings_hotspot_secondary_label_data_saver_enabled" msgid="5672131949987422420">"Trình tiết kiệm dữ liệu đang bật"</string>
    <plurals name="quick_settings_hotspot_secondary_label_num_devices" formatted="false" msgid="2324635800672199428">
      <item quantity="other">%d thiết bị</item>
      <item quantity="one">%d thiết bị</item>
    </plurals>
    <string name="quick_settings_notifications_label" msgid="4818156442169154523">"Thông báo"</string>
    <string name="quick_settings_flashlight_label" msgid="2133093497691661546">"Đèn pin"</string>
    <string name="quick_settings_cellular_detail_title" msgid="3661194685666477347">"Dữ liệu di động"</string>
    <string name="quick_settings_cellular_detail_data_usage" msgid="1964260360259312002">"Sử dụng dữ liệu"</string>
    <string name="quick_settings_cellular_detail_remaining_data" msgid="722715415543541249">"Dữ liệu còn lại"</string>
    <string name="quick_settings_cellular_detail_over_limit" msgid="967669665390990427">"Vượt quá giới hạn"</string>
    <string name="quick_settings_cellular_detail_data_used" msgid="1476810587475761478">"Đã sử dụng <xliff:g id="DATA_USED">%s</xliff:g>"</string>
    <string name="quick_settings_cellular_detail_data_limit" msgid="56011158504994128">"Giới hạn <xliff:g id="DATA_LIMIT">%s</xliff:g>"</string>
    <string name="quick_settings_cellular_detail_data_warning" msgid="2440098045692399009">"Cảnh báo <xliff:g id="DATA_LIMIT">%s</xliff:g>"</string>
    <string name="quick_settings_work_mode_label" msgid="7608026833638817218">"Hồ sơ công việc"</string>
    <string name="quick_settings_night_display_label" msgid="3577098011487644395">"Chế độ ánh sáng ban đêm"</string>
    <string name="quick_settings_night_secondary_label_on_at_sunset" msgid="8483259341596943314">"Bật khi trời tối"</string>
    <string name="quick_settings_night_secondary_label_until_sunrise" msgid="4453017157391574402">"Cho đến khi trời sáng"</string>
    <string name="quick_settings_night_secondary_label_on_at" msgid="6256314040368487637">"Bật vào lúc <xliff:g id="TIME">%s</xliff:g>"</string>
    <string name="quick_settings_secondary_label_until" msgid="2749196569462600150">"Cho đến <xliff:g id="TIME">%s</xliff:g>"</string>
    <string name="quick_settings_nfc_label" msgid="9012153754816969325">"NFC"</string>
    <string name="quick_settings_nfc_off" msgid="6883274004315134333">"NFC đã được tắt"</string>
    <string name="quick_settings_nfc_on" msgid="6680317193676884311">"NFC đã được bật"</string>
    <string name="recents_swipe_up_onboarding" msgid="3824607135920170001">"Vuốt lên để chuyển đổi ứng dụng"</string>
    <string name="recents_quick_scrub_onboarding" msgid="2778062804333285789">"Kéo sang phải để chuyển đổi nhanh giữa các ứng dụng"</string>
    <string name="quick_step_accessibility_toggle_overview" msgid="7171470775439860480">"Bật/tắt chế độ xem Tổng quan"</string>
    <string name="expanded_header_battery_charged" msgid="5945855970267657951">"Đã sạc đầy"</string>
    <string name="expanded_header_battery_charging" msgid="205623198487189724">"Đang sạc"</string>
    <string name="expanded_header_battery_charging_with_time" msgid="457559884275395376">"<xliff:g id="CHARGING_TIME">%s</xliff:g> cho đến khi đầy"</string>
    <string name="expanded_header_battery_not_charging" msgid="4798147152367049732">"Hiện không sạc"</string>
    <string name="ssl_ca_cert_warning" msgid="9005954106902053641">"Mạng có thể\nđược giám sát"</string>
    <string name="description_target_search" msgid="3091587249776033139">"Tìm kiếm"</string>
    <string name="description_direction_up" msgid="7169032478259485180">"Trượt lên để <xliff:g id="TARGET_DESCRIPTION">%s</xliff:g>."</string>
    <string name="description_direction_left" msgid="7207478719805562165">"Trượt sang trái để <xliff:g id="TARGET_DESCRIPTION">%s</xliff:g>."</string>
    <string name="zen_priority_introduction" msgid="1149025108714420281">"Bạn sẽ không bị làm phiền bởi âm thanh và tiếng rung, ngoại trừ báo thức, lời nhắc, sự kiện và người gọi mà bạn chỉ định. Bạn sẽ vẫn nghe thấy mọi thứ bạn chọn phát, bao gồm nhạc, video và trò chơi."</string>
    <string name="zen_alarms_introduction" msgid="4934328096749380201">"Bạn sẽ không bị làm phiền bởi âm thanh và tiếng rung, ngoại trừ báo thức. Bạn sẽ vẫn nghe thấy mọi thứ bạn chọn phát, bao gồm nhạc, video và trò chơi."</string>
    <string name="zen_priority_customize_button" msgid="7948043278226955063">"Tùy chỉnh"</string>
    <string name="zen_silence_introduction_voice" msgid="3948778066295728085">"Chế độ này sẽ chặn TẤT CẢ âm thanh và tiếng rung, bao gồm báo thức, nhạc, video và trò chơi. Bạn vẫn có thể gọi điện thoại."</string>
    <string name="zen_silence_introduction" msgid="3137882381093271568">"Chế độ này sẽ chặn TẤT CẢ âm thanh và tiếng rung, bao gồm báo thức, âm nhạc, video và trò chơi."</string>
    <string name="keyguard_more_overflow_text" msgid="9195222469041601365">"+<xliff:g id="NUMBER_OF_NOTIFICATIONS">%d</xliff:g>"</string>
    <string name="speed_bump_explanation" msgid="1288875699658819755">"Thông báo ít khẩn cấp hơn bên dưới"</string>
    <string name="notification_tap_again" msgid="7590196980943943842">"Nhấn lại để mở"</string>
    <string name="keyguard_unlock" msgid="8043466894212841998">"Vuốt lên để mở khóa"</string>
    <string name="do_disclosure_generic" msgid="5615898451805157556">"Thiết bị này do tổ chức của bạn quản lý"</string>
    <string name="do_disclosure_with_name" msgid="5640615509915445501">"Thiết bị này được <xliff:g id="ORGANIZATION_NAME">%s</xliff:g> quản lý"</string>
    <string name="phone_hint" msgid="4872890986869209950">"Vuốt từ biểu tượng để mở điện thoại"</string>
    <string name="voice_hint" msgid="8939888732119726665">"Vuốt từ biểu tượng để mở trợ lý thoại"</string>
    <string name="camera_hint" msgid="7939688436797157483">"Vuốt từ biểu tượng để mở máy ảnh"</string>
    <string name="interruption_level_none_with_warning" msgid="5114872171614161084">"Tắt tiếng hoàn toàn. Cài đặt này cũng sẽ tắt tiếng trình đọc màn hình."</string>
    <string name="interruption_level_none" msgid="6000083681244492992">"Hoàn toàn tắt tiếng"</string>
    <string name="interruption_level_priority" msgid="6426766465363855505">"Chỉ ưu tiên"</string>
    <string name="interruption_level_alarms" msgid="5226306993448328896">"Chỉ báo thức"</string>
    <string name="interruption_level_none_twoline" msgid="3957581548190765889">"Hoàn toàn\ntắt tiếng"</string>
    <string name="interruption_level_priority_twoline" msgid="1564715335217164124">"Chỉ\nưu tiên"</string>
    <string name="interruption_level_alarms_twoline" msgid="3266909566410106146">"Chỉ\nbáo thức"</string>
    <string name="keyguard_indication_charging_time_wireless" msgid="5376059837186496558">"<xliff:g id="PERCENTAGE">%2$s</xliff:g> • Đang sạc không dây (<xliff:g id="CHARGING_TIME_LEFT">%1$s</xliff:g> cho tới khi đầy)"</string>
    <string name="keyguard_indication_charging_time" msgid="2056340799276374421">"<xliff:g id="PERCENTAGE">%2$s</xliff:g> • Đang sạc (<xliff:g id="CHARGING_TIME_LEFT">%1$s</xliff:g> cho tới khi đầy)"</string>
    <string name="keyguard_indication_charging_time_fast" msgid="7767562163577492332">"<xliff:g id="PERCENTAGE">%2$s</xliff:g> • Đang sạc nhanh (<xliff:g id="CHARGING_TIME_LEFT">%1$s</xliff:g> cho tới khi đầy)"</string>
    <string name="keyguard_indication_charging_time_slowly" msgid="3769655133567307069">"<xliff:g id="PERCENTAGE">%2$s</xliff:g> • Đang sạc chậm (<xliff:g id="CHARGING_TIME_LEFT">%1$s</xliff:g> cho tới khi đầy)"</string>
    <string name="accessibility_multi_user_switch_switcher" msgid="7305948938141024937">"Chuyển đổi người dùng"</string>
    <string name="accessibility_multi_user_switch_switcher_with_current" msgid="8434880595284601601">"Chuyển người dùng, người dùng hiện tại <xliff:g id="CURRENT_USER_NAME">%s</xliff:g>"</string>
    <string name="accessibility_multi_user_switch_inactive" msgid="1424081831468083402">"Người dùng hiện tại <xliff:g id="CURRENT_USER_NAME">%s</xliff:g>"</string>
    <string name="accessibility_multi_user_switch_quick_contact" msgid="3020367729287990475">"Hiển thị hồ sơ"</string>
    <string name="user_add_user" msgid="5110251524486079492">"Thêm người dùng"</string>
    <string name="user_new_user_name" msgid="426540612051178753">"Người dùng mới"</string>
    <string name="guest_nickname" msgid="8059989128963789678">"Khách"</string>
    <string name="guest_new_guest" msgid="600537543078847803">"Thêm khách"</string>
    <string name="guest_exit_guest" msgid="7187359342030096885">"Xóa phiên khách"</string>
    <string name="guest_exit_guest_dialog_title" msgid="8480693520521766688">"Xóa phiên khách?"</string>
    <string name="guest_exit_guest_dialog_message" msgid="4155503224769676625">"Tất cả ứng dụng và dữ liệu trong phiên này sẽ bị xóa."</string>
    <string name="guest_exit_guest_dialog_remove" msgid="7402231963862520531">"Xóa"</string>
    <string name="guest_wipe_session_title" msgid="6419439912885956132">"Chào mừng bạn trở lại!"</string>
    <string name="guest_wipe_session_message" msgid="8476238178270112811">"Bạn có muốn tiếp tục phiên của mình không?"</string>
    <string name="guest_wipe_session_wipe" msgid="5065558566939858884">"Bắt đầu lại"</string>
    <string name="guest_wipe_session_dontwipe" msgid="1401113462524894716">"Có, tiếp tục"</string>
    <string name="guest_notification_title" msgid="1585278533840603063">"Người dùng khách"</string>
    <string name="guest_notification_text" msgid="335747957734796689">"Để xóa ứng dụng và dữ liệu, hãy xóa người dùng khách"</string>
    <string name="guest_notification_remove_action" msgid="8820670703892101990">"XÓA KHÁCH"</string>
    <string name="user_logout_notification_title" msgid="1453960926437240727">"Đăng xuất người dùng"</string>
    <string name="user_logout_notification_text" msgid="3350262809611876284">"Đăng xuất người dùng hiện tại"</string>
    <string name="user_logout_notification_action" msgid="1195428991423425062">"ĐĂNG XUẤT NGƯỜI DÙNG"</string>
    <string name="user_add_user_title" msgid="4553596395824132638">"Thêm người dùng mới?"</string>
    <string name="user_add_user_message_short" msgid="2161624834066214559">"Khi bạn thêm người dùng mới, người dùng đó cần thiết lập dung lượng lưu trữ của mình.\n\nMọi người dùng đều có thể cập nhật ứng dụng cho tất cả người dùng khác."</string>
    <string name="user_limit_reached_title" msgid="7374910700117359177">"Đã đạt đến giới hạn người dùng"</string>
    <plurals name="user_limit_reached_message" formatted="false" msgid="1855040563671964242">
      <item quantity="other">Bạn có thể thêm tối đa <xliff:g id="COUNT">%d</xliff:g> người dùng.</item>
      <item quantity="one">Chỉ có thể tạo một người dùng.</item>
    </plurals>
    <string name="user_remove_user_title" msgid="4681256956076895559">"Xóa người dùng?"</string>
    <string name="user_remove_user_message" msgid="1453218013959498039">"Tất cả các ứng dụng và dữ liệu của người dùng này sẽ bị xóa."</string>
    <string name="user_remove_user_remove" msgid="7479275741742178297">"Xóa"</string>
    <string name="battery_saver_notification_title" msgid="8614079794522291840">"Trình tiết kiệm pin đang bật"</string>
    <string name="battery_saver_notification_text" msgid="820318788126672692">"Giảm hiệu suất và dữ liệu nền"</string>
    <string name="battery_saver_notification_action_text" msgid="132118784269455533">"Tắt trình tiết kiệm pin"</string>
<<<<<<< HEAD
    <string name="media_projection_dialog_text" msgid="1443042478990422751">"<xliff:g id="APP_SEEKING_PERMISSION">%s</xliff:g> sẽ bắt đầu chụp mọi thứ trên màn hình của bạn, bao gồm cả thông báo, mật khẩu, ảnh, tin nhắn và thông tin thanh toán."</string>
    <string name="media_projection_dialog_title" msgid="7574971526813630219">"Bạn có muốn cho phép <xliff:g id="APP_SEEKING_PERMISSION">%s</xliff:g> ghi hoặc truyền màn hình của bạn không?"</string>
=======
    <!-- no translation found for media_projection_dialog_text (5751657130671431216) -->
    <skip />
    <!-- no translation found for media_projection_dialog_title (8124184308671641248) -->
    <skip />
>>>>>>> 825827da
    <string name="media_projection_remember_text" msgid="3103510882172746752">"Không hiển thị lại"</string>
    <string name="clear_all_notifications_text" msgid="814192889771462828">"Xóa tất cả"</string>
    <string name="manage_notifications_text" msgid="2386728145475108753">"Quản lý"</string>
    <string name="dnd_suppressing_shade_text" msgid="1904574852846769301">"Chế độ Không làm phiền đã tạm dừng thông báo"</string>
    <string name="media_projection_action_text" msgid="8470872969457985954">"Bắt đầu ngay"</string>
    <string name="empty_shade_text" msgid="708135716272867002">"Không có thông báo nào"</string>
    <string name="profile_owned_footer" msgid="8021888108553696069">"Hồ sơ có thể được giám sát"</string>
    <string name="vpn_footer" msgid="2388611096129106812">"Mạng có thể được giám sát"</string>
    <string name="branded_vpn_footer" msgid="2168111859226496230">"Mạng có thể được giám sát"</string>
    <string name="quick_settings_disclosure_management_monitoring" msgid="6645176135063957394">"Tổ chức của bạn quản lý thiết bị này và có thể giám sát lưu lượng truy cập mạng"</string>
    <string name="quick_settings_disclosure_named_management_monitoring" msgid="370622174777570853">"<xliff:g id="ORGANIZATION_NAME">%1$s</xliff:g> quản lý thiết bị này và có thể giám sát lưu lượng truy cập mạng"</string>
    <string name="quick_settings_disclosure_management_named_vpn" msgid="1085137869053332307">"Thiết bị này do tổ chức của bạn quản lý và được kết nối với <xliff:g id="VPN_APP">%1$s</xliff:g>"</string>
    <string name="quick_settings_disclosure_named_management_named_vpn" msgid="6290456493852584017">"Thiết bị do <xliff:g id="ORGANIZATION_NAME">%1$s</xliff:g> quản lý và được kết nối với <xliff:g id="VPN_APP">%2$s</xliff:g>"</string>
    <string name="quick_settings_disclosure_management" msgid="3294967280853150271">"Thiết bị do tổ chức của bạn quản lý"</string>
    <string name="quick_settings_disclosure_named_management" msgid="1059403025094542908">"Thiết bị này do <xliff:g id="ORGANIZATION_NAME">%1$s</xliff:g> quản lý"</string>
    <string name="quick_settings_disclosure_management_vpns" msgid="3698767349925266482">"Thiết bị này do tổ chức của bạn quản lý và được kết nối với VPN"</string>
    <string name="quick_settings_disclosure_named_management_vpns" msgid="7777821385318891527">"Thiết bị do <xliff:g id="ORGANIZATION_NAME">%1$s</xliff:g> quản lý và được kết nối với VPN"</string>
    <string name="quick_settings_disclosure_managed_profile_monitoring" msgid="5125463987558278215">"Tổ chức của bạn có thể giám sát lưu lượng truy cập mạng trong hồ sơ công việc của bạn"</string>
    <string name="quick_settings_disclosure_named_managed_profile_monitoring" msgid="8973606847896650284">"<xliff:g id="ORGANIZATION_NAME">%1$s</xliff:g> có thể giám sát lưu lượng truy cập mạng trong hồ sơ công việc của bạn"</string>
    <string name="quick_settings_disclosure_monitoring" msgid="679658227269205728">"Mạng có thể được giám sát"</string>
    <string name="quick_settings_disclosure_vpns" msgid="8170318392053156330">"Thiết bị được kết nối với VPN"</string>
    <string name="quick_settings_disclosure_managed_profile_named_vpn" msgid="3494535754792751741">"Hồ sơ công việc được kết nối với <xliff:g id="VPN_APP">%1$s</xliff:g>"</string>
    <string name="quick_settings_disclosure_personal_profile_named_vpn" msgid="4467456202486569906">"Hồ sơ cá nhân được kết nối với <xliff:g id="VPN_APP">%1$s</xliff:g>"</string>
    <string name="quick_settings_disclosure_named_vpn" msgid="6943724064780847080">"Thiết bị được kết nối với <xliff:g id="VPN_APP">%1$s</xliff:g>"</string>
    <string name="monitoring_title_device_owned" msgid="1652495295941959815">"Quản lý thiết bị"</string>
    <string name="monitoring_title_profile_owned" msgid="6790109874733501487">"Giám sát hồ sơ"</string>
    <string name="monitoring_title" msgid="169206259253048106">"Giám sát mạng"</string>
    <string name="monitoring_subtitle_vpn" msgid="876537538087857300">"VPN"</string>
    <string name="monitoring_subtitle_network_logging" msgid="3341264304793193386">"Ghi nhật ký mạng"</string>
    <string name="monitoring_subtitle_ca_certificate" msgid="3874151893894355988">"Chứng chỉ CA"</string>
    <string name="disable_vpn" msgid="4435534311510272506">"Tắt VPN"</string>
    <string name="disconnect_vpn" msgid="1324915059568548655">"Ngắt kết nối VPN"</string>
    <string name="monitoring_button_view_policies" msgid="100913612638514424">"Xem chính sách"</string>
    <string name="monitoring_description_named_management" msgid="5281789135578986303">"Thiết bị của bạn do <xliff:g id="ORGANIZATION_NAME">%1$s</xliff:g> quản lý.\n\nQuản trị viên của bạn có thể giám sát và quản lý cài đặt, quyền truy cập vào dữ liệu công ty, ứng dụng, dữ liệu được liên kết với thiết bị và thông tin vị trí thiết bị của bạn.\n\nĐể biết thêm thông tin, hãy liên hệ với quản trị viên của bạn."</string>
    <string name="monitoring_description_management" msgid="4573721970278370790">"Thiết bị của bạn do tổ chức của bạn quản lý.\n\nQuản trị viên có thể giám sát và quản lý cài đặt, quyền truy cập vào dữ liệu công ty, ứng dụng, dữ liệu được liên kết với thiết bị và thông tin vị trí thiết bị của bạn.\n\nĐể biết thêm thông tin, hãy liên hệ với quản trị viên của bạn."</string>
    <string name="monitoring_description_management_ca_certificate" msgid="5202023784131001751">"Tổ chức của bạn đã cài đặt một tổ chức phát hành chứng chỉ trên thiết bị này. Lưu lượng truy cập mạng bảo mật của bạn có thể được giám sát hoặc sửa đổi."</string>
    <string name="monitoring_description_managed_profile_ca_certificate" msgid="4683248196789897964">"Tổ chức của bạn đã cài đặt một tổ chức phát hành chứng chỉ trong hồ cơ công việc của bạn. Lưu lượng truy cập mạng bảo mật của bạn có thể được giám sát hoặc sửa đổi."</string>
    <string name="monitoring_description_ca_certificate" msgid="7886985418413598352">"Một tổ chức phát hành chứng chỉ được cài đặt trên thiết bị này. Lưu lượng truy cập mạng bảo mật của bạn có thể được giám sát hoặc sửa đổi."</string>
    <string name="monitoring_description_management_network_logging" msgid="7184005419733060736">"Quản trị viên của bạn đã bật tính năng ghi nhật ký mạng. Tính năng này giám sát lưu lượng truy cập trên thiết bị của bạn."</string>
    <string name="monitoring_description_named_vpn" msgid="7403457334088909254">"Bạn đang kết nối với <xliff:g id="VPN_APP">%1$s</xliff:g>. Ứng dụng này có thể giám sát hoạt động mạng của bạn, bao gồm email, ứng dụng và trang web."</string>
    <string name="monitoring_description_two_named_vpns" msgid="4198511413729213802">"Bạn đang kết nối với <xliff:g id="VPN_APP_0">%1$s</xliff:g> và <xliff:g id="VPN_APP_1">%2$s</xliff:g>. Các ứng dụng này có thể giám sát hoạt động mạng của bạn, bao gồm email, ứng dụng và trang web."</string>
    <string name="monitoring_description_managed_profile_named_vpn" msgid="1427905889862420559">"Hồ sơ công việc của bạn được kết nối với <xliff:g id="VPN_APP">%1$s</xliff:g>, ứng dụng này có thể giám sát hoạt động mạng của bạn, bao gồm email, ứng dụng và trang web."</string>
    <string name="monitoring_description_personal_profile_named_vpn" msgid="3133980926929069283">"Hồ sơ cá nhân của bạn được kết nối với <xliff:g id="VPN_APP">%1$s</xliff:g>. Ứng dụng này có thể giám sát hoạt động mạng của bạn, bao gồm email, ứng dụng và trang web."</string>
    <string name="monitoring_description_do_header_generic" msgid="96588491028288691">"Thiết bị của bạn do <xliff:g id="DEVICE_OWNER_APP">%1$s</xliff:g> quản lý."</string>
    <string name="monitoring_description_do_header_with_name" msgid="5511133708978206460">"<xliff:g id="ORGANIZATION_NAME">%1$s</xliff:g> sử dụng <xliff:g id="DEVICE_OWNER_APP">%2$s</xliff:g> để quản lý thiết bị của bạn."</string>
    <string name="monitoring_description_do_body" msgid="3639594537660975895">"Quản trị viên của bạn có thể giám sát và quản lý cài đặt, quyền truy cập dữ liệu công ty, ứng dụng, dữ liệu được liên kết với thiết bị và thông tin vị trí thiết bị của bạn."</string>
    <string name="monitoring_description_do_learn_more_separator" msgid="3785251953067436862">" "</string>
    <string name="monitoring_description_do_learn_more" msgid="1849514470437907421">"Tìm hiểu thêm"</string>
    <string name="monitoring_description_do_body_vpn" msgid="8255218762488901796">"Bạn đang kết nối với <xliff:g id="VPN_APP">%1$s</xliff:g>. Ứng dụng này có thể giám sát hoạt động mạng của bạn, bao gồm email, ứng dụng và trang web."</string>
    <string name="monitoring_description_vpn_settings_separator" msgid="1933186756733474388">" "</string>
    <string name="monitoring_description_vpn_settings" msgid="6434859242636063861">"Mở cài đặt VPN"</string>
    <string name="monitoring_description_ca_cert_settings_separator" msgid="4987350385906393626">" "</string>
    <string name="monitoring_description_ca_cert_settings" msgid="5489969458872997092">"Mở thông tin xác thực tin cậy"</string>
    <string name="monitoring_description_network_logging" msgid="7223505523384076027">"Quản trị viên đã bật tính năng ghi nhật ký mạng. Tính năng này giám sát lưu lượng truy cập trên thiết bị của bạn.\n\nĐể biết thêm thông tin, hãy liên hệ với quản trị viên của bạn."</string>
    <string name="monitoring_description_vpn" msgid="4445150119515393526">"Bạn đã cấp cho ứng dụng quyền thiết lập kết nối VPN.\n\nỨng dụng này có thể giám sát hoạt động mạng và thiết bị của bạn, bao gồm email, ứng dụng và trang web."</string>
    <string name="monitoring_description_vpn_profile_owned" msgid="2958019119161161530">"Hồ sơ công việc của bạn do <xliff:g id="ORGANIZATION">%1$s</xliff:g> quản lý.\n\nQuản trị viên có thể giám sát hoạt động mạng của bạn bao gồm email, ứng dụng và trang web.\n\nĐể biết thêm thông tin, hãy liên hệ với quản trị viên của bạn.\n\nBạn cũng được kết nối với VPN. Dịch vụ này có thể giám sát hoạt động mạng của bạn."</string>
    <string name="legacy_vpn_name" msgid="6604123105765737830">"VPN"</string>
    <string name="monitoring_description_app" msgid="1828472472674709532">"Bạn đang kết nối với <xliff:g id="APPLICATION">%1$s</xliff:g>. Ứng dụng này có thể giám sát hoạt động mạng của bạn bao gồm email, ứng dụng và trang web."</string>
    <string name="monitoring_description_app_personal" msgid="484599052118316268">"Bạn đang kết nối với <xliff:g id="APPLICATION">%1$s</xliff:g>. Ứng dụng này có thể giám sát hoạt động mạng cá nhân của bạn bao gồm email, ứng dụng và trang web."</string>
    <string name="branded_monitoring_description_app_personal" msgid="2669518213949202599">"Bạn đang kết nối với <xliff:g id="APPLICATION">%1$s</xliff:g>. Ứng dụng này có thể giám sát hoạt động mạng cá nhân của bạn bao gồm email, ứng dụng và trang web."</string>
    <string name="monitoring_description_app_work" msgid="4612997849787922906">"Hồ sơ công việc của bạn do <xliff:g id="ORGANIZATION">%1$s</xliff:g> quản lý. Hồ sơ này được kết nối với <xliff:g id="APPLICATION">%2$s</xliff:g>, ứng dụng này có thể giám sát hoạt động mạng cơ quan của bạn, bao gồm email, ứng dụng và trang web.\n\nĐể biết thêm thông tin, hãy liên hệ với quản trị viên của bạn."</string>
    <string name="monitoring_description_app_personal_work" msgid="5664165460056859391">"Hồ sơ công việc của bạn do <xliff:g id="ORGANIZATION">%1$s</xliff:g> quản lý. Hồ sơ này được kết nối với <xliff:g id="APPLICATION_WORK">%2$s</xliff:g>, ứng dụng này có thể giám sát hoạt động mạng của bạn, bao gồm email, ứng dụng và trang web.\n\nBạn cũng đang kết nối với <xliff:g id="APPLICATION_PERSONAL">%3$s</xliff:g>, ứng dụng này có thể giám sát hoạt động mạng cá nhân của bạn."</string>
    <string name="keyguard_indication_trust_granted" msgid="4985003749105182372">"Được mở khóa cho <xliff:g id="USER_NAME">%1$s</xliff:g>"</string>
    <string name="keyguard_indication_trust_managed" msgid="8319646760022357585">"<xliff:g id="TRUST_AGENT">%1$s</xliff:g> đang chạy"</string>
    <string name="keyguard_indication_trust_disabled" msgid="7412534203633528135">"Thiết bị sẽ vẫn bị khóa cho tới khi bạn mở khóa theo cách thủ công"</string>
    <string name="hidden_notifications_title" msgid="7139628534207443290">"Nhận thông báo nhanh hơn"</string>
    <string name="hidden_notifications_text" msgid="2326409389088668981">"Xem thông báo trước khi bạn mở khóa"</string>
    <string name="hidden_notifications_cancel" msgid="3690709735122344913">"Ko, cảm ơn"</string>
    <string name="hidden_notifications_setup" msgid="41079514801976810">"Thiết lập"</string>
    <string name="zen_mode_and_condition" msgid="4462471036429759903">"<xliff:g id="ZEN_MODE">%1$s</xliff:g>. <xliff:g id="EXIT_CONDITION">%2$s</xliff:g>"</string>
    <string name="volume_zen_end_now" msgid="6930243045593601084">"Tắt ngay bây giờ"</string>
    <string name="accessibility_volume_settings" msgid="4915364006817819212">"Cài đặt âm thanh"</string>
    <string name="accessibility_volume_expand" msgid="5946812790999244205">"Mở rộng"</string>
    <string name="accessibility_volume_collapse" msgid="3609549593031810875">"Thu gọn"</string>
    <!-- no translation found for volume_odi_captions_tip (1193653197906918269) -->
    <skip />
    <!-- no translation found for accessibility_volume_close_odi_captions_tip (1163987066404128967) -->
    <skip />
    <string name="accessibility_output_chooser" msgid="8185317493017988680">"Chuyển đổi thiết bị đầu ra"</string>
    <string name="screen_pinning_title" msgid="3273740381976175811">"Màn hình được ghim"</string>
    <string name="screen_pinning_description" msgid="8909878447196419623">"Thao tác này sẽ duy trì hiển thị màn hình cho đến khi bạn bỏ ghim. Hãy chạm và giữ Quay lại và Tổng quan để bỏ ghim."</string>
    <string name="screen_pinning_description_recents_invisible" msgid="8281145542163727971">"Thao tác này sẽ duy trì hiển thị màn hình cho đến khi bạn bỏ ghim. Hãy chạm và giữ nút Quay lại và nút Màn hình chính để bỏ ghim."</string>
    <string name="screen_pinning_description_accessible" msgid="426190689254018656">"Thao tác này sẽ duy trì hiển thị màn hình cho đến khi bạn bỏ ghim. Hãy chạm và giữ Tổng quan để bỏ ghim."</string>
    <string name="screen_pinning_description_recents_invisible_accessible" msgid="6134833683151189507">"Thao tác này sẽ duy trì hiển thị màn hình cho đến khi bạn bỏ ghim. Hãy chạm và giữ nút Màn hình chính để bỏ ghim."</string>
    <string name="screen_pinning_toast" msgid="2266705122951934150">"Để bỏ ghim màn hình này, hãy chạm và giữ nút Quay lại và nút Tổng quan"</string>
    <string name="screen_pinning_toast_recents_invisible" msgid="8252402309499161281">"Để bỏ ghim màn hình này, hãy chạm và giữ nút Quay lại và nút Màn hình chính"</string>
    <string name="screen_pinning_positive" msgid="3783985798366751226">"Ok"</string>
    <string name="screen_pinning_negative" msgid="3741602308343880268">"Không, cảm ơn"</string>
    <string name="screen_pinning_start" msgid="1022122128489278317">"Đã ghim màn hình"</string>
    <string name="screen_pinning_exit" msgid="5187339744262325372">"Đã bỏ ghim màn hình"</string>
    <string name="quick_settings_reset_confirmation_title" msgid="748792586749897883">"Ẩn <xliff:g id="TILE_LABEL">%1$s</xliff:g>?"</string>
    <string name="quick_settings_reset_confirmation_message" msgid="2235970126803317374">"Thông báo này sẽ xuất hiện lại vào lần tiếp theo bạn bật thông báo trong cài đặt."</string>
    <string name="quick_settings_reset_confirmation_button" msgid="2660339101868367515">"Ẩn"</string>
    <string name="stream_voice_call" msgid="4410002696470423714">"Gọi"</string>
    <string name="stream_system" msgid="7493299064422163147">"Hệ thống"</string>
    <string name="stream_ring" msgid="8213049469184048338">"Chuông"</string>
    <string name="stream_music" msgid="9086982948697544342">"Phương tiện"</string>
    <string name="stream_alarm" msgid="5209444229227197703">"Báo thức"</string>
    <string name="stream_notification" msgid="2563720670905665031">"Thông báo"</string>
    <string name="stream_bluetooth_sco" msgid="2055645746402746292">"Bluetooth"</string>
    <string name="stream_dtmf" msgid="2447177903892477915">"Tần số đa chuông kép"</string>
    <string name="stream_accessibility" msgid="301136219144385106">"Hỗ trợ tiếp cận"</string>
    <string name="ring_toggle_title" msgid="3281244519428819576">"Cuộc gọi"</string>
    <string name="volume_ringer_status_normal" msgid="4273142424125855384">"Đổ chuông"</string>
    <string name="volume_ringer_status_vibrate" msgid="1825615171021346557">"Rung"</string>
    <string name="volume_ringer_status_silent" msgid="6896394161022916369">"Tắt tiếng"</string>
    <string name="qs_status_phone_vibrate" msgid="204362991135761679">"Điện thoại đang ở chế độ rung"</string>
    <string name="qs_status_phone_muted" msgid="5437668875879171548">"Điện thoại đang ở chế độ yên lặng"</string>
    <string name="volume_stream_content_description_unmute" msgid="4436631538779230857">"%1$s. Nhấn để bật tiếng."</string>
    <string name="volume_stream_content_description_vibrate" msgid="1187944970457807498">"%1$s. Nhấn để đặt chế độ rung. Bạn có thể tắt tiếng dịch vụ trợ năng."</string>
    <string name="volume_stream_content_description_mute" msgid="3625049841390467354">"%1$s. Nhấn để tắt tiếng. Bạn có thể tắt tiếng dịch vụ trợ năng."</string>
    <string name="volume_stream_content_description_vibrate_a11y" msgid="6427727603978431301">"%1$s. Nhấn để đặt chế độ rung."</string>
    <string name="volume_stream_content_description_mute_a11y" msgid="8995013018414535494">"%1$s. Nhấn để tắt tiếng."</string>
    <string name="volume_ringer_hint_mute" msgid="9199811307292269601">"tắt tiếng"</string>
    <string name="volume_ringer_hint_unmute" msgid="6602880133293060368">"bật tiếng"</string>
    <string name="volume_ringer_hint_vibrate" msgid="4036802135666515202">"rung"</string>
    <string name="volume_dialog_title" msgid="7272969888820035876">"Điều khiển âm lượng %s"</string>
    <string name="volume_dialog_ringer_guidance_ring" msgid="3360373718388509040">"Cuộc gọi và thông báo sẽ đổ chuông (<xliff:g id="VOLUME_LEVEL">%1$s</xliff:g>)"</string>
    <string name="output_title" msgid="5355078100792942802">"Đầu ra phương tiện"</string>
    <string name="output_calls_title" msgid="8717692905017206161">"Đầu ra cuộc gọi điệnt thoại"</string>
    <string name="output_none_found" msgid="5544982839808921091">"Không tìm thấy thiết bị nào"</string>
    <string name="output_none_found_service_off" msgid="8631969668659757069">"Không tìm thấy thiết bị nào. Hãy thử bật <xliff:g id="SERVICE">%1$s</xliff:g>"</string>
    <string name="output_service_bt" msgid="6224213415445509542">"Bluetooth"</string>
    <string name="output_service_wifi" msgid="3749735218931825054">"Wi-Fi"</string>
    <string name="output_service_bt_wifi" msgid="4486837869988770896">"Bluetooth và Wi-Fi"</string>
    <string name="system_ui_tuner" msgid="708224127392452018">"Bộ điều hướng giao diện người dùng hệ thống"</string>
    <string name="show_battery_percentage" msgid="5444136600512968798">"Hiển thị tỷ lệ phần trăm pin được nhúng"</string>
    <string name="show_battery_percentage_summary" msgid="3215025775576786037">"Hiển thị tỷ lệ phần trăm mức pin bên trong biểu tượng thanh trạng thái khi không sạc"</string>
    <string name="quick_settings" msgid="10042998191725428">"Cài đặt nhanh"</string>
    <string name="status_bar" msgid="4877645476959324760">"Thanh trạng thái"</string>
    <string name="overview" msgid="4018602013895926956">"Tổng quan"</string>
    <string name="demo_mode" msgid="2532177350215638026">"Chế độ thử nghiệm giao diện người dùng hệ thống"</string>
    <string name="enable_demo_mode" msgid="4844205668718636518">"Bật chế độ trình diễn"</string>
    <string name="show_demo_mode" msgid="2018336697782464029">"Hiển thị chế độ trình diễn"</string>
    <string name="status_bar_ethernet" msgid="5044290963549500128">"Ethernet"</string>
    <string name="status_bar_alarm" msgid="8536256753575881818">"Báo thức"</string>
    <string name="status_bar_work" msgid="6022553324802866373">"Hồ sơ công việc"</string>
    <string name="status_bar_airplane" msgid="7057575501472249002">"Chế độ máy bay"</string>
    <string name="add_tile" msgid="2995389510240786221">"Thêm ô"</string>
    <string name="broadcast_tile" msgid="3894036511763289383">"Ô chương trình phát"</string>
    <string name="zen_alarm_warning_indef" msgid="3482966345578319605">"Bạn sẽ không nghe thấy báo thức tiếp theo lúc <xliff:g id="WHEN">%1$s</xliff:g> của mình trừ khi bạn tắt chức năng này trước"</string>
    <string name="zen_alarm_warning" msgid="444533119582244293">"Bạn sẽ không nghe thấy báo thức tiếp theo lúc <xliff:g id="WHEN">%1$s</xliff:g> của mình"</string>
    <string name="alarm_template" msgid="3980063409350522735">"lúc <xliff:g id="WHEN">%1$s</xliff:g>"</string>
    <string name="alarm_template_far" msgid="4242179982586714810">"vào <xliff:g id="WHEN">%1$s</xliff:g>"</string>
    <string name="accessibility_quick_settings_detail" msgid="2579369091672902101">"Cài đặt nhanh, <xliff:g id="TITLE">%s</xliff:g>."</string>
    <string name="accessibility_status_bar_hotspot" msgid="4099381329956402865">"Điểm phát sóng"</string>
    <string name="accessibility_managed_profile" msgid="6613641363112584120">"Hồ sơ công việc"</string>
    <string name="tuner_warning_title" msgid="7094689930793031682">"Thú vị đối với một số người nhưng không phải tất cả"</string>
    <string name="tuner_warning" msgid="8730648121973575701">"Bộ điều hướng giao diện người dùng hệ thống cung cấp thêm cho bạn những cách chỉnh sửa và tùy chỉnh giao diện người dùng Android. Những tính năng thử nghiệm này có thể thay đổi, hỏng hoặc biến mất trong các phiên bản tương lai. Hãy thận trọng khi tiếp tục."</string>
    <string name="tuner_persistent_warning" msgid="8597333795565621795">"Những tính năng thử nghiệm này có thể thay đổi, hỏng hoặc biến mất trong các phiên bản tương lai. Hãy thận trọng khi tiếp tục."</string>
    <string name="got_it" msgid="2239653834387972602">"OK"</string>
    <string name="tuner_toast" msgid="603429811084428439">"Xin chúc mừng! Bộ điều hướng giao diện người dùng hệ thống đã được thêm vào Cài đặt"</string>
    <string name="remove_from_settings" msgid="8389591916603406378">"Xóa khỏi Cài đặt"</string>
    <string name="remove_from_settings_prompt" msgid="6069085993355887748">"Xóa Bộ điều hướng giao diện người dùng hệ thống khỏi Cài đặt và ngừng sử dụng tất cả tính năng của ứng dụng này?"</string>
    <string name="activity_not_found" msgid="348423244327799974">"Ứng dụng chưa được cài đặt trên thiết bị của bạn"</string>
    <string name="clock_seconds" msgid="7689554147579179507">"Hiển thị giây đồng hồ"</string>
    <string name="clock_seconds_desc" msgid="6282693067130470675">"Hiển thị giây đồng hồ trong thanh trạng thái. Có thể ảnh hưởng đến thời lượng pin."</string>
    <string name="qs_rearrange" msgid="8060918697551068765">"Sắp xếp lại Cài đặt nhanh"</string>
    <string name="show_brightness" msgid="6613930842805942519">"Hiển thị độ sáng trong Cài đặt nhanh"</string>
    <string name="experimental" msgid="6198182315536726162">"Thử nghiệm"</string>
    <string name="enable_bluetooth_title" msgid="5027037706500635269">"Bật Bluetooth?"</string>
    <string name="enable_bluetooth_message" msgid="9106595990708985385">"Để kết nối bàn phím với máy tính bảng, trước tiên, bạn phải bật Bluetooth."</string>
    <string name="enable_bluetooth_confirmation_ok" msgid="6258074250948309715">"Bật"</string>
    <string name="show_silently" msgid="6841966539811264192">"Hiển thị im lặng các thông báo"</string>
    <string name="block" msgid="2734508760962682611">"Chặn tất cả thông báo"</string>
    <string name="do_not_silence" msgid="6878060322594892441">"Không im lặng"</string>
    <string name="do_not_silence_block" msgid="4070647971382232311">"Không im lặng hoặc chặn"</string>
    <string name="tuner_full_importance_settings" msgid="3207312268609236827">"Điều khiển thông báo nguồn"</string>
    <string name="tuner_full_importance_settings_on" msgid="7545060756610299966">"Bật"</string>
    <string name="tuner_full_importance_settings_off" msgid="8208165412614935229">"Tắt"</string>
    <string name="power_notification_controls_description" msgid="4372459941671353358">"Với các kiểm soát thông báo nguồn, bạn có thể đặt cấp độ quan trọng từ 0 đến 5 cho các thông báo của ứng dụng. \n\n"<b>"Cấp 5"</b>" \n- Hiển thị ở đầu danh sách thông báo \n- Cho phép gián đoạn ở chế độ toàn màn hình \n- Luôn xem nhanh \n\n"<b>"Cấp 4"</b>" \n- Ngăn gián đoạn ở chế độ toàn màn hình \n- Luôn xem nhanh \n\n"<b>"Cấp 3"</b>" \n- Ngăn gián đoạn ở chế độ toàn màn hình \n- Không bao giờ xem nhanh \n\n"<b>"Cấp 2"</b>" \n- Ngăn gián đoạn ở chế độ toàn màn hình \n- Không bao giờ xem nhanh \n- Không bao giờ có âm báo và rung \n\n"<b>"Cấp 1"</b>" \n- Ngăn gián đoạn ở chế độ toàn màn hình \n- Không bao giờ xem nhanh \n- Không bao giờ có âm báo và rung \n- Ẩn khỏi màn hình khóa và thanh trạng thái \n- Hiển thị ở cuối danh sách thông báo \n\n"<b>"Cấp 0"</b>" \n- Chặn tất cả các thông báo từ ứng dụng"</string>
    <string name="notification_header_default_channel" msgid="7506845022070889909">"Thông báo"</string>
    <string name="notification_channel_disabled" msgid="344536703863700565">"Bạn sẽ không thấy các thông báo này nữa"</string>
    <string name="notification_channel_minimized" msgid="1664411570378910931">"Các thông báo này sẽ được thu nhỏ"</string>
    <string name="notification_channel_silenced" msgid="2877199534497961942">"Các thông báo này sẽ được hiển thị mà không phát âm báo"</string>
    <string name="notification_channel_unsilenced" msgid="4790904571552394137">"Các thông báo này sẽ phát âm báo cho bạn"</string>
    <string name="inline_blocking_helper" msgid="3055064577771478591">"Bạn thường bỏ qua những thông báo này. \nTiếp tục hiển thị thông báo?"</string>
    <string name="inline_done_button" msgid="492513001558716452">"Xong"</string>
<<<<<<< HEAD
=======
    <!-- no translation found for inline_ok_button (966006867967928987) -->
    <skip />
>>>>>>> 825827da
    <string name="inline_keep_showing" msgid="8945102997083836858">"Tiếp tục hiển thị các thông báo này?"</string>
    <string name="inline_stop_button" msgid="4172980096860941033">"Dừng thông báo"</string>
    <string name="inline_deliver_silently_button" msgid="7756289895745629140">"Gửi mà không phát âm báo"</string>
    <string name="inline_block_button" msgid="8735843688021655065">"Chặn"</string>
    <string name="inline_keep_button" msgid="6665940297019018232">"Tiếp tục hiển thị"</string>
    <string name="inline_minimize_button" msgid="966233327974702195">"Thu nhỏ"</string>
    <string name="inline_silent_button_silent" msgid="4411510650503783646">"Hiển thị không phát âm báo"</string>
    <string name="inline_silent_button_stay_silent" msgid="6308371431217601009">"Tiếp tục chế độ im lặng"</string>
<<<<<<< HEAD
    <string name="inline_silent_button_alert" msgid="7961887853830826523">"Cảnh báo cho tôi"</string>
=======
    <!-- no translation found for inline_silent_button_alert (2273030946176140380) -->
    <skip />
>>>>>>> 825827da
    <string name="inline_silent_button_keep_alerting" msgid="327696842264359693">"Tiếp tục cảnh báo"</string>
    <string name="inline_keep_showing_app" msgid="1723113469580031041">"Tiếp tục hiển thị các thông báo từ ứng dụng này?"</string>
    <!-- no translation found for hint_text_block (3554459167504485284) -->
    <skip />
    <!-- no translation found for hint_text_silent (859468056340177016) -->
    <skip />
    <!-- no translation found for hint_text_alert (428122667751463119) -->
    <skip />
    <string name="notification_unblockable_desc" msgid="1037434112919403708">"Không thể tắt các thông báo này"</string>
    <string name="notification_delegate_header" msgid="9167022191405284627">"thông qua <xliff:g id="APP_NAME">%1$s</xliff:g>"</string>
    <string name="appops_camera" msgid="8100147441602585776">"Ứng dụng này đang sử dụng máy ảnh."</string>
    <string name="appops_microphone" msgid="741508267659494555">"Ứng dụng này đang sử dụng micrô."</string>
    <string name="appops_overlay" msgid="6165912637560323464">"Ứng dụng này đang hiển thị chồng lên các ứng dụng khác trên màn hình."</string>
    <string name="appops_camera_mic" msgid="1576901651150187433">"Ứng dụng này đang sử dụng micrô và máy ảnh."</string>
    <string name="appops_camera_overlay" msgid="8869400080809298814">"Ứng dụng này đang hiển thị chồng lên các ứng dụng khác trên màn hình, đồng thời đang sử dụng máy ảnh."</string>
    <string name="appops_mic_overlay" msgid="4835157962857919804">"Ứng dụng này đang hiển thị chồng lên các ứng dụng khác trên màn hình, đồng thời đang sử dụng micrô."</string>
    <string name="appops_camera_mic_overlay" msgid="6718768197048030993">"Ứng dụng này đang hiển thị chồng lên các ứng dụng khác trên màn hình, đồng thời đang sử dụng micrô và máy ảnh."</string>
    <string name="notification_appops_settings" msgid="1028328314935908050">"Cài đặt"</string>
    <string name="notification_appops_ok" msgid="1156966426011011434">"OK"</string>
    <string name="notification_channel_controls_opened_accessibility" msgid="6553950422055908113">"Đã mở điều khiển thông báo đối với <xliff:g id="APP_NAME">%1$s</xliff:g>"</string>
    <string name="notification_channel_controls_closed_accessibility" msgid="7521619812603693144">"Đã đóng điều khiển thông báo đối với <xliff:g id="APP_NAME">%1$s</xliff:g>"</string>
    <string name="notification_channel_switch_accessibility" msgid="3420796005601900717">"Cho phép thông báo từ kênh này"</string>
    <string name="notification_more_settings" msgid="816306283396553571">"Cài đặt khác"</string>
    <string name="notification_app_settings" msgid="420348114670768449">"Tùy chỉnh"</string>
    <string name="notification_done" msgid="5279426047273930175">"Xong"</string>
    <string name="inline_undo" msgid="558916737624706010">"Hoàn tác"</string>
    <string name="notification_menu_accessibility" msgid="2046162834248888553">"<xliff:g id="APP_NAME">%1$s</xliff:g> <xliff:g id="MENU_DESCRIPTION">%2$s</xliff:g>"</string>
    <string name="notification_menu_gear_description" msgid="2204480013726775108">"điều khiển thông báo"</string>
    <string name="notification_menu_snooze_description" msgid="3653669438131034525">"Tùy chọn báo lại thông báo"</string>
    <string name="notification_menu_snooze_action" msgid="1112254519029621372">"Báo lại"</string>
    <string name="snooze_undo" msgid="6074877317002985129">"HOÀN TÁC"</string>
    <string name="snoozed_for_time" msgid="2390718332980204462">"Báo lại sau <xliff:g id="TIME_AMOUNT">%1$s</xliff:g>"</string>
    <plurals name="snoozeHourOptions" formatted="false" msgid="2124335842674413030">
      <item quantity="other">%d giờ</item>
      <item quantity="one">%d giờ</item>
    </plurals>
    <plurals name="snoozeMinuteOptions" formatted="false" msgid="4127251700591510196">
      <item quantity="other">%d phút</item>
      <item quantity="one">%d phút</item>
    </plurals>
    <string name="battery_panel_title" msgid="7944156115535366613">"Mức sử dụng pin"</string>
    <string name="battery_detail_charging_summary" msgid="1279095653533044008">"Trình tiết kiệm pin không khả dụng trong khi sạc"</string>
    <string name="battery_detail_switch_title" msgid="6285872470260795421">"Trình tiết kiệm pin"</string>
    <string name="battery_detail_switch_summary" msgid="9049111149407626804">"Giảm hiệu suất và dữ liệu nền"</string>
    <string name="keyboard_key_button_template" msgid="6230056639734377300">"Nút <xliff:g id="NAME">%1$s</xliff:g>"</string>
    <string name="keyboard_key_home" msgid="2243500072071305073">"Home"</string>
    <string name="keyboard_key_back" msgid="2337450286042721351">"Quay lại"</string>
    <string name="keyboard_key_dpad_up" msgid="5584144111755734686">"Lên"</string>
    <string name="keyboard_key_dpad_down" msgid="7331518671788337815">"Xuống"</string>
    <string name="keyboard_key_dpad_left" msgid="1346446024676962251">"Trái"</string>
    <string name="keyboard_key_dpad_right" msgid="3317323247127515341">"Phải"</string>
    <string name="keyboard_key_dpad_center" msgid="2566737770049304658">"Giữa"</string>
    <string name="keyboard_key_tab" msgid="3871485650463164476">"Tab"</string>
    <string name="keyboard_key_space" msgid="2499861316311153293">"Dấu cách"</string>
    <string name="keyboard_key_enter" msgid="5739632123216118137">"Enter"</string>
    <string name="keyboard_key_backspace" msgid="1559580097512385854">"Backspace"</string>
    <string name="keyboard_key_media_play_pause" msgid="3861975717393887428">"Phát/Tạm dừng"</string>
    <string name="keyboard_key_media_stop" msgid="2859963958595908962">"Dừng"</string>
    <string name="keyboard_key_media_next" msgid="1894394911630345607">"Tiếp theo"</string>
    <string name="keyboard_key_media_previous" msgid="4256072387192967261">"Trước"</string>
    <string name="keyboard_key_media_rewind" msgid="2654808213360820186">"Tua lại"</string>
    <string name="keyboard_key_media_fast_forward" msgid="3849417047738200605">"Tua nhanh"</string>
    <string name="keyboard_key_page_up" msgid="5654098530106845603">"Page Up"</string>
    <string name="keyboard_key_page_down" msgid="8720502083731906136">"Page Down"</string>
    <string name="keyboard_key_forward_del" msgid="1391451334716490176">"Delete"</string>
    <string name="keyboard_key_move_home" msgid="2765693292069487486">"Home"</string>
    <string name="keyboard_key_move_end" msgid="5901174332047975247">"Cuối"</string>
    <string name="keyboard_key_insert" msgid="8530501581636082614">"Insert"</string>
    <string name="keyboard_key_num_lock" msgid="5052537581246772117">"Num Lock"</string>
    <string name="keyboard_key_numpad_template" msgid="8729216555174634026">"Bàn phím số <xliff:g id="NAME">%1$s</xliff:g>"</string>
    <string name="keyboard_shortcut_group_system" msgid="6472647649616541064">"Hệ thống"</string>
    <string name="keyboard_shortcut_group_system_home" msgid="3054369431319891965">"Màn hình chính"</string>
    <string name="keyboard_shortcut_group_system_recents" msgid="3154851905021926744">"Gần đây"</string>
    <string name="keyboard_shortcut_group_system_back" msgid="2207004531216446378">"Quay lại"</string>
    <string name="keyboard_shortcut_group_system_notifications" msgid="8366964080041773224">"Thông báo"</string>
    <string name="keyboard_shortcut_group_system_shortcuts_helper" msgid="4892255911160332762">"Phím tắt"</string>
    <string name="keyboard_shortcut_group_system_switch_input" msgid="8413348767825486492">"Chuyển đổi bố cục bàn phím"</string>
    <string name="keyboard_shortcut_group_applications" msgid="9129465955073449206">"Ứng dụng"</string>
    <string name="keyboard_shortcut_group_applications_assist" msgid="9095441910537146013">"Trợ lý"</string>
    <string name="keyboard_shortcut_group_applications_browser" msgid="6465985474000766533">"Trình duyệt"</string>
    <string name="keyboard_shortcut_group_applications_contacts" msgid="2064197111278436375">"Danh bạ"</string>
    <string name="keyboard_shortcut_group_applications_email" msgid="6257036897441939004">"Email"</string>
    <string name="keyboard_shortcut_group_applications_sms" msgid="638701213803242744">"SMS"</string>
    <string name="keyboard_shortcut_group_applications_music" msgid="4775559515850922780">"Âm nhạc"</string>
    <string name="keyboard_shortcut_group_applications_youtube" msgid="6555453761294723317">"YouTube"</string>
    <string name="keyboard_shortcut_group_applications_calendar" msgid="9043614299194991263">"Lịch"</string>
    <string name="tuner_full_zen_title" msgid="4540823317772234308">"Hiển thị với các điều khiển âm lượng"</string>
    <!-- no translation found for volume_and_do_not_disturb (1750270820297253561) -->
    <skip />
    <string name="volume_dnd_silent" msgid="4363882330723050727">"Phím tắt các nút âm lượng"</string>
    <!-- no translation found for volume_up_silent (7545869833038212815) -->
    <skip />
    <string name="battery" msgid="7498329822413202973">"Pin"</string>
    <string name="clock" msgid="7416090374234785905">"Đồng hồ"</string>
    <string name="headset" msgid="4534219457597457353">"Tai nghe"</string>
    <string name="accessibility_long_click_tile" msgid="6687350750091842525">"Mở cài đặt"</string>
    <string name="accessibility_status_bar_headphones" msgid="9156307120060559989">"Đã kết nối tai nghe"</string>
    <string name="accessibility_status_bar_headset" msgid="8666419213072449202">"Đã kết nối tai nghe"</string>
    <string name="data_saver" msgid="5037565123367048522">"Trình tiết kiệm dữ liệu"</string>
    <string name="accessibility_data_saver_on" msgid="8454111686783887148">"Trình tiết kiệm dữ liệu đang bật"</string>
    <string name="accessibility_data_saver_off" msgid="8841582529453005337">"Trình tiết kiệm dữ liệu đang tắt"</string>
    <string name="switch_bar_on" msgid="1142437840752794229">"Bật"</string>
    <string name="switch_bar_off" msgid="8803270596930432874">"Tắt"</string>
    <string name="nav_bar" msgid="1993221402773877607">"Thanh điều hướng"</string>
    <string name="nav_bar_layout" msgid="3664072994198772020">"Bố cục"</string>
    <string name="left_nav_bar_button_type" msgid="8555981238887546528">"Loại nút bổ sung bên trái"</string>
    <string name="right_nav_bar_button_type" msgid="2481056627065649656">"Loại nút bổ sung bên phải"</string>
    <string name="nav_bar_default" msgid="8587114043070993007">"(mặc định)"</string>
  <string-array name="nav_bar_buttons">
    <item msgid="1545641631806817203">"Khay nhớ tạm"</item>
    <item msgid="5742013440802239414">"Mã phím"</item>
    <item msgid="1951959982985094069">"Xác nhận xoay, trình chuyển đổi bàn phím"</item>
    <item msgid="8175437057325747277">"Không có"</item>
  </string-array>
  <string-array name="nav_bar_layouts">
    <item msgid="8077901629964902399">"Bình thường"</item>
    <item msgid="8256205964297588988">"Cao"</item>
    <item msgid="8719936228094005878">"Nghiêng sang trái"</item>
    <item msgid="586019486955594690">"Nghiêng sang phải"</item>
  </string-array>
    <string name="menu_ime" msgid="4998010205321292416">"Trình chuyển đổi bàn phím"</string>
    <string name="save" msgid="2311877285724540644">"Lưu"</string>
    <string name="reset" msgid="2448168080964209908">"Đặt lại"</string>
    <string name="adjust_button_width" msgid="6138616087197632947">"Điều chỉnh chiều rộng nút"</string>
    <string name="clipboard" msgid="1313879395099896312">"Khay nhớ tạm"</string>
    <string name="accessibility_key" msgid="5701989859305675896">"Nút điều hướng tùy chỉnh"</string>
    <string name="left_keycode" msgid="2010948862498918135">"Mã phím bên trái"</string>
    <string name="right_keycode" msgid="708447961000848163">"Mã phím bên phải"</string>
    <string name="left_icon" msgid="3096287125959387541">"Biểu tượng bên trái"</string>
    <string name="right_icon" msgid="3952104823293824311">"Biểu tượng bên phải"</string>
    <string name="drag_to_add_tiles" msgid="230586591689084925">"Giữ và kéo để thêm ô"</string>
    <string name="drag_to_rearrange_tiles" msgid="4566074720193667473">"Giữ và kéo để sắp xếp lại các ô"</string>
    <string name="drag_to_remove_tiles" msgid="3361212377437088062">"Kéo vào đây để xóa"</string>
    <string name="drag_to_remove_disabled" msgid="2390968976638993382">"Bạn cần ít nhất 6 ô"</string>
    <string name="qs_edit" msgid="2232596095725105230">"Chỉnh sửa"</string>
    <string name="tuner_time" msgid="6572217313285536011">"Thời gian"</string>
  <string-array name="clock_options">
    <item msgid="5965318737560463480">"Hiển thị giờ, phút và giây"</item>
    <item msgid="1427801730816895300">"Hiển thị giờ và phút (mặc định)"</item>
    <item msgid="3830170141562534721">"Không hiển thị biểu tượng này"</item>
  </string-array>
  <string-array name="battery_options">
    <item msgid="3160236755818672034">"Luôn hiển thị phần trăm"</item>
    <item msgid="2139628951880142927">"Hiển thị phần trăm khi sạc (mặc định)"</item>
    <item msgid="3327323682209964956">"Không hiển thị biểu tượng này"</item>
  </string-array>
    <string name="tuner_low_priority" msgid="1325884786608312358">"Hiển thị biểu tượng thông báo có mức ưu tiên thấp"</string>
    <string name="other" msgid="4060683095962566764">"Khác"</string>
    <string name="accessibility_divider" msgid="5903423481953635044">"Bộ chia chia đôi màn hình"</string>
    <string name="accessibility_action_divider_left_full" msgid="2801570521881574972">"Toàn màn hình bên trái"</string>
    <string name="accessibility_action_divider_left_70" msgid="3612060638991687254">"Trái 70%"</string>
    <string name="accessibility_action_divider_left_50" msgid="1248083470322193075">"Trái 50%"</string>
    <string name="accessibility_action_divider_left_30" msgid="543324403127069386">"Trái 30%"</string>
    <string name="accessibility_action_divider_right_full" msgid="4639381073802030463">"Toàn màn hình bên phải"</string>
    <string name="accessibility_action_divider_top_full" msgid="5357010904067731654">"Toàn màn hình phía trên"</string>
    <string name="accessibility_action_divider_top_70" msgid="5090779195650364522">"Trên 70%"</string>
    <string name="accessibility_action_divider_top_50" msgid="6385859741925078668">"Trên 50%"</string>
    <string name="accessibility_action_divider_top_30" msgid="6201455163864841205">"Trên 30%"</string>
    <string name="accessibility_action_divider_bottom_full" msgid="301433196679548001">"Toàn màn hình phía dưới"</string>
    <string name="accessibility_qs_edit_tile_label" msgid="8374924053307764245">"Vị trí <xliff:g id="POSITION">%1$d</xliff:g>, <xliff:g id="TILE_NAME">%2$s</xliff:g>. Nhấn đúp để chỉnh sửa."</string>
    <string name="accessibility_qs_edit_add_tile_label" msgid="8133209638023882667">"<xliff:g id="TILE_NAME">%1$s</xliff:g>. Nhấn đúp để thêm."</string>
    <string name="accessibility_qs_edit_move_tile" msgid="2461819993780159542">"Di chuyển <xliff:g id="TILE_NAME">%1$s</xliff:g>"</string>
    <string name="accessibility_qs_edit_remove_tile" msgid="7484493384665907197">"Xóa <xliff:g id="TILE_NAME">%1$s</xliff:g>"</string>
    <string name="accessibility_qs_edit_tile_add" msgid="3520406665865985109">"Thêm <xliff:g id="TILE_NAME">%1$s</xliff:g> vào vị trí <xliff:g id="POSITION">%2$d</xliff:g>"</string>
    <string name="accessibility_qs_edit_tile_move" msgid="3108103090006972938">"Di chuyển <xliff:g id="TILE_NAME">%1$s</xliff:g> đến vị trí <xliff:g id="POSITION">%2$d</xliff:g>"</string>
    <string name="accessibility_desc_quick_settings_edit" msgid="8073587401747016103">"Trình chỉnh sửa cài đặt nhanh."</string>
    <string name="accessibility_desc_notification_icon" msgid="8352414185263916335">"Thông báo của <xliff:g id="ID_1">%1$s</xliff:g>: <xliff:g id="ID_2">%2$s</xliff:g>"</string>
    <string name="dock_forced_resizable" msgid="5914261505436217520">"Ứng dụng có thể không hoạt động với tính năng chia đôi màn hình."</string>
    <string name="dock_non_resizeble_failed_to_dock_text" msgid="3871617304250207291">"Ứng dụng không hỗ trợ chia đôi màn hình."</string>
    <string name="forced_resizable_secondary_display" msgid="4230857851756391925">"Ứng dụng có thể không hoạt động trên màn hình phụ."</string>
    <string name="activity_launch_on_secondary_display_failed_text" msgid="7793821742158306742">"Ứng dụng không hỗ trợ khởi chạy trên màn hình phụ."</string>
    <string name="accessibility_quick_settings_settings" msgid="6132460890024942157">"Mở cài đặt."</string>
    <string name="accessibility_quick_settings_expand" msgid="2375165227880477530">"Mở cài đặt nhanh."</string>
    <string name="accessibility_quick_settings_collapse" msgid="1792625797142648105">"Đóng cài đặt nhanh."</string>
    <string name="accessibility_quick_settings_alarm_set" msgid="1863000242431528676">"Đã đặt báo thức."</string>
    <string name="accessibility_quick_settings_user" msgid="1567445362870421770">"Đã đăng nhập là <xliff:g id="ID_1">%s</xliff:g>"</string>
    <string name="data_connection_no_internet" msgid="4503302451650972989">"Không có Internet"</string>
    <string name="accessibility_quick_settings_open_details" msgid="4230931801728005194">"Mở chi tiết."</string>
    <string name="accessibility_quick_settings_not_available" msgid="4190068184294019846">"Không sử dụng được do <xliff:g id="REASON">%s</xliff:g>"</string>
    <string name="accessibility_quick_settings_open_settings" msgid="7806613775728380737">"Mở cài đặt <xliff:g id="ID_1">%s</xliff:g>."</string>
    <string name="accessibility_quick_settings_edit" msgid="7839992848995240393">"Chỉnh sửa thứ tự cài đặt."</string>
    <string name="accessibility_quick_settings_page" msgid="5032979051755200721">"Trang <xliff:g id="ID_1">%1$d</xliff:g> / <xliff:g id="ID_2">%2$d</xliff:g>"</string>
    <string name="tuner_lock_screen" msgid="5755818559638850294">"Màn hình khóa"</string>
    <string name="pip_phone_expand" msgid="5889780005575693909">"Mở rộng"</string>
    <string name="pip_phone_minimize" msgid="1079119422589131792">"Thu nhỏ"</string>
    <string name="pip_phone_close" msgid="8416647892889710330">"Đóng"</string>
    <string name="pip_phone_settings" msgid="8080777499521528521">"Cài đặt"</string>
    <string name="pip_phone_dismiss_hint" msgid="6351678169095923899">"Kéo xuống để loại bỏ"</string>
    <string name="pip_menu_title" msgid="4707292089961887657">"Menu"</string>
    <string name="pip_notification_title" msgid="3204024940158161322">"<xliff:g id="NAME">%s</xliff:g> đang ở chế độ ảnh trong ảnh"</string>
    <string name="pip_notification_message" msgid="5619512781514343311">"Nếu bạn không muốn <xliff:g id="NAME">%s</xliff:g> sử dụng tính năng này, hãy nhấn để mở cài đặt và tắt tính năng này."</string>
    <string name="pip_play" msgid="1417176722760265888">"Phát"</string>
    <string name="pip_pause" msgid="8881063404466476571">"Tạm dừng"</string>
    <string name="pip_skip_to_next" msgid="1948440006726306284">"Chuyển tới mục tiếp theo"</string>
    <string name="pip_skip_to_prev" msgid="1955311326688637914">"Chuyển về mục trước"</string>
    <string name="thermal_shutdown_title" msgid="4458304833443861111">"Điện thoại đã tắt do nhiệt"</string>
    <string name="thermal_shutdown_message" msgid="9006456746902370523">"Điện thoại của bạn hiện đang chạy bình thường"</string>
    <string name="thermal_shutdown_dialog_message" msgid="566347880005304139">"Do quá nóng nên điện thoại đã tắt để hạ nhiệt. Hiện điện thoại của bạn đang chạy bình thường.\n\nĐiện thoại có thể bị quá nóng nếu bạn:\n	• Dùng các ứng dụng tốn nhiều tài nguyên (như ứng dụng trò chơi, video hoặc điều hướng)\n	• Tải xuống hoặc tải lên tệp có dung lượng lớn\n	• Dùng điện thoại ở nhiệt độ cao"</string>
    <string name="high_temp_title" msgid="4589508026407318374">"Điện thoại đang nóng lên"</string>
    <string name="high_temp_notif_message" msgid="5642466103153429279">"Một số tính năng bị hạn chế trong khi điện thoại nguội dần"</string>
    <string name="high_temp_dialog_message" msgid="6840700639374113553">"Điện thoại của bạn sẽ tự động nguội dần. Bạn vẫn có thể sử dụng điện thoại, nhưng điện thoại có thể chạy chậm hơn. \n\nSau khi đã nguội, điện thoại sẽ chạy bình thường."</string>
    <string name="high_temp_alarm_title" msgid="442812040762745210">"Rút phích cắm bộ sạc"</string>
    <string name="high_temp_alarm_notify_message" msgid="1802871059489414932">"Đã xảy ra sự cố khi sạc thiết bị này. Hãy rút phích cắm bộ chuyển đổi điện và cẩn thận vì dây cáp có thể nóng."</string>
    <string name="high_temp_alarm_help_care_steps" msgid="3631075329318070726">"Xem các bước chăm sóc"</string>
    <string name="lockscreen_shortcut_left" msgid="2182769107618938629">"Lối tắt bên trái"</string>
    <string name="lockscreen_shortcut_right" msgid="3328683699505226536">"Lối tắt bên phải"</string>
    <string name="lockscreen_unlock_left" msgid="2043092136246951985">"Lối tắt bên trái cũng mở khóa"</string>
    <string name="lockscreen_unlock_right" msgid="1529992940510318775">"Lối tắt bên phải cũng mở khóa"</string>
    <string name="lockscreen_none" msgid="4783896034844841821">"Không có"</string>
    <string name="tuner_launch_app" msgid="1527264114781925348">"Khởi chạy <xliff:g id="APP">%1$s</xliff:g>"</string>
    <string name="tuner_other_apps" msgid="4726596850501162493">"Ứng dụng khác"</string>
    <string name="tuner_circle" msgid="2340998864056901350">"Vòng kết nối"</string>
    <string name="tuner_plus" msgid="6792960658533229675">"Dấu cộng"</string>
    <string name="tuner_minus" msgid="4806116839519226809">"Dấu trừ"</string>
    <string name="tuner_left" msgid="8404287986475034806">"Bên trái"</string>
    <string name="tuner_right" msgid="6222734772467850156">"Bên phải"</string>
    <string name="tuner_menu" msgid="191640047241552081">"Menu"</string>
    <string name="tuner_app" msgid="3507057938640108777">"Ứng dụng <xliff:g id="APP">%1$s</xliff:g>"</string>
    <string name="notification_channel_alerts" msgid="4496839309318519037">"Cảnh báo"</string>
    <string name="notification_channel_battery" msgid="5786118169182888462">"Pin"</string>
    <string name="notification_channel_screenshot" msgid="6314080179230000938">"Ảnh chụp màn hình"</string>
    <string name="notification_channel_general" msgid="4525309436693914482">"Thông báo chung"</string>
    <string name="notification_channel_storage" msgid="3077205683020695313">"Bộ nhớ"</string>
    <string name="notification_channel_hints" msgid="7323870212489152689">"Gợi ý"</string>
    <string name="instant_apps" msgid="6647570248119804907">"Ứng dụng tức thì"</string>
    <string name="instant_apps_title" msgid="8738419517367449783">"<xliff:g id="APP">%1$s</xliff:g> đang chạy"</string>
    <string name="instant_apps_message" msgid="1183313016396018086">"Ứng dụng được mở mà không cần cài đặt."</string>
    <string name="instant_apps_message_with_help" msgid="6179830437630729747">"Ứng dụng được mở mà không cần cài đặt. Nhấn để tìm hiểu thêm."</string>
    <string name="app_info" msgid="6856026610594615344">"Thông tin ứng dụng"</string>
    <string name="go_to_web" msgid="2650669128861626071">"Đi tới trình duyệt"</string>
    <string name="mobile_data" msgid="7094582042819250762">"Dữ liệu di động"</string>
    <string name="mobile_data_text_format" msgid="3526214522670876454">"<xliff:g id="ID_1">%1$s</xliff:g> — <xliff:g id="ID_2">%2$s</xliff:g>"</string>
    <string name="wifi_is_off" msgid="1838559392210456893">"Wi-Fi tắt"</string>
    <string name="bt_is_off" msgid="2640685272289706392">"Bluetooth tắt"</string>
    <string name="dnd_is_off" msgid="6167780215212497572">"Không làm phiền tắt"</string>
    <string name="qs_dnd_prompt_auto_rule" msgid="862559028345233052">"Không làm phiền đã được một quy tắc tự động (<xliff:g id="ID_1">%s</xliff:g>) bật."</string>
    <string name="qs_dnd_prompt_app" msgid="7978037419334156034">"Không làm phiền đã được một ứng dụng (<xliff:g id="ID_1">%s</xliff:g>) bật."</string>
    <string name="qs_dnd_prompt_auto_rule_app" msgid="2599343675391111951">"Không làm phiền đã được một quy tắc tự động hoặc ứng dụng bật."</string>
    <string name="qs_dnd_until" msgid="3469471136280079874">"Cho tới <xliff:g id="ID_1">%s</xliff:g>"</string>
    <string name="qs_dnd_keep" msgid="1825009164681928736">"Giữ"</string>
    <string name="qs_dnd_replace" msgid="8019520786644276623">"Thay thế"</string>
    <string name="running_foreground_services_title" msgid="381024150898615683">"Ứng dụng đang chạy trong nền"</string>
    <string name="running_foreground_services_msg" msgid="6326247670075574355">"Nhấn để biết chi tiết về mức sử dụng dữ liệu và pin"</string>
    <string name="mobile_data_disable_title" msgid="1068272097382942231">"Tắt dữ liệu di động?"</string>
    <string name="mobile_data_disable_message" msgid="4756541658791493506">"Bạn sẽ không có quyền truy cập vào dữ liệu hoặc Internet thông qua <xliff:g id="CARRIER">%s</xliff:g>. Bạn chỉ có thể truy cập Internet thông qua Wi-Fi."</string>
    <string name="mobile_data_disable_message_default_carrier" msgid="6078110473451946831">"nhà mạng của bạn"</string>
    <string name="touch_filtered_warning" msgid="8671693809204767551">"Vì ứng dụng đang che khuất yêu cầu cấp quyền nên Cài đặt không thể xác minh câu trả lời của bạn."</string>
    <string name="slice_permission_title" msgid="7465009437851044444">"Cho phép <xliff:g id="APP_0">%1$s</xliff:g> hiển thị các lát của <xliff:g id="APP_2">%2$s</xliff:g>?"</string>
    <string name="slice_permission_text_1" msgid="3514586565609596523">"- Có thể đọc thông tin từ <xliff:g id="APP">%1$s</xliff:g>"</string>
    <string name="slice_permission_text_2" msgid="3146758297471143723">"- Có thể thực hiện hành động bên trong <xliff:g id="APP">%1$s</xliff:g>"</string>
    <string name="slice_permission_checkbox" msgid="7986504458640562900">"Cho phép <xliff:g id="APP">%1$s</xliff:g> hiển thị các lát từ mọi ứng dụng"</string>
    <string name="slice_permission_allow" msgid="2340244901366722709">"Cho phép"</string>
    <string name="slice_permission_deny" msgid="7683681514008048807">"Từ chối"</string>
    <string name="auto_saver_title" msgid="1217959994732964228">"Nhấn để lên lịch Trình tiết kiệm pin"</string>
    <string name="auto_saver_text" msgid="6324376061044218113">"Tự động bật khi pin ở mức <xliff:g id="PERCENTAGE">%d</xliff:g>%%"</string>
    <string name="no_auto_saver_action" msgid="8086002101711328500">"Không, cảm ơn"</string>
    <string name="auto_saver_enabled_title" msgid="6726474226058316862">"Đã bật Trình tiết kiệm pin được lên lịch"</string>
    <string name="auto_saver_enabled_text" msgid="874711029884777579">"Trình tiết kiệm pin sẽ tự động bật khi mức pin thấp hơn <xliff:g id="PERCENTAGE">%d</xliff:g>%%."</string>
    <string name="open_saver_setting_action" msgid="8314624730997322529">"Cài đặt"</string>
    <string name="auto_saver_okay_action" msgid="2701221740227683650">"OK"</string>
    <string name="heap_dump_tile_name" msgid="9141031328971226374">"Trích xuất bộ nhớ SysUI"</string>
<<<<<<< HEAD
    <plurals name="ongoing_privacy_chip_multiple_apps" formatted="false" msgid="1406406529558080714">
      <item quantity="other"><xliff:g id="NUM_APPS_2">%d</xliff:g> ứng dụng</item>
      <item quantity="one"><xliff:g id="NUM_APPS_0">%d</xliff:g> ứng dụng</item>
    </plurals>
    <string name="ongoing_privacy_chip_content_single_app" msgid="4479560741898690064">"<xliff:g id="APP">%1$s</xliff:g> đang dùng <xliff:g id="TYPES_LIST">%2$s</xliff:g> của bạn."</string>
    <string name="ongoing_privacy_chip_content_multiple_apps" msgid="8640691753867990511">"Các ứng dụng đang dùng <xliff:g id="TYPES_LIST">%s</xliff:g> của bạn."</string>
    <string name="ongoing_privacy_chip_in_use" msgid="5174331553211609272">"Đang dùng:"</string>
    <plurals name="ongoing_privacy_chip_content_multiple_apps_single_op" formatted="false" msgid="4871926099254314088">
      <item quantity="other"><xliff:g id="NUM_APPS_4">%1$d</xliff:g> ứng dụng đang dùng <xliff:g id="TYPE_5">%2$s</xliff:g> của bạn.</item>
      <item quantity="one"><xliff:g id="NUM_APPS_0">%1$d</xliff:g> ứng dụng đang dùng <xliff:g id="TYPE_1">%2$s</xliff:g> của bạn.</item>
    </plurals>
=======
    <string name="ongoing_privacy_chip_content_single_app" msgid="4479560741898690064">"<xliff:g id="APP">%1$s</xliff:g> đang dùng <xliff:g id="TYPES_LIST">%2$s</xliff:g> của bạn."</string>
    <string name="ongoing_privacy_chip_content_multiple_apps" msgid="8640691753867990511">"Các ứng dụng đang dùng <xliff:g id="TYPES_LIST">%s</xliff:g> của bạn."</string>
>>>>>>> 825827da
    <string name="ongoing_privacy_dialog_ok" msgid="3273300106348958308">"OK"</string>
    <string name="ongoing_privacy_dialog_open_settings" msgid="6773015940472748876">"Cài đặt quyền riêng tư"</string>
    <string name="ongoing_privacy_dialog_single_app_title" msgid="6019646962021696632">"Ứng dụng đang sử dụng <xliff:g id="TYPES_LIST">%s</xliff:g>"</string>
    <string name="ongoing_privacy_dialog_multiple_apps_title" msgid="8013356222977903365">"Các ứng dụng đang sử dụng <xliff:g id="TYPES_LIST">%s</xliff:g>"</string>
    <string name="ongoing_privacy_dialog_separator" msgid="6854860652480837439">", "</string>
    <string name="ongoing_privacy_dialog_last_separator" msgid="2400503446627122483">" và "</string>
    <string name="privacy_type_camera" msgid="1676604631892420333">"máy ảnh"</string>
    <string name="privacy_type_location" msgid="6435497989657286700">"vị trí"</string>
    <string name="privacy_type_microphone" msgid="4153045784928554506">"micrô"</string>
<<<<<<< HEAD
    <plurals name="ongoing_privacy_dialog_overflow_text" formatted="false" msgid="3441296594927649172">
      <item quantity="other"><xliff:g id="NUM_APPS_1">%d</xliff:g> ứng dụng khác</item>
      <item quantity="one"><xliff:g id="NUM_APPS_0">%d</xliff:g> ứng dụng khác</item>
    </plurals>
    <string name="sensor_privacy_mode" msgid="8982771253020769598">"Tắt cảm biến"</string>
    <string name="device_services" msgid="1191212554435440592">"Dịch vụ cho thiết bị"</string>
    <string name="music_controls_no_title" msgid="5236895307087002011">"Không có tiêu đề"</string>
    <string name="bubbles_deep_link_button_description" msgid="8895837143057564517">"Mở <xliff:g id="APP_NAME">%1$s</xliff:g>"</string>
    <string name="bubbles_settings_button_description" msgid="1940331766151865776">"Mở mục cài đặt thông báo dành cho <xliff:g id="APP_NAME">%1$s</xliff:g>"</string>
    <string name="bubbles_prompt" msgid="2684301469286150276">"Bạn có muốn bật bong bóng từ ứng dụng này không?"</string>
    <string name="no_bubbles" msgid="7173621233904687258">"Chặn"</string>
    <string name="yes_bubbles" msgid="668809525728633841">"Cho phép"</string>
=======
    <string name="sensor_privacy_mode" msgid="8982771253020769598">"Tắt cảm biến"</string>
    <string name="device_services" msgid="1191212554435440592">"Dịch vụ cho thiết bị"</string>
    <string name="music_controls_no_title" msgid="5236895307087002011">"Không có tiêu đề"</string>
    <!-- no translation found for restart_button_description (2035077840254950187) -->
    <skip />
    <string name="bubbles_deep_link_button_description" msgid="8895837143057564517">"Mở <xliff:g id="APP_NAME">%1$s</xliff:g>"</string>
    <!-- no translation found for bubbles_settings_button_description (2970630476657287189) -->
    <skip />
    <!-- no translation found for bubbles_prompt (8807968030159469710) -->
    <skip />
    <!-- no translation found for no_bubbles (337101288173078247) -->
    <skip />
    <string name="yes_bubbles" msgid="668809525728633841">"Cho phép"</string>
    <!-- no translation found for ask_me_later_bubbles (2147688438402939029) -->
    <skip />
    <!-- no translation found for bubble_content_description_single (1184462974339387516) -->
    <skip />
    <!-- no translation found for bubble_content_description_stack (8666349184095622232) -->
    <skip />
    <!-- no translation found for bubble_accessibility_action_move (1794879742234803840) -->
    <skip />
    <!-- no translation found for bubble_accessibility_action_move_top_left (104736832249802724) -->
    <skip />
    <!-- no translation found for bubble_accessibility_action_move_top_right (1671844272347036806) -->
    <skip />
    <!-- no translation found for bubble_accessibility_action_move_bottom_left (206369104473183217) -->
    <skip />
    <!-- no translation found for bubble_accessibility_action_move_bottom_right (8705660152384312329) -->
    <skip />
>>>>>>> 825827da
</resources><|MERGE_RESOLUTION|>--- conflicted
+++ resolved
@@ -115,10 +115,6 @@
     <string name="voice_assist_label" msgid="3956854378310019854">"mở trợ lý thoại"</string>
     <string name="camera_label" msgid="7261107956054836961">"mở máy ảnh"</string>
     <string name="cancel" msgid="6442560571259935130">"Hủy"</string>
-<<<<<<< HEAD
-    <string name="accessibility_biometric_dialog_help_area" msgid="8953787076940186847">"Vùng thông báo trợ giúp"</string>
-=======
->>>>>>> 825827da
     <string name="biometric_dialog_confirm" msgid="6468457350041712674">"Xác nhận"</string>
     <string name="biometric_dialog_try_again" msgid="1900185172633183201">"Thử lại"</string>
     <string name="fingerprint_dialog_touch_sensor" msgid="8511557690663181761">"Chạm vào cảm biến vân tay"</string>
@@ -279,10 +275,6 @@
     <string name="accessibility_location_active" msgid="2427290146138169014">"Yêu cầu về thông tin vị trí đang hoạt động"</string>
     <string name="accessibility_clear_all" msgid="5235938559247164925">"Xóa tất cả thông báo."</string>
     <string name="notification_group_overflow_indicator" msgid="1863231301642314183">"+ <xliff:g id="NUMBER">%s</xliff:g>"</string>
-<<<<<<< HEAD
-    <string name="notification_group_overflow_indicator_ambient" msgid="879560382990377886">"<xliff:g id="NOTIFICATION_TITLE">%1$s</xliff:g>, +<xliff:g id="OVERFLOW">%2$s</xliff:g>"</string>
-=======
->>>>>>> 825827da
     <plurals name="notification_group_overflow_description" formatted="false" msgid="4579313201268495404">
       <item quantity="other">Còn <xliff:g id="NUMBER_1">%s</xliff:g> thông báo nữa bên trong.</item>
       <item quantity="one">Còn <xliff:g id="NUMBER_0">%s</xliff:g> thông báo nữa bên trong.</item>
@@ -339,12 +331,7 @@
     <string name="quick_settings_wifi_on_label" msgid="7607810331387031235">"Wi-Fi đang bật"</string>
     <string name="quick_settings_wifi_detail_empty_text" msgid="269990350383909226">"Không có mạng Wi-Fi"</string>
     <string name="quick_settings_wifi_secondary_label_transient" msgid="7748206246119760554">"Đang bật…"</string>
-<<<<<<< HEAD
-    <!-- no translation found for quick_settings_cast_title (6954684227605751758) -->
-    <skip />
-=======
     <string name="quick_settings_cast_title" msgid="6954684227605751758">"Truyền màn hình"</string>
->>>>>>> 825827da
     <string name="quick_settings_casting" msgid="6601710681033353316">"Đang truyền"</string>
     <string name="quick_settings_cast_device_default_name" msgid="5367253104742382945">"Thiết bị không có tên"</string>
     <string name="quick_settings_cast_device_default_description" msgid="2484573682378634413">"Sẵn sàng truyền"</string>
@@ -456,15 +443,10 @@
     <string name="battery_saver_notification_title" msgid="8614079794522291840">"Trình tiết kiệm pin đang bật"</string>
     <string name="battery_saver_notification_text" msgid="820318788126672692">"Giảm hiệu suất và dữ liệu nền"</string>
     <string name="battery_saver_notification_action_text" msgid="132118784269455533">"Tắt trình tiết kiệm pin"</string>
-<<<<<<< HEAD
-    <string name="media_projection_dialog_text" msgid="1443042478990422751">"<xliff:g id="APP_SEEKING_PERMISSION">%s</xliff:g> sẽ bắt đầu chụp mọi thứ trên màn hình của bạn, bao gồm cả thông báo, mật khẩu, ảnh, tin nhắn và thông tin thanh toán."</string>
-    <string name="media_projection_dialog_title" msgid="7574971526813630219">"Bạn có muốn cho phép <xliff:g id="APP_SEEKING_PERMISSION">%s</xliff:g> ghi hoặc truyền màn hình của bạn không?"</string>
-=======
     <!-- no translation found for media_projection_dialog_text (5751657130671431216) -->
     <skip />
     <!-- no translation found for media_projection_dialog_title (8124184308671641248) -->
     <skip />
->>>>>>> 825827da
     <string name="media_projection_remember_text" msgid="3103510882172746752">"Không hiển thị lại"</string>
     <string name="clear_all_notifications_text" msgid="814192889771462828">"Xóa tất cả"</string>
     <string name="manage_notifications_text" msgid="2386728145475108753">"Quản lý"</string>
@@ -643,11 +625,8 @@
     <string name="notification_channel_unsilenced" msgid="4790904571552394137">"Các thông báo này sẽ phát âm báo cho bạn"</string>
     <string name="inline_blocking_helper" msgid="3055064577771478591">"Bạn thường bỏ qua những thông báo này. \nTiếp tục hiển thị thông báo?"</string>
     <string name="inline_done_button" msgid="492513001558716452">"Xong"</string>
-<<<<<<< HEAD
-=======
     <!-- no translation found for inline_ok_button (966006867967928987) -->
     <skip />
->>>>>>> 825827da
     <string name="inline_keep_showing" msgid="8945102997083836858">"Tiếp tục hiển thị các thông báo này?"</string>
     <string name="inline_stop_button" msgid="4172980096860941033">"Dừng thông báo"</string>
     <string name="inline_deliver_silently_button" msgid="7756289895745629140">"Gửi mà không phát âm báo"</string>
@@ -656,12 +635,8 @@
     <string name="inline_minimize_button" msgid="966233327974702195">"Thu nhỏ"</string>
     <string name="inline_silent_button_silent" msgid="4411510650503783646">"Hiển thị không phát âm báo"</string>
     <string name="inline_silent_button_stay_silent" msgid="6308371431217601009">"Tiếp tục chế độ im lặng"</string>
-<<<<<<< HEAD
-    <string name="inline_silent_button_alert" msgid="7961887853830826523">"Cảnh báo cho tôi"</string>
-=======
     <!-- no translation found for inline_silent_button_alert (2273030946176140380) -->
     <skip />
->>>>>>> 825827da
     <string name="inline_silent_button_keep_alerting" msgid="327696842264359693">"Tiếp tục cảnh báo"</string>
     <string name="inline_keep_showing_app" msgid="1723113469580031041">"Tiếp tục hiển thị các thông báo từ ứng dụng này?"</string>
     <!-- no translation found for hint_text_block (3554459167504485284) -->
@@ -923,22 +898,8 @@
     <string name="open_saver_setting_action" msgid="8314624730997322529">"Cài đặt"</string>
     <string name="auto_saver_okay_action" msgid="2701221740227683650">"OK"</string>
     <string name="heap_dump_tile_name" msgid="9141031328971226374">"Trích xuất bộ nhớ SysUI"</string>
-<<<<<<< HEAD
-    <plurals name="ongoing_privacy_chip_multiple_apps" formatted="false" msgid="1406406529558080714">
-      <item quantity="other"><xliff:g id="NUM_APPS_2">%d</xliff:g> ứng dụng</item>
-      <item quantity="one"><xliff:g id="NUM_APPS_0">%d</xliff:g> ứng dụng</item>
-    </plurals>
     <string name="ongoing_privacy_chip_content_single_app" msgid="4479560741898690064">"<xliff:g id="APP">%1$s</xliff:g> đang dùng <xliff:g id="TYPES_LIST">%2$s</xliff:g> của bạn."</string>
     <string name="ongoing_privacy_chip_content_multiple_apps" msgid="8640691753867990511">"Các ứng dụng đang dùng <xliff:g id="TYPES_LIST">%s</xliff:g> của bạn."</string>
-    <string name="ongoing_privacy_chip_in_use" msgid="5174331553211609272">"Đang dùng:"</string>
-    <plurals name="ongoing_privacy_chip_content_multiple_apps_single_op" formatted="false" msgid="4871926099254314088">
-      <item quantity="other"><xliff:g id="NUM_APPS_4">%1$d</xliff:g> ứng dụng đang dùng <xliff:g id="TYPE_5">%2$s</xliff:g> của bạn.</item>
-      <item quantity="one"><xliff:g id="NUM_APPS_0">%1$d</xliff:g> ứng dụng đang dùng <xliff:g id="TYPE_1">%2$s</xliff:g> của bạn.</item>
-    </plurals>
-=======
-    <string name="ongoing_privacy_chip_content_single_app" msgid="4479560741898690064">"<xliff:g id="APP">%1$s</xliff:g> đang dùng <xliff:g id="TYPES_LIST">%2$s</xliff:g> của bạn."</string>
-    <string name="ongoing_privacy_chip_content_multiple_apps" msgid="8640691753867990511">"Các ứng dụng đang dùng <xliff:g id="TYPES_LIST">%s</xliff:g> của bạn."</string>
->>>>>>> 825827da
     <string name="ongoing_privacy_dialog_ok" msgid="3273300106348958308">"OK"</string>
     <string name="ongoing_privacy_dialog_open_settings" msgid="6773015940472748876">"Cài đặt quyền riêng tư"</string>
     <string name="ongoing_privacy_dialog_single_app_title" msgid="6019646962021696632">"Ứng dụng đang sử dụng <xliff:g id="TYPES_LIST">%s</xliff:g>"</string>
@@ -948,20 +909,6 @@
     <string name="privacy_type_camera" msgid="1676604631892420333">"máy ảnh"</string>
     <string name="privacy_type_location" msgid="6435497989657286700">"vị trí"</string>
     <string name="privacy_type_microphone" msgid="4153045784928554506">"micrô"</string>
-<<<<<<< HEAD
-    <plurals name="ongoing_privacy_dialog_overflow_text" formatted="false" msgid="3441296594927649172">
-      <item quantity="other"><xliff:g id="NUM_APPS_1">%d</xliff:g> ứng dụng khác</item>
-      <item quantity="one"><xliff:g id="NUM_APPS_0">%d</xliff:g> ứng dụng khác</item>
-    </plurals>
-    <string name="sensor_privacy_mode" msgid="8982771253020769598">"Tắt cảm biến"</string>
-    <string name="device_services" msgid="1191212554435440592">"Dịch vụ cho thiết bị"</string>
-    <string name="music_controls_no_title" msgid="5236895307087002011">"Không có tiêu đề"</string>
-    <string name="bubbles_deep_link_button_description" msgid="8895837143057564517">"Mở <xliff:g id="APP_NAME">%1$s</xliff:g>"</string>
-    <string name="bubbles_settings_button_description" msgid="1940331766151865776">"Mở mục cài đặt thông báo dành cho <xliff:g id="APP_NAME">%1$s</xliff:g>"</string>
-    <string name="bubbles_prompt" msgid="2684301469286150276">"Bạn có muốn bật bong bóng từ ứng dụng này không?"</string>
-    <string name="no_bubbles" msgid="7173621233904687258">"Chặn"</string>
-    <string name="yes_bubbles" msgid="668809525728633841">"Cho phép"</string>
-=======
     <string name="sensor_privacy_mode" msgid="8982771253020769598">"Tắt cảm biến"</string>
     <string name="device_services" msgid="1191212554435440592">"Dịch vụ cho thiết bị"</string>
     <string name="music_controls_no_title" msgid="5236895307087002011">"Không có tiêu đề"</string>
@@ -991,5 +938,4 @@
     <skip />
     <!-- no translation found for bubble_accessibility_action_move_bottom_right (8705660152384312329) -->
     <skip />
->>>>>>> 825827da
 </resources>