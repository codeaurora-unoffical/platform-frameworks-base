<?xml version="1.0" encoding="UTF-8"?>
<!-- 
/**
 * Copyright (c) 2009, The Android Open Source Project
 *
 * Licensed under the Apache License, Version 2.0 (the "License");
 * you may not use this file except in compliance with the License.
 * You may obtain a copy of the License at
 *
 *     http://www.apache.org/licenses/LICENSE-2.0
 *
 * Unless required by applicable law or agreed to in writing, software
 * distributed under the License is distributed on an "AS IS" BASIS,
 * WITHOUT WARRANTIES OR CONDITIONS OF ANY KIND, either express or implied.
 * See the License for the specific language governing permissions and
 * limitations under the License.
 */
 -->

<resources xmlns:android="http://schemas.android.com/apk/res/android"
    xmlns:xliff="urn:oasis:names:tc:xliff:document:1.2">
    <string name="app_label" msgid="7164937344850004466">"ସିଷ୍ଟମ୍ UI"</string>
    <string name="status_bar_clear_all_button" msgid="7774721344716731603">"ଖାଲି କରନ୍ତୁ"</string>
    <string name="status_bar_no_notifications_title" msgid="4755261167193833213">"କୌଣସି ବିଜ୍ଞପ୍ତି ନାହିଁ"</string>
    <string name="status_bar_ongoing_events_title" msgid="1682504513316879202">"ଚାଲୁଅଛି"</string>
    <string name="status_bar_latest_events_title" msgid="6594767438577593172">"ବିଜ୍ଞପ୍ତି"</string>
    <string name="battery_low_title" msgid="9187898087363540349">"ଖୁବ୍ ଶୀଘ୍ର ବ୍ୟାଟେରୀ ସରିଯାଇପାରେ"</string>
    <string name="battery_low_percent_format" msgid="2900940511201380775">"<xliff:g id="PERCENTAGE">%s</xliff:g> ବାକି ଅଛି"</string>
    <string name="battery_low_percent_format_hybrid" msgid="6838677459286775617">"<xliff:g id="PERCENTAGE">%1$s</xliff:g> ବଳକା ଅଛି, ଆପଣଙ୍କ ବ୍ୟବହାର ଅନୁସାରେ ବ୍ୟାଟେରୀ ପାଖାପାଖି <xliff:g id="TIME">%2$s</xliff:g> ସମୟ ଚାଲିବ"</string>
    <string name="battery_low_percent_format_hybrid_short" msgid="9025795469949145586">"<xliff:g id="PERCENTAGE">%1$s</xliff:g> ବଳକା ଅଛି, <xliff:g id="TIME">%2$s</xliff:g> ସମୟ ଚାଲିପାରେ"</string>
    <string name="battery_low_percent_format_saver_started" msgid="7879389868952879166">"<xliff:g id="PERCENTAGE">%s</xliff:g> ବାକି ଅଛି। ବ୍ୟାଟେରୀ ସେଭର୍‌ ଅନ୍‍ ଅଛି।"</string>
    <string name="invalid_charger" msgid="2741987096648693172">"USB ଦ୍ଵାରା ଚାର୍ଜ କରିହେବନାହିଁ। ଆପଣଙ୍କ ଡିଭାଇସ୍ ପାଇଁ ଥିବା ଚାର୍ଜର୍‌କୁ ବ୍ୟବହାର କରନ୍ତୁ।"</string>
    <string name="invalid_charger_title" msgid="2836102177577255404">"USB ଦ୍ଵାରା ଚାର୍ଜ କରିହେବନାହିଁ"</string>
    <string name="invalid_charger_text" msgid="6480624964117840005">"ଆପଣଙ୍କ ଡିଭାଇସ୍ ପାଇଁ ଥିବା ଚାର୍ଜର୍‌କୁ ବ୍ୟବହାର କରନ୍ତୁ"</string>
    <string name="battery_low_why" msgid="4553600287639198111">"ସେଟିଙ୍ଗ"</string>
    <string name="battery_saver_confirmation_title" msgid="2052100465684817154">"ବ୍ୟାଟେରୀ ସେଭର୍‌ ଅନ୍ କରିବେ?"</string>
    <string name="battery_saver_confirmation_title_generic" msgid="2090922638411744540">"ବ୍ୟାଟେରୀ ସେଭର୍ ବିଷୟରେ"</string>
    <string name="battery_saver_confirmation_ok" msgid="7507968430447930257">"ଅନ୍‌ କରନ୍ତୁ"</string>
    <string name="battery_saver_start_action" msgid="8187820911065797519">"ବ୍ୟାଟେରୀ ସେଭର୍‌ ଅନ୍ କରନ୍ତୁ"</string>
    <string name="status_bar_settings_settings_button" msgid="3023889916699270224">"ସେଟିଙ୍ଗ"</string>
    <string name="status_bar_settings_wifi_button" msgid="1733928151698311923">"ୱାଇ-ଫାଇ"</string>
    <string name="status_bar_settings_auto_rotation" msgid="3790482541357798421">"ଅଟୋ-ରୋଟେଟ୍‌ ସ୍କ୍ରୀନ୍‍"</string>
    <string name="status_bar_settings_mute_label" msgid="554682549917429396">"ମ୍ୟୁଟ୍"</string>
    <string name="status_bar_settings_auto_brightness_label" msgid="511453614962324674">"ସ୍ୱତଃ"</string>
    <string name="status_bar_settings_notifications" msgid="397146176280905137">"ବିଜ୍ଞପ୍ତି"</string>
    <string name="bluetooth_tethered" msgid="7094101612161133267">"ବ୍ଲୁଟୂଥ୍‍‍ ଟିଥରିଙ୍ଗ୍"</string>
    <string name="status_bar_input_method_settings_configure_input_methods" msgid="3504292471512317827">"ଇନପୁଟ୍‍ ପଦ୍ଧତି ସେଟ୍‍ କରନ୍ତୁ"</string>
    <string name="status_bar_use_physical_keyboard" msgid="7551903084416057810">"ଫିଜିକଲ୍ କୀ’ବୋର୍ଡ୍"</string>
    <string name="usb_device_permission_prompt" msgid="1825685909587559679">"<xliff:g id="USB_DEVICE">%2$s</xliff:g> ଆକ୍ସେସ୍‍ କରିବାକୁ <xliff:g id="APPLICATION">%1$s</xliff:g>କୁ ଅନୁମତି ଦେବେ?"</string>
    <string name="usb_accessory_permission_prompt" msgid="2465531696941369047">"<xliff:g id="USB_ACCESSORY">%2$s</xliff:g> ଆକ୍ସେସ୍‍ କରିବାକୁ <xliff:g id="APPLICATION">%1$s</xliff:g>କୁ ଅନୁମତି ଦେବେ?"</string>
    <string name="usb_device_confirm_prompt" msgid="7440562274256843905">"<xliff:g id="USB_DEVICE">%2$s</xliff:g> ନିୟନ୍ତ୍ରଣ କରିବାକୁ <xliff:g id="APPLICATION">%1$s</xliff:g> ଖୋଲିବେ?"</string>
    <string name="usb_accessory_confirm_prompt" msgid="4333670517539993561">"<xliff:g id="USB_ACCESSORY">%2$s</xliff:g> ନିୟନ୍ତ୍ରଣ କରିବାକୁ <xliff:g id="APPLICATION">%1$s</xliff:g> ଖୋଲିବେ?"</string>
    <string name="usb_accessory_uri_prompt" msgid="513450621413733343">"ଇନଷ୍ଟଲ୍‍ ହୋଇଥିବା କୌଣସି ଆପ୍‍ ଏହି USB ଆକ୍ସେସୋରୀରେ କାମ କରେନାହିଁ। ଏହି ଆକ୍ସେସୋରୀ ବିଷୟରେ <xliff:g id="URL">%1$s</xliff:g>ରେ ଅଧିକ ଜାଣନ୍ତୁ"</string>
    <string name="title_usb_accessory" msgid="4966265263465181372">"USB ଆକ୍ସେସରୀ"</string>
    <string name="label_view" msgid="6304565553218192990">"ଦେଖନ୍ତୁ"</string>
    <string name="always_use_device" msgid="4015357883336738417">"<xliff:g id="USB_DEVICE">%2$s</xliff:g> କନେକ୍ଟ ଥିବାବେଳେ <xliff:g id="APPLICATION">%1$s</xliff:g> ସର୍ବଦା ଖୋଲନ୍ତୁ"</string>
    <string name="always_use_accessory" msgid="3257892669444535154">"<xliff:g id="USB_ACCESSORY">%2$s</xliff:g> କନେକ୍ଟ ଥିବାବେଳେ <xliff:g id="APPLICATION">%1$s</xliff:g> ସର୍ବଦା ଖୋଲନ୍ତୁ"</string>
    <string name="usb_debugging_title" msgid="4513918393387141949">"USB ଡିବଗିଙ୍ଗ କରିବେ?"</string>
    <string name="usb_debugging_message" msgid="2220143855912376496">"କମ୍ପ୍ୟୁଟର୍‌ର RSA କୀ\' ଆଙ୍ଗୁଠି ଚିହ୍ନ ହେଉଛି:\n<xliff:g id="FINGERPRINT">%1$s</xliff:g>"</string>
    <string name="usb_debugging_always" msgid="303335496705863070">"ସବୁବେଳେ ଏହି କମ୍ପ୍ୟୁଟର୍‌ରୁ ଅନୁମତି ଦିଅନ୍ତୁ"</string>
    <string name="usb_debugging_allow" msgid="2272145052073254852">"ଅନୁମତି ଦିଅନ୍ତୁ"</string>
    <string name="usb_debugging_secondary_user_title" msgid="6353808721761220421">"USBରେ ଡିବଗ୍‍ କରାଯାଇପାରିବ ନାହିଁ"</string>
    <string name="usb_debugging_secondary_user_message" msgid="6067122453571699801">"ସମ୍ପ୍ରତି ସାଇନ୍‍-ଇନ୍‍ କରିଥିବା ୟୁଜର୍‍ ଜଣକ ଏହି ଡିଭାଇସରେ USB ଡିବଗିଙ୍ଗ ଅନ୍‍ କରିପାରିବେ ନାହିଁ। ଏହି ବୈଶିଷ୍ଟ୍ୟ ବ୍ୟବହାର କରିବାକୁ, ପ୍ରାଥମିକ ୟୁଜର୍‍ରେ ସାଇନ୍‍-ଇନ୍‍ କରନ୍ତୁ।"</string>
    <string name="usb_contaminant_title" msgid="206854874263058490">"USB ପୋର୍ଟକୁ ଅକ୍ଷମ କରାଯାଇଛି"</string>
    <string name="usb_contaminant_message" msgid="7379089091591609111">"ଆପଣଙ୍କ ଡିଭାଇସ୍‌କୁ ତରଳ ପଦାର୍ଥ ଏବଂ ଧୂଳିରୁ ସୁରକ୍ଷିତ ରଖିବା ପାଇଁ, USB ପୋର୍ଟକୁ ଅକ୍ଷମ କରାଯାଇଛି ଏବଂ ଏହା କୌଣସି ଉପକରଣ ଚିହ୍ନଟ କରିବ ନାହିଁ। \n\n ଯେତେବେଳେ USB ପୋର୍ଟ ପୁଣିି ବ୍ୟବହାର କରିବାକୁ ସୁରକ୍ଷିତ ହେବ, ସେତେବେଳେ ଆପଣଙ୍କୁ ସୂଚିତ କରାଯିବ।"</string>
    <string name="usb_port_enabled" msgid="7906141351687694867">"ଚାର୍ଜର୍‍ ଏବଂ ଆକ୍ସେସରିଗୁଡ଼ିକୁ ଚିହ୍ନଟ କରିବାକୁ USB ପୋର୍ଟ ସକ୍ଷମ କରାଯାଇଛି"</string>
    <string name="usb_disable_contaminant_detection" msgid="2103905315747120033">"USB ସକ୍ଷମ କରନ୍ତୁ"</string>
    <string name="learn_more" msgid="5000517160980853569">"ଅଧିକ ଜାଣନ୍ତୁ"</string>
    <string name="compat_mode_on" msgid="6623839244840638213">"ସ୍କ୍ରୀନ ଭରିବା ପାଇଁ ଜୁମ୍ କରନ୍ତୁ"</string>
    <string name="compat_mode_off" msgid="4434467572461327898">"ସ୍କ୍ରୀନ୍‌କୁ ଭରିବା ପାଇଁ ଟାଣନ୍ତୁ"</string>
    <string name="global_action_screenshot" msgid="8329831278085426283">"ସ୍କ୍ରୀନଶଟ୍‌"</string>
    <string name="screenshot_saving_ticker" msgid="7403652894056693515">"ସ୍କ୍ରୀନଶଟ୍‍ ସେଭ୍‍ କରାଯାଉଛି…"</string>
    <string name="screenshot_saving_title" msgid="8242282144535555697">"ସ୍କ୍ରୀନଶଟ୍‍ ସେଭ୍‍ କରାଯାଉଛି…"</string>
    <string name="screenshot_saved_title" msgid="5637073968117370753">"ସ୍କ୍ରୀନଶଟ୍ ସେଭ୍ ହୋଇଛି"</string>
    <string name="screenshot_saved_text" msgid="7574667448002050363">"ସ୍କ୍ରୀନଶଟ୍‍ ଦେଖିବା ପାଇଁ ଟାପ୍‍ କରନ୍ତୁ"</string>
    <string name="screenshot_failed_title" msgid="7612509838919089748">"ସ୍କ୍ରୀନ୍‍ଶଟ୍ ସେଭ୍ କରିହେବ ନାହିଁ"</string>
    <string name="screenshot_failed_to_save_unknown_text" msgid="3637758096565605541">"ପୁଣିଥରେ ସ୍କ୍ରୀନ୍‌ଶଟ୍ ନେବାକୁ ଚେଷ୍ଟା କରନ୍ତୁ"</string>
    <string name="screenshot_failed_to_save_text" msgid="3041612585107107310">"ସୀମିତ ଷ୍ଟୋରେଜ୍‍ ସ୍ପେସ୍‍ ହେତୁ ସ୍କ୍ରୀନଶଟ୍‍ ସେଭ୍‍ ହୋଇପାରିବ ନାହିଁ"</string>
    <string name="screenshot_failed_to_capture_text" msgid="173674476457581486">"ଆପ୍‍ କିମ୍ବା ସଂସ୍ଥା ଦ୍ୱାରା ସ୍କ୍ରୀନଶଟ୍‍ ନେବାକୁ ଅନୁମତି ଦିଆଯାଇ ନାହିଁ"</string>
    <string name="screenrecord_name" msgid="4196719243134204796">"ସ୍କ୍ରିନ୍‍ ରେକର୍ଡିଂ"</string>
    <string name="screenrecord_channel_description" msgid="4630777331970993858">"ଏକ ସ୍କ୍ରି‍ନ୍‍ ରେକର୍ଡ୍‍ ସେସନ୍‍ ପାଇଁ ଚାଲୁଥିବା ବିଜ୍ଞପ୍ତି"</string>
    <string name="screenrecord_start_label" msgid="5177739269492196055">"ରେକର୍ଡିଂ ଆରମ୍ଭ କରନ୍ତୁ"</string>
    <string name="screenrecord_mic_label" msgid="4522870600914810019">"ଭଏସ୍‍‍‍‍‍‍‍‍‍ଓଭର୍‍ ରେକର୍ଡ କରନ୍ତୁ"</string>
    <string name="screenrecord_taps_label" msgid="1776467076607964790">"ଟାପ୍‌ ଦେଖାନ୍ତୁ"</string>
    <string name="screenrecord_stop_label" msgid="2544887572381260038">"ବନ୍ଦ କରନ୍ତୁ"</string>
    <string name="screenrecord_pause_label" msgid="7162476078856786227">"ବିରତି କରନ୍ତୁ"</string>
    <string name="screenrecord_resume_label" msgid="3605818317015993314">"ପୁଣି ଚାଲୁ କରନ୍ତୁ"</string>
    <string name="screenrecord_cancel_label" msgid="3385204992871088609">"ବାତିଲ୍‌ କରନ୍ତୁ"</string>
    <string name="screenrecord_share_label" msgid="4197867360204019389">"ସେୟାର୍‍ କରନ୍ତୁ"</string>
    <string name="screenrecord_delete_label" msgid="7893716870917824013">"ଡିଲିଟ୍ କରନ୍ତୁ"</string>
    <string name="screenrecord_cancel_success" msgid="7768976011702614782">"ସ୍କ୍ରିନ୍‍ ରେକର୍ଡିଂ ବାତିଲ୍‌ କରିଦିଆଯାଇଛି"</string>
    <string name="screenrecord_save_message" msgid="4733982661301846778">"ସ୍କ୍ରିନ୍‍ ରେକର୍ଡିଂ ସେଭ୍‍ ହୋଇଛି, ଦେଖିବାକୁ ଟାପ୍‍ କରନ୍ତୁ"</string>
    <string name="screenrecord_delete_description" msgid="5743190456090354585">"ସ୍କ୍ରିନ୍‍ ରେକର୍ଡିଂ ଡିଲିଟ୍‍ କରିଦିଆଯାଇଛି"</string>
    <string name="screenrecord_delete_error" msgid="8154904464563560282">"ସ୍କ୍ରିନ୍‍ ରେକର୍ଡିଂ ଡିଲିଟ୍‍ କରିବାରେ ତ୍ରୁଟି"</string>
    <string name="screenrecord_permission_error" msgid="1526755299469001000">"ଅନୁମତି ପାଇବାରେ ଅସଫଳ ହେଲା।"</string>
    <string name="usb_preference_title" msgid="6551050377388882787">"USB ଫାଇଲ୍‌ ଟ୍ରାନ୍ସଫର୍‌ର ବିକଳ୍ପ"</string>
    <string name="use_mtp_button_title" msgid="4333504413563023626">"ଏକ ମିଡିଆ ପ୍ଲେୟାର୍‍ (MTP) ଭାବରେ ଭର୍ତ୍ତି କରନ୍ତୁ"</string>
    <string name="use_ptp_button_title" msgid="7517127540301625751">"ଏକ କ୍ୟାମେରା (PTP) ଭାବରେ ଭର୍ତ୍ତି କରନ୍ତୁ"</string>
    <string name="installer_cd_button_title" msgid="2312667578562201583">"Mac ପାଇଁ Android ଫାଇଲ୍‍ ଟ୍ରାନ୍ସଫର୍‍ ଆପ୍‍ ଇନଷ୍ଟଲ୍‍ କରନ୍ତୁ"</string>
    <string name="accessibility_back" msgid="567011538994429120">"ଫେରନ୍ତୁ"</string>
    <string name="accessibility_home" msgid="8217216074895377641">"ହୋମ୍"</string>
    <string name="accessibility_menu" msgid="316839303324695949">"ମେନୁ"</string>
    <string name="accessibility_accessibility_button" msgid="7601252764577607915">"ଆକ୍ସେସିବିଲିଟୀ"</string>
    <string name="accessibility_rotate_button" msgid="7402949513740253006">"ସ୍କ୍ରୀନ୍‌କୁ ଘୁରାନ୍ତୁ"</string>
    <string name="accessibility_recent" msgid="5208608566793607626">"ଓଭରଭିଉ"</string>
    <string name="accessibility_search_light" msgid="1103867596330271848">"ସର୍ଚ୍ଚ କରନ୍ତୁ"</string>
    <string name="accessibility_camera_button" msgid="8064671582820358152">"କ୍ୟାମେରା"</string>
    <string name="accessibility_phone_button" msgid="6738112589538563574">"ଫୋନ୍‍"</string>
    <string name="accessibility_voice_assist_button" msgid="487611083884852965">"ଭଏସ୍‌ ସହାୟକ"</string>
    <string name="accessibility_unlock_button" msgid="128158454631118828">"ଅନଲକ୍‌ କରନ୍ତୁ"</string>
    <string name="accessibility_waiting_for_fingerprint" msgid="4808860050517462885">"ଆଙ୍ଗୁଠି ଚିହ୍ନ ପାଇଁ ଅପେକ୍ଷା କରିଛି"</string>
    <string name="accessibility_unlock_without_fingerprint" msgid="7541705575183694446">"ଆଙ୍ଗୁଠିଚିହ୍ନ ବ୍ୟବହାର ନକରି ଅନଲକ୍‍ କରନ୍ତୁ"</string>
    <string name="accessibility_scanning_face" msgid="769545173211758586">"ଫେସ୍ ସ୍କାନିଙ୍ଗ କରାଯାଉଛି"</string>
    <string name="accessibility_send_smart_reply" msgid="7766727839703044493">"ପଠାନ୍ତୁ"</string>
    <string name="accessibility_manage_notification" msgid="2026361503393549753">"ବିଜ୍ଞପ୍ତିଗୁଡ଼ିକ ପରିଚାଳନା କରନ୍ତୁ"</string>
    <string name="phone_label" msgid="2320074140205331708">"ଫୋନ୍‌ ଖୋଲନ୍ତୁ"</string>
    <string name="voice_assist_label" msgid="3956854378310019854">"ଭଏସ୍‍ ସହାୟକ ଖୋଲନ୍ତୁ"</string>
    <string name="camera_label" msgid="7261107956054836961">"କ୍ୟାମେରା ଖୋଲନ୍ତୁ"</string>
    <string name="cancel" msgid="6442560571259935130">"କ୍ୟାନ୍ସଲ୍‍ କରନ୍ତୁ"</string>
    <string name="biometric_dialog_confirm" msgid="6468457350041712674">"ନିଶ୍ଚିତ କରନ୍ତୁ"</string>
    <string name="biometric_dialog_try_again" msgid="1900185172633183201">"ପୁଣି ଚେଷ୍ଟା କରନ୍ତୁ"</string>
    <string name="biometric_dialog_empty_space_description" msgid="7997936968009073717">"ଖାଲି ଅଞ୍ଚଳ, ପ୍ରାମାଣିକତା ବାତିଲ୍ କରିବାକୁ ଟାପ୍ କରନ୍ତୁ"</string>
    <string name="biometric_dialog_face_icon_description_idle" msgid="4497694707475970790">"ଦୟାକରି ପୁଣି ଚେଷ୍ଟା କରନ୍ତୁ"</string>
    <string name="biometric_dialog_face_icon_description_authenticating" msgid="4512727754496228488">"ଆପଣଙ୍କର ମୁହଁକୁ ପ୍ରମାଣ କରୁଛି"</string>
    <string name="biometric_dialog_face_icon_description_authenticated" msgid="595380451325425259">"ମୁହଁ ପ୍ରାମାଣିକତା ହୋଇଛି"</string>
    <string name="biometric_dialog_face_icon_description_confirmed" msgid="2003141400387093967">"ସୁନିଶ୍ଚିତ କରାଯାଇଛି"</string>
    <string name="fingerprint_dialog_touch_sensor" msgid="8511557690663181761">"ଟିପଚିହ୍ନ ସେନସର୍‌କୁ ଛୁଅଁନ୍ତୁ"</string>
    <string name="accessibility_fingerprint_dialog_fingerprint_icon" msgid="3125122495414253226">"ଆଙ୍ଗୁଠି ଚିହ୍ନ ଆଇକନ୍"</string>
    <string name="face_dialog_looking_for_face" msgid="7049276266074494689">"ଆପଣଙ୍କୁ ଚିହ୍ନଟ କରୁଛି…"</string>
    <string name="accessibility_face_dialog_face_icon" msgid="2658119009870383490">"ମୁହଁ ଆଇକନ୍"</string>
    <string name="accessibility_compatibility_zoom_button" msgid="8461115318742350699">"କମ୍ପାଟିବିଲିଟୀ ଜୁମ୍ ବଟନ୍।"</string>
    <string name="accessibility_compatibility_zoom_example" msgid="4220687294564945780">"ଜୁମ୍ କରି ସ୍କ୍ରୀନ୍‌କୁ ଛୋଟରୁ ବଡ଼ କରନ୍ତୁ।"</string>
    <string name="accessibility_bluetooth_connected" msgid="2707027633242983370">"ବ୍ଲୁଟୂଥ୍‍‌ ସଂଯୋଗ କରାଯାଇଛି।"</string>
    <string name="accessibility_bluetooth_disconnected" msgid="7416648669976870175">"ବ୍ଲୁଟୂଥ୍‍‌ ସଂଯୋଗ କରାଯାଇନାହିଁ।"</string>
    <string name="accessibility_no_battery" msgid="358343022352820946">"ବ୍ୟାଟେରୀ ନାହିଁ।"</string>
    <string name="accessibility_battery_one_bar" msgid="7774887721891057523">"ବ୍ୟାଟେରୀର ଗୋଟିଏ ବାର୍ ଅଛି।"</string>
    <string name="accessibility_battery_two_bars" msgid="8500650438735009973">"ବ୍ୟାଟେରୀର ଦୁଇଟି ବାର୍‍ ଅଛି।"</string>
    <string name="accessibility_battery_three_bars" msgid="2302983330865040446">"ବ୍ୟାଟେରୀର ତିନୋଟି ବାର୍‍ ଅଛି।"</string>
    <string name="accessibility_battery_full" msgid="8909122401720158582">"ବ୍ୟାଟେରୀ ପୂର୍ଣ୍ଣ‍।"</string>
    <string name="accessibility_no_phone" msgid="4894708937052611281">"କୌଣସି ଫୋନ୍ ନାହିଁ।"</string>
    <string name="accessibility_phone_one_bar" msgid="687699278132664115">"ଫୋନର ଗୋଟିଏ ବାର ଅଛି।"</string>
    <string name="accessibility_phone_two_bars" msgid="8384905382804815201">"ଫୋନର ଦୁଇଟି ବାର୍‌ ଅଛି।"</string>
    <string name="accessibility_phone_three_bars" msgid="8521904843919971885">"ଫୋନ୍‍ରେ ତିନୋଟି ବାର୍‍ ଅଛି।"</string>
    <string name="accessibility_phone_signal_full" msgid="6471834868580757898">"ଫୋନ୍ ସିଗ୍ନାଲ୍ ପୂର୍ଣ୍ଣ ଅଛି।"</string>
    <string name="accessibility_no_data" msgid="4791966295096867555">"କୌଣସି ଡାଟା ନାହିଁ।"</string>
    <string name="accessibility_data_one_bar" msgid="1415625833238273628">"ଡାଟାର ଗୋଟିଏ ବାର ଅଛି।"</string>
    <string name="accessibility_data_two_bars" msgid="6166018492360432091">"ଡାଟାର ଦୁଇଟି ବାର୍‌ ଅଛି।"</string>
    <string name="accessibility_data_three_bars" msgid="9167670452395038520">"ଡାଟାର ତିନୋଟି ବାର୍‍ ଅଛି।"</string>
    <string name="accessibility_data_signal_full" msgid="2708384608124519369">"ଡାଟା ସିଗ୍ନାଲ୍ ପୂର୍ଣ୍ଣ ଅଛି।"</string>
    <string name="accessibility_wifi_name" msgid="7202151365171148501">"<xliff:g id="WIFI">%s</xliff:g> ସହିତ ସଂଯୁକ୍ତ।"</string>
    <string name="accessibility_bluetooth_name" msgid="8441517146585531676">"<xliff:g id="BLUETOOTH">%s</xliff:g> ସହ ସଂଯୁକ୍ତ"</string>
    <string name="accessibility_cast_name" msgid="4026393061247081201">"<xliff:g id="CAST">%s</xliff:g> ସହିତ ସଂଯୁକ୍ତ।"</string>
    <string name="accessibility_no_wimax" msgid="4329180129727630368">"WiMAX ନାହିଁ।"</string>
    <string name="accessibility_wimax_one_bar" msgid="4170994299011863648">"WiMAXର ଗୋଟିଏ ବାର୍‌ ଅଛି।"</string>
    <string name="accessibility_wimax_two_bars" msgid="9176236858336502288">"WiMAXର ଦୁଇଟି ବାର୍‌ ଅଛି।"</string>
    <string name="accessibility_wimax_three_bars" msgid="6116551636752103927">"WiMAXର ତିନୋଟି ବାର୍‌ ଅଛି।"</string>
    <string name="accessibility_wimax_signal_full" msgid="2768089986795579558">"WiMAXର ସିଗ୍ନାଲ୍ ସମ୍ପୂର୍ଣ୍ଣ ଅଛି।"</string>
    <string name="accessibility_ethernet_disconnected" msgid="5896059303377589469">"ଇଥରନେଟ୍‍ ବିଚ୍ଛିନ୍ନ ହୋଇଛି।"</string>
    <string name="accessibility_ethernet_connected" msgid="2692130313069182636">"ଇଥରନେଟ୍‍ ସଂଯୁକ୍ତ ହୋଇଛି।"</string>
    <string name="accessibility_no_signal" msgid="7064645320782585167">"କୌଣସି ସିଗ୍ନାଲ୍‍ ନାହିଁ।"</string>
    <string name="accessibility_not_connected" msgid="6395326276213402883">"ସଂଯୁକ୍ତ ହୋଇନାହିଁ।"</string>
    <string name="accessibility_zero_bars" msgid="3806060224467027887">"କୌଣସି ବାର୍‍ ନାହିଁ।"</string>
    <string name="accessibility_one_bar" msgid="1685730113192081895">"ଗୋଟିଏ ବାର୍‍ ଅଛି।"</string>
    <string name="accessibility_two_bars" msgid="6437363648385206679">"ଦୁଇଟି ବାର୍‍ ଅଛି।"</string>
    <string name="accessibility_three_bars" msgid="2648241415119396648">"ତିନୋଟି ବାର୍‍ ଅଛି।"</string>
    <string name="accessibility_signal_full" msgid="9122922886519676839">"ସିଗ୍ନାଲ୍ ଫୁଲ୍ ଅଛି।"</string>
    <string name="accessibility_desc_on" msgid="2385254693624345265">"ଅନ୍।"</string>
    <string name="accessibility_desc_off" msgid="6475508157786853157">"ଅଫ୍।"</string>
    <string name="accessibility_desc_connected" msgid="8366256693719499665">"ସଂଯୁକ୍ତ।"</string>
    <string name="accessibility_desc_connecting" msgid="3812924520316280149">"ସଂଯୋଗ କରୁଛି।"</string>
    <string name="data_connection_gprs" msgid="7652872568358508452">"GPRS"</string>
    <string name="data_connection_hspa" msgid="1499615426569473562">"HSPA"</string>
    <string name="data_connection_3g" msgid="503045449315378373">"3G"</string>
    <string name="data_connection_3_5g" msgid="3164370985817123144">"H"</string>
    <string name="data_connection_3_5g_plus" msgid="4464630787664529264">"H+"</string>
    <string name="data_connection_4g" msgid="9139963475267449144">"4G"</string>
    <string name="data_connection_4g_plus" msgid="1148687201877800700">"4G+"</string>
    <string name="data_connection_lte" msgid="2694876797724028614">"LTE"</string>
    <string name="data_connection_lte_plus" msgid="3423013208570937424">"LTE+"</string>
    <string name="data_connection_5ge" msgid="4699478963278829331">"5Ge"</string>
    <string name="data_connection_5g" msgid="6357743323196864504">"5G"</string>
    <string name="data_connection_5g_plus" msgid="3284146603743732965">"5G+"</string>
    <string name="data_connection_cdma" msgid="8176597308239086780">"1X"</string>
    <string name="data_connection_roaming" msgid="6037232010953697354">"ରୋମିଙ୍ଗ"</string>
    <string name="data_connection_edge" msgid="871835227939216682">"EDGE"</string>
    <string name="accessibility_data_connection_wifi" msgid="2324496756590645221">"ୱାଇ-ଫାଇ"</string>
    <string name="accessibility_no_sim" msgid="8274017118472455155">"କୌଣସି SIM ନାହିଁ।"</string>
    <string name="accessibility_cell_data" msgid="5326139158682385073">"ମୋବାଇଲ୍‌ ଡାଟା"</string>
    <string name="accessibility_cell_data_on" msgid="5927098403452994422">"ମୋବାଇଲ୍‌ ଡାଟା ଅନ୍‍"</string>
    <string name="cell_data_off_content_description" msgid="4356113230238585072">"ମୋବାଇଲ୍‌ ଡାଟା ବନ୍ଦ ଅଛି"</string>
    <string name="not_default_data_content_description" msgid="9194667237765917844">"ବ୍ୟବହୃତ ଡାଟା ପାଇଁ ସେଟ୍ ହୋଇନାହିଁ"</string>
    <string name="cell_data_off" msgid="1051264981229902873">"ଅଫ୍ ଅଛି"</string>
    <string name="accessibility_bluetooth_tether" msgid="4102784498140271969">"ବ୍ଲୁଟୂଥ୍‍ ଟିଥରିଙ୍ଗ।"</string>
    <string name="accessibility_airplane_mode" msgid="834748999790763092">"ଏରୋପ୍ଲେନ୍‍ ମୋଡ୍‌।"</string>
    <string name="accessibility_vpn_on" msgid="5993385083262856059">"VPN ଅନ୍‍।"</string>
    <string name="accessibility_no_sims" msgid="3957997018324995781">"କୌଣସି SIM କାର୍ଡ ନାହିଁ।"</string>
    <string name="carrier_network_change_mode" msgid="8149202439957837762">"କେରିଅର୍‍ ନେଟ୍‌ୱର୍କ ବଦଳୁଛି"</string>
    <string name="accessibility_battery_details" msgid="7645516654955025422">"ବ୍ୟାଟେରୀ ବିବରଣୀ ଖୋଲନ୍ତୁ"</string>
    <string name="accessibility_battery_level" msgid="7451474187113371965">"ବ୍ୟାଟେରୀ <xliff:g id="NUMBER">%d</xliff:g> ଶତକଡ଼ା ଅଛି।"</string>
    <string name="accessibility_battery_level_with_estimate" msgid="9033100930684311630">"ବ୍ୟାଟେରୀ <xliff:g id="PERCENTAGE">%1$s</xliff:g> ଶତକଡା, ଆପଣଙ୍କର ବ୍ୟବହାରକୁ ଆଧାର କରି ପାଖାପାଖି <xliff:g id="TIME">%2$s</xliff:g> ବାକି ଅଛି"</string>
    <string name="accessibility_battery_level_charging" msgid="1147587904439319646">"ବ୍ୟାଟେରୀ ଚାର୍ଜ ହେଉଛି, <xliff:g id="BATTERY_PERCENTAGE">%d</xliff:g> ଶତକଡ଼ା।"</string>
    <string name="accessibility_settings_button" msgid="799583911231893380">"ସିଷ୍ଟମ୍‍ ସେଟିଙ୍ଗ।"</string>
    <string name="accessibility_notifications_button" msgid="4498000369779421892">"ବିଜ୍ଞପ୍ତି"</string>
    <string name="accessibility_overflow_action" msgid="5681882033274783311">"ସମସ୍ତ ବିଜ୍ଞପ୍ତି ଦେଖନ୍ତୁ"</string>
    <string name="accessibility_remove_notification" msgid="3603099514902182350">"ବିଜ୍ଞପ୍ତି ଖାଲି କରନ୍ତୁ।"</string>
    <string name="accessibility_gps_enabled" msgid="3511469499240123019">"GPS ସକ୍ଷମ।"</string>
    <string name="accessibility_gps_acquiring" msgid="8959333351058967158">"GPS ପ୍ରାପ୍ତ କରୁଛି।"</string>
    <string name="accessibility_tty_enabled" msgid="4613200365379426561">"ଟେଲି-ଟାଇପରାଇଟର୍ ସକ୍ଷମ ଅଛି।"</string>
    <string name="accessibility_ringer_vibrate" msgid="666585363364155055">"ରିଙ୍ଗର୍‌ କମ୍ପନରେ ଅଛି।"</string>
    <string name="accessibility_ringer_silent" msgid="9061243307939135383">"ରିଙ୍ଗର୍‌ ସାଇଲେଣ୍ଟରେ ଅଛି।"</string>
    <!-- no translation found for accessibility_casting (6887382141726543668) -->
    <skip />
    <!-- no translation found for accessibility_work_mode (702887484664647430) -->
    <skip />
    <string name="accessibility_notification_dismissed" msgid="854211387186306927">"ବିଜ୍ଞପ୍ତି ଖାରଜ କରାଗଲା।"</string>
    <string name="accessibility_desc_notification_shade" msgid="4690274844447504208">"ବିଜ୍ଞପ୍ତି ଶେଡ୍‍।"</string>
    <string name="accessibility_desc_quick_settings" msgid="6186378411582437046">"ଦ୍ରୁତ ସେଟିଙ୍ଗ।"</string>
    <string name="accessibility_desc_lock_screen" msgid="5625143713611759164">"ଲକ୍‌ ସ୍କ୍ରୀନ୍‌।"</string>
    <string name="accessibility_desc_settings" msgid="3417884241751434521">"ସେଟିଙ୍ଗ"</string>
    <string name="accessibility_desc_recent_apps" msgid="4876900986661819788">"ସଂକ୍ଷିପ୍ତ ବିବରଣୀ"</string>
    <string name="accessibility_desc_work_lock" msgid="4288774420752813383">"ୱର୍କ ଲକ୍‍ ସ୍କ୍ରୀନ୍‍"</string>
    <string name="accessibility_desc_close" msgid="7479755364962766729">"ବନ୍ଦ କରନ୍ତୁ"</string>
    <string name="accessibility_quick_settings_wifi" msgid="5518210213118181692">"<xliff:g id="SIGNAL">%1$s</xliff:g>।"</string>
    <string name="accessibility_quick_settings_wifi_changed_off" msgid="8716484460897819400">"ୱାଇ-ଫାଇ ବନ୍ଦ ଅଛି।"</string>
    <string name="accessibility_quick_settings_wifi_changed_on" msgid="6440117170789528622">"ୱାଇ-ଫାଇ ଅନ୍ ଅଛି।"</string>
    <string name="accessibility_quick_settings_mobile" msgid="4876806564086241341">"ମୋବାଇଲ୍‍ <xliff:g id="SIGNAL">%1$s</xliff:g>। <xliff:g id="TYPE">%2$s</xliff:g>। <xliff:g id="NETWORK">%3$s</xliff:g>।"</string>
    <string name="accessibility_quick_settings_battery" msgid="1480931583381408972">"<xliff:g id="STATE">%s</xliff:g> ବ୍ୟାଟେରୀ ଅଛି।"</string>
    <string name="accessibility_quick_settings_airplane_off" msgid="7786329360056634412">"ଏୟାର୍‌ପ୍ଲେନ୍‌ ମୋଡ୍‌ ଅଫ୍ ଅଛି।"</string>
    <string name="accessibility_quick_settings_airplane_on" msgid="6406141469157599296">"ଏୟାର୍‌ପ୍ଲେନ୍‌ ମୋଡ୍‌ ଅନ୍ ଅଛି।"</string>
    <string name="accessibility_quick_settings_airplane_changed_off" msgid="66846307818850664">"ଏୟାର୍‌ପ୍ଲେନ୍‌ ମୋଡ୍‌କୁ ବନ୍ଦ କରାଯାଇଛି।"</string>
    <string name="accessibility_quick_settings_airplane_changed_on" msgid="8983005603505087728">"ଏୟାର୍‌ପ୍ଲେନ୍‌ ମୋଡ୍‌କୁ ଚାଲୁ କରାଯାଇଛି।"</string>
    <string name="accessibility_quick_settings_dnd_none_on" msgid="2960643943620637020">"ସମ୍ପୂର୍ଣ୍ଣ ନିରବ"</string>
    <string name="accessibility_quick_settings_dnd_alarms_on" msgid="3357131899365865386">"କେବଳ ଆଲାର୍ମ"</string>
    <string name="accessibility_quick_settings_dnd" msgid="5555155552520665891">"ବିରକ୍ତ କରନ୍ତୁ ନାହିଁ।"</string>
    <string name="accessibility_quick_settings_dnd_changed_off" msgid="2757071272328547807">"\"ବିରକ୍ତ କରନ୍ତୁ ନାହିଁ\"କୁ ବନ୍ଦ କରାଯାଇଛି।"</string>
    <string name="accessibility_quick_settings_dnd_changed_on" msgid="6808220653747701059">"\"ବିରକ୍ତ କରନ୍ତୁ ନାହିଁ\" ଚାଲୁ ଅଛି।"</string>
    <string name="accessibility_quick_settings_bluetooth" msgid="6341675755803320038">"ବ୍ଲୁଟୂଥ୍‍‌।"</string>
    <string name="accessibility_quick_settings_bluetooth_off" msgid="2133631372372064339">"ବ୍ଲୁଟୂଥ୍‌ ଅଫ୍ ଅଛି।"</string>
    <string name="accessibility_quick_settings_bluetooth_on" msgid="7681999166216621838">"ବ୍ଲୁଟୂଥ୍‍‍ ଅନ୍ ଅଛି।"</string>
    <string name="accessibility_quick_settings_bluetooth_connecting" msgid="6953242966685343855">"ବ୍ଲୁଟୂଥ୍‍‌ ସଂଯୋଗ ହେଉଛି।"</string>
    <string name="accessibility_quick_settings_bluetooth_connected" msgid="4306637793614573659">"ବ୍ଲୁ-ଟୁଥ୍‌କୁ ସଂଯୋଗ କରାଯାଇଛି।"</string>
    <string name="accessibility_quick_settings_bluetooth_changed_off" msgid="2730003763480934529">"ବ୍ଲୁ-ଟୁଥ୍‍କୁ ବନ୍ଦ କରିଦିଆଯାଇଛି।"</string>
    <string name="accessibility_quick_settings_bluetooth_changed_on" msgid="8722351798763206577">"ବ୍ଲୁ-ଟୁଥ୍‍କୁ ଚାଲୁ କରାଯାଇଛି।"</string>
    <string name="accessibility_quick_settings_location_off" msgid="5119080556976115520">"ଲୋକେଶନ୍‌ର ତଥ୍ୟ ବନ୍ଦ ଅଛି।"</string>
    <string name="accessibility_quick_settings_location_on" msgid="5809937096590102036">"ଲୋକେଶନ୍‌ର ତଥ୍ୟ ଅନ୍ ଅଛି।"</string>
    <string name="accessibility_quick_settings_location_changed_off" msgid="8526845571503387376">"ଲୋକେଶନ୍‌ର ରିପୋର୍ଟ ବନ୍ଦ କରାଗଲା।"</string>
    <string name="accessibility_quick_settings_location_changed_on" msgid="339403053079338468">"ଲୋକେଶନ୍‌ର ରିପୋର୍ଟ ଅନ୍ କରାଗଲା।"</string>
    <string name="accessibility_quick_settings_alarm" msgid="3959908972897295660">"<xliff:g id="TIME">%s</xliff:g>ରେ ଆଲାର୍ମ ସେଟ୍‍ କରାଯାଇଛି।"</string>
    <string name="accessibility_quick_settings_close" msgid="3115847794692516306">"ପ୍ୟାନେଲ୍ ବନ୍ଦ କରନ୍ତୁ।"</string>
    <string name="accessibility_quick_settings_more_time" msgid="3659274935356197708">"ଅଧିକ ସମୟ।"</string>
    <string name="accessibility_quick_settings_less_time" msgid="2404728746293515623">"କମ୍ ସମୟ।"</string>
    <string name="accessibility_quick_settings_flashlight_off" msgid="4936432000069786988">"ଫ୍ଲାଶ୍‌ଲାଇଟ୍ ଅଫ୍ ଅଛି।"</string>
    <string name="accessibility_quick_settings_flashlight_unavailable" msgid="8012811023312280810">"ଟର୍ଚ୍ଚ ଲାଇଟ୍‍ ଅନୁପଲବ୍ଧ।"</string>
    <string name="accessibility_quick_settings_flashlight_on" msgid="2003479320007841077">"ଫ୍ଲାଶ୍‌ଲାଇଟ୍ ଅନ୍ ଅଛି।"</string>
    <string name="accessibility_quick_settings_flashlight_changed_off" msgid="3303701786768224304">"ଟର୍ଚ୍ଚ ଲାଇଟ୍ ବନ୍ଦ ଅଛି।"</string>
    <string name="accessibility_quick_settings_flashlight_changed_on" msgid="6531793301533894686">"ଟର୍ଚ୍ଚ ଲାଇଟ୍ ଅନ୍ ଅଛି।"</string>
    <string name="accessibility_quick_settings_color_inversion_changed_off" msgid="4406577213290173911">"ରଙ୍ଗ ବିପରୀତିକରଣକୁ ବନ୍ଦ କରିଦିଆଗଲା।"</string>
    <string name="accessibility_quick_settings_color_inversion_changed_on" msgid="6897462320184911126">"ରଙ୍ଗ ବିପରୀତିକରଣକୁ ଚାଲୁ କରିଦିଆଗଲା।"</string>
    <string name="accessibility_quick_settings_hotspot_changed_off" msgid="5004708003447561394">"ମୋବାଇଲ୍ ହଟସ୍ପଟ୍‌ ବନ୍ଦ ଅଛି।"</string>
    <string name="accessibility_quick_settings_hotspot_changed_on" msgid="2890951609226476206">"ମୋବାଇଲ୍ ହଟସ୍ପଟ୍‌ ଅନ୍ ଅଛି।"</string>
    <string name="accessibility_casting_turned_off" msgid="1430668982271976172">"ସ୍କ୍ରୀନ୍‌ କାଷ୍ଟ କରିବା ରହିଯାଇଛି।"</string>
    <string name="accessibility_quick_settings_work_mode_off" msgid="7045417396436552890">"ୱର୍କ ମୋଡ୍‍ ଅଫ୍‍।"</string>
    <string name="accessibility_quick_settings_work_mode_on" msgid="7650588553988014341">"ୱର୍କ ମୋଡ୍‍ ଅନ୍‍।"</string>
    <string name="accessibility_quick_settings_work_mode_changed_off" msgid="5605534876107300711">"ୱର୍କ ମୋଡ୍‌କୁ ଅଫ୍‍ କରାଯାଇଛି।"</string>
    <string name="accessibility_quick_settings_work_mode_changed_on" msgid="249840330756998612">"ୱର୍କ ମୋଡ୍‌କୁ ଅନ୍‍ କରାଯାଇଛି।"</string>
    <string name="accessibility_quick_settings_data_saver_changed_off" msgid="650231949881093289">"ଡାଟା ସେଭର୍‌ ଅଫ୍‍ କରାଗଲା।"</string>
    <string name="accessibility_quick_settings_data_saver_changed_on" msgid="4218725402373934151">"ଡାଟା ସେଭର୍‌ ଅନ୍‍ କରାଗଲା।"</string>
    <string name="accessibility_quick_settings_sensor_privacy_changed_off" msgid="5152819588955163090">"ସେନ୍ସର୍‍ ଗୋପନୀୟତାକୁ ବନ୍ଦ କରିଦିଆଯାଇଛି।"</string>
    <string name="accessibility_quick_settings_sensor_privacy_changed_on" msgid="529705259565826355">"ସେନ୍ସର୍‍ ଗୋପନୀୟତାକୁ ଚାଲୁ କରାଯାଇଛି।"</string>
    <string name="accessibility_brightness" msgid="8003681285547803095">"ଡିସ୍‌ପ୍ଲେ ଉଜ୍ଜ୍ୱଳତା"</string>
    <string name="accessibility_ambient_display_charging" msgid="9084521679384069087">"ଚାର୍ଜ କରାଯାଉଛି"</string>
    <string name="data_usage_disabled_dialog_3g_title" msgid="5281770593459841889">"2G-3G ଡାଟା ପଜ୍‍ କରାଯାଇଛି"</string>
    <string name="data_usage_disabled_dialog_4g_title" msgid="1601769736881078016">"4G ଡାଟା ପଜ୍‍ କରାଯାଇଛି"</string>
    <string name="data_usage_disabled_dialog_mobile_title" msgid="6801382439018099779">"ମୋବାଇଲ୍‍ ଡାଟା ପଜ୍‍ କରାଯାଇଛି"</string>
    <string name="data_usage_disabled_dialog_title" msgid="3932437232199671967">"ଡାଟା ପଜ୍‍ କରାଯାଇଛି"</string>
    <string name="data_usage_disabled_dialog" msgid="4919541636934603816">"ଆପଣ ସେଟ୍‍ କରିଥିବା ଡାଟାର ସୀମାରେ ପହଞ୍ଚିଲେ। ଆପଣ ଆଉ ମୋବାଇଲ୍‍ ଡାଟା ବ୍ୟବହାର କରୁନାହାଁନ୍ତି।\n\nଯଦି ଆପଣ ପୁଣି ଆରମ୍ଭ କରନ୍ତି, ଡାଟା ବ୍ୟବହାର ପାଇଁ ଆପଣଙ୍କୁ ଦେୟ ଲାଗୁ କରାଯାଇ ପାରେ।"</string>
    <string name="data_usage_disabled_dialog_enable" msgid="1412395410306390593">"ପୁଣି ଚାଲୁ କରନ୍ତୁ"</string>
    <string name="gps_notification_searching_text" msgid="8574247005642736060">"GPS ଖୋଜାଯାଉଛି"</string>
    <string name="gps_notification_found_text" msgid="4619274244146446464">"GPS ଦ୍ୱାରା ଲୋକେସନ୍ ସେଟ୍ କରାଯାଇଛି"</string>
    <string name="accessibility_location_active" msgid="2427290146138169014">"ଲୋକେସନ୍‍ ଅନୁରୋଧ ସକ୍ରିୟ ଅଛି"</string>
    <string name="accessibility_sensors_off_active" msgid="157126524598525432">"\'ସେନ୍‌ସର୍ ବନ୍ଦ\' ସକ୍ରିୟ ଅଛି"</string>
    <string name="accessibility_clear_all" msgid="5235938559247164925">"ସମସ୍ତ ବିଜ୍ଞପ୍ତି ଖାଲି କରନ୍ତୁ।"</string>
    <string name="notification_group_overflow_indicator" msgid="1863231301642314183">"+ <xliff:g id="NUMBER">%s</xliff:g>"</string>
    <plurals name="notification_group_overflow_description" formatted="false" msgid="4579313201268495404">
      <item quantity="other">ଭିତରେ ଆଉ <xliff:g id="NUMBER_1">%s</xliff:g>ଟି ଅଧିକ ବିଜ୍ଞପ୍ତି ରହିଛି।</item>
      <item quantity="one">ଭିତରେ ଆଉ <xliff:g id="NUMBER_0">%s</xliff:g>ଟି ଅଧିକ ବିଜ୍ଞପ୍ତି ରହିଛି।</item>
    </plurals>
    <string name="notification_summary_message_format" msgid="715071952312553396">"<xliff:g id="CONTACT_NAME">%1$s</xliff:g>: <xliff:g id="MESSAGE_CONTENT">%2$s</xliff:g>"</string>
    <string name="status_bar_notification_inspect_item_title" msgid="5668348142410115323">"ବିଜ୍ଞପ୍ତି ସେଟିଙ୍ଗ"</string>
    <string name="status_bar_notification_app_settings_title" msgid="5525260160341558869">"<xliff:g id="APP_NAME">%s</xliff:g> ସେଟିଙ୍ଗ"</string>
    <string name="accessibility_rotation_lock_off" msgid="4062780228931590069">"ସ୍କ୍ରୀନ୍‍ ସ୍ୱଚାଳିତ ଭାବେ ବୁଲିବ।"</string>
    <string name="accessibility_rotation_lock_on_landscape" msgid="6731197337665366273">"ଲ୍ୟାଣ୍ଡସ୍କେପ୍‌ ଅବସ୍ଥାରେ ସ୍କ୍ରୀନ୍‍କୁ ଲକ୍‌ କରାଯାଇଛି।"</string>
    <string name="accessibility_rotation_lock_on_portrait" msgid="5809367521644012115">"ପୋର୍ଟ୍ରେଟ୍‍ ଅବସ୍ଥାରେ ସ୍କ୍ରୀନ୍‍କୁ ଲକ୍‌ କରାଯାଇଛି।"</string>
    <string name="accessibility_rotation_lock_off_changed" msgid="8134601071026305153">"ସ୍କ୍ରୀନ୍‍ ବର୍ତ୍ତମାନ ସ୍ୱଚାଳିତ ଭାବେ ବୁଲିବ।"</string>
    <string name="accessibility_rotation_lock_on_landscape_changed" msgid="3135965553707519743">"ବର୍ତ୍ତମାନ ସ୍କ୍ରୀନ୍‌ଟି ଲ୍ୟାଣ୍ଡସ୍କେପ୍ ଦିଗରେ ଲକ୍ ଅଛି।"</string>
    <string name="accessibility_rotation_lock_on_portrait_changed" msgid="8922481981834012126">"ବର୍ତ୍ତମାନ ସ୍କ୍ରୀନ୍‌ଟି ପୋର୍ଟେଟ୍ ଦିଗରେ ଲକ୍‌ ଅଛି।"</string>
    <string name="dessert_case" msgid="1295161776223959221">"ଡେଜର୍ଟ କେସ୍‌"</string>
    <string name="start_dreams" msgid="5640361424498338327">"ସ୍କ୍ରୀନ୍‌ ସେଭର୍‌"</string>
    <string name="ethernet_label" msgid="7967563676324087464">"ଇଥରନେଟ୍‌"</string>
    <string name="quick_settings_header_onboarding_text" msgid="8030309023792936283">"ଅଧିକ ବିକଳ୍ପ ପାଇଁ ଆଇକନ୍‌କୁ ସ୍ପର୍ଶ କରି ଧରିରଖନ୍ତୁ"</string>
    <string name="quick_settings_dnd_label" msgid="7112342227663678739">"ବିରକ୍ତ କରନ୍ତୁ ନାହିଁ"</string>
    <string name="quick_settings_dnd_priority_label" msgid="483232950670692036">"କେବଳ ପ୍ରାଥମିକତା"</string>
    <string name="quick_settings_dnd_alarms_label" msgid="2559229444312445858">"କେବଳ ଆଲାର୍ମ"</string>
    <string name="quick_settings_dnd_none_label" msgid="5025477807123029478">"ସମ୍ପୂର୍ଣ୍ଣ ନୀରବ"</string>
    <string name="quick_settings_bluetooth_label" msgid="6304190285170721401">"ବ୍ଲୁଟୂଥ୍‍‌"</string>
    <string name="quick_settings_bluetooth_multiple_devices_label" msgid="3912245565613684735">"ବ୍ଲୁଟୂଥ୍‍‌ (<xliff:g id="NUMBER">%d</xliff:g>ଟି ଡିଭାଇସ୍‌)"</string>
    <string name="quick_settings_bluetooth_off_label" msgid="8159652146149219937">"ବ୍ଲୁଟୂଥ୍‍‌ ଅଫ୍"</string>
    <string name="quick_settings_bluetooth_detail_empty_text" msgid="4910015762433302860">"ପେୟାର୍‍ ହୋଇଥିବା କୌଣସି ଡିଭାଇସ୍ ଉପଲବ୍ଧ ନାହିଁ"</string>
    <string name="quick_settings_bluetooth_secondary_label_battery_level" msgid="7106697106764717416">"<xliff:g id="BATTERY_LEVEL_AS_PERCENTAGE">%s</xliff:g> ବ୍ୟାଟେରୀ"</string>
    <string name="quick_settings_bluetooth_secondary_label_audio" msgid="5673845963301132071">"ଅଡିଓ"</string>
    <string name="quick_settings_bluetooth_secondary_label_headset" msgid="1880572731276240588">"ହେଡସେଟ୍‍"</string>
    <string name="quick_settings_bluetooth_secondary_label_input" msgid="2173322305072945905">"ଇନପୁଟ୍"</string>
    <string name="quick_settings_bluetooth_secondary_label_hearing_aids" msgid="4930931771490695395">"ଶ୍ରବଣ ଯନ୍ତ୍ର"</string>
    <string name="quick_settings_bluetooth_secondary_label_transient" msgid="4551281899312150640">"ଅନ୍ ହେଉଛି…"</string>
    <string name="quick_settings_brightness_label" msgid="6968372297018755815">"ଉଜ୍ଜ୍ୱଳତା"</string>
    <string name="quick_settings_rotation_unlocked_label" msgid="7305323031808150099">"ସ୍ୱତଃ-ଘୂର୍ଣ୍ଣନ"</string>
    <string name="accessibility_quick_settings_rotation" msgid="4231661040698488779">"ସ୍କ୍ରୀନ୍‍କୁ ଅଟୋ-ରୋଟେଟ୍‌ କରନ୍ତୁ"</string>
    <string name="accessibility_quick_settings_rotation_value" msgid="8187398200140760213">"<xliff:g id="ID_1">%s</xliff:g> ମୋଡ୍‍"</string>
    <string name="quick_settings_rotation_locked_label" msgid="6359205706154282377">"ଘୂର୍ଣ୍ଣନ ଲକ୍‍ ହୋଇଛି"</string>
    <string name="quick_settings_rotation_locked_portrait_label" msgid="5102691921442135053">"ପୋର୍ଟ୍ରେଟ୍"</string>
    <string name="quick_settings_rotation_locked_landscape_label" msgid="8553157770061178719">"ଲ୍ୟାଣ୍ଡସ୍କେପ୍"</string>
    <string name="quick_settings_ime_label" msgid="7073463064369468429">"ଇନପୁଟ୍ ପଦ୍ଧତି"</string>
    <string name="quick_settings_location_label" msgid="5011327048748762257">"ଲୋକେସନ୍‍"</string>
    <string name="quick_settings_location_off_label" msgid="7464544086507331459">"ଲୋକେସନ୍‍ ଅଫ୍‍"</string>
    <string name="quick_settings_media_device_label" msgid="1302906836372603762">"ମିଡିଆ ଡିଭାଇସ୍‌"</string>
    <string name="quick_settings_rssi_label" msgid="7725671335550695589">"RSSI"</string>
    <string name="quick_settings_rssi_emergency_only" msgid="2713774041672886750">"କେବଳ ଜରୁରୀକାଳୀନ କଲ୍‌"</string>
    <string name="quick_settings_settings_label" msgid="5326556592578065401">"ସେଟିଙ୍ଗ"</string>
    <string name="quick_settings_time_label" msgid="4635969182239736408">"ସମୟ"</string>
    <string name="quick_settings_user_label" msgid="5238995632130897840">"ମୁଁ"</string>
    <string name="quick_settings_user_title" msgid="4467690427642392403">"ୟୁଜର୍‌"</string>
    <string name="quick_settings_user_new_user" msgid="9030521362023479778">"ନୂଆ ୟୁଜର୍‌"</string>
    <string name="quick_settings_wifi_label" msgid="9135344704899546041">"ୱାଇ-ଫାଇ"</string>
    <string name="quick_settings_wifi_not_connected" msgid="7171904845345573431">"ସଂଯୁକ୍ତ ହୋଇନାହିଁ"</string>
    <string name="quick_settings_wifi_no_network" msgid="2221993077220856376">"ନେଟ୍‌ୱର୍କ ନାହିଁ"</string>
    <string name="quick_settings_wifi_off_label" msgid="7558778100843885864">"ୱାଇ-ଫାଇ ଅଫ୍‍"</string>
    <string name="quick_settings_wifi_on_label" msgid="7607810331387031235">"ୱାଇ-ଫାଇ ଅନ୍‍ ଅଛି"</string>
    <string name="quick_settings_wifi_detail_empty_text" msgid="269990350383909226">"କୌଣସି ୱାଇ-ଫାଇ ନେଟ୍‌ୱର୍କ ଉପଲବ୍ଧ ନାହିଁ"</string>
    <string name="quick_settings_wifi_secondary_label_transient" msgid="7748206246119760554">"ଅନ୍ ହେଉଛି…"</string>
    <string name="quick_settings_cast_title" msgid="6954684227605751758">"ସ୍କ୍ରିନ୍ କାଷ୍ଟ"</string>
    <string name="quick_settings_casting" msgid="6601710681033353316">"କାଷ୍ଟିଙ୍ଗ"</string>
    <string name="quick_settings_cast_device_default_name" msgid="5367253104742382945">"ନାମହୀନ ଡିଭାଇସ୍‍"</string>
    <string name="quick_settings_cast_device_default_description" msgid="2484573682378634413">"କାଷ୍ଟ୍ ପାଇଁ ପ୍ରସ୍ତୁତ"</string>
    <string name="quick_settings_cast_detail_empty_text" msgid="311785821261640623">"କୌଣସି ଡିଭାଇସ୍ ଉପଲବ୍ଧ ନାହିଁ"</string>
    <string name="quick_settings_cast_no_wifi" msgid="2696477881905521882">"ୱାଇ-ଫାଇ ସଂଯୋଜିତ ହୋଇନାହିଁ"</string>
    <string name="quick_settings_brightness_dialog_title" msgid="8599674057673605368">"ଉଜ୍ଜ୍ୱଳତା"</string>
    <string name="quick_settings_brightness_dialog_auto_brightness_label" msgid="5064982743784071218">"ସ୍ୱଚାଳିତ"</string>
    <string name="quick_settings_inversion_label" msgid="8790919884718619648">"ରଙ୍ଗ ଇନଭାର୍ଟ୍ କରନ୍ତୁ"</string>
    <string name="quick_settings_color_space_label" msgid="853443689745584770">"ରଙ୍ଗ ସଂଶୋଧନ ମୋଡ୍‍"</string>
    <string name="quick_settings_more_settings" msgid="326112621462813682">"ଅଧିକ ସେଟିଙ୍ଗ"</string>
    <string name="quick_settings_done" msgid="3402999958839153376">"ହୋଇଗଲା"</string>
    <string name="quick_settings_connected" msgid="1722253542984847487">"ସଂଯୁକ୍ତ"</string>
    <string name="quick_settings_connected_battery_level" msgid="4136051440381328892">"କନେକ୍ଟ ରହିଛି, ବ୍ୟାଟେରୀ <xliff:g id="BATTERY_LEVEL_AS_PERCENTAGE">%1$s</xliff:g>"</string>
    <string name="quick_settings_connecting" msgid="47623027419264404">"ସଂଯୋଗ କରୁଛି..."</string>
    <string name="quick_settings_tethering_label" msgid="7153452060448575549">"ଟିଥରିଙ୍ଗ"</string>
    <string name="quick_settings_hotspot_label" msgid="6046917934974004879">"ହଟସ୍ପଟ୍‌"</string>
    <string name="quick_settings_hotspot_secondary_label_transient" msgid="8010579363691405477">"ଅନ୍ ହେଉଛି…"</string>
    <string name="quick_settings_hotspot_secondary_label_data_saver_enabled" msgid="5672131949987422420">"ଡାଟା ସେଭର୍‌ ଅନ୍‌ ଅଛି"</string>
    <plurals name="quick_settings_hotspot_secondary_label_num_devices" formatted="false" msgid="2324635800672199428">
      <item quantity="other">%d ଡିଭାଇସ୍‌ଗୁଡ଼ିକ</item>
      <item quantity="one">%d ଡିଭାଇସ୍</item>
    </plurals>
    <string name="quick_settings_notifications_label" msgid="4818156442169154523">"ବିଜ୍ଞପ୍ତି"</string>
    <string name="quick_settings_flashlight_label" msgid="2133093497691661546">"ଫ୍ଲାଶ୍‍ଲାଇଟ"</string>
    <string name="quick_settings_cellular_detail_title" msgid="3661194685666477347">"ମୋବାଇଲ୍‌ ଡାଟା"</string>
    <string name="quick_settings_cellular_detail_data_usage" msgid="1964260360259312002">"ଡାଟାର ବ୍ୟବହାର"</string>
    <string name="quick_settings_cellular_detail_remaining_data" msgid="722715415543541249">"ଅବଶିଷ୍ଟ ଡାଟା"</string>
    <string name="quick_settings_cellular_detail_over_limit" msgid="967669665390990427">"ସୀମାଠାରୁ ଅଧିକ"</string>
    <string name="quick_settings_cellular_detail_data_used" msgid="1476810587475761478">"<xliff:g id="DATA_USED">%s</xliff:g> ବ୍ୟବହାର କରାଯାଇଛି"</string>
    <string name="quick_settings_cellular_detail_data_limit" msgid="56011158504994128">"<xliff:g id="DATA_LIMIT">%s</xliff:g> ସୀମା"</string>
    <string name="quick_settings_cellular_detail_data_warning" msgid="2440098045692399009">"<xliff:g id="DATA_LIMIT">%s</xliff:g> ଚେତାବନୀ"</string>
    <string name="quick_settings_work_mode_label" msgid="7608026833638817218">"ୱର୍କ ପ୍ରୋଫାଇଲ୍‌"</string>
    <string name="quick_settings_night_display_label" msgid="3577098011487644395">"ରାତି ଆଲୋକ"</string>
    <string name="quick_settings_night_secondary_label_on_at_sunset" msgid="8483259341596943314">"ସୂର୍ଯ୍ୟାସ୍ତ ବେଳେ ଅନ୍ ହେବ"</string>
    <string name="quick_settings_night_secondary_label_until_sunrise" msgid="4453017157391574402">"ସୂର୍ଯ୍ୟୋଦୟ ପର୍ଯ୍ୟନ୍ତ"</string>
    <string name="quick_settings_night_secondary_label_on_at" msgid="6256314040368487637">"<xliff:g id="TIME">%s</xliff:g>ରେ ଅନ୍ ହେବ"</string>
    <string name="quick_settings_secondary_label_until" msgid="2749196569462600150">"<xliff:g id="TIME">%s</xliff:g> ପର୍ଯ୍ୟନ୍ତ"</string>
    <string name="quick_settings_ui_mode_night_label" msgid="3419947801072692538">"ଗାଢ଼ ଥିମ୍"</string>
    <string name="quick_settings_ui_mode_night_label_battery_saver" msgid="7438725724589758362">"ଗାଢ଼ ଥିମ୍\nବ୍ୟାଟେରୀ ସେଭର୍"</string>
    <string name="quick_settings_nfc_label" msgid="9012153754816969325">"NFC"</string>
    <string name="quick_settings_nfc_off" msgid="6883274004315134333">"NFC ଅକ୍ଷମ କରାଯାଇଛି"</string>
    <string name="quick_settings_nfc_on" msgid="6680317193676884311">"NFC ସକ୍ଷମ କରାଯାଇଛି"</string>
    <string name="recents_swipe_up_onboarding" msgid="3824607135920170001">"ଆପ୍‌କୁ ବଦଳ କରିବା ପାଇଁ ସ୍ଵାଇପ୍ କରନ୍ତୁ"</string>
    <string name="recents_quick_scrub_onboarding" msgid="2778062804333285789">"ଆପ୍‌ଗୁଡ଼ିକ ମଧ୍ୟରେ ଶୀଘ୍ର ବଦଳ କରିବା ପାଇଁ ଡାହାଣକୁ ଡ୍ରାଗ୍ କରନ୍ତୁ"</string>
    <string name="quick_step_accessibility_toggle_overview" msgid="7171470775439860480">"ସଂକ୍ଷିପ୍ତ ବିବରଣୀକୁ ଟୋଗଲ୍ କରନ୍ତୁ"</string>
    <string name="expanded_header_battery_charged" msgid="5945855970267657951">"ଚାର୍ଜ ହୋଇଗଲା"</string>
    <string name="expanded_header_battery_charging" msgid="205623198487189724">"ଚାର୍ଜ କରାଯାଉଛି"</string>
    <string name="expanded_header_battery_charging_with_time" msgid="457559884275395376">"ପୂର୍ଣ୍ଣ ଚାର୍ଜ ହେବାକୁ ଆଉ <xliff:g id="CHARGING_TIME">%s</xliff:g> ଅଛି"</string>
    <string name="expanded_header_battery_not_charging" msgid="4798147152367049732">"ଚାର୍ଜ ହେଉନାହିଁ"</string>
    <string name="ssl_ca_cert_warning" msgid="9005954106902053641">"ନେଟ୍‍ୱର୍କ\nମନିଟର୍‍ କରାଯାଇପାରେ"</string>
    <string name="description_target_search" msgid="3091587249776033139">"ସର୍ଚ୍ଚ"</string>
    <string name="description_direction_up" msgid="7169032478259485180">"<xliff:g id="TARGET_DESCRIPTION">%s</xliff:g> ପାଇଁ ଉପରକୁ ସ୍ଲାଇଡ୍‍ କରନ୍ତୁ।"</string>
    <string name="description_direction_left" msgid="7207478719805562165">"<xliff:g id="TARGET_DESCRIPTION">%s</xliff:g> ପାଇଁ ବାମକୁ ସ୍ଲାଇଡ୍ କରନ୍ତୁ"</string>
    <string name="zen_priority_introduction" msgid="1149025108714420281">"ଆଲାର୍ମ, ରିମାଇଣ୍ଡର୍‌, ଇଭେଣ୍ଟ ଏବଂ ଆପଣ ନିର୍ଦ୍ଦିଷ୍ଟ କରିଥିବା କଲର୍‌ଙ୍କ ବ୍ୟତୀତ ଆପଣଙ୍କ ଧ୍ୟାନ ଅନ୍ୟ କୌଣସି ଧ୍ୱନୀ ଏବଂ ଭାଇବ୍ରେଶନ୍‌ରେ ଆକର୍ଷଣ କରାଯିବନାହିଁ। ମ୍ୟୁଜିକ୍‍, ଭିଡିଓ ଏବଂ ଗେମ୍‌ ସମେତ ନିଜେ ଚଲାଇବାକୁ ବାଛିଥିବା ଅନ୍ୟ ସବୁକିଛି ଆପଣ ଶୁଣିପାରିବେ।"</string>
    <string name="zen_alarms_introduction" msgid="4934328096749380201">"ଆଲାର୍ମ ବ୍ୟତୀତ ଆପଣଙ୍କ ଧ୍ୟାନ ଅନ୍ୟ କୌଣସି ଧ୍ୱନୀ ଏବଂ ଭାଇବ୍ରେଶନ୍‌ରେ ଆକର୍ଷଣ କରାଯିବନାହିଁ। ମ୍ୟୁଜିକ୍‍, ଭିଡିଓ ଏବଂ ଗେମ୍‌ ସମେତ ନିଜେ ଚଲାଇବାକୁ ବାଛିଥିବା ଅନ୍ୟ ସବୁକିଛି ଆପଣ ଶୁଣିପାରିବେ।"</string>
    <string name="zen_priority_customize_button" msgid="7948043278226955063">"କଷ୍ଟମାଇଜ୍‌ କରନ୍ତୁ"</string>
    <string name="zen_silence_introduction_voice" msgid="3948778066295728085">"ଆଲାର୍ମ, ମ୍ୟୁଜିକ୍‍, ଭିଡିଓ ଏବଂ ଗେମ୍‌ ସମେତ ଏହା ଦ୍ୱାରା ସମସ୍ତ ଧ୍ୱନୀ ଏବଂ ଭାଇବ୍ରେଶନ୍‌ ଅବରୋଧ ହୁଏ। ଆପଣ ତଥାପି ଫୋନ୍‍ କଲ୍‍ କରିପାରିବେ।"</string>
    <string name="zen_silence_introduction" msgid="3137882381093271568">"ଆଲାର୍ମ, ମ୍ୟୁଜିକ୍‍, ଭିଡିଓ ଓ ଗେମ୍ସ ସମେତ ଏହାଦ୍ୱାରା ସମସ୍ତ ସାଉଣ୍ଡ ଓ ଭାଇବ୍ରେଶନ୍‍ ଅବରୋଧ ହୁଏ।"</string>
    <string name="keyguard_more_overflow_text" msgid="9195222469041601365">"+<xliff:g id="NUMBER_OF_NOTIFICATIONS">%d</xliff:g>"</string>
    <string name="speed_bump_explanation" msgid="1288875699658819755">"ନିମ୍ନରେ କମ୍‍ ଜରୁରୀ ବିଜ୍ଞପ୍ତି"</string>
    <string name="notification_tap_again" msgid="7590196980943943842">"ଖୋଲିବା ପାଇଁ ପୁଣି ଟାପ୍‍ କରନ୍ତୁ"</string>
    <string name="keyguard_unlock" msgid="8043466894212841998">"ଅନଲକ୍‌ କରିବା ପାଇଁ ଉପରକୁ ସ୍ୱାଇପ୍‌ କରନ୍ତୁ"</string>
    <string name="do_disclosure_generic" msgid="5615898451805157556">"ଏହି ଡିଭାଇସ୍‌ ଆପଣଙ୍କ ସଂସ୍ଥା ଦ୍ୱାରା ପରିଚାଳିତ।"</string>
    <string name="do_disclosure_with_name" msgid="5640615509915445501">"ଏହି ଡିଭାଇସ୍‌ <xliff:g id="ORGANIZATION_NAME">%s</xliff:g> ଦ୍ୱାରା ପରିଚାଳିତ ହେଉଛି"</string>
    <string name="phone_hint" msgid="4872890986869209950">"ଫୋନ୍‍ ପାଇଁ ଆଇକନରୁ ସ୍ୱାଇପ୍‍ କରନ୍ତୁ"</string>
    <string name="voice_hint" msgid="8939888732119726665">"ଭଏସ୍‍ ସହାୟକ ପାଇଁ ଆଇକନରୁ ସ୍ୱାଇପ୍‍ କରନ୍ତୁ"</string>
    <string name="camera_hint" msgid="7939688436797157483">"କ୍ୟାମେରା ପାଇଁ ଆଇକନରୁ ସ୍ୱାଇପ୍‍ କରନ୍ତୁ"</string>
    <string name="interruption_level_none_with_warning" msgid="5114872171614161084">"ସମ୍ପୂର୍ଣ୍ଣ ନୀରବ। ଏହାଦ୍ୱାରା ସ୍କ୍ରୀନ୍‍ ରିଡର୍‍ ମଧ୍ୟ ନୀରବ ହୋଇଯିବ।"</string>
    <string name="interruption_level_none" msgid="6000083681244492992">"ସମ୍ପୂର୍ଣ୍ଣ ନୀରବ"</string>
    <string name="interruption_level_priority" msgid="6426766465363855505">"କେବଳ ପ୍ରାଥମିକତା"</string>
    <string name="interruption_level_alarms" msgid="5226306993448328896">"କେବଳ ଆଲାର୍ମ"</string>
    <string name="interruption_level_none_twoline" msgid="3957581548190765889">"ସମ୍ପୂର୍ଣ୍ଣ\nନୀରବ"</string>
    <string name="interruption_level_priority_twoline" msgid="1564715335217164124">"କେବଳ\nପ୍ରାଥମିକତା"</string>
    <string name="interruption_level_alarms_twoline" msgid="3266909566410106146">"କେବଳ\nଆଲାର୍ମ"</string>
    <string name="keyguard_indication_charging_time_wireless" msgid="6959284458466962592">"ୱାୟାର୍‍‍ଲେସ୍‍ଭାବରେ <xliff:g id="PERCENTAGE">%2$s</xliff:g> • ଚାର୍ଜ ହୋଇଛି (ସମ୍ପୁର୍ଣ୍ଣ ହେବା ପାଇଁ <xliff:g id="CHARGING_TIME_LEFT">%1$s</xliff:g> ବାକି ଅଛି)"</string>
    <string name="keyguard_indication_charging_time" msgid="2056340799276374421">"<xliff:g id="PERCENTAGE">%2$s</xliff:g> • ଚାର୍ଜ ହେଉଛି (ପୂର୍ଣ୍ଣ ହେବା ପାଇଁ <xliff:g id="CHARGING_TIME_LEFT">%1$s</xliff:g> ବଳକା ଅଛି)"</string>
    <string name="keyguard_indication_charging_time_fast" msgid="7767562163577492332">"<xliff:g id="PERCENTAGE">%2$s</xliff:g> • ଶୀଘ୍ର ଚାର୍ଜ ହେଉଛି (ପୂର୍ଣ୍ଣ ହେବା ପାଇଁ <xliff:g id="CHARGING_TIME_LEFT">%1$s</xliff:g> ବଳକା ଅଛି)"</string>
    <string name="keyguard_indication_charging_time_slowly" msgid="3769655133567307069">"<xliff:g id="PERCENTAGE">%2$s</xliff:g> • ଧୀରେ ଚାର୍ଜ ହେଉଛି (ପୂର୍ଣ୍ଣ ହେବା ପାଇଁ <xliff:g id="CHARGING_TIME_LEFT">%1$s</xliff:g> ବଳକା ଅଛି)"</string>
    <string name="accessibility_multi_user_switch_switcher" msgid="7305948938141024937">"ୟୁଜର୍‍ ବଦଳାନ୍ତୁ"</string>
    <string name="accessibility_multi_user_switch_switcher_with_current" msgid="8434880595284601601">"ୟୁଜର୍‍ ବଦଳାନ୍ତୁ, ବର୍ତ୍ତମାନର ୟୁଜର୍‍ ହେଉଛନ୍ତି <xliff:g id="CURRENT_USER_NAME">%s</xliff:g>"</string>
    <string name="accessibility_multi_user_switch_inactive" msgid="1424081831468083402">"ବର୍ତ୍ତମାନର ୟୁଜର୍‍ ହେଉଛନ୍ତି <xliff:g id="CURRENT_USER_NAME">%s</xliff:g>"</string>
    <string name="accessibility_multi_user_switch_quick_contact" msgid="3020367729287990475">"ପ୍ରୋଫାଇଲ୍ ଦେଖାନ୍ତୁ"</string>
    <string name="user_add_user" msgid="5110251524486079492">"ୟୁଜର୍‍ଙ୍କୁ ଯୋଡ଼ନ୍ତୁ"</string>
    <string name="user_new_user_name" msgid="426540612051178753">"ନୂତନ ୟୁଜର୍‍"</string>
    <string name="guest_nickname" msgid="8059989128963789678">"ଅତିଥି"</string>
    <string name="guest_new_guest" msgid="600537543078847803">"ଅତିଥି ଯୋଡ଼ନ୍ତୁ"</string>
    <string name="guest_exit_guest" msgid="7187359342030096885">"ଅତିଥିଙ୍କୁ କାଢ଼ନ୍ତୁ"</string>
    <string name="guest_exit_guest_dialog_title" msgid="8480693520521766688">"ଅତିଥିଙ୍କୁ କାଢ଼ିଦେବେ?"</string>
    <string name="guest_exit_guest_dialog_message" msgid="4155503224769676625">"ଏହି ଅବଧିର ସମସ୍ତ ଆପ୍‌ ଓ ଡାଟା ଡିଲିଟ୍‌ ହୋଇଯିବ।"</string>
    <string name="guest_exit_guest_dialog_remove" msgid="7402231963862520531">"କାଢ଼ିଦିଅନ୍ତୁ"</string>
    <string name="guest_wipe_session_title" msgid="6419439912885956132">"ପୁଣି ସ୍ୱାଗତ, ଅତିଥି!"</string>
    <string name="guest_wipe_session_message" msgid="8476238178270112811">"ଆପଣ ନିଜର ଅବଧି ଜାରି ରଖିବାକୁ ଚାହାନ୍ତି କି?"</string>
    <string name="guest_wipe_session_wipe" msgid="5065558566939858884">"ଆରମ୍ଭ କରନ୍ତୁ"</string>
    <string name="guest_wipe_session_dontwipe" msgid="1401113462524894716">"ହଁ, ଜାରି ରଖନ୍ତୁ"</string>
    <string name="guest_notification_title" msgid="1585278533840603063">"ଅତିଥି ୟୁଜର୍‍"</string>
    <string name="guest_notification_text" msgid="335747957734796689">"ଆପ୍‍ ଓ ଡାଟା ଡିଲିଟ୍‍ କରିବା ପାଇଁ, ଅତିଥି ୟୁଜରଙ୍କୁ ବାହାର କରନ୍ତୁ"</string>
    <string name="guest_notification_remove_action" msgid="8820670703892101990">"ଅତିଥିଙ୍କୁ ବାହାର କରନ୍ତୁ"</string>
    <string name="user_logout_notification_title" msgid="1453960926437240727">"ୟୁଜରଙ୍କୁ ଲଗଆଉଟ୍‍ କରନ୍ତୁ"</string>
    <string name="user_logout_notification_text" msgid="3350262809611876284">"ବର୍ତ୍ତମାନର ୟୁଜରଙ୍କୁ ଲଗଆଉଟ୍‍ କରନ୍ତୁ"</string>
    <string name="user_logout_notification_action" msgid="1195428991423425062">"ୟୁଜରଙ୍କୁ ଲଗଆଉଟ୍‍ କରନ୍ତୁ"</string>
    <string name="user_add_user_title" msgid="4553596395824132638">"ନୂତନ ୟୁଜର୍‍ ଯୋଡ଼ିବେ?"</string>
    <string name="user_add_user_message_short" msgid="2161624834066214559">"ଜଣେ ନୂଆ ୟୁଜର୍‍ଙ୍କୁ ଯୋଡ଼ିବାବେଳେ, ସେହି ବ୍ୟକ୍ତିଙ୍କୁ ସ୍ଥାନ ସେଟ୍‍ କରିବାକୁ ପଡ଼ିବ। \n \n ଅନ୍ୟ ସମସ୍ତ ୟୁଜର୍‍ଙ୍କ ପାଇଁ ଯେକୌଣସି ୟୁଜର୍‍ ଆପ୍‌ଗୁଡ଼ିକୁ ଅପଡେଟ୍‌ କରିପାରିବେ।"</string>
    <string name="user_limit_reached_title" msgid="7374910700117359177">"ଉପଯୋଗକର୍ତ୍ତା ସୀମାରେ ପହଞ୍ଚିଛି"</string>
    <plurals name="user_limit_reached_message" formatted="false" msgid="1855040563671964242">
      <item quantity="other">କେବଳ <xliff:g id="COUNT">%d</xliff:g> ଉପଯୋଗକର୍ତ୍ତା ହିଁ ତିଆରି କରିହେବ।</item>
      <item quantity="one">କେବଳ ଜଣେ ଉପଯୋଗକର୍ତ୍ତା ହିଁ ତିଆରି କରିହେବ।</item>
    </plurals>
    <string name="user_remove_user_title" msgid="4681256956076895559">"ୟୁଜରଙ୍କୁ ବାହାର କରିବେ?"</string>
    <string name="user_remove_user_message" msgid="1453218013959498039">"ଏହି ୟୁଜରଙ୍କ ସମସ୍ତ ଆପ୍‍ ଓ ଡାଟା ଡିଲିଟ୍‍ ହେବ।"</string>
    <string name="user_remove_user_remove" msgid="7479275741742178297">"ବାହାର କରନ୍ତୁ"</string>
    <string name="battery_saver_notification_title" msgid="8614079794522291840">"ବ୍ୟାଟେରୀ ସେଭର୍‌ ଅନ୍‌ ଅଛି"</string>
    <string name="battery_saver_notification_text" msgid="820318788126672692">"କାର୍ଯ୍ୟ ସମ୍ପାଦନ ଓ ବ୍ୟାକ୍‌ଗ୍ରାଉଣ୍ଡ ଡାଟା କମ୍ କରନ୍ତୁ"</string>
    <string name="battery_saver_notification_action_text" msgid="132118784269455533">"ବ୍ୟାଟେରୀ ସେଭର୍‌ ଅଫ୍‍ କରନ୍ତୁ"</string>
    <string name="media_projection_dialog_text" msgid="8585357687598538511">"ରେକର୍ଡିଂ କିମ୍ବା କାଷ୍ଟିଂ ସମୟରେ <xliff:g id="APP_SEEKING_PERMISSION">%s</xliff:g> ଯେ କୌଣସି ସମ୍ବେଦନଶୀଳ ସୂଚନା କ୍ୟାପଚର୍ କରିପାରିବ ଯାହା ଅଡ଼ିଓ, ପାସ୍‌ୱାର୍ଡ, ପେମେଣ୍ଟ ସୂଚନା, ଫଟୋ ଏବଂ ମେସେଜ୍‌ଗୁଡ଼ିକ ପରି ସମ୍ବେଦନଶୀଳ ସୂଚନା ଆପଣଙ୍କର ଡିଭାଇସ୍‌ରେ ଚାଲିବ ବା ଆପଣଙ୍କ ସ୍କ୍ରିନ୍‌ରେ ଦେଖାଯିବ।"</string>
    <string name="media_projection_dialog_service_text" msgid="3075544489835858258">"ରେକର୍ଡିଂ କିମ୍ବା କାଷ୍ଟିଂ ସମୟରେ ଏହି ପ୍ରକାର୍ଯ୍ୟ ପ୍ରଦାନ କରୁଥିବା ସେବା ଅଡ଼ିଓ, ପାସ୍‌ୱାର୍ଡ, ପେମେଣ୍ଟ ସୂଚନା, ଫଟୋ ଏବଂ ମେସେଜ୍‌ଗୁଡ଼ିକ ପରି ସମ୍ବେଦନଶୀଳ ସୂଚନା କ୍ୟାପଚର୍ କରିପାରିବ ଯାହା ଆପଣଙ୍କର ଡିଭାଇସ୍‌ରେ ଚାଲିବ ବା ଆପଣଙ୍କ ସ୍କ୍ରିନ୍‌ରେ ଦେଖାଯିବ।"</string>
    <string name="media_projection_dialog_title" msgid="8124184308671641248">"କାଷ୍ଟିଂ/ରେକର୍ଡିଂ ସମୟରେ ସମ୍ବେଦନଶୀଳ ସୂଚନା ଦେଖାନ୍ତୁ"</string>
    <string name="media_projection_remember_text" msgid="3103510882172746752">"ପୁଣି ଦେଖାନ୍ତୁ ନାହିଁ"</string>
    <string name="clear_all_notifications_text" msgid="814192889771462828">"ସମସ୍ତ ଖାଲି କରନ୍ତୁ"</string>
    <string name="manage_notifications_text" msgid="2386728145475108753">"ପରିଚାଳନା କରନ୍ତୁ"</string>
    <string name="notification_section_header_gentle" msgid="4372438504154095677">"ନୀରବ ବିଜ୍ଞପ୍ତିଗୁଡ଼ିକ"</string>
    <string name="accessibility_notification_section_header_gentle_clear_all" msgid="4286716295850400959">"ସମସ୍ତ ନୀରବ ବିଜ୍ଞପ୍ତିଗୁଡ଼ିକ ଖାଲି କରନ୍ତୁ"</string>
    <string name="dnd_suppressing_shade_text" msgid="1904574852846769301">"\"ବିରକ୍ତ କରନ୍ତୁ ନାହିଁ\" ବିକଳ୍ପ ଦ୍ୱାରା ବିଜ୍ଞପ୍ତି ପଜ୍‍ ହୋଇଛି"</string>
    <string name="media_projection_action_text" msgid="8470872969457985954">"ବର୍ତ୍ତମାନ ଆରମ୍ଭ କରନ୍ତୁ"</string>
    <string name="empty_shade_text" msgid="708135716272867002">"କୌଣସି ବିଜ୍ଞପ୍ତି ନାହିଁ"</string>
    <string name="profile_owned_footer" msgid="8021888108553696069">"ପ୍ରୋଫାଇଲ୍ ନିରୀକ୍ଷଣ କରାଯାଇପାରେ।"</string>
    <string name="vpn_footer" msgid="2388611096129106812">"ନେଟ୍‌ୱର୍କ ନୀରିକ୍ଷଣ କରାଯାଇପାରେ"</string>
    <string name="branded_vpn_footer" msgid="2168111859226496230">"ନେଟ୍‌ୱର୍କକୁ ନିରୀକ୍ଷଣ କରାଯାଇପାରେ"</string>
    <string name="quick_settings_disclosure_management_monitoring" msgid="6645176135063957394">"ଆପଣଙ୍କ ସଂସ୍ଥା ଏହି ଡିଭାଇସକୁ ପରିଚାଳନା କରନ୍ତି ଏବଂ ନେଟୱର୍କ ଟ୍ରାଫିକ୍‍ ନୀରିକ୍ଷଣ କରିପାରନ୍ତି"</string>
    <string name="quick_settings_disclosure_named_management_monitoring" msgid="370622174777570853">"<xliff:g id="ORGANIZATION_NAME">%1$s</xliff:g> ଏହି ଡିଭାଇସକୁ ପରିଚାଳନା କରନ୍ତି ଏବଂ ନେଟୱର୍କ ଟ୍ରାଫିକ୍‍ ନୀରିକ୍ଷଣ କରନ୍ତି"</string>
    <string name="quick_settings_disclosure_management_named_vpn" msgid="1085137869053332307">"ଡିଭାଇସ୍‌ ଆପଣଙ୍କ ସଂସ୍ଥା ଦ୍ୱାରା ପରିଚାଳିତ ଏବଂ <xliff:g id="VPN_APP">%1$s</xliff:g>ରେ ସଂଯୁକ୍ତ"</string>
    <string name="quick_settings_disclosure_named_management_named_vpn" msgid="6290456493852584017">"ଡିଭାଇସ୍‌ <xliff:g id="ORGANIZATION_NAME">%1$s</xliff:g> ଦ୍ୱାରା ପରିଚାଳିତ ଏବଂ <xliff:g id="VPN_APP">%2$s</xliff:g>ରେ ସଂଯୁକ୍ତ"</string>
    <string name="quick_settings_disclosure_management" msgid="3294967280853150271">"ଡିଭାଇସ୍‌ ଆପଣଙ୍କ ସଂସ୍ଥା ଦ୍ୱାରା ପରିଚାଳିତ"</string>
    <string name="quick_settings_disclosure_named_management" msgid="1059403025094542908">"ଡିଭାଇସ୍‍ <xliff:g id="ORGANIZATION_NAME">%1$s</xliff:g> ଦ୍ୱାରା ପରିଚାଳିତ ହେଉଛି"</string>
    <string name="quick_settings_disclosure_management_vpns" msgid="3698767349925266482">"ଡିଭାଇସ୍‌ ଆପଣଙ୍କ ସଂସ୍ଥା ଦ୍ୱାରା ପରିଚାଳିତ ଏବଂ VPNଗୁଡ଼ିକରେ ସଂଯୁକ୍ତ"</string>
    <string name="quick_settings_disclosure_named_management_vpns" msgid="7777821385318891527">"ଡିଭାଇସ୍‌ <xliff:g id="ORGANIZATION_NAME">%1$s</xliff:g> ଦ୍ୱାରା ପରିଚାଳିତ ଏବଂ VPNଗୁଡ଼ିକରେ ସଂଯୁକ୍ତ"</string>
    <string name="quick_settings_disclosure_managed_profile_monitoring" msgid="5125463987558278215">"ଆପଣଙ୍କ ୱର୍କ ପ୍ରୋଫାଇଲରେ ଆପଣଙ୍କ ସଂସ୍ଥା ନେଟୱର୍କ ଟ୍ରାଫିକ୍‍ ନୀରିକ୍ଷଣ କରିପାରନ୍ତି"</string>
    <string name="quick_settings_disclosure_named_managed_profile_monitoring" msgid="8973606847896650284">"<xliff:g id="ORGANIZATION_NAME">%1$s</xliff:g> ଆପଣଙ୍କ ୱର୍କ ପ୍ରୋଫାଇଲରେ ନେଟୱର୍କ ଟ୍ରାଫିକ୍‍ ନୀରିକ୍ଷଣ କରିପାରନ୍ତି"</string>
    <string name="quick_settings_disclosure_monitoring" msgid="679658227269205728">"ନେଟୱର୍କ ନୀରିକ୍ଷଣ କରାଯାଇପାରେ"</string>
    <string name="quick_settings_disclosure_vpns" msgid="8170318392053156330">"ଡିଭାଇସ୍‍ VPNଗୁଡ଼ିକରେ ସଂଯୁକ୍ତ"</string>
    <string name="quick_settings_disclosure_managed_profile_named_vpn" msgid="3494535754792751741">"ୱର୍କ ପ୍ରୋଫାଇଲ୍‍ <xliff:g id="VPN_APP">%1$s</xliff:g>ରେ ସଂଯୁକ୍ତ"</string>
    <string name="quick_settings_disclosure_personal_profile_named_vpn" msgid="4467456202486569906">"ବ୍ୟକ୍ତିଗତ ପ୍ରୋଫାଇଲ୍‍ <xliff:g id="VPN_APP">%1$s</xliff:g>ରେ ସଂଯୁକ୍ତ"</string>
    <string name="quick_settings_disclosure_named_vpn" msgid="6943724064780847080">"ଡିଭାଇସ୍‍ <xliff:g id="VPN_APP">%1$s</xliff:g>ରେ ସଂଯୁକ୍ତ"</string>
    <string name="monitoring_title_device_owned" msgid="1652495295941959815">"ଡିଭାଇସ୍‌ ପରିଚାଳନା"</string>
    <string name="monitoring_title_profile_owned" msgid="6790109874733501487">"ପ୍ରୋଫାଇଲ୍ ନୀରିକ୍ଷଣ"</string>
    <string name="monitoring_title" msgid="169206259253048106">"ନେଟ୍‌ୱର୍କ ନୀରିକ୍ଷଣ"</string>
    <string name="monitoring_subtitle_vpn" msgid="876537538087857300">"VPN"</string>
    <string name="monitoring_subtitle_network_logging" msgid="3341264304793193386">"ନେଟୱର୍କ ଲଗିଙ୍ଗ"</string>
    <string name="monitoring_subtitle_ca_certificate" msgid="3874151893894355988">"CA ସର୍ଟିଫିକେଟ୍‌"</string>
    <string name="disable_vpn" msgid="4435534311510272506">"VPN ଅକ୍ଷମ କରନ୍ତୁ"</string>
    <string name="disconnect_vpn" msgid="1324915059568548655">"VPN ବିଛିନ୍ନ କରନ୍ତୁ"</string>
    <string name="monitoring_button_view_policies" msgid="100913612638514424">"ପଲିସୀ ଦେଖନ୍ତୁ"</string>
    <string name="monitoring_description_named_management" msgid="5281789135578986303">"ଆପଣଙ୍କ ଡିଭାଇସ୍‍ <xliff:g id="ORGANIZATION_NAME">%1$s</xliff:g> ଦ୍ୱାରା ପରିଚାଳନା କରାଯାଉଛି।.\n\nଆପଣଙ୍କ ଆଡମିନ୍‍ ସେଟିଙ୍ଗ, କର୍ପୋରେଟ୍‍ ଆକ୍ସେସ୍‍, ଆପ୍‍, ଆପଣଙ୍କ ଡିଭାଇସ୍‍ ସମ୍ବନ୍ଧୀୟ ଡାଟା ଏବଂ ଆପଣଙ୍କ ଡିଭାଇସର ଲୋକେସନ୍‍ ନିରୀକ୍ଷଣ ଓ ପରିଚାଳନା କରିପାରନ୍ତି।\n\nଅଧିକ ସୂଚନା ପାଇଁ, ନିଜ ଆଡମିନଙ୍କ ସହ ଯୋଗାଯୋଗ କରନ୍ତୁ।"</string>
    <string name="monitoring_description_management" msgid="4573721970278370790">"ଆପଣଙ୍କ ଡିଭାଇସ୍‍ ଆପଣଙ୍କ ସଂସ୍ଥା ଦ୍ୱାରା ପରିଚାଳନା କରାଯାଉଛି।\n\nଆପଣଙ୍କ ଆଡମିନ୍‍ ସେଟିଙ୍ଗ, କର୍ପୋରେଟ୍‍ ଆକ୍ସେସ୍‍, ଆପ୍‍, ଆପଣଙ୍କ ଡିଭାଇସ୍‍ ସମ୍ବନ୍ଧୀୟ ଡାଟା ଏବଂ ଆପଣଙ୍କ ଡିଭାଇସର ଲୋକେସନ୍‍ ନିରୀକ୍ଷଣ ଓ ପରିଚାଳନା କରିପାରନ୍ତି।\n\nଅଧିକ ସୂଚନା ପାଇଁ, ନିଜ ଆଡମିନଙ୍କ ସହ ଯୋଗାଯୋଗ କରନ୍ତୁ।"</string>
    <string name="monitoring_description_management_ca_certificate" msgid="5202023784131001751">"ଏହି ଡିଭାଇସରେ ଆପଣଙ୍କ ସଂସ୍ଥା ଏକ ସର୍ଟିଫିକେଟ୍‍ ଅଥରିଟି ଇନଷ୍ଟଲ୍‍ କରିଛନ୍ତି। ଆପଣଙ୍କ ସୁରକ୍ଷିତ ନେଟୱର୍କ ଟ୍ରାଫିକ୍‍ ନୀରିକ୍ଷଣ କିମ୍ବା ସଂଶୋଧନ କରାଯାଇ ପାରେ।"</string>
    <string name="monitoring_description_managed_profile_ca_certificate" msgid="4683248196789897964">"ଆପଣଙ୍କ ୱର୍କ ପ୍ରୋଫାଇଲରେ ଆପଣଙ୍କ ସଂସ୍ଥା ଏକ ସର୍ଟିଫିକେଟ୍‍ ଅଥରିଟି ଇନଷ୍ଟଲ୍‍ କରିଛନ୍ତି। ଆପଣଙ୍କ ସୁରକ୍ଷିତ ନେଟୱର୍କ ଟ୍ରାଫିକ୍‍ ନୀରିକ୍ଷଣ କିମ୍ବା ସଂଶୋଧନ କରାଯାଇ ପାରେ।"</string>
    <string name="monitoring_description_ca_certificate" msgid="7886985418413598352">"ଏହି ଡିଭାଇସରେ ଏକ ସର୍ଟିଫିକେଟ୍‍ ଅଥରିଟି ଇନଷ୍ଟଲ୍‍ କରାଯାଇଛି। ଆପଣଙ୍କ ସୁରକ୍ଷିତ ନେଟୱର୍କ ଟ୍ରାଫିକ୍‍ ନୀରିକ୍ଷଣ କିମ୍ବା ସଂଶୋଧନ କରାଯାଇ ପାରେ।"</string>
    <string name="monitoring_description_management_network_logging" msgid="7184005419733060736">"ଆପଣଙ୍କ ଆଡମିନ୍‍ ନେଟୱର୍କ ଲଗଇନ୍‍ କରିବା ଅନ୍‍ କରିଛନ୍ତି, ଯାହା ଆପଣଙ୍କ ଡିଭାଇସରେ ଟ୍ରାଫିକ୍‍ ନୀରିକ୍ଷଣ କରେ।"</string>
    <string name="monitoring_description_named_vpn" msgid="7403457334088909254">"ଆପଣ <xliff:g id="VPN_APP">%1$s</xliff:g>ରେ ସଂଯୁକ୍ତ, ଯାହା ଇମେଲ୍‍, ଆପ୍‌ ଓ ୱେବସାଇଟ୍‍ ସମେତ ଆପଣଙ୍କ ନେଟୱର୍କ ଗତିବିଧିକୁ ନିରୀକ୍ଷଣ କରିପାରେ।"</string>
    <string name="monitoring_description_two_named_vpns" msgid="4198511413729213802">"ଆପଣ <xliff:g id="VPN_APP_0">%1$s</xliff:g> ଏବଂ <xliff:g id="VPN_APP_1">%2$s</xliff:g>ରେ ସଂଯୁକ୍ତ, ଯାହା ଇମେଲ୍‍, ଆପ୍‌ ଓ ୱେବସାଇଟ୍‍ ସମେତ ଆପଣଙ୍କ ନେଟୱର୍କ ଗତିବିଧିକୁ ନିରୀକ୍ଷଣ କରିପାରେ।"</string>
    <string name="monitoring_description_managed_profile_named_vpn" msgid="1427905889862420559">"ଆପଣଙ୍କ ୱର୍କ ପ୍ରୋଫାଇଲ୍‍ <xliff:g id="VPN_APP">%1$s</xliff:g>ରେ ସଂଯୁକ୍ତ, ଯାହା ଇମେଲ୍‍, ଆପ୍‌ ଓ ୱେବସାଇଟ୍‍ ସମେତ ଆପଣଙ୍କ ନେଟୱର୍କ ଗତିବିଧିକୁ ନିରୀକ୍ଷଣ କରିପାରେ।"</string>
    <string name="monitoring_description_personal_profile_named_vpn" msgid="3133980926929069283">"ଆପଣଙ୍କ ବ୍ୟକ୍ତିଗତ ପ୍ରୋଫାଇଲ୍‍ <xliff:g id="VPN_APP">%1$s</xliff:g>ରେ ସଂଯୁକ୍ତ, ଯାହା ଇମେଲ୍‍, ଆପ୍‌ ଓ ୱେବସାଇଟ୍‍ ସମେତ ଆପଣଙ୍କ ନେଟୱର୍କ ଗତିବିଧିକୁ ନିରୀକ୍ଷଣ କରିପାରେ।"</string>
    <string name="monitoring_description_do_header_generic" msgid="96588491028288691">"ଆପଣଙ୍କ ଡିଭାଇସ୍‌ <xliff:g id="DEVICE_OWNER_APP">%1$s</xliff:g> ଦ୍ୱାରା ପରିଚାଳିତ ହେଉଛି।"</string>
    <string name="monitoring_description_do_header_with_name" msgid="5511133708978206460">"ଆପଣଙ୍କ ଡିଭାଇସ୍‍ ପରିଚାଳନା କରିବାକୁ <xliff:g id="ORGANIZATION_NAME">%1$s</xliff:g>, <xliff:g id="DEVICE_OWNER_APP">%2$s</xliff:g> ବ୍ୟବହାର କରନ୍ତି।"</string>
    <string name="monitoring_description_do_body" msgid="3639594537660975895">"ଆପଣଙ୍କ ଆଡମିନ୍‍ ସେଟିଙ୍ଗ, କର୍ପୋରେଟ୍‍ ଆକ୍ସେସ୍‍, ଆପ୍‍, ଆପଣଙ୍କ ଡିଭାଇସ୍‍ ସମ୍ବନ୍ଧୀୟ ଡାଟା ଏବଂ ଆପଣଙ୍କ ଡିଭାଇସର ଲୋକେସନ୍‍ ନିରୀକ୍ଷଣ ଓ ପରିଚାଳନା କରିପାରନ୍ତି।"</string>
    <string name="monitoring_description_do_learn_more_separator" msgid="3785251953067436862">" "</string>
    <string name="monitoring_description_do_learn_more" msgid="1849514470437907421">"ଅଧିକ ଜାଣନ୍ତୁ"</string>
    <string name="monitoring_description_do_body_vpn" msgid="8255218762488901796">"ଆପଣ <xliff:g id="VPN_APP">%1$s</xliff:g>ରେ ସଂଯୁକ୍ତ ଅଛନ୍ତି, ଯାହା ଇମେଲ୍‍, ଆପ୍‌ ଓ ୱେବସାଇଟ୍‍ ସମେତ ଆପଣଙ୍କ ନେଟ୍‌ୱର୍କର ଗତିବିଧିକୁ ନିରୀକ୍ଷଣ କରିପାରେ।"</string>
    <string name="monitoring_description_vpn_settings_separator" msgid="1933186756733474388">" "</string>
    <string name="monitoring_description_vpn_settings" msgid="6434859242636063861">"VPN ସେଟିଙ୍ଗ ଖୋଲନ୍ତୁ"</string>
    <string name="monitoring_description_ca_cert_settings_separator" msgid="4987350385906393626">" "</string>
    <string name="monitoring_description_ca_cert_settings" msgid="5489969458872997092">"ମୁକ୍ତ ବିଶ୍ୱସ୍ତ କ୍ରୀଡେନଶିଆଲ୍‍"</string>
    <string name="monitoring_description_network_logging" msgid="7223505523384076027">"ଆପଣଙ୍କ ଆଡମିନ୍‍ ନେଟ୍‌ୱର୍କ ଲଗଇନ୍‍ କରିବା ଅନ୍‍ କରିଛନ୍ତି, ଯାହା ଆପଣଙ୍କ ଡିଭାଇସରେ ଟ୍ରାଫିକ୍‍ ନିରୀକ୍ଷଣ କରେ।\n\nଅଧିକ ସୂଚନା ପାଇଁ, ନିଜ ଆଡମିନଙ୍କ ସହ ଯୋଗାଯୋଗ କରନ୍ତୁ।"</string>
    <string name="monitoring_description_vpn" msgid="4445150119515393526">"ଏକ VPN ସଂଯୋଗ ସେଟ୍‍ ଅପ୍‍ କରିବା ପାଇଁ ଆପଣ ଗୋଟିଏ ଆପକୁ ଅନୁମତି ଦେଲେ।\n\nଏହି ଆପ୍‍ ଇମେଲ୍‍, ଆପ୍‌ ଓ ୱେବସାଇଟ୍‍ ସମେତ ଆପଣଙ୍କ ଡିଭାଇସ୍‍ ଓ ନେଟ୍‌ୱର୍କ ଗତିବିଧିକୁ ନିରୀକ୍ଷଣ କରିପାରେ।"</string>
    <string name="monitoring_description_vpn_profile_owned" msgid="2958019119161161530">"ଆପଣଙ୍କ ୱର୍କ ପ୍ରୋଫାଇଲ୍‍ <xliff:g id="ORGANIZATION">%1$s</xliff:g> ଦ୍ୱାରା ପରିଚାଳନା କରାଯାଉଛି।\n\nଆପଣଙ୍କ ଆଡମିନ୍‍ ଇମେଲ୍‍, ଆପ୍‌ ଓ ୱେବସାଇଟ୍‍ ସମେତ ଆପଣଙ୍କ ନେଟୱର୍କ ଗତିବିଧିକୁ ନିରୀକ୍ଷଣ କରିପାରିବେ।\n\nଅଧିକ ସୂଚନା ପାଇଁ, ନିଜ ଆଡମିନଙ୍କ ସହ ଯୋଗାଯୋଗ କରନ୍ତୁ।.\n\nଆପଣ ଏକ VPNରେ ମଧ୍ୟ ସଂଯୁକ୍ତ, ଯାହା ଆପଣଙ୍କ ନେଟୱର୍କ ଗତିବିଧିକୁ ନିରୀକ୍ଷଣ କରିପାରେ।"</string>
    <string name="legacy_vpn_name" msgid="6604123105765737830">"VPN"</string>
    <string name="monitoring_description_app" msgid="1828472472674709532">"ଆପଣ <xliff:g id="APPLICATION">%1$s</xliff:g>ରେ ସଂଯୁକ୍ତ, ଯାହା ଇମେଲ୍‍, ଆପ୍‌ ଓ ୱେବସାଇଟ୍‍ ସମେତ ଆପଣଙ୍କ ନେଟୱର୍କ ଗତିବିଧିକୁ ନିରୀକ୍ଷଣ କରିପାରେ।"</string>
    <string name="monitoring_description_app_personal" msgid="484599052118316268">"ଆପଣ <xliff:g id="APPLICATION">%1$s</xliff:g>ରେ ସଂଯୁକ୍ତ, ଯାହା ଇମେଲ୍‍, ଆପ୍‌ ଓ ୱେବସାଇଟ୍‍ ସମେତ ଆପଣଙ୍କ ନେଟ୍‌ୱର୍କ ଗତିବିଧିକୁ ନିରୀକ୍ଷଣ କରିପାରେ।"</string>
    <string name="branded_monitoring_description_app_personal" msgid="2669518213949202599">"ଆପଣ <xliff:g id="APPLICATION">%1$s</xliff:g>ରେ ସଂଯୁକ୍ତ ଅଛନ୍ତି, ଯାହା ଇମେଲ୍‍, ଆପ୍‌ ଓ ୱେବସାଇଟ୍‍ ସମେତ ଆପଣଙ୍କ ନେଟ୍‌ୱର୍କ ଗତିବିଧିକୁ ନିରୀକ୍ଷଣ କରିପାରେ।"</string>
    <string name="monitoring_description_app_work" msgid="4612997849787922906">"ଆପଣଙ୍କ ୱର୍କ ପ୍ରୋଫାଇଲ୍‍ <xliff:g id="ORGANIZATION">%1$s</xliff:g> ଦ୍ୱାରା ପରିଚାଳନା କରାଯାଉଛି। ପ୍ରୋଫାଇଲଟି <xliff:g id="APPLICATION">%2$s</xliff:g> ସହ ସଂଯୁକ୍ତ ଅଛି, ଯାହା ଇମେଲ୍‍, ଆପ୍‌ ଓ ୱେବସାଇଟ୍‍ ସମେତ ଆପଣଙ୍କ ନେଟୱର୍କ ଗତିବିଧିକୁ ନିରୀକ୍ଷଣ କରିପାରେ।\n\nଅଧିକ ସୂଚନା ପାଇଁ, ନିଜ ଆଡମିନଙ୍କ ସହ ଯୋଗାଯୋଗ କରନ୍ତୁ।"</string>
    <string name="monitoring_description_app_personal_work" msgid="5664165460056859391">"ଆପଣଙ୍କ ୱର୍କ ପ୍ରୋଫାଇଲ୍‍ <xliff:g id="ORGANIZATION">%1$s</xliff:g> ଦ୍ୱାରା ପରିଚାଳନା କରାଯାଉଛି। ପ୍ରୋଫାଇଲଟି <xliff:g id="APPLICATION_WORK">%2$s</xliff:g> ସହ ସଂଯୁକ୍ତ ଅଛି, ଯାହା ଇମେଲ୍‍, ଆପ୍‌ ଓ ୱେବସାଇଟ୍‍ ସମେତ ଆପଣଙ୍କ ନେଟୱର୍କ ଗତିବିଧିକୁ ନିରୀକ୍ଷଣ କରିପାରେ।\n\nଆପଣ <xliff:g id="APPLICATION_PERSONAL">%3$s</xliff:g>ରେ ମଧ୍ୟ ସଂଯୁକ୍ତ, ଯାହା ଆପଣଙ୍କ ବ୍ୟକ୍ତିଗତ ନେଟୱର୍କ ଗତିବିଧିକୁ ନିରୀକ୍ଷଣ କରିପାରେ।"</string>
    <string name="keyguard_indication_trust_unlocked" msgid="2712865815371519117">"TrustAgent ଦ୍ୱାରା ଅନ୍‌ଲକ୍ ରହିଛି"</string>
    <string name="keyguard_indication_trust_disabled" msgid="7412534203633528135">"ଯେତେବେଳ ପର୍ଯ୍ୟନ୍ତ ଆପଣ ମାନୁଆଲୀ ଅନଲକ୍‌ କରିନାହାନ୍ତି, ସେତେବେଳ ପର୍ଯ୍ୟନ୍ତ ଡିଭାଇସ୍‌ ଲକ୍‌ ରହିବ"</string>
    <string name="hidden_notifications_title" msgid="7139628534207443290">"ବିଜ୍ଞପ୍ତିକୁ ଶୀଘ୍ର ପ୍ରାପ୍ତ କରନ୍ତୁ"</string>
    <string name="hidden_notifications_text" msgid="2326409389088668981">"ଅନଲକ୍‌ କରିବା ପୁର୍ବରୁ ସେମାନଙ୍କୁ ଦେଖନ୍ତୁ"</string>
    <string name="hidden_notifications_cancel" msgid="3690709735122344913">"ନାହିଁ, ଥାଉ"</string>
    <string name="hidden_notifications_setup" msgid="41079514801976810">"ସେଟ୍ ଅପ୍ କରନ୍ତୁ"</string>
    <string name="zen_mode_and_condition" msgid="4462471036429759903">"<xliff:g id="ZEN_MODE">%1$s</xliff:g>. <xliff:g id="EXIT_CONDITION">%2$s</xliff:g>"</string>
    <string name="volume_zen_end_now" msgid="6930243045593601084">"ବର୍ତ୍ତମାନ ଅଫ୍‍ କରନ୍ତୁ"</string>
    <string name="accessibility_volume_settings" msgid="4915364006817819212">"ସାଉଣ୍ଡ ସେଟିଙ୍ଗ"</string>
    <string name="accessibility_volume_expand" msgid="5946812790999244205">"ବଢ଼ାନ୍ତୁ"</string>
    <string name="accessibility_volume_collapse" msgid="3609549593031810875">"ଛୋଟ କରନ୍ତୁ"</string>
    <string name="volume_odi_captions_tip" msgid="1193653197906918269">"ସ୍ବଚାଳିତ କ୍ୟାପ୍ସନ୍ ମିଡିଆ"</string>
    <string name="accessibility_volume_close_odi_captions_tip" msgid="1163987066404128967">"କ୍ୟାପ୍ସନ୍‌ଗୁଡ଼ିିକର ଟିପ୍ ବନ୍ଦ କରନ୍ତୁ"</string>
    <string name="volume_odi_captions_content_description" msgid="2950736796270214785">"କ୍ୟାପ୍ସନ୍‌ର ଓଭର୍‌ଲେ"</string>
    <string name="volume_odi_captions_hint_enable" msgid="49750248924730302">"ସକ୍ଷମ କରନ୍ତୁ"</string>
    <string name="volume_odi_captions_hint_disable" msgid="8980842810619956593">"ଅକ୍ଷମ କରନ୍ତୁ"</string>
    <string name="accessibility_output_chooser" msgid="8185317493017988680">"ଆଉଟପୁଟ୍ ଡିଭାଇସ୍‌କୁ ଯାଆନ୍ତୁ"</string>
    <string name="screen_pinning_title" msgid="3273740381976175811">"ସ୍କ୍ରିନକୁ ପିନ୍‌ କରାଯାଇଛି"</string>
    <string name="screen_pinning_description" msgid="8909878447196419623">"ଆପଣ ଅନପିନ୍‍ ନକରିବା ପର୍ଯ୍ୟନ୍ତ ଏହା ଦେଖାଉଥିବ। ଅନପିନ୍‍ କରିବାକୁ ସ୍ପର୍ଶ କରି ଧରିରଖନ୍ତୁ ଓ ଦେଖନ୍ତୁ।"</string>
    <string name="screen_pinning_description_recents_invisible" msgid="8281145542163727971">"ଆପଣ ଅନପିନ୍‍ ନକରିବା ପର୍ଯ୍ୟନ୍ତ ଏହା ଦେଖାଉଥିବ। ଅନପିନ୍‍ କରିବା ପାଇଁ ହୋମ୍ ଓ ବ୍ୟାକ୍ ବଟନ୍‌କୁ ଧରିରଖନ୍ତୁ।"</string>
    <string name="screen_pinning_description_gestural" msgid="1191513974909607884">"ଆପଣ ଅନ୍‌ପିନ୍ ନକରିବା ପର୍ଯ୍ୟନ୍ତ ଏହା ଦେଖାଯାଉଥିବ। ଅନ୍‌ପିନ୍ କରିବା ପାଇଁ ଉପରକୁ ସ୍ୱାଇପ୍‌ କରି ଧରି ରଖନ୍ତୁ"</string>
    <string name="screen_pinning_description_accessible" msgid="426190689254018656">"ଆପଣ ଅନପିନ୍‍ ନକରିବା ପର୍ଯ୍ୟନ୍ତ ଏହା ଦେଖାଉଥିବ। ଅନପିନ୍‍ କରିବାକୁ ସ୍ପର୍ଶ କରନ୍ତୁ ଏବଂ ଓଭରଭ୍ୟୁକୁ ଧରିରଖନ୍ତୁ।"</string>
    <string name="screen_pinning_description_recents_invisible_accessible" msgid="6134833683151189507">"ଆପଣ ଅନପିନ୍‍ ନକରିବା ପର୍ଯ୍ୟନ୍ତ ଏହା ଦେଖାଉଥିବ। ଅନପିନ୍‍ କରିବା ପର୍ଯ୍ୟନ୍ତ ହୋମ୍‌କୁ ଦାବିଧରନ୍ତୁ।"</string>
    <string name="screen_pinning_toast" msgid="2266705122951934150">"ଏହି ସ୍କ୍ରୀନ୍‍‍କୁ ଅନପିନ୍‍ କରିବା ପାଇଁ, ବ୍ୟାକ୍ ଏବଂ ଓଭରଭ୍ୟୁ ବଟନ୍‍‌କୁ ଦାବିଧରନ୍ତୁ"</string>
    <string name="screen_pinning_toast_recents_invisible" msgid="8252402309499161281">"ଏହି ସ୍କ୍ରୀନ୍‍‍କୁ ଅନପିନ୍‍ କରିବା ପାଇଁ, ବ୍ୟାକ୍ ଏବଂ ହୋମ୍ ବଟନ୍‍‌କୁ ଦାବିଧରନ୍ତୁ"</string>
    <string name="screen_pinning_positive" msgid="3783985798366751226">"ବୁଝିଲି"</string>
    <string name="screen_pinning_negative" msgid="3741602308343880268">"ନାହିଁ, ଥାଉ"</string>
    <string name="screen_pinning_start" msgid="1022122128489278317">"ସ୍କ୍ରୀନ୍‌କୁ ପିନ୍‌ କରାଗଲା"</string>
    <string name="screen_pinning_exit" msgid="5187339744262325372">"ସ୍କ୍ରୀନ୍‌ ଅନପିନ୍ ହୋଇଗଲା"</string>
    <string name="quick_settings_reset_confirmation_title" msgid="748792586749897883">"<xliff:g id="TILE_LABEL">%1$s</xliff:g> ଲୁଚାନ୍ତୁ?"</string>
    <string name="quick_settings_reset_confirmation_message" msgid="2235970126803317374">"ଆଗକୁ ଆପଣ ଯେତେବେଳେ ଏହି ସେଟିଙ୍ଗକୁ ଚାଲୁ କରିବେ, ଏହା ପୁଣି ଦେଖାଦେବ।"</string>
    <string name="quick_settings_reset_confirmation_button" msgid="2660339101868367515">"ଲୁଚାନ୍ତୁ"</string>
    <string name="stream_voice_call" msgid="4410002696470423714">"କଲ୍ କରନ୍ତୁ"</string>
    <string name="stream_system" msgid="7493299064422163147">"ସିଷ୍ଟମ୍‌"</string>
    <string name="stream_ring" msgid="8213049469184048338">"ରିଙ୍ଗ"</string>
    <string name="stream_music" msgid="9086982948697544342">"ମିଡିଆ"</string>
    <string name="stream_alarm" msgid="5209444229227197703">"ଆଲାର୍ମ"</string>
    <string name="stream_notification" msgid="2563720670905665031">"ବିଜ୍ଞପ୍ତି"</string>
    <string name="stream_bluetooth_sco" msgid="2055645746402746292">"ବ୍ଲୁଟୂଥ୍‍‌"</string>
    <string name="stream_dtmf" msgid="2447177903892477915">"ଡୁଆଲ୍‍ ମଲ୍ଟି ଟୋନ୍‍ ଫ୍ରିକ୍ୱେନ୍ସୀ"</string>
    <string name="stream_accessibility" msgid="301136219144385106">"ଆକ୍ସେସିବିଲିଟୀ"</string>
    <string name="ring_toggle_title" msgid="3281244519428819576">"କଲ୍‌"</string>
    <string name="volume_ringer_status_normal" msgid="4273142424125855384">"ରିଙ୍ଗ"</string>
    <string name="volume_ringer_status_vibrate" msgid="1825615171021346557">"ଭାଇବ୍ରେଟ୍‌"</string>
    <string name="volume_ringer_status_silent" msgid="6896394161022916369">"ମ୍ୟୁଟ୍"</string>
    <string name="qs_status_phone_vibrate" msgid="204362991135761679">"ଫୋନ୍ ଭାଇବ୍ରେଟ୍‌ରେ ଅଛି"</string>
    <string name="qs_status_phone_muted" msgid="5437668875879171548">"ଫୋନ୍‌ ମ୍ୟୁଟ୍‌ରେ ଅଛି"</string>
    <string name="volume_stream_content_description_unmute" msgid="4436631538779230857">"%1$s। ଅନମ୍ୟୁଟ୍‍ କରିବା ପାଇଁ ଟାପ୍‍ କରନ୍ତୁ।"</string>
    <string name="volume_stream_content_description_vibrate" msgid="1187944970457807498">"%1$s। ଭାଇବ୍ରେଟ୍‍ ସେଟ୍‍ କରିବାକୁ ଟାପ୍‍ କରନ୍ତୁ। ଆକ୍ସେସିବିଲିଟୀ ସର୍ଭିସ୍‌ ମ୍ୟୁଟ୍‍ କରାଯାଇପାରେ।"</string>
    <string name="volume_stream_content_description_mute" msgid="3625049841390467354">"%1$s। ମ୍ୟୁଟ୍‍ କରିବାକୁ ଟାପ୍‍ କରନ୍ତୁ। ଆକ୍ସେସିବିଲିଟୀ ସର୍ଭିସ୍‌ ମ୍ୟୁଟ୍‍ କରାଯାଇପାରେ।"</string>
    <string name="volume_stream_content_description_vibrate_a11y" msgid="6427727603978431301">"%1$s। ଭାଇବ୍ରେଟରେ ସେଟ୍‍ କରିବାକୁ ଟାପ୍‍ କରନ୍ତୁ।"</string>
    <string name="volume_stream_content_description_mute_a11y" msgid="8995013018414535494">"%1$s। ମ୍ୟୁଟ୍‍ କରିବାକୁ ଟାପ୍‍ କରନ୍ତୁ।"</string>
    <string name="volume_ringer_hint_mute" msgid="9199811307292269601">"ମ୍ୟୁଟ୍ କରନ୍ତୁ"</string>
    <string name="volume_ringer_hint_unmute" msgid="6602880133293060368">"ଅନ୍‍-ମ୍ୟୁଟ୍ କରନ୍ତୁ"</string>
    <string name="volume_ringer_hint_vibrate" msgid="4036802135666515202">"ଭାଇବ୍ରେଟ୍"</string>
    <string name="volume_dialog_title" msgid="7272969888820035876">"%s ଭଲ୍ୟୁମ୍ ନିୟନ୍ତ୍ରଣ"</string>
    <string name="volume_dialog_ringer_guidance_ring" msgid="3360373718388509040">"କଲ୍ ଓ ବିଜ୍ଞପ୍ତି ପାଇଁ (<xliff:g id="VOLUME_LEVEL">%1$s</xliff:g>)ରେ ରିଙ୍ଗ ହେବ"</string>
    <string name="output_title" msgid="5355078100792942802">"ମିଡିଆ ଆଉଟପୁଟ୍‍"</string>
    <string name="output_calls_title" msgid="8717692905017206161">"ଫୋନ୍‍ କଲ୍‍ ଆଉଟପୁଟ୍‍"</string>
    <string name="output_none_found" msgid="5544982839808921091">"କୌଣସି ଡିଭାଇସ୍ ମିଳିଲା ନାହିଁ"</string>
    <string name="output_none_found_service_off" msgid="8631969668659757069">"କୌଣସି ଡିଭାଇସ୍ ମିଳିଲା ନାହିଁ। <xliff:g id="SERVICE">%1$s</xliff:g> ଅନ୍‍ କରି ଦେଖନ୍ତୁ"</string>
    <string name="output_service_bt" msgid="6224213415445509542">"ବ୍ଲୁଟୂଥ୍‍‌"</string>
    <string name="output_service_wifi" msgid="3749735218931825054">"ୱାଇ-ଫାଇ"</string>
    <string name="output_service_bt_wifi" msgid="4486837869988770896">"ବ୍ଲୁଟୂଥ୍‍‌ ଓ ୱାଇ-ଫାଇ"</string>
    <string name="system_ui_tuner" msgid="708224127392452018">"ସିଷ୍ଟମ୍ UI ଟ୍ୟୁନର୍‍"</string>
    <string name="show_battery_percentage" msgid="5444136600512968798">"ଏମ୍ବେଡ୍‍ ହୋଇଥିବା ବ୍ୟାଟେରୀ ଶତକଡ଼ା ଦେଖାନ୍ତୁ"</string>
    <string name="show_battery_percentage_summary" msgid="3215025775576786037">"ଚାର୍ଜ ହେଉନଥିବାବେଳେ ଷ୍ଟାଟସ୍‍ ବାର୍‍ ଆଇକନ୍‍ ଭିତରେ ବ୍ୟାଟେରୀ ସ୍ତର ଶତକଡ଼ା ଦେଖାନ୍ତୁ"</string>
    <string name="quick_settings" msgid="10042998191725428">"ଦ୍ରୁତ ସେଟିଂସ୍"</string>
    <string name="status_bar" msgid="4877645476959324760">"ଷ୍ଟାଟସ୍‍ ବାର୍‍"</string>
    <string name="overview" msgid="4018602013895926956">"ଅବଲୋକନ"</string>
    <string name="demo_mode" msgid="2532177350215638026">"ସିଷ୍ଟମ୍‌ UI ଡେମୋ ମୋଡ୍‌"</string>
    <string name="enable_demo_mode" msgid="4844205668718636518">"ଡେମୋ ମୋଡ୍ ସକ୍ଷମ କରନ୍ତୁ"</string>
    <string name="show_demo_mode" msgid="2018336697782464029">"ଡେମୋ ମୋଡ୍‍ ଦେଖାନ୍ତୁ"</string>
    <string name="status_bar_ethernet" msgid="5044290963549500128">"ଇଥରନେଟ୍‌"</string>
    <string name="status_bar_alarm" msgid="8536256753575881818">"ଆଲାର୍ମ"</string>
    <string name="status_bar_work" msgid="6022553324802866373">"ୱର୍କ ପ୍ରୋଫାଇଲ୍‌"</string>
    <string name="status_bar_airplane" msgid="7057575501472249002">"ଏରୋପ୍ଲେନ୍‍ ମୋଡ୍"</string>
    <string name="add_tile" msgid="2995389510240786221">"ଟାଇଲ୍‍ ଯୋଡ଼ନ୍ତୁ"</string>
    <string name="broadcast_tile" msgid="3894036511763289383">"ଟାଇଲ୍‍ ବ୍ରଡ୍‌କାଷ୍ଟ କରନ୍ତୁ"</string>
    <string name="zen_alarm_warning_indef" msgid="3482966345578319605">"ଆପଣ <xliff:g id="WHEN">%1$s</xliff:g> ପୂର୍ବରୁ ଏହା ଅଫ୍‍ ନକଲେ ନିଜର ପରବର୍ତ୍ତୀ ଆଲାର୍ମ ଶୁଣିପାରିବେ ନାହିଁ"</string>
    <string name="zen_alarm_warning" msgid="444533119582244293">"<xliff:g id="WHEN">%1$s</xliff:g>ବେଳେ ଆପଣ ନିଜର ପରବର୍ତ୍ତୀ ଆଲାର୍ମ ଶୁଣିପାରିବେ ନାହିଁ"</string>
    <string name="alarm_template" msgid="3980063409350522735">"<xliff:g id="WHEN">%1$s</xliff:g> ହେଲେ"</string>
    <string name="alarm_template_far" msgid="4242179982586714810">"<xliff:g id="WHEN">%1$s</xliff:g> ବେଳେ"</string>
    <string name="accessibility_quick_settings_detail" msgid="2579369091672902101">"ଦ୍ରୁତ ସେଟିଙ୍ଗ, <xliff:g id="TITLE">%s</xliff:g>।"</string>
    <string name="accessibility_status_bar_hotspot" msgid="4099381329956402865">"ହଟସ୍ପଟ୍‌"</string>
    <string name="accessibility_managed_profile" msgid="6613641363112584120">"ୱର୍କ ପ୍ରୋଫାଇଲ୍‌"</string>
    <string name="tuner_warning_title" msgid="7094689930793031682">"କେତେକଙ୍କ ପାଇଁ ମଜାଦାର, କିନ୍ତୁ ସମସ୍ତଙ୍କ ପାଇଁ ନୁହେଁ"</string>
    <string name="tuner_warning" msgid="8730648121973575701">"Android ୟୁଜର୍‍ ଇଣ୍ଟରଫେସ୍‍ ବଦଳାଇବାକୁ ତଥା ନିଜ ପସନ୍ଦ ଅନୁଯାୟୀ କରିବାକୁ ସିଷ୍ଟମ୍‍ UI ଟ୍ୟୁନର୍‍ ଆପଣଙ୍କୁ ଅତିରିକ୍ତ ଉପାୟ ପ୍ରଦାନ କରେ। ଏହି ପରୀକ୍ଷାମୂଳକ ସୁବିଧାମାନ ବଦଳିପାରେ, ଭାଙ୍ଗିପାରେ କିମ୍ବା ଭବିଷ୍ୟତର ରିଲିଜ୍‌ଗୁଡ଼ିକରେ ନଦେଖାଯାଇପାରେ। ସତର୍କତାର ସହ ଆଗକୁ ବଢ଼ନ୍ତୁ।"</string>
    <string name="tuner_persistent_warning" msgid="8597333795565621795">"ଏହି ପରୀକ୍ଷାମୂଳକ ସୁବିଧାମାନ ବଦଳିପାରେ, ଭାଙ୍ଗିପାରେ କିମ୍ବା ଭବିଷ୍ୟତର ରିଲିଜ୍‌ଗୁଡ଼ିକରେ ନଦେଖାଯାଇପାରେ। ସତର୍କତାର ସହ ଆଗକୁ ବଢ଼ନ୍ତୁ।"</string>
    <string name="got_it" msgid="2239653834387972602">"ବୁଝିଗଲି"</string>
    <string name="tuner_toast" msgid="603429811084428439">"ଅଭିନନ୍ଦନ! ସିଷ୍ଟମ୍‍ UI ଟ୍ୟୁନର୍‍କୁ ସେଟିଙ୍ଗରେ ଯୋଡ଼ାଯାଇଛି"</string>
    <string name="remove_from_settings" msgid="8389591916603406378">"ସେଟିଙ୍ଗରୁ ବାହାର କରିଦିଅନ୍ତୁ"</string>
    <string name="remove_from_settings_prompt" msgid="6069085993355887748">"ସେଟିଙ୍ଗରୁ ସିଷ୍ଟମ୍‍ UI ଟ୍ୟୁନର୍‍କୁ ବାହାର କରି ତାହାର ସମସ୍ତ ସୁବିଧା ବ୍ୟବହାର କରିବା ବନ୍ଦ କରିବେ?"</string>
    <string name="activity_not_found" msgid="348423244327799974">"ଆପଣଙ୍କ ଡିଭାଇସରେ ଆପ୍ଲିକେଶନ୍‍ ଇନଷ୍ଟଲ୍‍ କରାଯାଇନାହିଁ"</string>
    <string name="clock_seconds" msgid="7689554147579179507">"ଘଣ୍ଟାର ସେକେଣ୍ଡ ଦେଖାନ୍ତୁ"</string>
    <string name="clock_seconds_desc" msgid="6282693067130470675">"ଷ୍ଟାଟସ୍‍ ବାର୍‌ରେ ଘଣ୍ଟାର ସେକେଣ୍ଡ ଦେଖାନ୍ତୁ। ଏହାଦ୍ୱାରା ବ୍ୟାଟେରୀ ଲାଇଫ୍‍ ପ୍ରଭାବିତ ହୋଇପାରେ।"</string>
    <string name="qs_rearrange" msgid="8060918697551068765">"ଦ୍ରୁତ ସେଟିଙ୍ଗକୁ ପୁଣି ସଜାନ୍ତୁ"</string>
    <string name="show_brightness" msgid="6613930842805942519">"ଦ୍ରୁତ ସେଟିଙ୍ଗରେ ବ୍ରାଇଟନେସ୍‌ ଦେଖାନ୍ତୁ"</string>
    <string name="experimental" msgid="6198182315536726162">"ପରୀକ୍ଷାମୂଳକ"</string>
    <string name="enable_bluetooth_title" msgid="5027037706500635269">"ବ୍ଲୁଟୂଥ୍‍‍ ଅନ୍‍ କରିବେ?"</string>
    <string name="enable_bluetooth_message" msgid="9106595990708985385">"ଆପଣଙ୍କ ଟାବଲେଟ୍‌ରେ କୀ’ବୋର୍ଡ ସଂଯୋଗ କରିବା ପାଇଁ ଆପଣଙ୍କୁ ପ୍ରଥମେ ବ୍ଲୁଟୂଥ୍‍‍ ଅନ୍‍ କରିବାକୁ ହେବ।"</string>
    <string name="enable_bluetooth_confirmation_ok" msgid="6258074250948309715">"ଅନ୍ କରନ୍ତୁ"</string>
    <string name="show_silently" msgid="6841966539811264192">"ବିଜ୍ଞପ୍ତିଗୁଡ଼ିକୁ ନିରବରେ ଦେଖାନ୍ତୁ"</string>
    <string name="block" msgid="2734508760962682611">"ସମସ୍ତ ବିଜ୍ଞପ୍ତି ବ୍ଲକ୍‌ କରନ୍ତୁ"</string>
    <string name="do_not_silence" msgid="6878060322594892441">"ନିରବ କରନ୍ତୁ ନାହିଁ"</string>
    <string name="do_not_silence_block" msgid="4070647971382232311">"ନିରବ କିମ୍ବା ବ୍ଲକ୍‌ କରନ୍ତୁ ନାହିଁ"</string>
    <string name="tuner_full_importance_settings" msgid="3207312268609236827">"ପାୱାର୍‍ ବିଜ୍ଞପ୍ତି କଣ୍ଟ୍ରୋଲ୍‌"</string>
    <string name="tuner_full_importance_settings_on" msgid="7545060756610299966">"ଅନ୍"</string>
    <string name="tuner_full_importance_settings_off" msgid="8208165412614935229">"ଅଫ୍"</string>
    <string name="power_notification_controls_description" msgid="4372459941671353358">"ପାୱାର୍‍ ବିଜ୍ଞପ୍ତି କଣ୍ଟ୍ରୋଲ୍‌ରେ, ଆପଣ ଏକ ଆପ୍‍ ବିଜ୍ଞପ୍ତି ପାଇଁ 0 ରୁ 5 ଗୁରୁତ୍ୱ ସ୍ତର ସେଟ୍‍ କରିହେବେ। \n\n"<b>"ସ୍ତର 5"</b>" \n- ବିଜ୍ଞପ୍ତି ତାଲିକାର ଶୀର୍ଷରେ ଦେଖାନ୍ତୁ \n- ପୂର୍ଣ୍ଣ ସ୍କ୍ରୀନରେ ବାଧା ଦେବାକୁ ଅନୁମତି ଦିଅନ୍ତୁ \n- ସର୍ବଦା ପିକ୍‍ କରନ୍ତୁ \n\n"<b>"ସ୍ତର 4"</b>" \n- ପୂର୍ଣ୍ଣ ସ୍କ୍ରୀନରେ ବାଧା ଦେବା ବ୍ଲକ୍‌ କରନ୍ତୁ \n- ସର୍ବଦା ପିକ୍‍ କରନ୍ତୁ \n\n"<b>"ସ୍ତର 3"</b>" \n- ପୂର୍ଣ୍ଣ ସ୍କ୍ରୀନରେ ବାଧା ଦେବା ବ୍ଲକ୍‌ କରନ୍ତୁ \n- କଦାପି ପିକ୍‍ କରନ୍ତୁ ନାହିଁ \n\n"<b>"ସ୍ତର 2"</b>" \n- ପୂର୍ଣ୍ଣ ସ୍କ୍ରୀନରେ ବାଧା ଦେବା ବ୍ଲକ୍‌ କରନ୍ତୁ \n- କଦାପି ପିକ୍‍ କରନ୍ତୁ ନାହିଁ \n- କଦାପି ସାଉଣ୍ଡ ଓ ଭାଇବ୍ରେଟ୍‍ କରନ୍ତୁ ନାହିଁ \n\n"<b>"ସ୍ତର 1"</b>" \n- ପୂର୍ଣ୍ଣ ସ୍କ୍ରୀନରେ ବାଧା ଦେବା ବ୍ଲକ୍‌ କରନ୍ତୁ \n- କଦାପି ପିକ୍‍ କରନ୍ତୁ ନାହିଁ \n- କଦାପି ସାଉଣ୍ଡ ଓ ଭାଇବ୍ରେଟ୍‍ କରନ୍ତୁ ନାହିଁ \n- ଲକ୍‍ ସ୍କ୍ରୀନ୍‍ ଓ ଷ୍ଟାଟସ୍‍ ବାର୍‌ରୁ ଲୁଚାନ୍ତୁ \n- ବିଜ୍ଞପ୍ତି ତାଲିକାର ନିମ୍ନରେ ଦେଖାନ୍ତୁ \n\n"<b>"ସ୍ତର 0"</b>" \n- ଆପରୁ ସମସ୍ତ ବିଜ୍ଞପ୍ତି ବ୍ଲକ୍‌ କରନ୍ତୁ"</string>
    <string name="notification_header_default_channel" msgid="7506845022070889909">"ବିଜ୍ଞପ୍ତି"</string>
    <string name="notification_channel_disabled" msgid="344536703863700565">"ଏହି ବିଜ୍ଞପ୍ତିଗୁଡ଼ିକ ଆପଣ ଆଉ ଦେଖିବାକୁ ପାଇବେନାହିଁ।"</string>
    <string name="notification_channel_minimized" msgid="1664411570378910931">"ଏହି ବିଜ୍ଞପ୍ତିଗୁଡ଼ିକ ମିନିମାଇଜ୍ ହୋଇଯିବ"</string>
    <string name="notification_channel_silenced" msgid="2877199534497961942">"ଏହି ବିଜ୍ଞପ୍ତି ନିରବରେ ଦେଖାଯିବ"</string>
    <string name="notification_channel_unsilenced" msgid="4790904571552394137">"ଏହି ବିଜ୍ଞପ୍ତିଗୁଡିକ ଆପଣଙ୍କୁ ଆଲର୍ଟ କରିବ"</string>
    <string name="inline_blocking_helper" msgid="3055064577771478591">"ସାଧାରଣତଃ ଆପଣ ଏହି ବିଜ୍ଞପ୍ତିକୁ ଖାରଜ କରିଦିଅନ୍ତି। \n ସେଗୁଡ଼ିକୁ ଦେଖାଇବା ଜାରି ରଖିବେ?"</string>
    <string name="inline_done_button" msgid="492513001558716452">"ହୋଇଗଲା"</string>
    <string name="inline_ok_button" msgid="975600017662930615">"ଲାଗୁ କରନ୍ତୁ"</string>
    <string name="inline_keep_showing" msgid="8945102997083836858">"ଏହି ବିଜ୍ଞପ୍ତିଗୁଡ଼ିକୁ ଦେଖାଇବା ଜାରି ରଖିବେ?"</string>
    <string name="inline_stop_button" msgid="4172980096860941033">"ବିଜ୍ଞପ୍ତିକୁ ଦେଖାଇବା ବନ୍ଦ କରନ୍ତୁ"</string>
    <string name="inline_deliver_silently_button" msgid="7756289895745629140">"ନିରବରେ ବିତରଣ"</string>
    <string name="inline_block_button" msgid="8735843688021655065">"ବ୍ଲକ୍ କରନ୍ତୁ"</string>
    <string name="inline_keep_button" msgid="6665940297019018232">"ଦେଖାଇବା ଜାରି ରଖନ୍ତୁ"</string>
    <string name="inline_minimize_button" msgid="966233327974702195">"ଛୋଟ କରନ୍ତୁ"</string>
    <string name="inline_silent_button_silent" msgid="5315879183296940969">"ନୀରବ"</string>
    <string name="inline_silent_button_stay_silent" msgid="6308371431217601009">"ନୀରବ ରହନ୍ତୁ"</string>
    <string name="inline_silent_button_alert" msgid="6008435419895088034">"ଆଲର୍ଟ କରିବା"</string>
    <string name="inline_silent_button_keep_alerting" msgid="327696842264359693">"ଆଲର୍ଟ କରିବା ଜାରି ରଖନ୍ତୁ"</string>
    <string name="inline_turn_off_notifications" msgid="8635596135532202355">"ବିଜ୍ଞପ୍ତି ବନ୍ଦ କରନ୍ତୁ"</string>
    <string name="inline_keep_showing_app" msgid="1723113469580031041">"ଏହି ଆପ୍‌ରୁ ବିଜ୍ଞପ୍ତିଗୁଡ଼ିକୁ ଦେଖାଇବା ଜାରି ରଖିବେ?"</string>
    <string name="notification_silence_title" msgid="5763240612242137433">"ନୀରବ"</string>
    <string name="notification_alert_title" msgid="8031196611815490340">"ଆଲର୍ଟ କରିବା"</string>
    <string name="notification_channel_summary_low" msgid="3387466082089715555">"ବିନା ସାଉଣ୍ଡ କିମ୍ବା ଭାଇବ୍ରେସନ୍‌ରେ ଆପଣଙ୍କୁ ଫୋକସ୍ କରିବାରେ ସାହାଯ୍ୟ କରେ।"</string>
    <string name="notification_channel_summary_default" msgid="5994062840431965586">"ସାଉଣ୍ଡ କିମ୍ବା ଭାଇବ୍ରେସନ୍ ମାଧ୍ୟମରେ ଆପଣଙ୍କର ଧ୍ୟାନ ଆକର୍ଷିତ କରିଥାଏ।"</string>
    <string name="notification_unblockable_desc" msgid="4556908766584964102">"ଏହି ବିଜ୍ଞପ୍ତିଗୁଡ଼ିକ ପରିବର୍ତ୍ତନ କରିହେବ ନାହିଁ।"</string>
    <string name="notification_multichannel_desc" msgid="4695920306092240550">"ଏଠାରେ ଏହି ବିଜ୍ଞପ୍ତିଗୁଡ଼ିକର ଗ୍ରୁପ୍ କନଫ୍ୟୁଗର୍ କରାଯାଇପାରିବ ନାହିଁ"</string>
    <string name="notification_delegate_header" msgid="2857691673814814270">"ବିଜ୍ଞପ୍ତି ପ୍ରକ୍ସୀ ହୋଇଛି"</string>
    <string name="notification_channel_dialog_title" msgid="5745335243729167866">"ସମସ୍ତ <xliff:g id="APP_NAME">%1$s</xliff:g>ବିଜ୍ଞପ୍ତିଗୁଡ଼ିକ"</string>
    <string name="see_more_title" msgid="5358726697042112726">"ଅଧିକ ଦେଖନ୍ତୁ"</string>
    <string name="appops_camera" msgid="8100147441602585776">"ଏହି ଆପ୍ କ୍ୟାମେରା ବ୍ୟବହାର କରୁଛି।"</string>
    <string name="appops_microphone" msgid="741508267659494555">"ଏହି ଆପ୍, ମାଇକ୍ରୋଫୋନ୍‍ ବ୍ୟବହାର କରୁଛି।"</string>
    <string name="appops_overlay" msgid="6165912637560323464">"ଏହି ଆପ୍, ଆପଣଙ୍କର ସ୍କ୍ରୀନ୍ ଉପରେ ଥିବା ଅନ୍ୟ ଆପ୍ ଉପରେ ପ୍ରଦର୍ଶିତ ହେଉଛି।"</string>
    <string name="appops_camera_mic" msgid="1576901651150187433">"ଏହି ଆପ୍ ମାଇକ୍ରୋଫୋନ୍ ଓ କ୍ୟାମେରା ବ୍ୟବହାର କରୁଛି।"</string>
    <string name="appops_camera_overlay" msgid="8869400080809298814">"ଏହି ଆପ୍, ଆପଣଙ୍କର ସ୍କ୍ରୀନ୍ ଉପରେ ଥିବା ଅନ୍ୟ ଆପ୍ ଉପରେ ପ୍ରଦର୍ଶିତ ହେଉଛି ଏବଂ କ୍ୟାମେରା ବ୍ୟବହାର କରୁଛି।"</string>
    <string name="appops_mic_overlay" msgid="4835157962857919804">"ଏହି ଆପ୍, ଆପଣଙ୍କର ସ୍କ୍ରୀନ୍ ଉପରେ ଥିବା ଅନ୍ୟ ଆପ୍ ଉପରେ ପ୍ରଦର୍ଶିତ ହେଉଛି ଏବଂ ମାଇକ୍ରୋଫୋନ୍ ବ୍ୟବହାର କରୁଛି।"</string>
    <string name="appops_camera_mic_overlay" msgid="6718768197048030993">"ଏହି ଆପ୍, ଆପଣଙ୍କର ସ୍କ୍ରୀନ୍ ଉପରେ ଥିବା ଅନ୍ୟ ଆପ୍ ଉପରେ ପ୍ରଦର୍ଶିତ ହେଉଛି ଏବଂ ମାଇକ୍ରୋଫୋନ୍ ଓ କ୍ୟାମେରା ବ୍ୟବହାର କରୁଛି।"</string>
    <string name="notification_appops_settings" msgid="1028328314935908050">"ସେଟିଙ୍ଗ"</string>
    <string name="notification_appops_ok" msgid="1156966426011011434">"ଠିକ୍ ଅଛି"</string>
    <string name="notification_channel_controls_opened_accessibility" msgid="6553950422055908113">"<xliff:g id="APP_NAME">%1$s</xliff:g> ପାଇଁ ବିଜ୍ଞପ୍ତି ନିୟନ୍ତ୍ରଣ ଖୋଲା ଯାଇଛି"</string>
    <string name="notification_channel_controls_closed_accessibility" msgid="7521619812603693144">"<xliff:g id="APP_NAME">%1$s</xliff:g> ପାଇଁ ବିଜ୍ଞପ୍ତି ନିୟନ୍ତ୍ରଣ ବନ୍ଦ ହୋଇଛି"</string>
    <string name="notification_channel_switch_accessibility" msgid="3420796005601900717">"ଏହି ଚ୍ୟାନେଲରୁ ବିଜ୍ଞପ୍ତିକୁ ଅନୁମତି ଦିଅନ୍ତୁ"</string>
    <string name="notification_more_settings" msgid="816306283396553571">"ଅଧିକ ସେଟିଙ୍ଗ"</string>
    <string name="notification_app_settings" msgid="420348114670768449">"କଷ୍ଟମାଇଜ୍‌ କରନ୍ତୁ"</string>
    <string name="notification_done" msgid="5279426047273930175">"ହୋଇଗଲା"</string>
    <string name="inline_undo" msgid="558916737624706010">"ପୂର୍ବସ୍ଥାନକୁ ଫେରାଇଆଣନ୍ତୁ"</string>
    <string name="notification_menu_accessibility" msgid="2046162834248888553">"<xliff:g id="APP_NAME">%1$s</xliff:g> <xliff:g id="MENU_DESCRIPTION">%2$s</xliff:g>"</string>
    <string name="notification_menu_gear_description" msgid="2204480013726775108">"ବିଜ୍ଞପ୍ତି ନିୟନ୍ତ୍ରଣ"</string>
    <string name="notification_menu_snooze_description" msgid="3653669438131034525">"ବିଜ୍ଞପ୍ତି ସ୍ନୁଜ୍‍ ବିକଳ୍ପ"</string>
    <string name="notification_menu_snooze_action" msgid="1112254519029621372">"ସ୍ନୁଜ୍"</string>
    <string name="snooze_undo" msgid="6074877317002985129">"ପୂର୍ବାବସ୍ଥାକୁ ଫେରାଇ ଆଣନ୍ତୁ"</string>
    <string name="snoozed_for_time" msgid="2390718332980204462">"<xliff:g id="TIME_AMOUNT">%1$s</xliff:g> ପାଇଁ ସ୍ନୁଜ୍‍ କରାଗଲା"</string>
    <plurals name="snoozeHourOptions" formatted="false" msgid="2124335842674413030">
      <item quantity="other">%d ଘଣ୍ଟା</item>
      <item quantity="one">%d ଘଣ୍ଟା</item>
    </plurals>
    <plurals name="snoozeMinuteOptions" formatted="false" msgid="4127251700591510196">
      <item quantity="other">%d ମିନିଟ୍‍</item>
      <item quantity="one">%d ମିନିଟ୍‍</item>
    </plurals>
    <string name="battery_panel_title" msgid="7944156115535366613">"ବ୍ୟାଟେରୀ ବ୍ୟବହାର"</string>
    <string name="battery_detail_charging_summary" msgid="1279095653533044008">"ଚାର୍ଜ କରାଯିବାବେଳେ ବ୍ୟାଟେରୀ ସେଭର୍‍ ଉପଲବ୍ଧ ନଥାଏ"</string>
    <string name="battery_detail_switch_title" msgid="6285872470260795421">"ବ୍ୟାଟେରୀ ସେଭର୍"</string>
    <string name="battery_detail_switch_summary" msgid="9049111149407626804">"କାର୍ଯ୍ୟଦକ୍ଷତା ଓ ବ୍ୟାକ୍‌ଗ୍ରାଉଣ୍ଡ ଡାଟା କମ୍ କରେ"</string>
    <string name="keyboard_key_button_template" msgid="6230056639734377300">"ବଟନ୍‍ <xliff:g id="NAME">%1$s</xliff:g>"</string>
    <string name="keyboard_key_home" msgid="2243500072071305073">"ହୋମ୍‌"</string>
    <string name="keyboard_key_back" msgid="2337450286042721351">"ଫେରନ୍ତୁ"</string>
    <string name="keyboard_key_dpad_up" msgid="5584144111755734686">"ଉପର"</string>
    <string name="keyboard_key_dpad_down" msgid="7331518671788337815">"ତଳ"</string>
    <string name="keyboard_key_dpad_left" msgid="1346446024676962251">"ବାମ"</string>
    <string name="keyboard_key_dpad_right" msgid="3317323247127515341">"ଡାହାଣ"</string>
    <string name="keyboard_key_dpad_center" msgid="2566737770049304658">"କେନ୍ଦ୍ର"</string>
    <string name="keyboard_key_tab" msgid="3871485650463164476">"ଟ୍ୟାବ୍"</string>
    <string name="keyboard_key_space" msgid="2499861316311153293">"ସ୍ପେସ୍‍"</string>
    <string name="keyboard_key_enter" msgid="5739632123216118137">"ଏଣ୍ଟର୍"</string>
    <string name="keyboard_key_backspace" msgid="1559580097512385854">"ବ୍ୟାକସ୍ପେସ୍‍"</string>
    <string name="keyboard_key_media_play_pause" msgid="3861975717393887428">"ପ୍ଲେ କରନ୍ତୁ/ପଜ୍‍ କରନ୍ତୁ"</string>
    <string name="keyboard_key_media_stop" msgid="2859963958595908962">"ବନ୍ଦ କରନ୍ତୁ"</string>
    <string name="keyboard_key_media_next" msgid="1894394911630345607">"ପରବର୍ତ୍ତୀ"</string>
    <string name="keyboard_key_media_previous" msgid="4256072387192967261">"ପୂର୍ବବର୍ତ୍ତୀ"</string>
    <string name="keyboard_key_media_rewind" msgid="2654808213360820186">"ରିୱାଇଣ୍ଡ"</string>
    <string name="keyboard_key_media_fast_forward" msgid="3849417047738200605">"ଫାଷ୍ଟ ଫର୍‌ୱାର୍ଡ"</string>
    <string name="keyboard_key_page_up" msgid="5654098530106845603">"ଉପର ପୃଷ୍ଠା"</string>
    <string name="keyboard_key_page_down" msgid="8720502083731906136">"ତଳ ପୃଷ୍ଠା"</string>
    <string name="keyboard_key_forward_del" msgid="1391451334716490176">"ଡିଲିଟ୍‍"</string>
    <string name="keyboard_key_move_home" msgid="2765693292069487486">"ହୋମ୍‌"</string>
    <string name="keyboard_key_move_end" msgid="5901174332047975247">"ସମାପ୍ତ"</string>
    <string name="keyboard_key_insert" msgid="8530501581636082614">"ଇନ୍‌ସର୍ଟ"</string>
    <string name="keyboard_key_num_lock" msgid="5052537581246772117">"ନମ୍ବର ଲକ୍‍"</string>
    <string name="keyboard_key_numpad_template" msgid="8729216555174634026">"ନମ୍ବରପ୍ୟାଡ୍ <xliff:g id="NAME">%1$s</xliff:g>"</string>
    <string name="keyboard_shortcut_group_system" msgid="6472647649616541064">"ସିଷ୍ଟମ୍‌"</string>
    <string name="keyboard_shortcut_group_system_home" msgid="3054369431319891965">"ହୋମ୍"</string>
    <string name="keyboard_shortcut_group_system_recents" msgid="3154851905021926744">"ସମ୍ପ୍ରତି"</string>
    <string name="keyboard_shortcut_group_system_back" msgid="2207004531216446378">"ଫେରନ୍ତୁ"</string>
    <string name="keyboard_shortcut_group_system_notifications" msgid="8366964080041773224">"ବିଜ୍ଞପ୍ତି"</string>
    <string name="keyboard_shortcut_group_system_shortcuts_helper" msgid="4892255911160332762">"କୀ\'ବୋର୍ଡ ସର୍ଟକଟ୍"</string>
    <string name="keyboard_shortcut_group_system_switch_input" msgid="8413348767825486492">"କୀ\'ବୋର୍ଡ୍‍ର ଲେଆଉଟ୍‍କୁ ବଦଳାନ୍ତୁ"</string>
    <string name="keyboard_shortcut_group_applications" msgid="9129465955073449206">"ଆପ୍ଲିକେସନ୍‌"</string>
    <string name="keyboard_shortcut_group_applications_assist" msgid="9095441910537146013">"ସହାୟତା"</string>
    <string name="keyboard_shortcut_group_applications_browser" msgid="6465985474000766533">"ବ୍ରାଉଜର୍"</string>
    <string name="keyboard_shortcut_group_applications_contacts" msgid="2064197111278436375">"ଯୋଗାଯୋଗ"</string>
    <string name="keyboard_shortcut_group_applications_email" msgid="6257036897441939004">"ଇମେଲ୍"</string>
    <string name="keyboard_shortcut_group_applications_sms" msgid="638701213803242744">"SMS"</string>
    <string name="keyboard_shortcut_group_applications_music" msgid="4775559515850922780">"ମ୍ୟୁଜିକ୍‍"</string>
    <string name="keyboard_shortcut_group_applications_youtube" msgid="6555453761294723317">"YouTube"</string>
    <string name="keyboard_shortcut_group_applications_calendar" msgid="9043614299194991263">"କ୍ୟାଲେଣ୍ଡର୍"</string>
    <string name="tuner_full_zen_title" msgid="4540823317772234308">"ଭଲ୍ୟୁମ୍‍ କଣ୍ଟ୍ରୋଲ୍‌ ସହ ଦେଖାନ୍ତୁ"</string>
    <string name="volume_and_do_not_disturb" msgid="1750270820297253561">"ବିରକ୍ତ କରନ୍ତୁ ନାହିଁ"</string>
    <string name="volume_dnd_silent" msgid="4363882330723050727">"ଭଲ୍ୟୁମ ବଟନ୍‍ ଶର୍ଟକଟ୍‍"</string>
    <string name="volume_up_silent" msgid="7545869833038212815">"ଭଲ୍ୟୁମ୍‍ ବଢ଼ାଇ \"ବିରକ୍ତ କରନ୍ତୁ ନାହିଁ\"ରୁ ବାହାରି ଯାଆନ୍ତୁ"</string>
    <string name="battery" msgid="7498329822413202973">"ବ୍ୟାଟେରୀ"</string>
    <string name="clock" msgid="7416090374234785905">"ଘଣ୍ଟା"</string>
    <string name="headset" msgid="4534219457597457353">"ହେଡସେଟ୍‍"</string>
    <string name="accessibility_long_click_tile" msgid="6687350750091842525">"ସେଟିଙ୍ଗ ଖୋଲନ୍ତୁ"</string>
    <string name="accessibility_status_bar_headphones" msgid="9156307120060559989">"ହେଡଫୋନ୍‍ ସଂଯୁକ୍ତ"</string>
    <string name="accessibility_status_bar_headset" msgid="8666419213072449202">"ହେଡସେଟ୍‍ ସଂଯୁକ୍ତ"</string>
    <string name="data_saver" msgid="5037565123367048522">"ଡାଟା ସେଭର୍‍"</string>
    <string name="accessibility_data_saver_on" msgid="8454111686783887148">"ଡାଟା ସେଭର୍‌ ଅନ୍‌ ଅଛି"</string>
    <string name="accessibility_data_saver_off" msgid="8841582529453005337">"ଡାଟା ସେଭର୍‍ ଅଫ୍ ଅଛି"</string>
    <string name="switch_bar_on" msgid="1142437840752794229">"ଅନ୍"</string>
    <string name="switch_bar_off" msgid="8803270596930432874">"ବନ୍ଦ"</string>
    <string name="nav_bar" msgid="1993221402773877607">"ନାଭିଗେଶନ୍ ବାର୍‍"</string>
    <string name="nav_bar_layout" msgid="3664072994198772020">"ଲେଆଉଟ୍"</string>
    <string name="left_nav_bar_button_type" msgid="8555981238887546528">"ସମ୍ପୂର୍ଣ୍ଣ ବାମ ବଟନ୍‍ ପ୍ରକାର"</string>
    <string name="right_nav_bar_button_type" msgid="2481056627065649656">"ସମ୍ପୂର୍ଣ୍ଣ ଡାହାଣ ବଟନ୍‍ ପ୍ରକାର"</string>
    <string name="nav_bar_default" msgid="8587114043070993007">"(ଡିଫଲ୍ଟ)"</string>
  <string-array name="nav_bar_buttons">
    <item msgid="1545641631806817203">"କ୍ଲିପ୍‌ବୋର୍ଡ"</item>
    <item msgid="5742013440802239414">"କୀ\'କୋଡ୍‍"</item>
    <item msgid="1951959982985094069">"ଘୁରାଇବା ସୁନିଶ୍ଚିତ କରନ୍ତୁ, କୀ’ବୋର୍ଡର ଭାଷା ପରିବର୍ତ୍ତନ ସୁବିଧା"</item>
    <item msgid="8175437057325747277">"କିଛିନୁହେଁ"</item>
  </string-array>
  <string-array name="nav_bar_layouts">
    <item msgid="8077901629964902399">"ସାମାନ୍ୟ"</item>
    <item msgid="8256205964297588988">"କମ୍ପାକ୍ଟ"</item>
    <item msgid="8719936228094005878">"ବାମକୁ-ଆଉଜେଇବା"</item>
    <item msgid="586019486955594690">"ଡାହାଣକୁ-ଆଉଜେଇବା"</item>
  </string-array>
    <string name="menu_ime" msgid="4998010205321292416">"କୀ\'ବୋର୍ଡ ବଦଳକାରୀ"</string>
    <string name="save" msgid="2311877285724540644">"ସେଭ୍‌ କରନ୍ତୁ"</string>
    <string name="reset" msgid="2448168080964209908">"ରିସେଟ୍‍ କରନ୍ତୁ"</string>
    <string name="adjust_button_width" msgid="6138616087197632947">"ବଟନ୍‌ର ମୋଟେଇ ଆଡ୍‌ଜଷ୍ଟ କରନ୍ତୁ"</string>
    <string name="clipboard" msgid="1313879395099896312">"କ୍ଲିପ୍‌ବୋର୍ଡ"</string>
    <string name="accessibility_key" msgid="5701989859305675896">"କଷ୍ଟମ୍‍ ନାଭିଗେଶନ୍ ବଟନ୍‍"</string>
    <string name="left_keycode" msgid="2010948862498918135">"ବାମ କୀ\'କୋଡ୍‍"</string>
    <string name="right_keycode" msgid="708447961000848163">"ଡାହାଣ କୀ\'କୋଡ୍‍"</string>
    <string name="left_icon" msgid="3096287125959387541">"ବାମ ଆଇକନ୍‍"</string>
    <string name="right_icon" msgid="3952104823293824311">"ଡାହାଣ ଆଇକନ୍"</string>
    <string name="drag_to_add_tiles" msgid="230586591689084925">"ଟାଇଲ୍ ଯୋଡ଼ିବା ପାଇଁ ଦାବିଧରି ଟାଣନ୍ତୁ"</string>
    <string name="drag_to_rearrange_tiles" msgid="4566074720193667473">"ଟାଇଲ୍‍ ପୁଣି ସଜାଇବାକୁ ଦାବିଧରି ଟାଣନ୍ତୁ"</string>
    <string name="drag_to_remove_tiles" msgid="3361212377437088062">"ବାହାର କରିବାକୁ ଏଠାକୁ ଡ୍ରାଗ୍‍ କରନ୍ତୁ"</string>
<<<<<<< HEAD
    <string name="drag_to_remove_disabled" msgid="4785920129548299268">"ଆପଣଙ୍କର ଅତିକମ୍‌ରେ <xliff:g id="MIN_NUM_TILES">%1$d</xliff:g>ଟି ଟାଇଲ୍ ଆବଶ୍ୟକ"</string>
=======
    <!-- no translation found for drag_to_remove_disabled (4785920129548299268) -->
    <skip />
>>>>>>> f185348b
    <string name="qs_edit" msgid="2232596095725105230">"ଏଡିଟ୍‌ କରନ୍ତୁ"</string>
    <string name="tuner_time" msgid="6572217313285536011">"ସମୟ"</string>
  <string-array name="clock_options">
    <item msgid="5965318737560463480">"ଘଣ୍ଟା, ମିନିଟ୍‍ ଏବଂ ସେକେଣ୍ଡ ଦେଖାନ୍ତୁ"</item>
    <item msgid="1427801730816895300">"ଘଣ୍ଟା ଏବଂ ମିନିଟ୍‍ ଦେଖାନ୍ତୁ (ଡିଫଲ୍ଟ)"</item>
    <item msgid="3830170141562534721">"ଏହି ଆଇକନ୍‍ ଦେଖାନ୍ତୁ ନାହିଁ"</item>
  </string-array>
  <string-array name="battery_options">
    <item msgid="3160236755818672034">"ସର୍ବଦା ଶତକଡ଼ା ଦେଖାନ୍ତୁ"</item>
    <item msgid="2139628951880142927">"ଚାର୍ଜ କରାଯିବାବେଳେ ଶତକଡ଼ା ଦେଖାନ୍ତୁ (ଡିଫଲ୍ଟ)"</item>
    <item msgid="3327323682209964956">"ଏହି ଆଇକନ୍‍ ଦେଖାନ୍ତୁ ନାହିଁ"</item>
  </string-array>
    <string name="tuner_low_priority" msgid="1325884786608312358">"କମ୍‍-ଅଗ୍ରାଧିକାର ବିଜ୍ଞପ୍ତି ଆଇକନ୍‍ ଦେଖାନ୍ତୁ"</string>
    <string name="other" msgid="4060683095962566764">"ଅନ୍ୟାନ୍ୟ"</string>
    <string name="accessibility_divider" msgid="5903423481953635044">"ସ୍ପ୍ଲିଟ୍‍-ସ୍କ୍ରୀନ ବିଭାଜକ"</string>
    <string name="accessibility_action_divider_left_full" msgid="2801570521881574972">"ବାମ ପଟକୁ ପୂର୍ଣ୍ଣ ସ୍କ୍ରୀନ୍‍ କରନ୍ତୁ"</string>
    <string name="accessibility_action_divider_left_70" msgid="3612060638991687254">"ବାମ ପଟକୁ 70% କରନ୍ତୁ"</string>
    <string name="accessibility_action_divider_left_50" msgid="1248083470322193075">"ବାମ ପଟକୁ 50% କରନ୍ତୁ"</string>
    <string name="accessibility_action_divider_left_30" msgid="543324403127069386">"ବାମ ପଟେ 30%"</string>
    <string name="accessibility_action_divider_right_full" msgid="4639381073802030463">"ଡାହାଣ ପଟକୁ ପୂର୍ଣ୍ଣ ସ୍କ୍ରୀନ୍‍ କରନ୍ତୁ"</string>
    <string name="accessibility_action_divider_top_full" msgid="5357010904067731654">"ଉପର ଆଡ଼କୁ ପୂର୍ଣ୍ଣ ସ୍କ୍ରୀନ୍‍ କରନ୍ତୁ"</string>
    <string name="accessibility_action_divider_top_70" msgid="5090779195650364522">"ଉପର ଆଡ଼କୁ 70% କରନ୍ତୁ"</string>
    <string name="accessibility_action_divider_top_50" msgid="6385859741925078668">"ଉପର ଆଡ଼କୁ 50% କରନ୍ତୁ"</string>
    <string name="accessibility_action_divider_top_30" msgid="6201455163864841205">"ଉପର ଆଡ଼କୁ 30% କରନ୍ତୁ"</string>
    <string name="accessibility_action_divider_bottom_full" msgid="301433196679548001">"ତଳ ଅଂଶର ପୂର୍ଣ୍ଣ ସ୍କ୍ରୀନ୍‍"</string>
    <string name="accessibility_qs_edit_tile_label" msgid="8374924053307764245">"ଅବସ୍ଥାନ <xliff:g id="POSITION">%1$d</xliff:g>, <xliff:g id="TILE_NAME">%2$s</xliff:g>। ଏଡିଟ୍ କରିବାକୁ ଡବଲ୍‍-ଟାପ୍‍ କରନ୍ତୁ।"</string>
    <string name="accessibility_qs_edit_add_tile_label" msgid="8133209638023882667">"<xliff:g id="TILE_NAME">%1$s</xliff:g>। ଯୋଡ଼ିବା ପାଇଁ ଡବଲ୍‍-ଟାପ୍‍ କରନ୍ତୁ।"</string>
    <string name="accessibility_qs_edit_move_tile" msgid="2461819993780159542">"<xliff:g id="TILE_NAME">%1$s</xliff:g> ନିଅନ୍ତୁ"</string>
    <string name="accessibility_qs_edit_remove_tile" msgid="7484493384665907197">"<xliff:g id="TILE_NAME">%1$s</xliff:g> ବାହାର କରିଦିଅନ୍ତୁ"</string>
    <string name="accessibility_qs_edit_tile_add" msgid="3520406665865985109">"<xliff:g id="POSITION">%2$d</xliff:g> ଅବସ୍ଥାନକୁ <xliff:g id="TILE_NAME">%1$s</xliff:g> ଯୋଡନ୍ତୁ"</string>
    <string name="accessibility_qs_edit_tile_move" msgid="3108103090006972938">"<xliff:g id="POSITION">%2$d</xliff:g> ଅବସ୍ଥାନକୁ <xliff:g id="TILE_NAME">%1$s</xliff:g> ଘୁଞ୍ଚାନ୍ତୁ"</string>
    <string name="accessibility_desc_quick_settings_edit" msgid="8073587401747016103">"ଦ୍ରୁତ ସେଟିଙ୍ଗ ଏଡିଟର୍।"</string>
    <string name="accessibility_desc_notification_icon" msgid="8352414185263916335">"<xliff:g id="ID_1">%1$s</xliff:g> ବିଜ୍ଞପ୍ତି: <xliff:g id="ID_2">%2$s</xliff:g>"</string>
    <string name="dock_forced_resizable" msgid="5914261505436217520">"ସ୍ପ୍ଲିଟ୍‍-ସ୍କ୍ରୀନରେ ଆପ୍‍ କାମ କରିନପାରେ।"</string>
    <string name="dock_non_resizeble_failed_to_dock_text" msgid="3871617304250207291">"ଆପ୍‍ ସ୍ପ୍ଲିଟ୍‍-ସ୍କ୍ରୀନକୁ ସପୋର୍ଟ କରେ ନାହିଁ।"</string>
    <string name="forced_resizable_secondary_display" msgid="4230857851756391925">"ସେକେଣ୍ଡାରୀ ଡିସପ୍ଲେରେ ଆପ୍‍ କାମ ନକରିପାରେ।"</string>
    <string name="activity_launch_on_secondary_display_failed_text" msgid="7793821742158306742">"ସେକେଣ୍ଡାରୀ ଡିସପ୍ଲେରେ ଆପ୍‍ ଲଞ୍ଚ ସପୋର୍ଟ କରେ ନାହିଁ।"</string>
    <string name="accessibility_quick_settings_settings" msgid="6132460890024942157">"ସେଟିଙ୍ଗ ଖୋଲନ୍ତୁ।"</string>
    <string name="accessibility_quick_settings_expand" msgid="2375165227880477530">"ଦ୍ରୁତ ସେଟିଙ୍ଗ ଖୋଲନ୍ତୁ।"</string>
    <string name="accessibility_quick_settings_collapse" msgid="1792625797142648105">"ଦ୍ରୁତ ସେଟିଙ୍ଗ ବନ୍ଦ କରନ୍ତୁ।"</string>
    <string name="accessibility_quick_settings_alarm_set" msgid="1863000242431528676">"ଆଲାର୍ମ ସେଟ୍‍।"</string>
    <string name="accessibility_quick_settings_user" msgid="1567445362870421770">"<xliff:g id="ID_1">%s</xliff:g> ଭାବରେ ସାଇନ୍‌ ଇନ୍‌ କରିଛନ୍ତି"</string>
    <string name="data_connection_no_internet" msgid="4503302451650972989">"କୌଣସି ଇଣ୍ଟରନେଟ୍‌ କନେକ୍ସନ୍ ନାହିଁ"</string>
    <string name="accessibility_quick_settings_open_details" msgid="4230931801728005194">"ବିବରଣୀ ଖୋଲନ୍ତୁ"</string>
    <string name="accessibility_quick_settings_not_available" msgid="4190068184294019846">"<xliff:g id="REASON">%s</xliff:g> ଯୋଗୁଁ ଉପଲବ୍ଧ ନାହିଁ"</string>
    <string name="accessibility_quick_settings_open_settings" msgid="7806613775728380737">"<xliff:g id="ID_1">%s</xliff:g> ସେଟିଙ୍ଗ ଖୋଲନ୍ତୁ।"</string>
    <string name="accessibility_quick_settings_edit" msgid="7839992848995240393">"ସେଟିଙ୍ଗର କ୍ରମ ସଂଶୋଧନ କରନ୍ତୁ।"</string>
    <string name="accessibility_quick_settings_page" msgid="5032979051755200721">"ପୃଷ୍ଠା <xliff:g id="ID_1">%1$d</xliff:g> ମୋଟ <xliff:g id="ID_2">%2$d</xliff:g>"</string>
    <string name="tuner_lock_screen" msgid="5755818559638850294">"ଲକ୍‌ ସ୍କ୍ରୀନ୍‌"</string>
    <string name="pip_phone_expand" msgid="5889780005575693909">"ବଢ଼ାନ୍ତୁ"</string>
    <string name="pip_phone_minimize" msgid="1079119422589131792">"ଛୋଟ କରନ୍ତୁ"</string>
    <string name="pip_phone_close" msgid="8416647892889710330">"ବନ୍ଦ କରନ୍ତୁ"</string>
    <string name="pip_phone_settings" msgid="8080777499521528521">"ସେଟିଙ୍ଗ"</string>
    <string name="pip_phone_dismiss_hint" msgid="6351678169095923899">"ଖାରଜ କରିବାକୁ ତଳକୁ ଟାଣନ୍ତୁ"</string>
    <string name="pip_menu_title" msgid="4707292089961887657">"ମେନୁ"</string>
    <string name="pip_notification_title" msgid="3204024940158161322">"<xliff:g id="NAME">%s</xliff:g> \"ଛବି-ଭିତରେ-ଛବି\"ରେ ଅଛି"</string>
    <string name="pip_notification_message" msgid="5619512781514343311">"ଏହି ବୈଶିଷ୍ଟ୍ୟ <xliff:g id="NAME">%s</xliff:g> ବ୍ୟବହାର ନକରିବାକୁ ଯଦି ଆପଣ ଚାହାଁନ୍ତି, ସେଟିଙ୍ଗ ଖୋଲିବାକୁ ଟାପ୍‍ କରନ୍ତୁ ଏବଂ ଏହା ଅଫ୍‍ କରିଦିଅନ୍ତୁ।"</string>
    <string name="pip_play" msgid="1417176722760265888">"ପ୍ଲେ କରନ୍ତୁ"</string>
    <string name="pip_pause" msgid="8881063404466476571">"ପଜ୍‍ କରନ୍ତୁ"</string>
    <string name="pip_skip_to_next" msgid="1948440006726306284">"ପରବର୍ତ୍ତୀକୁ ଯାଆନ୍ତୁ"</string>
    <string name="pip_skip_to_prev" msgid="1955311326688637914">"ପୂର୍ବବର୍ତ୍ତୀକୁ ଛାଡ଼ନ୍ତୁ"</string>
    <string name="thermal_shutdown_title" msgid="4458304833443861111">"ଗରମ ହେତୁ ଫୋନ୍‍ ଅଫ୍‍ କରିଦିଆଗଲା"</string>
    <string name="thermal_shutdown_message" msgid="9006456746902370523">"ଆପଣଙ୍କ ଫୋନ୍‍ ବର୍ତ୍ତମାନ ସାମାନ୍ୟ ଅବସ୍ଥାରେ ଚାଲୁଛି"</string>
    <string name="thermal_shutdown_dialog_message" msgid="566347880005304139">"ଆପଣଙ୍କ ଫୋନ୍‍ ବହୁତ ଗରମ ଥିଲା, ତେଣୁ ଏହାକୁ ଥଣ୍ଡା କରାଯିବାକୁ ଅଫ୍‍ କରିଦିଆଗଲା। ଆପଣଙ୍କ ଫୋନ୍‍ ବର୍ତ୍ତମାନ ସାମାନ୍ୟ ଅବସ୍ଥାରେ ଚାଲୁଛି।\n\nଆପଣଙ୍କ ଫୋନ୍‍ ଅଧିକ ଗରମ ହୋଇଯାଇପାରେ ଯଦି ଆପଣ:\n	• ରିସୋର୍ସ-ଇଣ୍ଟେନସିଭ୍‍ ଆପ୍‍ (ଯେପରିକି ଗେମିଙ୍ଗ, ଭିଡିଓ, କିମ୍ବା ନେଭିଗେସନ୍‍ ଆପ୍‍) ବ୍ୟବହାର କରନ୍ତି\n	• ବଡ ଫାଇଲ୍‍ ଡାଉନଲୋଡ୍ କିମ୍ବା ଅପଲୋଡ୍‍ କରନ୍ତି\n	• ଅଧିକ ତାପମାତ୍ରାରେ ଆପଣଙ୍କ ଫୋନ୍‍ ବ୍ୟବହାର କରନ୍ତି"</string>
    <string name="high_temp_title" msgid="4589508026407318374">"ଫୋନ୍‍ ଗରମ ହୋଇଯାଉଛି"</string>
    <string name="high_temp_notif_message" msgid="5642466103153429279">"ଫୋନ୍‍ ଥଣ୍ଡା ହେବା ସମୟରେ କିଛି ଫିଚର୍ ସୀମିତ ଭାବେ କାମ କରିଥାଏ"</string>
    <string name="high_temp_dialog_message" msgid="6840700639374113553">"ଆପଣଙ୍କ ଫୋନ୍‍ ସ୍ୱଚାଳିତ ଭାବେ ଥଣ୍ଡା ହେବାକୁ ଚେଷ୍ଟା କରିବ। ଆପଣ ତଥାପି ନିଜ ଫୋନ୍‍ ବ୍ୟବହାର କରିପାରିବେ, କିନ୍ତୁ ଏହା ଧୀରେ ଚାଲିପାରେ।\n\nଆପଣଙ୍କ ଫୋନ୍‍ ଥଣ୍ଡା ହୋଇଯିବାପରେ, ଏହା ସାମାନ୍ୟ ଭାବେ ଚାଲିବ।"</string>
    <string name="high_temp_alarm_title" msgid="442812040762745210">"ଚାର୍ଜର୍‍ ଅନ୍‍ପ୍ଲଗ୍‌ କରନ୍ତୁ"</string>
    <string name="high_temp_alarm_notify_message" msgid="1802871059489414932">"ଏହି ଡିଭାଇସ୍ ଚାର୍ଜ କରିବାରେ ଗୋଟିଏ ସମସ୍ୟା ଅଛି। ଯେହେତୁ କେବଳ ଗରମ ହୋଇଯାଇପାରେ, ତେଣୁ ପାୱାର୍ ଆଡପ୍ଟର୍ ଅନ୍‌ପ୍ଲଗ୍‌ କରନ୍ତୁ ଏବଂ ଯତ୍ନ ନିଅନ୍ତୁ।"</string>
    <string name="high_temp_alarm_help_care_steps" msgid="3631075329318070726">"ସେବା ସମ୍ବନ୍ଧିତ ଷ୍ଟେପ୍‌ଗୁଡ଼ିକ ଦେଖନ୍ତୁ"</string>
    <string name="lockscreen_shortcut_left" msgid="2182769107618938629">"ବାମ ଶର୍ଟକଟ୍‍"</string>
    <string name="lockscreen_shortcut_right" msgid="3328683699505226536">"ଡାହାଣ ଶର୍ଟକଟ୍‍"</string>
    <string name="lockscreen_unlock_left" msgid="2043092136246951985">"ବାମ ଶର୍ଟକଟ୍‍ ମଧ୍ୟ ଅନଲକ୍‍ କରେ"</string>
    <string name="lockscreen_unlock_right" msgid="1529992940510318775">"ଡାହାଣ ଶର୍ଟକଟ୍‍ ମଧ୍ୟ ଅନଲକ୍‍ କରେ"</string>
    <string name="lockscreen_none" msgid="4783896034844841821">"କିଛିନୁହେଁ"</string>
    <string name="tuner_launch_app" msgid="1527264114781925348">"<xliff:g id="APP">%1$s</xliff:g> ଲଞ୍ଚ କରନ୍ତୁ"</string>
    <string name="tuner_other_apps" msgid="4726596850501162493">"ଅନ୍ୟାନ୍ୟ ଆପ୍‍"</string>
    <string name="tuner_circle" msgid="2340998864056901350">"ବୃତ୍ତ"</string>
    <string name="tuner_plus" msgid="6792960658533229675">"ଯୁକ୍ତ"</string>
    <string name="tuner_minus" msgid="4806116839519226809">"ବିଯୁକ୍ତ"</string>
    <string name="tuner_left" msgid="8404287986475034806">"ବାମ"</string>
    <string name="tuner_right" msgid="6222734772467850156">"ଡାହାଣ"</string>
    <string name="tuner_menu" msgid="191640047241552081">"ମେନୁ"</string>
    <string name="tuner_app" msgid="3507057938640108777">"<xliff:g id="APP">%1$s</xliff:g> ଆପ୍‍"</string>
    <string name="notification_channel_alerts" msgid="4496839309318519037">"ଆଲର୍ଟ"</string>
    <string name="notification_channel_battery" msgid="5786118169182888462">"ବ୍ୟାଟେରୀ"</string>
    <string name="notification_channel_screenshot" msgid="6314080179230000938">"ସ୍କ୍ରୀନଶଟ୍‍"</string>
    <string name="notification_channel_general" msgid="4525309436693914482">"ସାଧାରଣ ମେସେଜ୍"</string>
    <string name="notification_channel_storage" msgid="3077205683020695313">"ଷ୍ଟୋରେଜ୍‌"</string>
    <string name="notification_channel_hints" msgid="7323870212489152689">"ହିଣ୍ଟ"</string>
    <string name="instant_apps" msgid="6647570248119804907">"ଇନଷ୍ଟାଣ୍ଟ ଆପ୍‌"</string>
    <string name="instant_apps_title" msgid="8738419517367449783">"<xliff:g id="APP">%1$s</xliff:g> ଚାଲୁଛି"</string>
    <string name="instant_apps_message" msgid="1183313016396018086">"ଇନ୍‍ଷ୍ଟଲ୍‍ ନହୋଇ ଆପ୍‍ ଖୋଲିଛି।"</string>
    <string name="instant_apps_message_with_help" msgid="6179830437630729747">"ଇନ୍‍ଷ୍ଟଲ୍‍ ନହୋଇ ଆପ୍‍ ଖୋଲିଛି। ଅଧିକ ଜାଣିବା ପାଇଁ ଟାପ୍‍ କରନ୍ତୁ।"</string>
    <string name="app_info" msgid="6856026610594615344">"ଆପ୍‍ ସୂଚନା"</string>
    <string name="go_to_web" msgid="2650669128861626071">"ବ୍ରାଉଜର୍‌କୁ ଯାଆନ୍ତୁ"</string>
    <string name="mobile_data" msgid="7094582042819250762">"ମୋବାଇଲ୍‌ ଡାଟା"</string>
    <string name="mobile_data_text_format" msgid="3526214522670876454">"<xliff:g id="ID_1">%1$s</xliff:g> — <xliff:g id="ID_2">%2$s</xliff:g>"</string>
    <string name="mobile_carrier_text_format" msgid="3241721038678469804">"<xliff:g id="CARRIER_NAME">%1$s</xliff:g>, <xliff:g id="MOBILE_DATA_TYPE">%2$s</xliff:g>"</string>
    <string name="wifi_is_off" msgid="1838559392210456893">"ୱାଇ-ଫାଇ ଅଫ୍‍ ଅଛି"</string>
    <string name="bt_is_off" msgid="2640685272289706392">"ବ୍ଲୁଟୂଥ୍‍‌ ଅଫ୍ ଅଛି"</string>
    <string name="dnd_is_off" msgid="6167780215212497572">"\"ବିରକ୍ତ କରନ୍ତୁ ନାହିଁ\" ଅଫ୍‍ ଅଛି"</string>
    <string name="qs_dnd_prompt_auto_rule" msgid="862559028345233052">"ଏକ (<xliff:g id="ID_1">%s</xliff:g>) ନିୟମ ଦ୍ୱାରା \"ବିରକ୍ତ କରନ୍ତୁ ନାହିଁ\" ସ୍ୱଚାଳିତ ଭାବେ ଅନ୍‍ କରାଗଲା।"</string>
    <string name="qs_dnd_prompt_app" msgid="7978037419334156034">"ଏକ ଆପ୍‍ (<xliff:g id="ID_1">%s</xliff:g>) ଦ୍ୱାରା \"ବିରକ୍ତ କରନ୍ତୁ ନାହିଁ\" ଅନ୍‌ କରାଗଲା।"</string>
    <string name="qs_dnd_prompt_auto_rule_app" msgid="2599343675391111951">"ଏକ ସ୍ୱଚାଳିତ ନିୟମ କିମ୍ବା ଆପ୍‍ ଦ୍ୱାରା \"ବିରକ୍ତ କରନ୍ତୁ ନାହିଁ\" ଅନ୍‍ କରାଗଲା।"</string>
    <string name="qs_dnd_until" msgid="3469471136280079874">"<xliff:g id="ID_1">%s</xliff:g> ପର୍ଯ୍ୟନ୍ତ"</string>
    <string name="qs_dnd_keep" msgid="1825009164681928736">"ଧରି ରଖନ୍ତୁ"</string>
    <string name="qs_dnd_replace" msgid="8019520786644276623">"ବଦଳାନ୍ତୁ"</string>
    <string name="running_foreground_services_title" msgid="381024150898615683">"ବ୍ୟାକଗ୍ରାଉଣ୍ଡରେ ଆପ୍‍ ଚାଲୁଛି"</string>
    <string name="running_foreground_services_msg" msgid="6326247670075574355">"ବ୍ୟାଟେରୀ ଏବଂ ଡାଟା ବ୍ୟବହାର ଉପରେ ବିବରଣୀ ପାଇଁ ଟାପ୍‍ କରନ୍ତୁ"</string>
    <string name="mobile_data_disable_title" msgid="1068272097382942231">"ମୋବାଇଲ୍‌ ଡାଟା ବନ୍ଦ କରିବେ?"</string>
    <string name="mobile_data_disable_message" msgid="4756541658791493506">"<xliff:g id="CARRIER">%s</xliff:g> ଦ୍ଵାରା ଆପଣଙ୍କର ଡାଟା କିମ୍ବା ଇଣ୍ଟରନେଟ୍‌କୁ ଆକ୍ସେସ୍ ନାହିଁ। ଇଣ୍ଟରନେଟ୍‌ କେବଳ ୱାଇ-ଫାଇ ମାଧ୍ୟମରେ ଉପଲବ୍ଧ ହେବ।"</string>
    <string name="mobile_data_disable_message_default_carrier" msgid="6078110473451946831">"ଆପଣଙ୍କ କେରିଅର୍"</string>
    <string name="touch_filtered_warning" msgid="8671693809204767551">"ଗୋଟିଏ ଆପ୍‍ ଏକ ଅନୁମତି ଅନୁରୋଧକୁ ଦେଖିବାରେ ବାଧା ଦେଉଥିବାରୁ, ସେଟିଙ୍ଗ ଆପଣଙ୍କ ଉତ୍ତରକୁ ଯାଞ୍ଚ କରିପାରିବ ନାହିଁ।"</string>
    <string name="slice_permission_title" msgid="7465009437851044444">"<xliff:g id="APP_2">%2$s</xliff:g> ସ୍ଲାଇସ୍‌କୁ ଦେଖାଇବା ପାଇଁ <xliff:g id="APP_0">%1$s</xliff:g>କୁ ଅନୁମତି ଦେବେ?"</string>
    <string name="slice_permission_text_1" msgid="3514586565609596523">"- ଏହା <xliff:g id="APP">%1$s</xliff:g>ରୁ ସୂଚନାକୁ ପଢ଼ିପାରିବ"</string>
    <string name="slice_permission_text_2" msgid="3146758297471143723">"- ଏହା <xliff:g id="APP">%1$s</xliff:g> ଭିତରେ କାମ କରିପାରିବ"</string>
    <string name="slice_permission_checkbox" msgid="7986504458640562900">"ଯେକୌଣସି ଆପ୍‌ରେ ସ୍ଲାଇସ୍‌କୁ ଦେଖାଇବା ପାଇଁ <xliff:g id="APP">%1$s</xliff:g>କୁ ଅନୁମତି ଦିଅନ୍ତୁ"</string>
    <string name="slice_permission_allow" msgid="2340244901366722709">"ଅନୁମତି ଦିଅନ୍ତୁ"</string>
    <string name="slice_permission_deny" msgid="7683681514008048807">"ଅସ୍ଵୀକାର କରନ୍ତୁ"</string>
    <string name="auto_saver_title" msgid="1217959994732964228">"ବ୍ୟାଟେରୀ ସେଭର୍‌ ଅନ୍‌ ହେବାର ସମୟ ସେଟ୍‌ କରିବାକୁ ଟାପ୍‌ କରନ୍ତୁ"</string>
    <string name="auto_saver_text" msgid="2563289953551438248">"ବ୍ୟାଟେରୀ ସରିବାକୁ ଥିବା ସମୟରେ ଚାଲୁ କରନ୍ତୁ"</string>
    <string name="no_auto_saver_action" msgid="8086002101711328500">"ନାହିଁ, ଥାଉ"</string>
    <string name="auto_saver_enabled_title" msgid="6726474226058316862">"ଆଗରୁ ସେଟ୍‌ କରିଥିବା ସମୟ ଅନୁସାରେ ବ୍ୟାଟେରୀ ସେଭର୍‌ ଅନ୍‌ ହୋଇଛି"</string>
    <string name="auto_saver_enabled_text" msgid="874711029884777579">"ଚାର୍ଜ <xliff:g id="PERCENTAGE">%d</xliff:g>%%ରୁ କମ୍‌ ହେଲେ ବ୍ୟାଟେରୀ ସେଭର୍‌ ଆପେ ଅନ୍‌ ହୋଇଯିବ।"</string>
    <string name="open_saver_setting_action" msgid="8314624730997322529">"ସେଟିଙ୍ଗ"</string>
    <string name="auto_saver_okay_action" msgid="2701221740227683650">"ବୁଝିଲି"</string>
    <string name="heap_dump_tile_name" msgid="9141031328971226374">"SysUI ହିପ୍ ଡମ୍ପ୍ କରନ୍ତୁ"</string>
    <string name="ongoing_privacy_chip_content_single_app" msgid="4479560741898690064">"<xliff:g id="APP">%1$s</xliff:g> ଆପଣଙ୍କ <xliff:g id="TYPES_LIST">%2$s</xliff:g> ବ୍ୟବହାର କରୁଛନ୍ତି।"</string>
    <string name="ongoing_privacy_chip_content_multiple_apps" msgid="8640691753867990511">"ଆପ୍ଲିକେସନ୍‍ଗୁଡିକ ଆପଣଙ୍କ <xliff:g id="TYPES_LIST">%s</xliff:g> ବ୍ୟବହାର କରୁଛନ୍ତି।"</string>
    <string name="ongoing_privacy_dialog_separator" msgid="6854860652480837439">", "</string>
    <string name="ongoing_privacy_dialog_last_separator" msgid="2400503446627122483">" ଏବଂ "</string>
    <string name="privacy_type_camera" msgid="1676604631892420333">"କ୍ୟାମେରା"</string>
    <string name="privacy_type_location" msgid="6435497989657286700">"ଲୋକେସନ୍‍"</string>
    <string name="privacy_type_microphone" msgid="4153045784928554506">"ମାଇକ୍ରୋଫୋନ୍"</string>
    <string name="sensor_privacy_mode" msgid="8982771253020769598">"ସେନ୍ସର୍‍ଗୁଡ଼ିକ ବନ୍ଦ ଅଛି"</string>
    <string name="device_services" msgid="1191212554435440592">"ଡିଭାଇସ୍‍ ସେବାଗୁଡିକ"</string>
    <string name="music_controls_no_title" msgid="5236895307087002011">"କୌଣସି ଶୀର୍ଷକ ନାହିଁ"</string>
    <string name="restart_button_description" msgid="2035077840254950187">"ଏହି ଆପ୍‌କୁ ରିଷ୍ଟାର୍ଟ କରିବାକୁ ଟାପ୍ କରନ୍ତୁ ଏବଂ ଫୁଲ୍‌ସ୍କ୍ରିନ୍‌କୁ ଯାଆନ୍ତୁ।"</string>
    <string name="bubbles_deep_link_button_description" msgid="8895837143057564517">"<xliff:g id="APP_NAME">%1$s</xliff:g> ଖୋଲନ୍ତୁ"</string>
    <string name="bubbles_settings_button_description" msgid="2970630476657287189">"<xliff:g id="APP_NAME">%1$s</xliff:g> ବବଲ୍‌ଗୁଡ଼ିକ ପାଇଁ ସେଟିଂସ୍"</string>
    <string name="bubbles_prompt" msgid="8807968030159469710">"<xliff:g id="APP_NAME">%1$s</xliff:g>ରୁ ବବ୍‌ଲ୍‌ଗୁଡ଼ିକୁ ଅନୁମତି ଦିଅନ୍ତୁ?"</string>
    <string name="manage_bubbles_text" msgid="7027739766859191408">"ପରିଚାଳନା କରନ୍ତୁ"</string>
    <string name="no_bubbles" msgid="337101288173078247">"ପ୍ରତ୍ୟାଖ୍ୟାନ କରନ୍ତୁ"</string>
    <string name="yes_bubbles" msgid="668809525728633841">"ଅନୁମତି ଦିଅନ୍ତୁ"</string>
    <string name="ask_me_later_bubbles" msgid="2147688438402939029">"ମୋତେ ପରେ ପଚାରନ୍ତୁ"</string>
    <string name="bubble_content_description_single" msgid="1184462974339387516">"<xliff:g id="APP_NAME">%2$s</xliff:g>ରୁ <xliff:g id="NOTIFICATION_TITLE">%1$s</xliff:g>"</string>
    <string name="bubble_content_description_stack" msgid="8666349184095622232">"<xliff:g id="APP_NAME">%2$s</xliff:g> ଏବଂ ଅଧିକ <xliff:g id="BUBBLE_COUNT">%3$d</xliff:g>ଟିରୁ <xliff:g id="NOTIFICATION_TITLE">%1$s</xliff:g>"</string>
    <string name="bubble_accessibility_action_move" msgid="1794879742234803840">"ନିଅନ୍ତୁ"</string>
    <string name="bubble_accessibility_action_move_top_left" msgid="104736832249802724">"ଉପର ବାମକୁ ନିଅନ୍ତୁ"</string>
    <string name="bubble_accessibility_action_move_top_right" msgid="1671844272347036806">"ଉପର-ଡାହାଣକୁ ନିଅନ୍ତୁ"</string>
    <string name="bubble_accessibility_action_move_bottom_left" msgid="206369104473183217">"ତଳ ବାମକୁ ନିଅନ୍ତୁ"</string>
    <string name="bubble_accessibility_action_move_bottom_right" msgid="8705660152384312329">"ତଳ ଡାହାଣକୁ ନିଅନ୍ତୁ"</string>
    <string name="bubble_dismiss_text" msgid="8028337712674081668">"ଖାରଜ କରନ୍ତୁ"</string>
    <string name="notification_content_system_nav_changed" msgid="7218093915747788444">"ସିଷ୍ଟମ୍ ନାଭିଗେସନ୍ ଅପ୍‌ଡେଟ୍ ହୋଇଛି। ପରିବର୍ତ୍ତନ କରିବା ପାଇଁ, ସେଟିଂସ୍‌କୁ ଯାଆନ୍ତୁ।"</string>
    <string name="notification_content_gesture_nav_available" msgid="8111130443656460792">"ସିଷ୍ଟମ୍ ନାଭିଗେସନ୍ ଅପ୍‌ଡେଟ୍ କରିବା ପାଇଁ ସେଟିଂସ୍‍କୁ ଯାଆନ୍ତୁ"</string>
</resources><|MERGE_RESOLUTION|>--- conflicted
+++ resolved
@@ -778,12 +778,8 @@
     <string name="drag_to_add_tiles" msgid="230586591689084925">"ଟାଇଲ୍ ଯୋଡ଼ିବା ପାଇଁ ଦାବିଧରି ଟାଣନ୍ତୁ"</string>
     <string name="drag_to_rearrange_tiles" msgid="4566074720193667473">"ଟାଇଲ୍‍ ପୁଣି ସଜାଇବାକୁ ଦାବିଧରି ଟାଣନ୍ତୁ"</string>
     <string name="drag_to_remove_tiles" msgid="3361212377437088062">"ବାହାର କରିବାକୁ ଏଠାକୁ ଡ୍ରାଗ୍‍ କରନ୍ତୁ"</string>
-<<<<<<< HEAD
-    <string name="drag_to_remove_disabled" msgid="4785920129548299268">"ଆପଣଙ୍କର ଅତିକମ୍‌ରେ <xliff:g id="MIN_NUM_TILES">%1$d</xliff:g>ଟି ଟାଇଲ୍ ଆବଶ୍ୟକ"</string>
-=======
     <!-- no translation found for drag_to_remove_disabled (4785920129548299268) -->
     <skip />
->>>>>>> f185348b
     <string name="qs_edit" msgid="2232596095725105230">"ଏଡିଟ୍‌ କରନ୍ତୁ"</string>
     <string name="tuner_time" msgid="6572217313285536011">"ସମୟ"</string>
   <string-array name="clock_options">
