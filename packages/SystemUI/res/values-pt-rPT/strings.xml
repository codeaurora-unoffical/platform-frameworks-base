--- conflicted
+++ resolved
@@ -686,19 +686,10 @@
     <string name="notification_channel_summary_low" msgid="7300447764759926720">"Ajuda-o a focar-se sem som ou vibração."</string>
     <string name="notification_channel_summary_default" msgid="3539949463907902037">"Chama a sua atenção com som ou vibração."</string>
     <string name="notification_channel_summary_bubble" msgid="7235935211580860537">"Mantém a sua atenção com um atalho flutuante para este conteúdo."</string>
-<<<<<<< HEAD
-    <string name="notification_channel_summary_priority" msgid="7952654515769021553">"Aparece no topo da secção de conversas, surge como balão flutuante e apresenta a imagem do perfil no ecrã de bloqueio."</string>
-    <string name="notification_conversation_channel_settings" msgid="2409977688430606835">"Definições"</string>
-    <string name="notification_priority_title" msgid="2079708866333537093">"Prioridade"</string>
-    <string name="no_shortcut" msgid="8257177117568230126">"A app <xliff:g id="APP_NAME">%1$s</xliff:g> não suporta funcionalidades de conversa."</string>
-    <string name="bubble_overflow_empty_title" msgid="3120029421991510842">"Nenhum balão recente"</string>
-    <string name="bubble_overflow_empty_subtitle" msgid="2030874469510497397">"Os balões recentes e ignorados vão aparecer aqui."</string>
-=======
     <!-- no translation found for bubble_overflow_empty_title (3120029421991510842) -->
     <skip />
     <!-- no translation found for bubble_overflow_empty_subtitle (3106801169793396894) -->
     <skip />
->>>>>>> 07ec9b4d
     <string name="notification_unblockable_desc" msgid="2073030886006190804">"Não é possível modificar estas notificações."</string>
     <string name="notification_multichannel_desc" msgid="7414593090056236179">"Não é possível configurar este grupo de notificações aqui."</string>
     <string name="notification_delegate_header" msgid="1264510071031479920">"Notificação de aplicação proxy"</string>
@@ -832,7 +823,7 @@
     <string name="right_keycode" msgid="2480715509844798438">"Código de tecla direito"</string>
     <string name="left_icon" msgid="5036278531966897006">"Ícone esquerdo"</string>
     <string name="right_icon" msgid="1103955040645237425">"Ícone direito"</string>
-    <string name="drag_to_add_tiles" msgid="8933270127508303672">"Tocar sem soltar e arrastar para adicionar mosaicos"</string>
+    <string name="drag_to_add_tiles" msgid="8933270127508303672">"Toque sem soltar e arraste para adicionar mosaicos."</string>
     <string name="drag_to_rearrange_tiles" msgid="2143204300089638620">"Tocar sem soltar e arrastar para reorganizar os mosaicos"</string>
     <string name="drag_to_remove_tiles" msgid="4682194717573850385">"Arrastar para aqui para remover"</string>
     <string name="drag_to_remove_disabled" msgid="933046987838658850">"Necessita de, pelo menos, <xliff:g id="MIN_NUM_TILES">%1$d</xliff:g> cartões"</string>
