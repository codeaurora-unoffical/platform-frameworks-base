--- conflicted
+++ resolved
@@ -112,11 +112,8 @@
     <string name="cancel" msgid="6442560571259935130">"لغو"</string>
     <string name="accessibility_biometric_dialog_help_area" msgid="8953787076940186847">"بخش پیام راهنما"</string>
     <string name="biometric_dialog_confirm" msgid="6468457350041712674">"تأیید"</string>
-<<<<<<< HEAD
-=======
     <!-- no translation found for biometric_dialog_try_again (1900185172633183201) -->
     <skip />
->>>>>>> de843449
     <string name="fingerprint_dialog_touch_sensor" msgid="8511557690663181761">"حسگر اثر انگشت را لمس کنید"</string>
     <string name="accessibility_fingerprint_dialog_fingerprint_icon" msgid="3125122495414253226">"نماد اثر انگشت"</string>
     <string name="face_dialog_looking_for_face" msgid="7049276266074494689">"درحال جستجوی شما…"</string>
@@ -609,15 +606,8 @@
     <string name="notification_header_default_channel" msgid="7506845022070889909">"اعلان‌ها"</string>
     <string name="notification_channel_disabled" msgid="344536703863700565">"دیگر این اعلان‌ها را نخواهید دید"</string>
     <string name="notification_channel_minimized" msgid="1664411570378910931">"این اعلان‌ها کوچک خواهد شد"</string>
-<<<<<<< HEAD
-    <!-- no translation found for notification_channel_silenced (2877199534497961942) -->
-    <skip />
-    <!-- no translation found for notification_channel_unsilenced (4790904571552394137) -->
-    <skip />
-=======
     <string name="notification_channel_silenced" msgid="2877199534497961942">"این اعلان‌ها به‌صورت بی‌صدا نشان داده می‌شود"</string>
     <string name="notification_channel_unsilenced" msgid="4790904571552394137">"این اعلان‌ها به شما هشدار خواهند داد"</string>
->>>>>>> de843449
     <string name="inline_blocking_helper" msgid="3055064577771478591">"معمولاً این اعلان‌ها را رد می‌کنید. \nهمچنان نشان داده شود؟"</string>
     <string name="inline_keep_showing" msgid="8945102997083836858">"نمایش این اعلان‌ها ادامه یابد؟"</string>
     <string name="inline_stop_button" msgid="4172980096860941033">"توقف اعلان‌ها"</string>
@@ -625,18 +615,12 @@
     <skip />
     <string name="inline_keep_button" msgid="6665940297019018232">"همچنان نشان داده شود"</string>
     <string name="inline_minimize_button" msgid="966233327974702195">"کوچک کردن"</string>
-<<<<<<< HEAD
-    <!-- no translation found for inline_silent_button_silent (4411510650503783646) -->
-    <skip />
-    <!-- no translation found for inline_silent_button_alert (2967599358027208807) -->
-=======
     <string name="inline_silent_button_silent" msgid="4411510650503783646">"نمایش به‌صورت بی‌صدا"</string>
     <!-- no translation found for inline_silent_button_stay_silent (6308371431217601009) -->
     <skip />
     <!-- no translation found for inline_silent_button_alert (7961887853830826523) -->
     <skip />
     <!-- no translation found for inline_silent_button_keep_alerting (327696842264359693) -->
->>>>>>> de843449
     <skip />
     <string name="inline_keep_showing_app" msgid="1723113469580031041">"نمایش اعلان از این برنامه ادامه یابد؟"</string>
     <string name="notification_unblockable_desc" msgid="1037434112919403708">"نمی‌توان این اعلان‌ها را خاموش کرد"</string>
@@ -887,20 +871,6 @@
     <string name="open_saver_setting_action" msgid="8314624730997322529">"تنظیمات"</string>
     <string name="auto_saver_okay_action" msgid="2701221740227683650">"متوجه شدم"</string>
     <string name="heap_dump_tile_name" msgid="9141031328971226374">"Dump SysUI Heap"</string>
-<<<<<<< HEAD
-    <string name="ongoing_privacy_chip_content_single_app" msgid="4479560741898690064">"<xliff:g id="APP">%1$s</xliff:g> از <xliff:g id="TYPES_LIST">%2$s</xliff:g> شما استفاده می‌کند."</string>
-    <string name="ongoing_privacy_chip_content_multiple_apps" msgid="8640691753867990511">"برنامه‌ها از <xliff:g id="TYPES_LIST">%s</xliff:g> شما استفاده می‌‌کنند."</string>
-    <string name="ongoing_privacy_dialog_open_app" msgid="2483886665314567948">"باز کردن برنامه"</string>
-    <string name="ongoing_privacy_dialog_cancel" msgid="5479124524931216790">"لغو"</string>
-    <string name="ongoing_privacy_dialog_okay" msgid="5823914553907253532">"خوب"</string>
-    <string name="ongoing_privacy_dialog_open_settings" msgid="6382622467527049074">"تنظیمات"</string>
-    <string name="ongoing_privacy_dialog_app_item" msgid="486085465491760739">"<xliff:g id="APP">%1$s</xliff:g> از <xliff:g id="TYPE">%2$s</xliff:g> در <xliff:g id="TIME">%3$d</xliff:g> دقیقه آخر استفاده می‌کند"</string>
-    <string name="ongoing_privacy_dialog_apps_item" msgid="9207187236823950491">"<xliff:g id="APPS">%1$s</xliff:g> از <xliff:g id="TYPE">%2$s</xliff:g> شما استفاده می‌کند"</string>
-    <string name="ongoing_privacy_dialog_single_app" msgid="3884812469179810924">"<xliff:g id="APP">%1$s</xliff:g> از <xliff:g id="TYPES_LIST">%2$s</xliff:g> شما استفاده می‌کند"</string>
-    <string name="privacy_type_camera" msgid="1676604631892420333">"دوربین"</string>
-    <string name="privacy_type_location" msgid="6435497989657286700">"مکان"</string>
-    <string name="privacy_type_microphone" msgid="4153045784928554506">"میکروفون"</string>
-=======
     <!-- no translation found for ongoing_privacy_chip_multiple_apps (1406406529558080714) -->
     <string name="ongoing_privacy_chip_content_single_app" msgid="4479560741898690064">"<xliff:g id="APP">%1$s</xliff:g> از <xliff:g id="TYPES_LIST">%2$s</xliff:g> شما استفاده می‌کند."</string>
     <string name="ongoing_privacy_chip_content_multiple_apps" msgid="8640691753867990511">"برنامه‌ها از <xliff:g id="TYPES_LIST">%s</xliff:g> شما استفاده می‌‌کنند."</string>
@@ -921,5 +891,4 @@
     <string name="sensor_privacy_mode" msgid="8982771253020769598">"حسگرها خاموش است"</string>
     <string name="device_services" msgid="1191212554435440592">"سرویس‌های دستگاه"</string>
     <string name="music_controls_no_title" msgid="5236895307087002011">"بدون عنوان"</string>
->>>>>>> de843449
 </resources>