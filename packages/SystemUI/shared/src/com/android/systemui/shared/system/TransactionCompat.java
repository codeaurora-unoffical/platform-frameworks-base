--- conflicted
+++ resolved
@@ -114,14 +114,11 @@
         t.deferTransactionUntil(surfaceControl, barrier, frameNumber);
     }
 
-<<<<<<< HEAD
-=======
     public static void setRelativeLayer(Transaction t, SurfaceControl surfaceControl,
             SurfaceControl relativeTo, int z) {
         t.setRelativeLayer(surfaceControl, relativeTo, z);
     }
 
->>>>>>> 539d92be
     @Deprecated
     public static void setEarlyWakeup(Transaction t) {
     }
