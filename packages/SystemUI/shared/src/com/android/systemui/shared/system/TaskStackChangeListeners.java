--- conflicted
+++ resolved
@@ -213,14 +213,11 @@
         mHandler.obtainMessage(H.ON_TASK_DISPLAY_CHANGED, taskId, newDisplayId).sendToTarget();
     }
 
-<<<<<<< HEAD
-=======
     @Override
     public void onRecentTaskListUpdated() throws RemoteException {
         mHandler.obtainMessage(H.ON_TASK_LIST_UPDATED).sendToTarget();
     }
 
->>>>>>> dbf9e87c
     private final class H extends Handler {
         private static final int ON_TASK_STACK_CHANGED = 1;
         private static final int ON_TASK_SNAPSHOT_CHANGED = 2;
@@ -242,10 +239,7 @@
         private static final int ON_BACK_PRESSED_ON_TASK_ROOT = 18;
         private static final int ON_SINGLE_TASK_DISPLAY_DRAWN = 19;
         private static final int ON_TASK_DISPLAY_CHANGED = 20;
-<<<<<<< HEAD
-=======
         private static final int ON_TASK_LIST_UPDATED = 21;
->>>>>>> dbf9e87c
 
 
         public H(Looper looper) {
@@ -321,7 +315,6 @@
                     }
                     case ON_ACTIVITY_LAUNCH_ON_SECONDARY_DISPLAY_FAILED: {
                         final RunningTaskInfo info = (RunningTaskInfo) msg.obj;
-<<<<<<< HEAD
                         for (int i = mTaskStackListeners.size() - 1; i >= 0; i--) {
                             mTaskStackListeners.get(i)
                                     .onActivityLaunchOnSecondaryDisplayFailed(info);
@@ -332,18 +325,6 @@
                         final RunningTaskInfo info = (RunningTaskInfo) msg.obj;
                         for (int i = mTaskStackListeners.size() - 1; i >= 0; i--) {
                             mTaskStackListeners.get(i)
-=======
-                        for (int i = mTaskStackListeners.size() - 1; i >= 0; i--) {
-                            mTaskStackListeners.get(i)
-                                    .onActivityLaunchOnSecondaryDisplayFailed(info);
-                        }
-                        break;
-                    }
-                    case ON_ACTIVITY_LAUNCH_ON_SECONDARY_DISPLAY_REROUTED: {
-                        final RunningTaskInfo info = (RunningTaskInfo) msg.obj;
-                        for (int i = mTaskStackListeners.size() - 1; i >= 0; i--) {
-                            mTaskStackListeners.get(i)
->>>>>>> dbf9e87c
                                     .onActivityLaunchOnSecondaryDisplayRerouted(info);
                         }
                         break;
@@ -404,15 +385,12 @@
                     case ON_TASK_DISPLAY_CHANGED: {
                         for (int i = mTaskStackListeners.size() - 1; i >= 0; i--) {
                             mTaskStackListeners.get(i).onTaskDisplayChanged(msg.arg1, msg.arg2);
-<<<<<<< HEAD
-=======
                         }
                         break;
                     }
                     case ON_TASK_LIST_UPDATED: {
                         for (int i = mTaskStackListeners.size() - 1; i >= 0; i--) {
                             mTaskStackListeners.get(i).onRecentTaskListUpdated();
->>>>>>> dbf9e87c
                         }
                         break;
                     }
