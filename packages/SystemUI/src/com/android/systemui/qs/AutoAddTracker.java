--- conflicted
+++ resolved
@@ -66,15 +66,9 @@
         // TODO: remove migration code and shared preferences keys after P release
         if (mUserId == UserHandle.USER_SYSTEM) {
             for (String[] convertPref : CONVERT_PREFS) {
-<<<<<<< HEAD
-                if (Prefs.getBoolean(context, convertPref[0], false)) {
-                    setTileAdded(convertPref[1]);
-                    Prefs.remove(context, convertPref[0]);
-=======
                 if (Prefs.getBoolean(mContext, convertPref[0], false)) {
                     setTileAdded(convertPref[1]);
                     Prefs.remove(mContext, convertPref[0]);
->>>>>>> e25606ae
                 }
             }
         }
