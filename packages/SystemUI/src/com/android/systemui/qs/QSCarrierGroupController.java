/*
 * Copyright (C) 2019 The Android Open Source Project
 *
 * Licensed under the Apache License, Version 2.0 (the "License");
 * you may not use this file except in compliance with the License.
 * You may obtain a copy of the License at
 *
 *      http://www.apache.org/licenses/LICENSE-2.0
 *
 * Unless required by applicable law or agreed to in writing, software
 * distributed under the License is distributed on an "AS IS" BASIS,
 * WITHOUT WARRANTIES OR CONDITIONS OF ANY KIND, either express or implied.
 * See the License for the specific language governing permissions and
 * limitations under the License.
 */

package com.android.systemui.qs;

import static android.view.View.IMPORTANT_FOR_ACCESSIBILITY_YES;

import android.annotation.MainThread;
import android.content.Intent;
import android.os.Handler;
import android.os.Looper;
import android.os.Message;
import android.provider.Settings;
import android.telephony.SubscriptionManager;
import android.util.Log;
import android.view.View;
import android.widget.TextView;

import androidx.annotation.Nullable;
import androidx.annotation.VisibleForTesting;

import com.android.keyguard.CarrierTextController;
import com.android.systemui.dagger.qualifiers.Background;
import com.android.systemui.dagger.qualifiers.Main;
import com.android.systemui.plugins.ActivityStarter;
import com.android.systemui.statusbar.policy.NetworkController;

import java.util.Objects;
import java.util.function.Consumer;

import javax.inject.Inject;

public class QSCarrierGroupController {
    private static final String TAG = "QSCarrierGroup";

    /**
     * Support up to 3 slots which is what's supported by {@link TelephonyManager#getPhoneCount}
     */
    private static final int SIM_SLOTS = 3;

    private final ActivityStarter mActivityStarter;
    private final Handler mBgHandler;
    private final NetworkController mNetworkController;
    private final CarrierTextController mCarrierTextController;
    private final TextView mNoSimTextView;
    private final H mMainHandler;
    private final Callback mCallback;
    private boolean mListening;
    private final CellSignalState[] mInfos =
            new CellSignalState[SIM_SLOTS];
    private View[] mCarrierDividers = new View[SIM_SLOTS - 1];
    private QSCarrier[] mCarrierGroups = new QSCarrier[SIM_SLOTS];

    private final NetworkController.SignalCallback mSignalCallback =
            new NetworkController.SignalCallback() {
                @Override
                public void setMobileDataIndicators(NetworkController.IconState statusIcon,
                        NetworkController.IconState qsIcon, int statusType, int qsType,
<<<<<<< HEAD
                        boolean activityIn, boolean activityOut, int volteIcon, String typeContentDescription,
                        String description, boolean isWide, int subId, boolean roaming) {
=======
                        boolean activityIn, boolean activityOut,
                        CharSequence typeContentDescription,
                        CharSequence typeContentDescriptionHtml, CharSequence description,
                        boolean isWide, int subId, boolean roaming) {
>>>>>>> b084b0c7
                    int slotIndex = getSlotIndex(subId);
                    if (slotIndex >= SIM_SLOTS) {
                        Log.w(TAG, "setMobileDataIndicators - slot: " + slotIndex);
                        return;
                    }
                    if (slotIndex == SubscriptionManager.INVALID_SIM_SLOT_INDEX) {
                        Log.e(TAG, "Invalid SIM slot index for subscription: " + subId);
                        return;
                    }
                    mInfos[slotIndex].visible = statusIcon.visible;
                    mInfos[slotIndex].mobileSignalIconId = statusIcon.icon;
                    mInfos[slotIndex].contentDescription = statusIcon.contentDescription;
                    mInfos[slotIndex].typeContentDescription = typeContentDescription.toString();
                    mInfos[slotIndex].roaming = roaming;
                    mMainHandler.obtainMessage(H.MSG_UPDATE_STATE).sendToTarget();
                }

                @Override
                public void setNoSims(boolean hasNoSims, boolean simDetected) {
                    if (hasNoSims) {
                        for (int i = 0; i < SIM_SLOTS; i++) {
                            mInfos[i].visible = false;
                        }
                    }
                    mMainHandler.obtainMessage(H.MSG_UPDATE_STATE).sendToTarget();
                }
            };

    private static class Callback implements CarrierTextController.CarrierTextCallback {
        private H mHandler;

        Callback(H handler) {
            mHandler = handler;
        }

        @Override
        public void updateCarrierInfo(CarrierTextController.CarrierTextCallbackInfo info) {
            mHandler.obtainMessage(H.MSG_UPDATE_CARRIER_INFO, info).sendToTarget();
        }
    }

    private QSCarrierGroupController(QSCarrierGroup view, ActivityStarter activityStarter,
            @Background Handler bgHandler, @Main Looper mainLooper,
            NetworkController networkController,
            CarrierTextController.Builder carrierTextControllerBuilder) {
        mActivityStarter = activityStarter;
        mBgHandler = bgHandler;
        mNetworkController = networkController;
        mCarrierTextController = carrierTextControllerBuilder
                .setShowAirplaneMode(false)
                .setShowMissingSim(false)
                .build();

        View.OnClickListener onClickListener = v -> {
            if (!v.isVisibleToUser()) {
                return;
            }
            mActivityStarter.postStartActivityDismissingKeyguard(
                    new Intent(Settings.ACTION_WIRELESS_SETTINGS), 0);
        };
        view.setOnClickListener(onClickListener);
        mNoSimTextView = view.getNoSimTextView();
        mNoSimTextView.setOnClickListener(onClickListener);
        mMainHandler = new H(mainLooper, this::handleUpdateCarrierInfo, this::handleUpdateState);
        mCallback = new Callback(mMainHandler);


        mCarrierGroups[0] = view.getCarrier1View();
        mCarrierGroups[1] = view.getCarrier2View();
        mCarrierGroups[2] = view.getCarrier3View();

        mCarrierDividers[0] = view.getCarrierDivider1();
        mCarrierDividers[1] = view.getCarrierDivider2();

        for (int i = 0; i < SIM_SLOTS; i++) {
            mInfos[i] = new CellSignalState();
            mCarrierGroups[i].setOnClickListener(onClickListener);
        }
        view.setImportantForAccessibility(IMPORTANT_FOR_ACCESSIBILITY_YES);

        view.addOnAttachStateChangeListener(new View.OnAttachStateChangeListener() {
            @Override
            public void onViewAttachedToWindow(View v) {
            }

            @Override
            public void onViewDetachedFromWindow(View v) {
                setListening(false);
            }
        });
    }

    @VisibleForTesting
    protected int getSlotIndex(int subscriptionId) {
        return SubscriptionManager.getSlotIndex(subscriptionId);
    }

    public void setListening(boolean listening) {
        if (listening == mListening) {
            return;
        }
        mListening = listening;

        mBgHandler.post(this::updateListeners);
    }

    private void updateListeners() {
        if (mListening) {
            if (mNetworkController.hasVoiceCallingFeature()) {
                mNetworkController.addCallback(mSignalCallback);
            }
            mCarrierTextController.setListening(mCallback);
        } else {
            mNetworkController.removeCallback(mSignalCallback);
            mCarrierTextController.setListening(null);
        }
    }


    @MainThread
    private void handleUpdateState() {
        if (!mMainHandler.getLooper().isCurrentThread()) {
            mMainHandler.obtainMessage(H.MSG_UPDATE_STATE).sendToTarget();
            return;
        }

        for (int i = 0; i < SIM_SLOTS; i++) {
            mCarrierGroups[i].updateState(mInfos[i]);
        }

        mCarrierDividers[0].setVisibility(
                mInfos[0].visible && mInfos[1].visible ? View.VISIBLE : View.GONE);
        // This tackles the case of slots 2 being available as well as at least one other.
        // In that case we show the second divider. Note that if both dividers are visible, it means
        // all three slots are in use, and that is correct.
        mCarrierDividers[1].setVisibility(
                (mInfos[1].visible && mInfos[2].visible)
                        || (mInfos[0].visible && mInfos[2].visible) ? View.VISIBLE : View.GONE);
    }

    @MainThread
    private void handleUpdateCarrierInfo(CarrierTextController.CarrierTextCallbackInfo info) {
        if (!mMainHandler.getLooper().isCurrentThread()) {
            mMainHandler.obtainMessage(H.MSG_UPDATE_CARRIER_INFO, info).sendToTarget();
            return;
        }

        mNoSimTextView.setVisibility(View.GONE);
        if (!info.airplaneMode && info.anySimReady) {
            boolean[] slotSeen = new boolean[SIM_SLOTS];
            if (info.listOfCarriers.length == info.subscriptionIds.length) {
                for (int i = 0; i < SIM_SLOTS && i < info.listOfCarriers.length; i++) {
                    int slot = getSlotIndex(info.subscriptionIds[i]);
                    if (slot >= SIM_SLOTS) {
                        Log.w(TAG, "updateInfoCarrier - slot: " + slot);
                        continue;
                    }
                    if (slot == SubscriptionManager.INVALID_SIM_SLOT_INDEX) {
                        Log.e(TAG,
                                "Invalid SIM slot index for subscription: "
                                        + info.subscriptionIds[i]);
                        continue;
                    }
                    mInfos[slot].visible = true;
                    slotSeen[slot] = true;
                    mCarrierGroups[slot].setCarrierText(
                            info.listOfCarriers[i].toString().trim());
                    mCarrierGroups[slot].setVisibility(View.VISIBLE);
                }
                for (int i = 0; i < SIM_SLOTS; i++) {
                    if (!slotSeen[i]) {
                        mInfos[i].visible = false;
                        mCarrierGroups[i].setVisibility(View.GONE);
                    }
                }
            } else {
                Log.e(TAG, "Carrier information arrays not of same length");
            }
        } else {
            // No sims or airplane mode (but not WFC). Do not show QSCarrierGroup, instead just show
            // info.carrierText in a different view.
            for (int i = 0; i < SIM_SLOTS; i++) {
                mInfos[i].visible = false;
                mCarrierGroups[i].setCarrierText("");
                mCarrierGroups[i].setVisibility(View.GONE);
            }
            mNoSimTextView.setText(info.carrierText);
            mNoSimTextView.setVisibility(View.VISIBLE);
        }
        handleUpdateState(); // handleUpdateCarrierInfo is always called from main thread.
    }

    private static class H extends Handler {
        private Consumer<CarrierTextController.CarrierTextCallbackInfo> mUpdateCarrierInfo;
        private Runnable mUpdateState;
        static final int MSG_UPDATE_CARRIER_INFO = 0;
        static final int MSG_UPDATE_STATE = 1;

        H(Looper looper,
                Consumer<CarrierTextController.CarrierTextCallbackInfo> updateCarrierInfo,
                Runnable updateState) {
            super(looper);
            mUpdateCarrierInfo = updateCarrierInfo;
            mUpdateState = updateState;
        }

        @Override
        public void handleMessage(Message msg) {
            switch (msg.what) {
                case MSG_UPDATE_CARRIER_INFO:
                    mUpdateCarrierInfo.accept(
                            (CarrierTextController.CarrierTextCallbackInfo) msg.obj);
                    break;
                case MSG_UPDATE_STATE:
                    mUpdateState.run();
                    break;
                default:
                    super.handleMessage(msg);
            }
        }
    }

    static final class CellSignalState {
        boolean visible;
        int mobileSignalIconId;
        String contentDescription;
        String typeContentDescription;
        boolean roaming;

        @Override
        public boolean equals(@Nullable Object obj) {
            if (this == obj) return true;
            if (!(obj instanceof CellSignalState)) return false;
            CellSignalState other = (CellSignalState) obj;
            return this.visible == other.visible
                    && this.mobileSignalIconId == other.mobileSignalIconId
                    && Objects.equals(this.contentDescription, other.contentDescription)
                    && Objects.equals(this.typeContentDescription, other.typeContentDescription)
                    && this.roaming == other.roaming;
        }

        @Override
        public int hashCode() {
            return Objects.hash(visible,
                    mobileSignalIconId,
                    contentDescription,
                    typeContentDescription,
                    roaming);
        }
    }

    public static class Builder {
        private QSCarrierGroup mView;
        private final ActivityStarter mActivityStarter;
        private final Handler mHandler;
        private final Looper mLooper;
        private final NetworkController mNetworkController;
        private final CarrierTextController.Builder mCarrierTextControllerBuilder;

        @Inject
        public Builder(ActivityStarter activityStarter, @Background Handler handler,
                @Main Looper looper, NetworkController networkController,
                CarrierTextController.Builder carrierTextControllerBuilder) {
            mActivityStarter = activityStarter;
            mHandler = handler;
            mLooper = looper;
            mNetworkController = networkController;
            mCarrierTextControllerBuilder = carrierTextControllerBuilder;
        }

        Builder setQSCarrierGroup(QSCarrierGroup view) {
            mView = view;
            return this;
        }

        public QSCarrierGroupController build() {
            return new QSCarrierGroupController(mView, mActivityStarter, mHandler, mLooper,
                    mNetworkController, mCarrierTextControllerBuilder);
        }
    }
}<|MERGE_RESOLUTION|>--- conflicted
+++ resolved
@@ -69,15 +69,10 @@
                 @Override
                 public void setMobileDataIndicators(NetworkController.IconState statusIcon,
                         NetworkController.IconState qsIcon, int statusType, int qsType,
-<<<<<<< HEAD
-                        boolean activityIn, boolean activityOut, int volteIcon, String typeContentDescription,
-                        String description, boolean isWide, int subId, boolean roaming) {
-=======
-                        boolean activityIn, boolean activityOut,
+                        boolean activityIn, boolean activityOut, int volteIcon,
                         CharSequence typeContentDescription,
                         CharSequence typeContentDescriptionHtml, CharSequence description,
                         boolean isWide, int subId, boolean roaming) {
->>>>>>> b084b0c7
                     int slotIndex = getSlotIndex(subId);
                     if (slotIndex >= SIM_SLOTS) {
                         Log.w(TAG, "setMobileDataIndicators - slot: " + slotIndex);
