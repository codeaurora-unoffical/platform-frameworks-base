/*
 * Copyright (C) 2017 The Android Open Source Project
 *
 * Licensed under the Apache License, Version 2.0 (the "License"); you may not use this file
 * except in compliance with the License. You may obtain a copy of the License at
 *
 *      http://www.apache.org/licenses/LICENSE-2.0
 *
 * Unless required by applicable law or agreed to in writing, software distributed under the
 * License is distributed on an "AS IS" BASIS, WITHOUT WARRANTIES OR CONDITIONS OF ANY
 * KIND, either express or implied. See the License for the specific language governing
 * permissions and limitations under the License.
 */

package com.android.systemui.qs;

import android.app.ActivityManager;
import android.content.ComponentName;
import android.content.Context;
import android.content.Intent;
import android.content.res.Resources;
import android.os.Build;
import android.os.Handler;
import android.os.Looper;
import android.os.UserHandle;
import android.os.UserManager;
import android.provider.Settings;
import android.provider.Settings.Secure;
import android.service.quicksettings.Tile;
import android.text.TextUtils;
import android.util.Log;

import com.android.systemui.Dependency;
import com.android.systemui.DumpController;
import com.android.systemui.Dumpable;
import com.android.systemui.R;
import com.android.systemui.SysUiServiceProvider;
import com.android.systemui.plugins.PluginListener;
import com.android.systemui.plugins.qs.QSFactory;
import com.android.systemui.plugins.qs.QSTile;
import com.android.systemui.plugins.qs.QSTileView;
import com.android.systemui.qs.external.CustomTile;
import com.android.systemui.qs.external.TileLifecycleManager;
import com.android.systemui.qs.external.TileServices;
import com.android.systemui.qs.tileimpl.QSFactoryImpl;
import com.android.systemui.shared.plugins.PluginManager;
import com.android.systemui.statusbar.phone.AutoTileManager;
import com.android.systemui.statusbar.phone.StatusBar;
import com.android.systemui.statusbar.phone.StatusBarIconController;
import com.android.systemui.tuner.TunerService;
import com.android.systemui.tuner.TunerService.Tunable;
import com.android.systemui.util.leak.GarbageMonitor;

import java.io.FileDescriptor;
import java.io.PrintWriter;
import java.util.ArrayList;
import java.util.Arrays;
import java.util.Collection;
import java.util.LinkedHashMap;
import java.util.List;
import java.util.function.Predicate;

import javax.inject.Inject;
import javax.inject.Named;
import javax.inject.Provider;
import javax.inject.Singleton;

/** Platform implementation of the quick settings tile host **/
@Singleton
public class QSTileHost implements QSHost, Tunable, PluginListener<QSFactory>, Dumpable {
    private static final String TAG = "QSTileHost";
    private static final boolean DEBUG = Log.isLoggable(TAG, Log.DEBUG);

    public static final String TILES_SETTING = Secure.QS_TILES;

    private final Context mContext;
    private final LinkedHashMap<String, QSTile> mTiles = new LinkedHashMap<>();
    protected final ArrayList<String> mTileSpecs = new ArrayList<>();
    private final TileServices mServices;
    private final TunerService mTunerService;
    private final PluginManager mPluginManager;
    private final DumpController mDumpController;

    private final List<Callback> mCallbacks = new ArrayList<>();
    private AutoTileManager mAutoTiles;
    private final StatusBarIconController mIconController;
    private final ArrayList<QSFactory> mQsFactories = new ArrayList<>();
    private int mCurrentUser;
    private StatusBar mStatusBar;

    @Inject
    public QSTileHost(Context context,
            StatusBarIconController iconController,
            QSFactoryImpl defaultFactory,
            @Named(Dependency.MAIN_HANDLER_NAME) Handler mainHandler,
            @Named(Dependency.BG_LOOPER_NAME) Looper bgLooper,
            PluginManager pluginManager,
            TunerService tunerService,
            Provider<AutoTileManager> autoTiles,
            DumpController dumpController) {
        mIconController = iconController;
        mContext = context;
        mTunerService = tunerService;
        mPluginManager = pluginManager;
        mDumpController = dumpController;

        mServices = new TileServices(this, bgLooper);

        defaultFactory.setHost(this);
        mQsFactories.add(defaultFactory);
        pluginManager.addPluginListener(this, QSFactory.class, true);
<<<<<<< HEAD
        mDumpController.addListener(this);
=======
        mDumpController.registerDumpable(TAG, this);
>>>>>>> dbf9e87c

        mainHandler.post(() -> {
            // This is technically a hack to avoid circular dependency of
            // QSTileHost -> XXXTile -> QSTileHost. Posting ensures creation
            // finishes before creating any tiles.
            tunerService.addTunable(this, TILES_SETTING);
            // AutoTileManager can modify mTiles so make sure mTiles has already been initialized.
            mAutoTiles = autoTiles.get();
        });
    }

    public StatusBarIconController getIconController() {
        return mIconController;
    }

    public void destroy() {
        mTiles.values().forEach(tile -> tile.destroy());
        mAutoTiles.destroy();
        mTunerService.removeTunable(this);
        mServices.destroy();
        mPluginManager.removePluginListener(this);
<<<<<<< HEAD
        mDumpController.removeListener(this);
=======
        mDumpController.unregisterDumpable(this);
>>>>>>> dbf9e87c
    }

    @Override
    public void onPluginConnected(QSFactory plugin, Context pluginContext) {
        // Give plugins priority over creation so they can override if they wish.
        mQsFactories.add(0, plugin);
        String value = mTunerService.getValue(TILES_SETTING);
        // Force remove and recreate of all tiles.
        onTuningChanged(TILES_SETTING, "");
        onTuningChanged(TILES_SETTING, value);
    }

    @Override
    public void onPluginDisconnected(QSFactory plugin) {
        mQsFactories.remove(plugin);
        // Force remove and recreate of all tiles.
        String value = mTunerService.getValue(TILES_SETTING);
        onTuningChanged(TILES_SETTING, "");
        onTuningChanged(TILES_SETTING, value);
    }

    @Override
    public void addCallback(Callback callback) {
        mCallbacks.add(callback);
    }

    @Override
    public void removeCallback(Callback callback) {
        mCallbacks.remove(callback);
    }

    @Override
    public Collection<QSTile> getTiles() {
        return mTiles.values();
    }

    @Override
    public void warn(String message, Throwable t) {
        // already logged
    }

    @Override
    public void collapsePanels() {
        if (mStatusBar == null) {
            mStatusBar = SysUiServiceProvider.getComponent(mContext, StatusBar.class);
        }
        mStatusBar.postAnimateCollapsePanels();
    }

    @Override
    public void forceCollapsePanels() {
        if (mStatusBar == null) {
            mStatusBar = SysUiServiceProvider.getComponent(mContext, StatusBar.class);
        }
        mStatusBar.postAnimateForceCollapsePanels();
    }

    @Override
    public void openPanels() {
        if (mStatusBar == null) {
            mStatusBar = SysUiServiceProvider.getComponent(mContext, StatusBar.class);
        }
        mStatusBar.postAnimateOpenPanels();
    }

    @Override
    public Context getContext() {
        return mContext;
    }


    public TileServices getTileServices() {
        return mServices;
    }

    public int indexOf(String spec) {
        return mTileSpecs.indexOf(spec);
    }

    @Override
    public void onTuningChanged(String key, String newValue) {
        if (!TILES_SETTING.equals(key)) {
            return;
        }
        if (DEBUG) Log.d(TAG, "Recreating tiles");
        if (newValue == null && UserManager.isDeviceInDemoMode(mContext)) {
            newValue = mContext.getResources().getString(R.string.quick_settings_tiles_retail_mode);
        }
        final List<String> tileSpecs = loadTileSpecs(mContext, newValue);
        int currentUser = ActivityManager.getCurrentUser();
        if (tileSpecs.equals(mTileSpecs) && currentUser == mCurrentUser) return;
        mTiles.entrySet().stream().filter(tile -> !tileSpecs.contains(tile.getKey())).forEach(
                tile -> {
                    if (DEBUG) Log.d(TAG, "Destroying tile: " + tile.getKey());
                    tile.getValue().destroy();
                });
        final LinkedHashMap<String, QSTile> newTiles = new LinkedHashMap<>();
        for (String tileSpec : tileSpecs) {
            QSTile tile = mTiles.get(tileSpec);
            if (tile != null && (!(tile instanceof CustomTile)
                    || ((CustomTile) tile).getUser() == currentUser)) {
                if (tile.isAvailable()) {
                    if (DEBUG) Log.d(TAG, "Adding " + tile);
                    tile.removeCallbacks();
                    if (!(tile instanceof CustomTile) && mCurrentUser != currentUser) {
                        tile.userSwitch(currentUser);
                    }
                    newTiles.put(tileSpec, tile);
                } else {
                    tile.destroy();
                }
            } else {
                if (DEBUG) Log.d(TAG, "Creating tile: " + tileSpec);
                try {
                    tile = createTile(tileSpec);
                    if (tile != null) {
                        if (tile.isAvailable()) {
                            tile.setTileSpec(tileSpec);
                            newTiles.put(tileSpec, tile);
                        } else {
                            tile.destroy();
                        }
                    }
                } catch (Throwable t) {
                    Log.w(TAG, "Error creating tile for spec: " + tileSpec, t);
                }
            }
        }
        mCurrentUser = currentUser;
        List<String> currentSpecs = new ArrayList(mTileSpecs);
        mTileSpecs.clear();
        mTileSpecs.addAll(tileSpecs);
        mTiles.clear();
        mTiles.putAll(newTiles);
        if (newTiles.isEmpty() && !tileSpecs.isEmpty()) {
            // If we didn't manage to create any tiles, set it to empty (default)
            if (DEBUG) Log.d(TAG, "No valid tiles on tuning changed. Setting to default.");
            changeTiles(currentSpecs, loadTileSpecs(mContext, ""));
        } else {
            for (int i = 0; i < mCallbacks.size(); i++) {
                mCallbacks.get(i).onTilesChanged();
            }
        }
    }

    @Override
    public void removeTile(String spec) {
        changeTileSpecs(tileSpecs-> tileSpecs.remove(spec));
    }

    @Override
    public void unmarkTileAsAutoAdded(String spec) {
        if (mAutoTiles != null) mAutoTiles.unmarkTileAsAutoAdded(spec);
    }

    public void addTile(String spec) {
        changeTileSpecs(tileSpecs-> tileSpecs.add(spec));
    }

    private void changeTileSpecs(Predicate<List<String>> changeFunction) {
        final String setting = Settings.Secure.getStringForUser(mContext.getContentResolver(),
            TILES_SETTING, ActivityManager.getCurrentUser());
        final List<String> tileSpecs = loadTileSpecs(mContext, setting);
        if (changeFunction.test(tileSpecs)) {
            Settings.Secure.putStringForUser(mContext.getContentResolver(), TILES_SETTING,
                TextUtils.join(",", tileSpecs), ActivityManager.getCurrentUser());
        }
    }

    public void addTile(ComponentName tile) {
        List<String> newSpecs = new ArrayList<>(mTileSpecs);
        newSpecs.add(0, CustomTile.toSpec(tile));
        changeTiles(mTileSpecs, newSpecs);
    }

    public void removeTile(ComponentName tile) {
        List<String> newSpecs = new ArrayList<>(mTileSpecs);
        newSpecs.remove(CustomTile.toSpec(tile));
        changeTiles(mTileSpecs, newSpecs);
    }

    public void changeTiles(List<String> previousTiles, List<String> newTiles) {
        final int NP = previousTiles.size();
        final int NA = newTiles.size();
        for (int i = 0; i < NP; i++) {
            String tileSpec = previousTiles.get(i);
            if (!tileSpec.startsWith(CustomTile.PREFIX)) continue;
            if (!newTiles.contains(tileSpec)) {
                ComponentName component = CustomTile.getComponentFromSpec(tileSpec);
                Intent intent = new Intent().setComponent(component);
                TileLifecycleManager lifecycleManager = new TileLifecycleManager(new Handler(),
                        mContext, mServices, new Tile(), intent,
                        new UserHandle(ActivityManager.getCurrentUser()));
                lifecycleManager.onStopListening();
                lifecycleManager.onTileRemoved();
                TileLifecycleManager.setTileAdded(mContext, component, false);
                lifecycleManager.flushMessagesAndUnbind();
            }
        }
        if (DEBUG) Log.d(TAG, "saveCurrentTiles " + newTiles);
        Secure.putStringForUser(getContext().getContentResolver(), QSTileHost.TILES_SETTING,
                TextUtils.join(",", newTiles), ActivityManager.getCurrentUser());
    }

    public QSTile createTile(String tileSpec) {
        for (int i = 0; i < mQsFactories.size(); i++) {
            QSTile t = mQsFactories.get(i).createTile(tileSpec);
            if (t != null) {
                return t;
            }
        }
        return null;
    }

    public QSTileView createTileView(QSTile tile, boolean collapsedView) {
        for (int i = 0; i < mQsFactories.size(); i++) {
            QSTileView view = mQsFactories.get(i).createTileView(tile, collapsedView);
            if (view != null) {
                return view;
            }
        }
        throw new RuntimeException("Default factory didn't create view for " + tile.getTileSpec());
    }

    protected static List<String> loadTileSpecs(Context context, String tileList) {
        final Resources res = context.getResources();
        final String defaultTileList = res.getString(R.string.quick_settings_tiles_default);
        if (TextUtils.isEmpty(tileList)) {
            tileList = res.getString(R.string.quick_settings_tiles);
            if (DEBUG) Log.d(TAG, "Loaded tile specs from config: " + tileList);
        } else {
            if (DEBUG) Log.d(TAG, "Loaded tile specs from setting: " + tileList);
        }
        final ArrayList<String> tiles = new ArrayList<String>();
        boolean addedDefault = false;
        for (String tile : tileList.split(",")) {
            tile = tile.trim();
            if (tile.isEmpty()) continue;
            if (tile.equals("default")) {
                if (!addedDefault) {
                    tiles.addAll(Arrays.asList(defaultTileList.split(",")));
                    if (Build.IS_DEBUGGABLE
                            && GarbageMonitor.MemoryTile.ADD_TO_DEFAULT_ON_DEBUGGABLE_BUILDS) {
                        tiles.add(GarbageMonitor.MemoryTile.TILE_SPEC);
                    }
                    addedDefault = true;
                }
            } else {
                tiles.add(tile);
            }
        }
        return tiles;
    }

    @Override
    public void dump(FileDescriptor fd, PrintWriter pw, String[] args) {
        pw.println("QSTileHost:");
        mTiles.values().stream().filter(obj -> obj instanceof Dumpable)
                .forEach(o -> ((Dumpable) o).dump(fd, pw, args));
    }
}<|MERGE_RESOLUTION|>--- conflicted
+++ resolved
@@ -109,11 +109,7 @@
         defaultFactory.setHost(this);
         mQsFactories.add(defaultFactory);
         pluginManager.addPluginListener(this, QSFactory.class, true);
-<<<<<<< HEAD
-        mDumpController.addListener(this);
-=======
         mDumpController.registerDumpable(TAG, this);
->>>>>>> dbf9e87c
 
         mainHandler.post(() -> {
             // This is technically a hack to avoid circular dependency of
@@ -135,11 +131,7 @@
         mTunerService.removeTunable(this);
         mServices.destroy();
         mPluginManager.removePluginListener(this);
-<<<<<<< HEAD
-        mDumpController.removeListener(this);
-=======
         mDumpController.unregisterDumpable(this);
->>>>>>> dbf9e87c
     }
 
     @Override
