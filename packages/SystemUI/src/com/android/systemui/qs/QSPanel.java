/*
 * Copyright (C) 2014 The Android Open Source Project
 *
 * Licensed under the Apache License, Version 2.0 (the "License");
 * you may not use this file except in compliance with the License.
 * You may obtain a copy of the License at
 *
 *      http://www.apache.org/licenses/LICENSE-2.0
 *
 * Unless required by applicable law or agreed to in writing, software
 * distributed under the License is distributed on an "AS IS" BASIS,
 * WITHOUT WARRANTIES OR CONDITIONS OF ANY KIND, either express or implied.
 * See the License for the specific language governing permissions and
 * limitations under the License.
 */

package com.android.systemui.qs;

import static com.android.systemui.qs.tileimpl.QSTileImpl.getColorForState;
import static com.android.systemui.util.InjectionInflationController.VIEW_CONTEXT;
import static com.android.systemui.util.Utils.useQsMediaPlayer;

import android.annotation.Nullable;
import android.app.Notification;
import android.content.BroadcastReceiver;
import android.content.ComponentName;
import android.content.Context;
import android.content.Intent;
import android.content.IntentFilter;
import android.content.SharedPreferences;
import android.content.res.Configuration;
import android.content.res.Resources;
import android.graphics.Color;
import android.graphics.drawable.Drawable;
import android.graphics.drawable.Icon;
import android.media.MediaDescription;
import android.media.session.MediaSession;
import android.metrics.LogMaker;
import android.os.Bundle;
import android.os.Handler;
import android.os.Message;
import android.os.UserHandle;
import android.os.UserManager;
import android.service.notification.StatusBarNotification;
import android.service.quicksettings.Tile;
import android.util.AttributeSet;
import android.util.Log;
import android.view.LayoutInflater;
import android.view.View;
import android.view.ViewGroup;
import android.widget.HorizontalScrollView;
import android.widget.LinearLayout;

import com.android.internal.logging.MetricsLogger;
import com.android.internal.logging.nano.MetricsProto.MetricsEvent;
import com.android.settingslib.Utils;
import com.android.settingslib.bluetooth.LocalBluetoothManager;
import com.android.settingslib.media.InfoMediaManager;
import com.android.settingslib.media.LocalMediaManager;
import com.android.systemui.Dependency;
import com.android.systemui.Dumpable;
import com.android.systemui.R;
import com.android.systemui.broadcast.BroadcastDispatcher;
import com.android.systemui.dagger.qualifiers.Background;
import com.android.systemui.dagger.qualifiers.Main;
import com.android.systemui.dump.DumpManager;
import com.android.systemui.media.MediaControlPanel;
import com.android.systemui.plugins.qs.DetailAdapter;
import com.android.systemui.plugins.qs.QSTile;
import com.android.systemui.plugins.qs.QSTileView;
import com.android.systemui.qs.QSHost.Callback;
import com.android.systemui.qs.customize.QSCustomizer;
import com.android.systemui.qs.external.CustomTile;
import com.android.systemui.qs.logging.QSLogger;
import com.android.systemui.settings.BrightnessController;
import com.android.systemui.settings.ToggleSliderView;
import com.android.systemui.statusbar.policy.BrightnessMirrorController;
import com.android.systemui.statusbar.policy.BrightnessMirrorController.BrightnessMirrorListener;
import com.android.systemui.tuner.TunerService;
import com.android.systemui.tuner.TunerService.Tunable;
import com.android.systemui.util.concurrency.DelayableExecutor;

import java.io.FileDescriptor;
import java.io.PrintWriter;
import java.util.ArrayList;
import java.util.Collection;
import java.util.concurrent.Executor;
import java.util.stream.Collectors;

import javax.inject.Inject;
import javax.inject.Named;

/** View that represents the quick settings tile panel (when expanded/pulled down). **/
public class QSPanel extends LinearLayout implements Tunable, Callback, BrightnessMirrorListener,
        Dumpable {

    public static final String QS_SHOW_BRIGHTNESS = "qs_show_brightness";
    public static final String QS_SHOW_HEADER = "qs_show_header";

    private static final String TAG = "QSPanel";

    protected final Context mContext;
    protected final ArrayList<TileRecord> mRecords = new ArrayList<>();
    private final BroadcastDispatcher mBroadcastDispatcher;
    private String mCachedSpecs = "";
    protected final View mBrightnessView;
    private final H mHandler = new H();
    private final MetricsLogger mMetricsLogger = Dependency.get(MetricsLogger.class);
    private final QSTileRevealController mQsTileRevealController;

    private final LinearLayout mMediaCarousel;
    private final ArrayList<QSMediaPlayer> mMediaPlayers = new ArrayList<>();
    private final LocalBluetoothManager mLocalBluetoothManager;
    private final Executor mForegroundExecutor;
    private final DelayableExecutor mBackgroundExecutor;
    private boolean mUpdateCarousel = false;

    protected boolean mExpanded;
    protected boolean mListening;

    private QSDetail.Callback mCallback;
    private BrightnessController mBrightnessController;
    private final DumpManager mDumpManager;
    private final QSLogger mQSLogger;
    protected QSTileHost mHost;

    protected QSSecurityFooter mFooter;
    private PageIndicator mFooterPageIndicator;
    private boolean mGridContentVisible = true;

    protected QSTileLayout mTileLayout;

    private QSCustomizer mCustomizePanel;
    private Record mDetailRecord;

    private BrightnessMirrorController mBrightnessMirrorController;
    private View mDivider;
    private boolean mHasLoadedMediaControls;

    private final BroadcastReceiver mUserChangeReceiver = new BroadcastReceiver() {
        @Override
        public void onReceive(Context context, Intent intent) {
            final String action = intent.getAction();
            if (Intent.ACTION_USER_UNLOCKED.equals(action)) {
                if (!mHasLoadedMediaControls) {
                    loadMediaResumptionControls();
                }
            }
        }
    };

    @Inject
    public QSPanel(
            @Named(VIEW_CONTEXT) Context context,
            AttributeSet attrs,
            DumpManager dumpManager,
            BroadcastDispatcher broadcastDispatcher,
            QSLogger qsLogger,
            @Main Executor foregroundExecutor,
            @Background DelayableExecutor backgroundExecutor,
            @Nullable LocalBluetoothManager localBluetoothManager
    ) {
        super(context, attrs);
        mContext = context;
        mQSLogger = qsLogger;
        mDumpManager = dumpManager;
        mForegroundExecutor = foregroundExecutor;
        mBackgroundExecutor = backgroundExecutor;
        mLocalBluetoothManager = localBluetoothManager;
        mBroadcastDispatcher = broadcastDispatcher;

        setOrientation(VERTICAL);

        mBrightnessView = LayoutInflater.from(mContext).inflate(
            R.layout.quick_settings_brightness_dialog, this, false);
        addView(mBrightnessView);

        mTileLayout = (QSTileLayout) LayoutInflater.from(mContext).inflate(
                R.layout.qs_paged_tile_layout, this, false);
        mQSLogger.logAllTilesChangeListening(mListening, getDumpableTag(), mCachedSpecs);
        mTileLayout.setListening(mListening);
        addView((View) mTileLayout);

        mQsTileRevealController = new QSTileRevealController(mContext, this,
                (PagedTileLayout) mTileLayout);

        addDivider();

        // Add media carousel
        if (useQsMediaPlayer(context)) {
            HorizontalScrollView mediaScrollView = (HorizontalScrollView) LayoutInflater.from(
                    mContext).inflate(R.layout.media_carousel, this, false);
            mMediaCarousel = mediaScrollView.findViewById(R.id.media_carousel);
            addView(mediaScrollView, 0);
        } else {
            mMediaCarousel = null;
        }

        mFooter = new QSSecurityFooter(this, context);
        addView(mFooter.getView());

        mBrightnessController = new BrightnessController(getContext(),
<<<<<<< HEAD
                findViewById(R.id.brightness_slider), broadcastDispatcher);

        updateResources();
=======
                findViewById(R.id.brightness_slider), mBroadcastDispatcher);
>>>>>>> e4833b4c
    }

    @Override
    public void onVisibilityAggregated(boolean isVisible) {
        super.onVisibilityAggregated(isVisible);
        if (!isVisible && mUpdateCarousel) {
            for (QSMediaPlayer player : mMediaPlayers) {
                if (player.isPlaying()) {
                    LayoutParams lp = (LayoutParams) player.getView().getLayoutParams();
                    mMediaCarousel.removeView(player.getView());
                    mMediaCarousel.addView(player.getView(), 0, lp);
                    ((HorizontalScrollView) mMediaCarousel.getParent()).fullScroll(View.FOCUS_LEFT);
                    mUpdateCarousel = false;
                    break;
                }
            }
        }
    }

    /**
     * Add or update a player for the associated media session
     * @param token
     * @param icon
     * @param largeIcon
     * @param iconColor
     * @param bgColor
     * @param actionsContainer
     * @param notif
     * @param key
     */
    public void addMediaSession(MediaSession.Token token, Drawable icon, Icon largeIcon,
            int iconColor, int bgColor, View actionsContainer, StatusBarNotification notif,
            String key) {
        if (!useQsMediaPlayer(mContext)) {
            // Shouldn't happen, but just in case
            Log.e(TAG, "Tried to add media session without player!");
            return;
        }
        if (token == null) {
            Log.e(TAG, "Media session token was null!");
            return;
        }

        QSMediaPlayer player = null;
        String packageName = notif.getPackageName();
        for (QSMediaPlayer p : mMediaPlayers) {
            if (p.getKey() == null) {
                // No notification key = loaded via mediabrowser, so just match on package
                if (packageName.equals(p.getMediaPlayerPackage())) {
                    Log.d(TAG, "Found matching resume player by package: " + packageName);
                    player = p;
                    break;
                }
            } else if (p.getMediaSessionToken().equals(token)) {
                Log.d(TAG, "Found matching player by token " + packageName);
                player = p;
                break;
            } else if (packageName.equals(p.getMediaPlayerPackage()) && key.equals(p.getKey())) {
                // Also match if it's the same package and notification key
                Log.d(TAG, "Found matching player by package " + packageName + ", " + key);
                player = p;
                break;
            }
        }

        int playerWidth = (int) getResources().getDimension(R.dimen.qs_media_width);
        int padding = (int) getResources().getDimension(R.dimen.qs_media_padding);
        LayoutParams lp = new LayoutParams(playerWidth, ViewGroup.LayoutParams.MATCH_PARENT);
        lp.setMarginStart(padding);
        lp.setMarginEnd(padding);

        if (player == null) {
            Log.d(TAG, "creating new player");
            // Set up listener for device changes
            // TODO: integrate with MediaTransferManager?
            InfoMediaManager imm = new InfoMediaManager(mContext, notif.getPackageName(),
                    notif.getNotification(), mLocalBluetoothManager);
            LocalMediaManager routeManager = new LocalMediaManager(mContext, mLocalBluetoothManager,
                    imm, notif.getPackageName());

            player = new QSMediaPlayer(mContext, this, routeManager, mForegroundExecutor,
                    mBackgroundExecutor);
            player.setListening(mListening);
            if (player.isPlaying()) {
                mMediaCarousel.addView(player.getView(), 0, lp); // add in front
            } else {
                mMediaCarousel.addView(player.getView(), lp); // add at end
            }
            mMediaPlayers.add(player);
        } else if (player.isPlaying()) {
            mUpdateCarousel = true;
        }

        Log.d(TAG, "setting player session");
        String appName = Notification.Builder.recoverBuilder(getContext(), notif.getNotification())
                .loadHeaderAppName();
        player.setMediaSession(token, icon, largeIcon, iconColor, bgColor, actionsContainer,
                notif.getNotification().contentIntent, appName, key);

        if (mMediaPlayers.size() > 0) {
            ((View) mMediaCarousel.getParent()).setVisibility(View.VISIBLE);
        }
    }

    protected View getMediaPanel() {
        return mMediaCarousel;
    }

    /**
     * Remove the media player from the carousel
     * @param player Player to remove
     * @return true if removed, false if player was not found
     */
    protected boolean removeMediaPlayer(QSMediaPlayer player) {
        // Remove from list
        if (!mMediaPlayers.remove(player)) {
            return false;
        }

        // Check if we need to collapse the carousel now
        mMediaCarousel.removeView(player.getView());
        if (mMediaPlayers.size() == 0) {
            ((View) mMediaCarousel.getParent()).setVisibility(View.GONE);
        }
        return true;
    }

    private final QSMediaBrowser.Callback mMediaBrowserCallback = new QSMediaBrowser.Callback() {
        @Override
        public void addTrack(MediaDescription desc, ComponentName component,
                QSMediaBrowser browser) {
            if (component == null) {
                Log.e(TAG, "Component cannot be null");
                return;
            }

            Log.d(TAG, "adding track from browser: " + desc + ", " + component);
            QSMediaPlayer player = new QSMediaPlayer(mContext, QSPanel.this,
                    null, mForegroundExecutor, mBackgroundExecutor);

            String pkgName = component.getPackageName();

            // Add controls to carousel
            int playerWidth = (int) getResources().getDimension(R.dimen.qs_media_width);
            int padding = (int) getResources().getDimension(R.dimen.qs_media_padding);
            LinearLayout.LayoutParams lp = new LinearLayout.LayoutParams(playerWidth,
                    LayoutParams.MATCH_PARENT);
            lp.setMarginStart(padding);
            lp.setMarginEnd(padding);
            mMediaCarousel.addView(player.getView(), lp);
            ((View) mMediaCarousel.getParent()).setVisibility(View.VISIBLE);
            mMediaPlayers.add(player);

            int iconColor = Color.DKGRAY;
            int bgColor = Color.LTGRAY;

            MediaSession.Token token = browser.getToken();
            player.setMediaSession(token, desc, iconColor, bgColor, browser.getAppIntent(),
                    pkgName);
        }
    };

    /**
     * Load controls for resuming media, if available
     */
    private void loadMediaResumptionControls() {
        if (!useQsMediaPlayer(mContext)) {
            return;
        }
        Log.d(TAG, "Loading resumption controls");

        //  Look up saved components to resume
        Context userContext = mContext.createContextAsUser(mContext.getUser(), 0);
        SharedPreferences prefs = userContext.getSharedPreferences(
                MediaControlPanel.MEDIA_PREFERENCES, Context.MODE_PRIVATE);
        String listString = prefs.getString(MediaControlPanel.MEDIA_PREFERENCE_KEY, null);
        if (listString == null) {
            Log.d(TAG, "No saved media components");
            return;
        }

        String[] components = listString.split(QSMediaBrowser.DELIMITER);
        Log.d(TAG, "components are: " + listString + " count " + components.length);
        for (int i = 0; i < components.length && i < QSMediaBrowser.MAX_RESUMPTION_CONTROLS; i++) {
            String[] info = components[i].split("/");
            String packageName = info[0];
            String className = info[1];
            ComponentName component = new ComponentName(packageName, className);
            QSMediaBrowser browser = new QSMediaBrowser(mContext, mMediaBrowserCallback,
                    component);
            browser.findRecentMedia();
        }
        mHasLoadedMediaControls = true;
    }

    protected void addDivider() {
        mDivider = LayoutInflater.from(mContext).inflate(R.layout.qs_divider, this, false);
        mDivider.setBackgroundColor(Utils.applyAlpha(mDivider.getAlpha(),
                getColorForState(mContext, Tile.STATE_ACTIVE)));
        addView(mDivider);
    }

    @Override
    protected void onMeasure(int widthMeasureSpec, int heightMeasureSpec) {
        // We want all the logic of LinearLayout#onMeasure, and for it to assign the excess space
        // not used by the other children to PagedTileLayout. However, in this case, LinearLayout
        // assumes that PagedTileLayout would use all the excess space. This is not the case as
        // PagedTileLayout height is quantized (because it shows a certain number of rows).
        // Therefore, after everything is measured, we need to make sure that we add up the correct
        // total height
        super.onMeasure(widthMeasureSpec, heightMeasureSpec);
        int height = getPaddingBottom() + getPaddingTop();
        int numChildren = getChildCount();
        for (int i = 0; i < numChildren; i++) {
            View child = getChildAt(i);
            if (child.getVisibility() != View.GONE) height += child.getMeasuredHeight();
        }
        setMeasuredDimension(getMeasuredWidth(), height);
    }

    public View getDivider() {
        return mDivider;
    }

    public QSTileRevealController getQsTileRevealController() {
        return mQsTileRevealController;
    }

    public boolean isShowingCustomize() {
        return mCustomizePanel != null && mCustomizePanel.isCustomizing();
    }

    @Override
    protected void onAttachedToWindow() {
        super.onAttachedToWindow();
        final TunerService tunerService = Dependency.get(TunerService.class);
        tunerService.addTunable(this, QS_SHOW_BRIGHTNESS);

        if (mHost != null) {
            setTiles(mHost.getTiles());
        }
        if (mBrightnessMirrorController != null) {
            mBrightnessMirrorController.addCallback(this);
        }
        mDumpManager.registerDumpable(getDumpableTag(), this);

        if (getClass() == QSPanel.class) {
            //TODO(ethibodeau) remove class check after media refactor in ag/11059751
            // Only run this in QSPanel proper, not QQS
            IntentFilter filter = new IntentFilter();
            filter.addAction(Intent.ACTION_USER_UNLOCKED);
            mBroadcastDispatcher.registerReceiver(mUserChangeReceiver, filter, null,
                    UserHandle.ALL);
            mHasLoadedMediaControls = false;

            UserManager userManager = mContext.getSystemService(UserManager.class);
            if (userManager.isUserUnlocked(mContext.getUserId())) {
                // If it's already unlocked (like if dark theme was toggled), we can load now
                loadMediaResumptionControls();
            }
        }
    }

    @Override
    protected void onDetachedFromWindow() {
        Dependency.get(TunerService.class).removeTunable(this);
        if (mHost != null) {
            mHost.removeCallback(this);
        }
        for (TileRecord record : mRecords) {
            record.tile.removeCallbacks();
        }
        if (mBrightnessMirrorController != null) {
            mBrightnessMirrorController.removeCallback(this);
        }
        mDumpManager.unregisterDumpable(getDumpableTag());
        mBroadcastDispatcher.unregisterReceiver(mUserChangeReceiver);
        super.onDetachedFromWindow();
    }

    protected String getDumpableTag() {
        return TAG;
    }

    @Override
    public void onTilesChanged() {
        setTiles(mHost.getTiles());
    }

    @Override
    public void onTuningChanged(String key, String newValue) {
        if (QS_SHOW_BRIGHTNESS.equals(key)) {
            updateViewVisibilityForTuningValue(mBrightnessView, newValue);
        }
    }

    private void updateViewVisibilityForTuningValue(View view, @Nullable String newValue) {
        view.setVisibility(TunerService.parseIntegerSwitch(newValue, true) ? VISIBLE : GONE);
    }

    public void openDetails(String subPanel) {
        QSTile tile = getTile(subPanel);
        // If there's no tile with that name (as defined in QSFactoryImpl or other QSFactory),
        // QSFactory will not be able to create a tile and getTile will return null
        if (tile != null) {
            showDetailAdapter(true, tile.getDetailAdapter(), new int[]{getWidth() / 2, 0});
        }
    }

    private QSTile getTile(String subPanel) {
        for (int i = 0; i < mRecords.size(); i++) {
            if (subPanel.equals(mRecords.get(i).tile.getTileSpec())) {
                return mRecords.get(i).tile;
            }
        }
        return mHost.createTile(subPanel);
    }

    public void setBrightnessMirror(BrightnessMirrorController c) {
        if (mBrightnessMirrorController != null) {
            mBrightnessMirrorController.removeCallback(this);
        }
        mBrightnessMirrorController = c;
        if (mBrightnessMirrorController != null) {
            mBrightnessMirrorController.addCallback(this);
        }
        updateBrightnessMirror();
    }

    @Override
    public void onBrightnessMirrorReinflated(View brightnessMirror) {
        updateBrightnessMirror();
    }

    View getBrightnessView() {
        return mBrightnessView;
    }

    public void setCallback(QSDetail.Callback callback) {
        mCallback = callback;
    }

    public void setHost(QSTileHost host, QSCustomizer customizer) {
        mHost = host;
        mHost.addCallback(this);
        setTiles(mHost.getTiles());
        mFooter.setHostEnvironment(host);
        mCustomizePanel = customizer;
        if (mCustomizePanel != null) {
            mCustomizePanel.setHost(mHost);
        }
    }

    /**
     * Links the footer's page indicator, which is used in landscape orientation to save space.
     *
     * @param pageIndicator indicator to use for page scrolling
     */
    public void setFooterPageIndicator(PageIndicator pageIndicator) {
        if (mTileLayout instanceof PagedTileLayout) {
            mFooterPageIndicator = pageIndicator;
            updatePageIndicator();
        }
    }

    private void updatePageIndicator() {
        if (mTileLayout instanceof PagedTileLayout) {
            if (mFooterPageIndicator != null) {
                mFooterPageIndicator.setVisibility(View.GONE);

                ((PagedTileLayout) mTileLayout).setPageIndicator(mFooterPageIndicator);
            }
        }
    }

    public QSTileHost getHost() {
        return mHost;
    }

    public void updateResources() {
        final Resources res = mContext.getResources();
        setPadding(0, res.getDimensionPixelSize(R.dimen.qs_panel_padding_top), 0, res.getDimensionPixelSize(R.dimen.qs_panel_padding_bottom));

        updatePageIndicator();

        for (TileRecord r : mRecords) {
            r.tile.clearState();
        }
        if (mListening) {
            refreshAllTiles();
        }
        if (mTileLayout != null) {
            mTileLayout.updateResources();
        }
    }

    @Override
    protected void onConfigurationChanged(Configuration newConfig) {
        super.onConfigurationChanged(newConfig);
        mFooter.onConfigurationChanged();
        updateResources();

        updateBrightnessMirror();
    }

    public void updateBrightnessMirror() {
        if (mBrightnessMirrorController != null) {
            ToggleSliderView brightnessSlider = findViewById(R.id.brightness_slider);
            ToggleSliderView mirrorSlider = mBrightnessMirrorController.getMirror()
                    .findViewById(R.id.brightness_slider);
            brightnessSlider.setMirror(mirrorSlider);
            brightnessSlider.setMirrorController(mBrightnessMirrorController);
        }
    }

    public void onCollapse() {
        if (mCustomizePanel != null && mCustomizePanel.isShown()) {
            mCustomizePanel.hide();
        }
    }

    public void setExpanded(boolean expanded) {
        if (mExpanded == expanded) return;
        mQSLogger.logPanelExpanded(expanded, getDumpableTag());
        mExpanded = expanded;
        if (!mExpanded && mTileLayout instanceof PagedTileLayout) {
            ((PagedTileLayout) mTileLayout).setCurrentItem(0, false);
        }
        mMetricsLogger.visibility(MetricsEvent.QS_PANEL, mExpanded);
        if (!mExpanded) {
            closeDetail();
        } else {
            logTiles();
        }
    }

    public void setPageListener(final PagedTileLayout.PageListener pageListener) {
        if (mTileLayout instanceof PagedTileLayout) {
            ((PagedTileLayout) mTileLayout).setPageListener(pageListener);
        }
    }

    public boolean isExpanded() {
        return mExpanded;
    }

    public void setListening(boolean listening) {
        if (mListening == listening) return;
        mListening = listening;
        if (mTileLayout != null) {
            mQSLogger.logAllTilesChangeListening(listening, getDumpableTag(), mCachedSpecs);
            mTileLayout.setListening(listening);
        }
        if (mListening) {
            refreshAllTiles();
        }
        for (QSMediaPlayer player : mMediaPlayers) {
            player.setListening(mListening);
        }
    }

    private String getTilesSpecs() {
        return mRecords.stream()
                .map(tileRecord ->  tileRecord.tile.getTileSpec())
                .collect(Collectors.joining(","));
    }

    public void setListening(boolean listening, boolean expanded) {
        setListening(listening && expanded);
        getFooter().setListening(listening);
        // Set the listening as soon as the QS fragment starts listening regardless of the expansion,
        // so it will update the current brightness before the slider is visible.
        setBrightnessListening(listening);
    }

    public void setBrightnessListening(boolean listening) {
        if (listening) {
            mBrightnessController.registerCallbacks();
        } else {
            mBrightnessController.unregisterCallbacks();
        }
    }

    public void refreshAllTiles() {
        mBrightnessController.checkRestrictionAndSetEnabled();
        for (TileRecord r : mRecords) {
            r.tile.refreshState();
        }
        mFooter.refreshState();
    }

    public void showDetailAdapter(boolean show, DetailAdapter adapter, int[] locationInWindow) {
        int xInWindow = locationInWindow[0];
        int yInWindow = locationInWindow[1];
        ((View) getParent()).getLocationInWindow(locationInWindow);

        Record r = new Record();
        r.detailAdapter = adapter;
        r.x = xInWindow - locationInWindow[0];
        r.y = yInWindow - locationInWindow[1];

        locationInWindow[0] = xInWindow;
        locationInWindow[1] = yInWindow;

        showDetail(show, r);
    }

    protected void showDetail(boolean show, Record r) {
        mHandler.obtainMessage(H.SHOW_DETAIL, show ? 1 : 0, 0, r).sendToTarget();
    }

    public void setTiles(Collection<QSTile> tiles) {
        setTiles(tiles, false);
    }

    public void setTiles(Collection<QSTile> tiles, boolean collapsedView) {
        if (!collapsedView) {
            mQsTileRevealController.updateRevealedTiles(tiles);
        }
        for (TileRecord record : mRecords) {
            mTileLayout.removeTile(record);
            record.tile.removeCallback(record.callback);
        }
        mRecords.clear();
        mCachedSpecs = "";
        for (QSTile tile : tiles) {
            addTile(tile, collapsedView);
        }
    }

    protected void drawTile(TileRecord r, QSTile.State state) {
        r.tileView.onStateChanged(state);
    }

    protected QSTileView createTileView(QSTile tile, boolean collapsedView) {
        return mHost.createTileView(tile, collapsedView);
    }

    protected boolean shouldShowDetail() {
        return mExpanded;
    }

    protected TileRecord addTile(final QSTile tile, boolean collapsedView) {
        final TileRecord r = new TileRecord();
        r.tile = tile;
        r.tileView = createTileView(tile, collapsedView);
        final QSTile.Callback callback = new QSTile.Callback() {
            @Override
            public void onStateChanged(QSTile.State state) {
                drawTile(r, state);
            }

            @Override
            public void onShowDetail(boolean show) {
                // Both the collapsed and full QS panels get this callback, this check determines
                // which one should handle showing the detail.
                if (shouldShowDetail()) {
                    QSPanel.this.showDetail(show, r);
                }
            }

            @Override
            public void onToggleStateChanged(boolean state) {
                if (mDetailRecord == r) {
                    fireToggleStateChanged(state);
                }
            }

            @Override
            public void onScanStateChanged(boolean state) {
                r.scanState = state;
                if (mDetailRecord == r) {
                    fireScanStateChanged(r.scanState);
                }
            }

            @Override
            public void onAnnouncementRequested(CharSequence announcement) {
                if (announcement != null) {
                    mHandler.obtainMessage(H.ANNOUNCE_FOR_ACCESSIBILITY, announcement)
                            .sendToTarget();
                }
            }
        };
        r.tile.addCallback(callback);
        r.callback = callback;
        r.tileView.init(r.tile);
        r.tile.refreshState();
        mRecords.add(r);
        mCachedSpecs = getTilesSpecs();

        if (mTileLayout != null) {
            mTileLayout.addTile(r);
        }

        return r;
    }


    public void showEdit(final View v) {
        v.post(new Runnable() {
            @Override
            public void run() {
                if (mCustomizePanel != null) {
                    if (!mCustomizePanel.isCustomizing()) {
                        int[] loc = v.getLocationOnScreen();
                        int x = loc[0] + v.getWidth() / 2;
                        int y = loc[1] + v.getHeight() / 2;
                        mCustomizePanel.show(x, y);
                    }
                }

            }
        });
    }

    public void closeDetail() {
        if (mCustomizePanel != null && mCustomizePanel.isShown()) {
            // Treat this as a detail panel for now, to make things easy.
            mCustomizePanel.hide();
            return;
        }
        showDetail(false, mDetailRecord);
    }

    public int getGridHeight() {
        return getMeasuredHeight();
    }

    protected void handleShowDetail(Record r, boolean show) {
        if (r instanceof TileRecord) {
            handleShowDetailTile((TileRecord) r, show);
        } else {
            int x = 0;
            int y = 0;
            if (r != null) {
                x = r.x;
                y = r.y;
            }
            handleShowDetailImpl(r, show, x, y);
        }
    }

    private void handleShowDetailTile(TileRecord r, boolean show) {
        if ((mDetailRecord != null) == show && mDetailRecord == r) return;

        if (show) {
            r.detailAdapter = r.tile.getDetailAdapter();
            if (r.detailAdapter == null) return;
        }
        r.tile.setDetailListening(show);
        int x = r.tileView.getLeft() + r.tileView.getWidth() / 2;
        int y = r.tileView.getDetailY() + mTileLayout.getOffsetTop(r) + getTop();
        handleShowDetailImpl(r, show, x, y);
    }

    private void handleShowDetailImpl(Record r, boolean show, int x, int y) {
        setDetailRecord(show ? r : null);
        fireShowingDetail(show ? r.detailAdapter : null, x, y);
    }

    protected void setDetailRecord(Record r) {
        if (r == mDetailRecord) return;
        mDetailRecord = r;
        final boolean scanState = mDetailRecord instanceof TileRecord
                && ((TileRecord) mDetailRecord).scanState;
        fireScanStateChanged(scanState);
    }

    void setGridContentVisibility(boolean visible) {
        int newVis = visible ? VISIBLE : INVISIBLE;
        setVisibility(newVis);
        if (mGridContentVisible != visible) {
            mMetricsLogger.visibility(MetricsEvent.QS_PANEL, newVis);
        }
        mGridContentVisible = visible;
    }

    private void logTiles() {
        for (int i = 0; i < mRecords.size(); i++) {
            QSTile tile = mRecords.get(i).tile;
            mMetricsLogger.write(tile.populate(new LogMaker(tile.getMetricsCategory())
                    .setType(MetricsEvent.TYPE_OPEN)));
        }
    }

    private void fireShowingDetail(DetailAdapter detail, int x, int y) {
        if (mCallback != null) {
            mCallback.onShowingDetail(detail, x, y);
        }
    }

    private void fireToggleStateChanged(boolean state) {
        if (mCallback != null) {
            mCallback.onToggleStateChanged(state);
        }
    }

    private void fireScanStateChanged(boolean state) {
        if (mCallback != null) {
            mCallback.onScanStateChanged(state);
        }
    }

    public void clickTile(ComponentName tile) {
        final String spec = CustomTile.toSpec(tile);
        final int N = mRecords.size();
        for (int i = 0; i < N; i++) {
            if (mRecords.get(i).tile.getTileSpec().equals(spec)) {
                mRecords.get(i).tile.click();
                break;
            }
        }
    }

    QSTileLayout getTileLayout() {
        return mTileLayout;
    }

    QSTileView getTileView(QSTile tile) {
        for (TileRecord r : mRecords) {
            if (r.tile == tile) {
                return r.tileView;
            }
        }
        return null;
    }

    public QSSecurityFooter getFooter() {
        return mFooter;
    }

    public void showDeviceMonitoringDialog() {
        mFooter.showDeviceMonitoringDialog();
    }

    public void setMargins(int sideMargins) {
        for (int i = 0; i < getChildCount(); i++) {
            View view = getChildAt(i);
            if (view != mTileLayout) {
                LayoutParams lp = (LayoutParams) view.getLayoutParams();
                lp.leftMargin = sideMargins;
                lp.rightMargin = sideMargins;
            }
        }
    }

    private class H extends Handler {
        private static final int SHOW_DETAIL = 1;
        private static final int SET_TILE_VISIBILITY = 2;
        private static final int ANNOUNCE_FOR_ACCESSIBILITY = 3;

        @Override
        public void handleMessage(Message msg) {
            if (msg.what == SHOW_DETAIL) {
                handleShowDetail((Record) msg.obj, msg.arg1 != 0);
            } else if (msg.what == ANNOUNCE_FOR_ACCESSIBILITY) {
                announceForAccessibility((CharSequence) msg.obj);
            }
        }
    }

    @Override
    public void dump(FileDescriptor fd, PrintWriter pw, String[] args) {
        pw.println(getClass().getSimpleName() + ":");
        pw.println("  Tile records:");
        for (TileRecord record : mRecords) {
            if (record.tile instanceof Dumpable) {
                pw.print("    "); ((Dumpable) record.tile).dump(fd, pw, args);
                pw.print("    "); pw.println(record.tileView.toString());
            }
        }
    }

    protected static class Record {
        DetailAdapter detailAdapter;
        int x;
        int y;
    }

    public static final class TileRecord extends Record {
        public QSTile tile;
        public com.android.systemui.plugins.qs.QSTileView tileView;
        public boolean scanState;
        public QSTile.Callback callback;
    }

    public interface QSTileLayout {

        default void saveInstanceState(Bundle outState) {}

        default void restoreInstanceState(Bundle savedInstanceState) {}

        void addTile(TileRecord tile);

        void removeTile(TileRecord tile);

        int getOffsetTop(TileRecord tile);

        boolean updateResources();

        void setListening(boolean listening);

        default void setExpansion(float expansion) {}

        int getNumVisibleTiles();
    }
}<|MERGE_RESOLUTION|>--- conflicted
+++ resolved
@@ -200,13 +200,9 @@
         addView(mFooter.getView());
 
         mBrightnessController = new BrightnessController(getContext(),
-<<<<<<< HEAD
-                findViewById(R.id.brightness_slider), broadcastDispatcher);
+                findViewById(R.id.brightness_slider), mBroadcastDispatcher);
 
         updateResources();
-=======
-                findViewById(R.id.brightness_slider), mBroadcastDispatcher);
->>>>>>> e4833b4c
     }
 
     @Override
