--- conflicted
+++ resolved
@@ -189,13 +189,8 @@
         mBrightnessController = new BrightnessController(getContext(),
                 findViewById(R.id.brightness_slider), broadcastDispatcher);
         mDumpController = dumpController;
-<<<<<<< HEAD
 
         updateResources();
-
-        mPluginManager = pluginManager;
-=======
->>>>>>> b084b0c7
     }
 
     @Override
