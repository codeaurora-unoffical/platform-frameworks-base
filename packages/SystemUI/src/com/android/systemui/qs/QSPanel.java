/*
 * Copyright (C) 2014 The Android Open Source Project
 *
 * Licensed under the Apache License, Version 2.0 (the "License");
 * you may not use this file except in compliance with the License.
 * You may obtain a copy of the License at
 *
 *      http://www.apache.org/licenses/LICENSE-2.0
 *
 * Unless required by applicable law or agreed to in writing, software
 * distributed under the License is distributed on an "AS IS" BASIS,
 * WITHOUT WARRANTIES OR CONDITIONS OF ANY KIND, either express or implied.
 * See the License for the specific language governing permissions and
 * limitations under the License.
 */

package com.android.systemui.qs;

import static com.android.systemui.qs.tileimpl.QSTileImpl.getColorForState;
import static com.android.systemui.util.InjectionInflationController.VIEW_CONTEXT;

import android.annotation.Nullable;
import android.content.ComponentName;
import android.content.Context;
import android.content.res.Configuration;
import android.content.res.Resources;
import android.metrics.LogMaker;
import android.os.Bundle;
import android.os.Handler;
import android.os.Message;
import android.service.quicksettings.Tile;
import android.util.AttributeSet;
import android.view.LayoutInflater;
import android.view.View;
import android.widget.LinearLayout;

import com.android.internal.logging.MetricsLogger;
import com.android.internal.logging.nano.MetricsProto.MetricsEvent;
import com.android.settingslib.Utils;
import com.android.systemui.Dependency;
import com.android.systemui.DumpController;
import com.android.systemui.Dumpable;
import com.android.systemui.R;
import com.android.systemui.plugins.qs.DetailAdapter;
import com.android.systemui.plugins.qs.QSTile;
import com.android.systemui.plugins.qs.QSTileView;
import com.android.systemui.qs.QSHost.Callback;
import com.android.systemui.qs.customize.QSCustomizer;
import com.android.systemui.qs.external.CustomTile;
import com.android.systemui.settings.BrightnessController;
import com.android.systemui.settings.ToggleSliderView;
import com.android.systemui.statusbar.policy.BrightnessMirrorController;
import com.android.systemui.statusbar.policy.BrightnessMirrorController.BrightnessMirrorListener;
import com.android.systemui.tuner.TunerService;
import com.android.systemui.tuner.TunerService.Tunable;

import java.io.FileDescriptor;
import java.io.PrintWriter;
import java.util.ArrayList;
import java.util.Collection;

import javax.inject.Inject;
import javax.inject.Named;

/** View that represents the quick settings tile panel (when expanded/pulled down). **/
public class QSPanel extends LinearLayout implements Tunable, Callback, BrightnessMirrorListener,
        Dumpable {

    public static final String QS_SHOW_BRIGHTNESS = "qs_show_brightness";
    public static final String QS_SHOW_HEADER = "qs_show_header";

    private static final String TAG = "QSPanel";

    protected final Context mContext;
    protected final ArrayList<TileRecord> mRecords = new ArrayList<>();
    protected final View mBrightnessView;
    private final H mHandler = new H();
    private final MetricsLogger mMetricsLogger = Dependency.get(MetricsLogger.class);
    private final QSTileRevealController mQsTileRevealController;

    protected boolean mExpanded;
    protected boolean mListening;

    private QSDetail.Callback mCallback;
    private BrightnessController mBrightnessController;
    private DumpController mDumpController;
    protected QSTileHost mHost;

    protected QSSecurityFooter mFooter;
    private PageIndicator mFooterPageIndicator;
    private boolean mGridContentVisible = true;

    protected QSTileLayout mTileLayout;

    private QSCustomizer mCustomizePanel;
    private Record mDetailRecord;

    private BrightnessMirrorController mBrightnessMirrorController;
    private View mDivider;

    public QSPanel(Context context) {
        this(context, null);
    }

    public QSPanel(Context context, AttributeSet attrs) {
        this(context, attrs, null);
    }

    @Inject
    public QSPanel(@Named(VIEW_CONTEXT) Context context, AttributeSet attrs,
            DumpController dumpController) {
        super(context, attrs);
        mContext = context;

        setOrientation(VERTICAL);

        mBrightnessView = LayoutInflater.from(mContext).inflate(
            R.layout.quick_settings_brightness_dialog, this, false);
        addView(mBrightnessView);

        mTileLayout = (QSTileLayout) LayoutInflater.from(mContext).inflate(
                R.layout.qs_paged_tile_layout, this, false);
        mTileLayout.setListening(mListening);
        addView((View) mTileLayout);

        mQsTileRevealController = new QSTileRevealController(mContext, this,
                (PagedTileLayout) mTileLayout);

        addDivider();

        mFooter = new QSSecurityFooter(this, context);
        addView(mFooter.getView());

        mBrightnessController = new BrightnessController(getContext(),
                findViewById(R.id.brightness_slider));
        mDumpController = dumpController;
<<<<<<< HEAD

        updateResources();
=======
>>>>>>> dbf9e87c
    }

    protected void addDivider() {
        mDivider = LayoutInflater.from(mContext).inflate(R.layout.qs_divider, this, false);
        mDivider.setBackgroundColor(Utils.applyAlpha(mDivider.getAlpha(),
                getColorForState(mContext, Tile.STATE_ACTIVE)));
        addView(mDivider);
    }

    @Override
    protected void onMeasure(int widthMeasureSpec, int heightMeasureSpec) {
        // We want all the logic of LinearLayout#onMeasure, and for it to assign the excess space
        // not used by the other children to PagedTileLayout. However, in this case, LinearLayout
        // assumes that PagedTileLayout would use all the excess space. This is not the case as
        // PagedTileLayout height is quantized (because it shows a certain number of rows).
        // Therefore, after everything is measured, we need to make sure that we add up the correct
        // total height
        super.onMeasure(widthMeasureSpec, heightMeasureSpec);
        int height = getPaddingBottom() + getPaddingTop();
        int numChildren = getChildCount();
        for (int i = 0; i < numChildren; i++) {
            View child = getChildAt(i);
            if (child.getVisibility() != View.GONE) height += child.getMeasuredHeight();
        }
        setMeasuredDimension(getMeasuredWidth(), height);
    }

    public View getDivider() {
        return mDivider;
    }

    public QSTileRevealController getQsTileRevealController() {
        return mQsTileRevealController;
    }

    public boolean isShowingCustomize() {
        return mCustomizePanel != null && mCustomizePanel.isCustomizing();
    }

    @Override
    protected void onAttachedToWindow() {
        super.onAttachedToWindow();
        final TunerService tunerService = Dependency.get(TunerService.class);
        tunerService.addTunable(this, QS_SHOW_BRIGHTNESS);

        if (mHost != null) {
            setTiles(mHost.getTiles());
        }
        if (mBrightnessMirrorController != null) {
            mBrightnessMirrorController.addCallback(this);
        }
<<<<<<< HEAD
        if (mDumpController != null) mDumpController.addListener(this);
=======
        if (mDumpController != null) mDumpController.registerDumpable(getDumpableTag(), this);
>>>>>>> dbf9e87c
    }

    @Override
    protected void onDetachedFromWindow() {
        Dependency.get(TunerService.class).removeTunable(this);
        if (mHost != null) {
            mHost.removeCallback(this);
        }
        for (TileRecord record : mRecords) {
            record.tile.removeCallbacks();
        }
        if (mBrightnessMirrorController != null) {
            mBrightnessMirrorController.removeCallback(this);
        }
<<<<<<< HEAD
        if (mDumpController != null) mDumpController.removeListener(this);
=======
        if (mDumpController != null) mDumpController.unregisterDumpable(this);
>>>>>>> dbf9e87c
        super.onDetachedFromWindow();
    }

    protected String getDumpableTag() {
        return TAG;
    }

    @Override
    public void onTilesChanged() {
        setTiles(mHost.getTiles());
    }

    @Override
    public void onTuningChanged(String key, String newValue) {
        if (QS_SHOW_BRIGHTNESS.equals(key)) {
            updateViewVisibilityForTuningValue(mBrightnessView, newValue);
        }
    }

    private void updateViewVisibilityForTuningValue(View view, @Nullable String newValue) {
        view.setVisibility(TunerService.parseIntegerSwitch(newValue, true) ? VISIBLE : GONE);
    }

    public void openDetails(String subPanel) {
        QSTile tile = getTile(subPanel);
        // If there's no tile with that name (as defined in QSFactoryImpl or other QSFactory),
        // QSFactory will not be able to create a tile and getTile will return null
        if (tile != null) {
            showDetailAdapter(true, tile.getDetailAdapter(), new int[]{getWidth() / 2, 0});
        }
    }

    private QSTile getTile(String subPanel) {
        for (int i = 0; i < mRecords.size(); i++) {
            if (subPanel.equals(mRecords.get(i).tile.getTileSpec())) {
                return mRecords.get(i).tile;
            }
        }
        return mHost.createTile(subPanel);
    }

    public void setBrightnessMirror(BrightnessMirrorController c) {
        if (mBrightnessMirrorController != null) {
            mBrightnessMirrorController.removeCallback(this);
        }
        mBrightnessMirrorController = c;
        if (mBrightnessMirrorController != null) {
            mBrightnessMirrorController.addCallback(this);
        }
        updateBrightnessMirror();
    }

    @Override
    public void onBrightnessMirrorReinflated(View brightnessMirror) {
        updateBrightnessMirror();
    }

    View getBrightnessView() {
        return mBrightnessView;
    }

    public void setCallback(QSDetail.Callback callback) {
        mCallback = callback;
    }

    public void setHost(QSTileHost host, QSCustomizer customizer) {
        mHost = host;
        mHost.addCallback(this);
        setTiles(mHost.getTiles());
        mFooter.setHostEnvironment(host);
        mCustomizePanel = customizer;
        if (mCustomizePanel != null) {
            mCustomizePanel.setHost(mHost);
        }
    }

    /**
     * Links the footer's page indicator, which is used in landscape orientation to save space.
     *
     * @param pageIndicator indicator to use for page scrolling
     */
    public void setFooterPageIndicator(PageIndicator pageIndicator) {
        if (mTileLayout instanceof PagedTileLayout) {
            mFooterPageIndicator = pageIndicator;
            updatePageIndicator();
        }
    }

    private void updatePageIndicator() {
        if (mTileLayout instanceof PagedTileLayout) {
            if (mFooterPageIndicator != null) {
                mFooterPageIndicator.setVisibility(View.GONE);

                ((PagedTileLayout) mTileLayout).setPageIndicator(mFooterPageIndicator);
            }
        }
    }

    public QSTileHost getHost() {
        return mHost;
    }

    public void updateResources() {
        final Resources res = mContext.getResources();
        setPadding(0, res.getDimensionPixelSize(R.dimen.qs_panel_padding_top), 0, res.getDimensionPixelSize(R.dimen.qs_panel_padding_bottom));

        updatePageIndicator();

        for (TileRecord r : mRecords) {
            r.tile.clearState();
        }
        if (mListening) {
            refreshAllTiles();
        }
        if (mTileLayout != null) {
            mTileLayout.updateResources();
        }
    }

    @Override
    protected void onConfigurationChanged(Configuration newConfig) {
        super.onConfigurationChanged(newConfig);
        mFooter.onConfigurationChanged();
        updateResources();

        updateBrightnessMirror();
    }

    public void updateBrightnessMirror() {
        if (mBrightnessMirrorController != null) {
            ToggleSliderView brightnessSlider = findViewById(R.id.brightness_slider);
            ToggleSliderView mirrorSlider = mBrightnessMirrorController.getMirror()
                    .findViewById(R.id.brightness_slider);
            brightnessSlider.setMirror(mirrorSlider);
            brightnessSlider.setMirrorController(mBrightnessMirrorController);
        }
    }

    public void onCollapse() {
        if (mCustomizePanel != null && mCustomizePanel.isShown()) {
            mCustomizePanel.hide();
        }
    }

    public void setExpanded(boolean expanded) {
        if (mExpanded == expanded) return;
        mExpanded = expanded;
        if (!mExpanded && mTileLayout instanceof PagedTileLayout) {
            ((PagedTileLayout) mTileLayout).setCurrentItem(0, false);
        }
        mMetricsLogger.visibility(MetricsEvent.QS_PANEL, mExpanded);
        if (!mExpanded) {
            closeDetail();
        } else {
            logTiles();
        }
    }

    public void setPageListener(final PagedTileLayout.PageListener pageListener) {
        if (mTileLayout instanceof PagedTileLayout) {
            ((PagedTileLayout) mTileLayout).setPageListener(pageListener);
        }
    }

    public boolean isExpanded() {
        return mExpanded;
    }

    public void setListening(boolean listening) {
        if (mListening == listening) return;
        mListening = listening;
        if (mTileLayout != null) {
            mTileLayout.setListening(listening);
        }
        if (mListening) {
            refreshAllTiles();
        }
    }

    public void setListening(boolean listening, boolean expanded) {
        setListening(listening && expanded);
        getFooter().setListening(listening);
        // Set the listening as soon as the QS fragment starts listening regardless of the expansion,
        // so it will update the current brightness before the slider is visible.
        setBrightnessListening(listening);
    }

    public void setBrightnessListening(boolean listening) {
        if (listening) {
            mBrightnessController.registerCallbacks();
        } else {
            mBrightnessController.unregisterCallbacks();
        }
    }

    public void refreshAllTiles() {
        mBrightnessController.checkRestrictionAndSetEnabled();
        for (TileRecord r : mRecords) {
            r.tile.refreshState();
        }
        mFooter.refreshState();
    }

    public void showDetailAdapter(boolean show, DetailAdapter adapter, int[] locationInWindow) {
        int xInWindow = locationInWindow[0];
        int yInWindow = locationInWindow[1];
        ((View) getParent()).getLocationInWindow(locationInWindow);

        Record r = new Record();
        r.detailAdapter = adapter;
        r.x = xInWindow - locationInWindow[0];
        r.y = yInWindow - locationInWindow[1];

        locationInWindow[0] = xInWindow;
        locationInWindow[1] = yInWindow;

        showDetail(show, r);
    }

    protected void showDetail(boolean show, Record r) {
        mHandler.obtainMessage(H.SHOW_DETAIL, show ? 1 : 0, 0, r).sendToTarget();
    }

    public void setTiles(Collection<QSTile> tiles) {
        setTiles(tiles, false);
    }

    public void setTiles(Collection<QSTile> tiles, boolean collapsedView) {
        if (!collapsedView) {
            mQsTileRevealController.updateRevealedTiles(tiles);
        }
        for (TileRecord record : mRecords) {
            mTileLayout.removeTile(record);
            record.tile.removeCallback(record.callback);
        }
        mRecords.clear();
        for (QSTile tile : tiles) {
            addTile(tile, collapsedView);
        }
    }

    protected void drawTile(TileRecord r, QSTile.State state) {
        r.tileView.onStateChanged(state);
    }

    protected QSTileView createTileView(QSTile tile, boolean collapsedView) {
        return mHost.createTileView(tile, collapsedView);
    }

    protected boolean shouldShowDetail() {
        return mExpanded;
    }

    protected TileRecord addTile(final QSTile tile, boolean collapsedView) {
        final TileRecord r = new TileRecord();
        r.tile = tile;
        r.tileView = createTileView(tile, collapsedView);
        final QSTile.Callback callback = new QSTile.Callback() {
            @Override
            public void onStateChanged(QSTile.State state) {
                drawTile(r, state);
            }

            @Override
            public void onShowDetail(boolean show) {
                // Both the collapsed and full QS panels get this callback, this check determines
                // which one should handle showing the detail.
                if (shouldShowDetail()) {
                    QSPanel.this.showDetail(show, r);
                }
            }

            @Override
            public void onToggleStateChanged(boolean state) {
                if (mDetailRecord == r) {
                    fireToggleStateChanged(state);
                }
            }

            @Override
            public void onScanStateChanged(boolean state) {
                r.scanState = state;
                if (mDetailRecord == r) {
                    fireScanStateChanged(r.scanState);
                }
            }

            @Override
            public void onAnnouncementRequested(CharSequence announcement) {
                if (announcement != null) {
                    mHandler.obtainMessage(H.ANNOUNCE_FOR_ACCESSIBILITY, announcement)
                            .sendToTarget();
                }
            }
        };
        r.tile.addCallback(callback);
        r.callback = callback;
        r.tileView.init(r.tile);
        r.tile.refreshState();
        mRecords.add(r);

        if (mTileLayout != null) {
            mTileLayout.addTile(r);
        }

        return r;
    }


    public void showEdit(final View v) {
        v.post(new Runnable() {
            @Override
            public void run() {
                if (mCustomizePanel != null) {
                    if (!mCustomizePanel.isCustomizing()) {
                        int[] loc = v.getLocationOnScreen();
                        int x = loc[0] + v.getWidth() / 2;
                        int y = loc[1] + v.getHeight() / 2;
                        mCustomizePanel.show(x, y);
                    }
                }

            }
        });
    }

    public void closeDetail() {
        if (mCustomizePanel != null && mCustomizePanel.isShown()) {
            // Treat this as a detail panel for now, to make things easy.
            mCustomizePanel.hide();
            return;
        }
        showDetail(false, mDetailRecord);
    }

    public int getGridHeight() {
        return getMeasuredHeight();
    }

    protected void handleShowDetail(Record r, boolean show) {
        if (r instanceof TileRecord) {
            handleShowDetailTile((TileRecord) r, show);
        } else {
            int x = 0;
            int y = 0;
            if (r != null) {
                x = r.x;
                y = r.y;
            }
            handleShowDetailImpl(r, show, x, y);
        }
    }

    private void handleShowDetailTile(TileRecord r, boolean show) {
        if ((mDetailRecord != null) == show && mDetailRecord == r) return;

        if (show) {
            r.detailAdapter = r.tile.getDetailAdapter();
            if (r.detailAdapter == null) return;
        }
        r.tile.setDetailListening(show);
        int x = r.tileView.getLeft() + r.tileView.getWidth() / 2;
        int y = r.tileView.getDetailY() + mTileLayout.getOffsetTop(r) + getTop();
        handleShowDetailImpl(r, show, x, y);
    }

    private void handleShowDetailImpl(Record r, boolean show, int x, int y) {
        setDetailRecord(show ? r : null);
        fireShowingDetail(show ? r.detailAdapter : null, x, y);
    }

    protected void setDetailRecord(Record r) {
        if (r == mDetailRecord) return;
        mDetailRecord = r;
        final boolean scanState = mDetailRecord instanceof TileRecord
                && ((TileRecord) mDetailRecord).scanState;
        fireScanStateChanged(scanState);
    }

    void setGridContentVisibility(boolean visible) {
        int newVis = visible ? VISIBLE : INVISIBLE;
        setVisibility(newVis);
        if (mGridContentVisible != visible) {
            mMetricsLogger.visibility(MetricsEvent.QS_PANEL, newVis);
        }
        mGridContentVisible = visible;
    }

    private void logTiles() {
        for (int i = 0; i < mRecords.size(); i++) {
            QSTile tile = mRecords.get(i).tile;
            mMetricsLogger.write(tile.populate(new LogMaker(tile.getMetricsCategory())
                    .setType(MetricsEvent.TYPE_OPEN)));
        }
    }

    private void fireShowingDetail(DetailAdapter detail, int x, int y) {
        if (mCallback != null) {
            mCallback.onShowingDetail(detail, x, y);
        }
    }

    private void fireToggleStateChanged(boolean state) {
        if (mCallback != null) {
            mCallback.onToggleStateChanged(state);
        }
    }

    private void fireScanStateChanged(boolean state) {
        if (mCallback != null) {
            mCallback.onScanStateChanged(state);
        }
    }

    public void clickTile(ComponentName tile) {
        final String spec = CustomTile.toSpec(tile);
        final int N = mRecords.size();
        for (int i = 0; i < N; i++) {
            if (mRecords.get(i).tile.getTileSpec().equals(spec)) {
                mRecords.get(i).tile.click();
                break;
            }
        }
    }

    QSTileLayout getTileLayout() {
        return mTileLayout;
    }

    QSTileView getTileView(QSTile tile) {
        for (TileRecord r : mRecords) {
            if (r.tile == tile) {
                return r.tileView;
            }
        }
        return null;
    }

    public QSSecurityFooter getFooter() {
        return mFooter;
    }

    public void showDeviceMonitoringDialog() {
        mFooter.showDeviceMonitoringDialog();
    }

    public void setMargins(int sideMargins) {
        for (int i = 0; i < getChildCount(); i++) {
            View view = getChildAt(i);
            if (view != mTileLayout) {
                LayoutParams lp = (LayoutParams) view.getLayoutParams();
                lp.leftMargin = sideMargins;
                lp.rightMargin = sideMargins;
            }
        }
    }

    private class H extends Handler {
        private static final int SHOW_DETAIL = 1;
        private static final int SET_TILE_VISIBILITY = 2;
        private static final int ANNOUNCE_FOR_ACCESSIBILITY = 3;

        @Override
        public void handleMessage(Message msg) {
            if (msg.what == SHOW_DETAIL) {
                handleShowDetail((Record) msg.obj, msg.arg1 != 0);
            } else if (msg.what == ANNOUNCE_FOR_ACCESSIBILITY) {
                announceForAccessibility((CharSequence) msg.obj);
            }
        }
    }

    @Override
    public void dump(FileDescriptor fd, PrintWriter pw, String[] args) {
        pw.println(getClass().getSimpleName() + ":");
        pw.println("  Tile records:");
        for (TileRecord record : mRecords) {
            if (record.tile instanceof Dumpable) {
                pw.print("    "); ((Dumpable) record.tile).dump(fd, pw, args);
                pw.print("    "); pw.println(record.tileView.toString());
            }
        }
    }

    protected static class Record {
        DetailAdapter detailAdapter;
        int x;
        int y;
    }

    public static final class TileRecord extends Record {
        public QSTile tile;
        public com.android.systemui.plugins.qs.QSTileView tileView;
        public boolean scanState;
        public QSTile.Callback callback;
    }

    public interface QSTileLayout {

        default void saveInstanceState(Bundle outState) {}

        default void restoreInstanceState(Bundle savedInstanceState) {}

        void addTile(TileRecord tile);

        void removeTile(TileRecord tile);

        int getOffsetTop(TileRecord tile);

        boolean updateResources();

        void setListening(boolean listening);

        default void setExpansion(float expansion) {}

        int getNumVisibleTiles();
    }
}<|MERGE_RESOLUTION|>--- conflicted
+++ resolved
@@ -134,11 +134,8 @@
         mBrightnessController = new BrightnessController(getContext(),
                 findViewById(R.id.brightness_slider));
         mDumpController = dumpController;
-<<<<<<< HEAD
 
         updateResources();
-=======
->>>>>>> dbf9e87c
     }
 
     protected void addDivider() {
@@ -190,11 +187,7 @@
         if (mBrightnessMirrorController != null) {
             mBrightnessMirrorController.addCallback(this);
         }
-<<<<<<< HEAD
-        if (mDumpController != null) mDumpController.addListener(this);
-=======
         if (mDumpController != null) mDumpController.registerDumpable(getDumpableTag(), this);
->>>>>>> dbf9e87c
     }
 
     @Override
@@ -209,11 +202,7 @@
         if (mBrightnessMirrorController != null) {
             mBrightnessMirrorController.removeCallback(this);
         }
-<<<<<<< HEAD
-        if (mDumpController != null) mDumpController.removeListener(this);
-=======
         if (mDumpController != null) mDumpController.unregisterDumpable(this);
->>>>>>> dbf9e87c
         super.onDetachedFromWindow();
     }
 
