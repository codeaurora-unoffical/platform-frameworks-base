/*
 * Copyright (C) 2014 The Android Open Source Project
 *
 * Licensed under the Apache License, Version 2.0 (the "License");
 * you may not use this file except in compliance with the License.
 * You may obtain a copy of the License at
 *
 *      http://www.apache.org/licenses/LICENSE-2.0
 *
 * Unless required by applicable law or agreed to in writing, software
 * distributed under the License is distributed on an "AS IS" BASIS,
 * WITHOUT WARRANTIES OR CONDITIONS OF ANY KIND, either express or implied.
 * See the License for the specific language governing permissions and
 * limitations under the License.
 */

package com.android.systemui.qs.tiles;

import android.annotation.Nullable;
import android.content.ComponentName;
import android.content.Context;
import android.content.Intent;
import android.net.wifi.WifiManager;
import android.os.UserManager;
import android.service.quicksettings.Tile;
import android.widget.Switch;

import com.android.internal.logging.nano.MetricsProto.MetricsEvent;
import com.android.systemui.R;
import com.android.systemui.plugins.qs.QSTile.BooleanState;
import com.android.systemui.qs.QSHost;
import com.android.systemui.qs.tileimpl.QSTileImpl;
import com.android.systemui.statusbar.policy.DataSaverController;
import com.android.systemui.statusbar.policy.HotspotController;

import javax.inject.Inject;

/** Quick settings tile: Hotspot **/
public class HotspotTile extends QSTileImpl<BooleanState> {
    private static final Intent TETHER_SETTINGS = new Intent().setComponent(new ComponentName(
            "com.android.settings", "com.android.settings.TetherSettings"));

    private final Icon mEnabledStatic = ResourceIcon.get(R.drawable.ic_hotspot);
    private final Icon mWifi4EnabledStatic = ResourceIcon.get(R.drawable.ic_wifi_4_hotspot);
    private final Icon mWifi5EnabledStatic = ResourceIcon.get(R.drawable.ic_wifi_5_hotspot);
    private final Icon mWifi6EnabledStatic = ResourceIcon.get(R.drawable.ic_wifi_6_hotspot);

    private final HotspotController mHotspotController;
    private final DataSaverController mDataSaverController;

    private final HotspotAndDataSaverCallbacks mCallbacks = new HotspotAndDataSaverCallbacks();
    private boolean mListening;
    private WifiManager mWifiManager;

    @Inject
    public HotspotTile(QSHost host, HotspotController hotspotController,
            DataSaverController dataSaverController) {
        super(host);
        mHotspotController = hotspotController;
        mDataSaverController = dataSaverController;
        mHotspotController.observe(this, mCallbacks);
        mDataSaverController.observe(this, mCallbacks);
<<<<<<< HEAD
        mWifiManager = (WifiManager) mContext.getSystemService(Context.WIFI_SERVICE);
=======
>>>>>>> dbf9e87c
    }

    @Override
    public boolean isAvailable() {
        return mHotspotController.isHotspotSupported();
    }

    @Override
    protected void handleDestroy() {
        super.handleDestroy();
    }

    @Override
    public void handleSetListening(boolean listening) {
        if (mListening == listening) return;
        mListening = listening;
        if (listening) {
            refreshState();
        }
<<<<<<< HEAD
=======
        mHotspotController.handleSetListening(listening);
>>>>>>> dbf9e87c
    }

    @Override
    public Intent getLongClickIntent() {
        return new Intent(TETHER_SETTINGS);
    }

    @Override
    public BooleanState newTileState() {
        return new BooleanState();
    }

    @Override
    protected void handleClick() {
        final boolean isEnabled = mState.value;
        if (!isEnabled && mDataSaverController.isDataSaverEnabled()) {
            return;
        }
        // Immediately enter transient enabling state when turning hotspot on.
        refreshState(isEnabled ? null : ARG_SHOW_TRANSIENT_ENABLING);
        mHotspotController.setHotspotEnabled(!isEnabled);
    }

    @Override
    public CharSequence getTileLabel() {
        return mContext.getString(R.string.quick_settings_hotspot_label);
    }

    @Override
    protected void handleUpdateState(BooleanState state, Object arg) {
        final boolean transientEnabling = arg == ARG_SHOW_TRANSIENT_ENABLING;
        if (state.slash == null) {
            state.slash = new SlashState();
        }

        final int numConnectedDevices;
        final boolean isTransient = transientEnabling || mHotspotController.isHotspotTransient();
        final boolean isDataSaverEnabled;

        checkIfRestrictionEnforcedByAdminOnly(state, UserManager.DISALLOW_CONFIG_TETHERING);

        if (arg instanceof CallbackInfo) {
            final CallbackInfo info = (CallbackInfo) arg;
            state.value = transientEnabling || info.isHotspotEnabled;
            numConnectedDevices = info.numConnectedDevices;
            isDataSaverEnabled = info.isDataSaverEnabled;
        } else {
            state.value = transientEnabling || mHotspotController.isHotspotEnabled();
            numConnectedDevices = mHotspotController.getNumConnectedDevices();
            isDataSaverEnabled = mDataSaverController.isDataSaverEnabled();
        }

        state.icon = mEnabledStatic;
        state.label = mContext.getString(R.string.quick_settings_hotspot_label);
        state.isTransient = isTransient;
        state.slash.isSlashed = !state.value && !state.isTransient;
        if (state.isTransient) {
            state.icon = ResourceIcon.get(
                    com.android.internal.R.drawable.ic_hotspot_transient_animation);
<<<<<<< HEAD
        } else if (state.value) {
            int generation = mWifiManager.getSoftApWifiGeneration();
            if (generation == WifiManager.WIFI_GENERATION_6) {
                state.icon = mWifi6EnabledStatic;
            } else if (generation == WifiManager.WIFI_GENERATION_5) {
                state.icon = mWifi5EnabledStatic;
            } else if (generation == WifiManager.WIFI_GENERATION_4) {
                state.icon = mWifi4EnabledStatic;
            }
=======
>>>>>>> dbf9e87c
        }
        state.expandedAccessibilityClassName = Switch.class.getName();
        state.contentDescription = state.label;

        final boolean isTileUnavailable = isDataSaverEnabled;
        final boolean isTileActive = (state.value || state.isTransient);

        if (isTileUnavailable) {
            state.state = Tile.STATE_UNAVAILABLE;
        } else {
            state.state = isTileActive ? Tile.STATE_ACTIVE : Tile.STATE_INACTIVE;
        }

        state.secondaryLabel = getSecondaryLabel(
                isTileActive, isTransient, isDataSaverEnabled, numConnectedDevices);
    }

    @Nullable
    private String getSecondaryLabel(boolean isActive, boolean isTransient,
            boolean isDataSaverEnabled, int numConnectedDevices) {
        if (isTransient) {
            return mContext.getString(R.string.quick_settings_hotspot_secondary_label_transient);
        } else if (isDataSaverEnabled) {
            return mContext.getString(
                    R.string.quick_settings_hotspot_secondary_label_data_saver_enabled);
        } else if (numConnectedDevices > 0 && isActive) {
            return mContext.getResources().getQuantityString(
                    R.plurals.quick_settings_hotspot_secondary_label_num_devices,
                    numConnectedDevices,
                    numConnectedDevices);
        }

        return null;
    }

    @Override
    public int getMetricsCategory() {
        return MetricsEvent.QS_HOTSPOT;
    }

    @Override
    protected String composeChangeAnnouncement() {
        if (mState.value) {
            return mContext.getString(R.string.accessibility_quick_settings_hotspot_changed_on);
        } else {
            return mContext.getString(R.string.accessibility_quick_settings_hotspot_changed_off);
        }
    }

    /**
     * Listens to changes made to hotspot and data saver states (to toggle tile availability).
     */
    private final class HotspotAndDataSaverCallbacks implements HotspotController.Callback,
            DataSaverController.Listener {
        CallbackInfo mCallbackInfo = new CallbackInfo();

        @Override
        public void onDataSaverChanged(boolean isDataSaving) {
            mCallbackInfo.isDataSaverEnabled = isDataSaving;
            refreshState(mCallbackInfo);
        }

        @Override
        public void onHotspotChanged(boolean enabled, int numDevices) {
            mCallbackInfo.isHotspotEnabled = enabled;
            mCallbackInfo.numConnectedDevices = numDevices;
            refreshState(mCallbackInfo);
        }
    }

    /**
     * Holder for any hotspot state info that needs to passed from the callback to
     * {@link #handleUpdateState(State, Object)}.
     */
    protected static final class CallbackInfo {
        boolean isHotspotEnabled;
        int numConnectedDevices;
        boolean isDataSaverEnabled;

        @Override
        public String toString() {
            return new StringBuilder("CallbackInfo[")
                    .append("isHotspotEnabled=").append(isHotspotEnabled)
                    .append(",numConnectedDevices=").append(numConnectedDevices)
                    .append(",isDataSaverEnabled=").append(isDataSaverEnabled)
                    .append(']').toString();
        }
    }
}<|MERGE_RESOLUTION|>--- conflicted
+++ resolved
@@ -60,10 +60,7 @@
         mDataSaverController = dataSaverController;
         mHotspotController.observe(this, mCallbacks);
         mDataSaverController.observe(this, mCallbacks);
-<<<<<<< HEAD
         mWifiManager = (WifiManager) mContext.getSystemService(Context.WIFI_SERVICE);
-=======
->>>>>>> dbf9e87c
     }
 
     @Override
@@ -83,10 +80,7 @@
         if (listening) {
             refreshState();
         }
-<<<<<<< HEAD
-=======
         mHotspotController.handleSetListening(listening);
->>>>>>> dbf9e87c
     }
 
     @Override
@@ -146,7 +140,6 @@
         if (state.isTransient) {
             state.icon = ResourceIcon.get(
                     com.android.internal.R.drawable.ic_hotspot_transient_animation);
-<<<<<<< HEAD
         } else if (state.value) {
             int generation = mWifiManager.getSoftApWifiGeneration();
             if (generation == WifiManager.WIFI_GENERATION_6) {
@@ -156,8 +149,6 @@
             } else if (generation == WifiManager.WIFI_GENERATION_4) {
                 state.icon = mWifi4EnabledStatic;
             }
-=======
->>>>>>> dbf9e87c
         }
         state.expandedAccessibilityClassName = Switch.class.getName();
         state.contentDescription = state.label;
