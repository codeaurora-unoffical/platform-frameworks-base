/*
 * Copyright (c) 2016, The Android Open Source Project
 * Contributed by the Paranoid Android Project
 *
 * Licensed under the Apache License, Version 2.0 (the "License");
 * you may not use this file except in compliance with the License.
 * You may obtain a copy of the License at
 *
 *     http://www.apache.org/licenses/LICENSE-2.0
 *
 * Unless required by applicable law or agreed to in writing, software
 * distributed under the License is distributed on an "AS IS" BASIS,
 * WITHOUT WARRANTIES OR CONDITIONS OF ANY KIND, either express or implied.
 * See the License for the specific language governing permissions and
 * limitations under the License.
 */

package com.android.systemui.qs.tiles;

import android.content.BroadcastReceiver;
import android.content.Context;
import android.content.Intent;
import android.content.IntentFilter;
import android.content.pm.PackageManager;
import android.graphics.drawable.Drawable;
import android.nfc.NfcAdapter;
import android.provider.Settings;
import android.widget.Switch;

import com.android.internal.logging.MetricsLogger;
import com.android.internal.logging.nano.MetricsProto.MetricsEvent;
import com.android.systemui.R;
import com.android.systemui.qs.QSHost;
import com.android.systemui.plugins.qs.QSTile.BooleanState;
import com.android.systemui.qs.tileimpl.QSTileImpl;

/** Quick settings tile: Enable/Disable NFC **/
public class NfcTile extends QSTileImpl<BooleanState> {

    private NfcAdapter mAdapter;

    private boolean mListening;

    public NfcTile(QSHost host) {
        super(host);
    }

    @Override
    public BooleanState newTileState() {
        return new BooleanState();
    }

    @Override
    public void setListening(boolean listening) {
        mListening = listening;
        if (mListening) {
            mContext.registerReceiver(mNfcReceiver,
                    new IntentFilter(NfcAdapter.ACTION_ADAPTER_STATE_CHANGED));
        } else {
            mContext.unregisterReceiver(mNfcReceiver);
        }
    }

    @Override
    public boolean isAvailable() {
        return mContext.getPackageManager().hasSystemFeature(PackageManager.FEATURE_NFC);
    }

    @Override
    protected void handleUserSwitch(int newUserId) {
    }

    @Override
    public Intent getLongClickIntent() {
        return new Intent(Settings.ACTION_NFC_SETTINGS);
    }

    @Override
    protected void handleClick() {
<<<<<<< HEAD
        if (mAdapter == null) return;
        if (!mAdapter.isEnabled()) {
            mAdapter.enable();
=======
        MetricsLogger.action(mContext, getMetricsCategory(), !mState.value);
        if (!getAdapter().isEnabled()) {
            getAdapter().enable();
>>>>>>> 8c1e6e49
        } else {
            getAdapter().disable();
        }
    }

    @Override
    protected void handleSecondaryClick() {
        handleClick();
    }

    @Override
    public CharSequence getTileLabel() {
        return mContext.getString(R.string.quick_settings_nfc_label);
    }

    @Override
    protected void handleUpdateState(BooleanState state, Object arg) {
        final Drawable mEnable = mContext.getDrawable(R.drawable.ic_qs_nfc_enabled);
        final Drawable mDisable = mContext.getDrawable(R.drawable.ic_qs_nfc_disabled);
        state.value = getAdapter().isEnabled();
        state.label = mContext.getString(R.string.quick_settings_nfc_label);
        state.icon = new DrawableIcon(state.value ? mEnable : mDisable);
        state.expandedAccessibilityClassName = Switch.class.getName();
        state.contentDescription = state.label;
    }

    @Override
    public int getMetricsCategory() {
        return MetricsEvent.QS_NFC;
    }

    @Override
    protected String composeChangeAnnouncement() {
        if (mState.value) {
            return mContext.getString(R.string.quick_settings_nfc_on);
        } else {
            return mContext.getString(R.string.quick_settings_nfc_off);
        }
    }

    private NfcAdapter getAdapter() {
        if (mAdapter == null) {
            try {
                mAdapter = NfcAdapter.getNfcAdapter(mContext);
            } catch (UnsupportedOperationException e) {
                mAdapter = null;
            }
        }
        return mAdapter;
    }

    private BroadcastReceiver mNfcReceiver = new BroadcastReceiver() {
        @Override
        public void onReceive(Context context, Intent intent) {
            refreshState();
        }
    };
}<|MERGE_RESOLUTION|>--- conflicted
+++ resolved
@@ -77,15 +77,8 @@
 
     @Override
     protected void handleClick() {
-<<<<<<< HEAD
-        if (mAdapter == null) return;
-        if (!mAdapter.isEnabled()) {
-            mAdapter.enable();
-=======
-        MetricsLogger.action(mContext, getMetricsCategory(), !mState.value);
         if (!getAdapter().isEnabled()) {
             getAdapter().enable();
->>>>>>> 8c1e6e49
         } else {
             getAdapter().disable();
         }
