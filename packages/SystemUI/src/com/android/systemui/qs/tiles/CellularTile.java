/*
 * Copyright (C) 2014 The Android Open Source Project
 *
 * Licensed under the Apache License, Version 2.0 (the "License");
 * you may not use this file except in compliance with the License.
 * You may obtain a copy of the License at
 *
 *      http://www.apache.org/licenses/LICENSE-2.0
 *
 * Unless required by applicable law or agreed to in writing, software
 * distributed under the License is distributed on an "AS IS" BASIS,
 * WITHOUT WARRANTIES OR CONDITIONS OF ANY KIND, either express or implied.
 * See the License for the specific language governing permissions and
 * limitations under the License.
 */

package com.android.systemui.qs.tiles;

import static com.android.systemui.Prefs.Key.QS_HAS_TURNED_OFF_MOBILE_DATA;

import android.app.AlertDialog;
import android.app.AlertDialog.Builder;
import android.content.Context;
import android.content.Intent;
import android.content.res.Resources;
import android.provider.Settings;
import android.service.quicksettings.Tile;
import android.telephony.SubscriptionManager;
import android.text.TextUtils;
import android.util.Log;
import android.view.LayoutInflater;
import android.view.View;
import android.view.ViewGroup;
import android.view.WindowManager.LayoutParams;
import android.widget.Switch;

import com.android.internal.logging.MetricsLogger;
import com.android.internal.logging.nano.MetricsProto.MetricsEvent;
import com.android.settingslib.net.DataUsageController;
import com.android.systemui.Prefs;
import com.android.systemui.R;
import com.android.systemui.plugins.ActivityStarter;
import com.android.systemui.plugins.qs.DetailAdapter;
import com.android.systemui.plugins.qs.QSTile.SignalState;
import com.android.systemui.qs.QSHost;
import com.android.systemui.qs.SignalTileView;
import com.android.systemui.qs.tileimpl.QSTileImpl;
import com.android.systemui.statusbar.phone.SystemUIDialog;
import com.android.systemui.statusbar.policy.NetworkController;
import com.android.systemui.statusbar.policy.NetworkController.IconState;
import com.android.systemui.statusbar.policy.NetworkController.SignalCallback;
import com.android.systemui.util.Utils;

import javax.inject.Inject;

import javax.inject.Inject;

/** Quick settings tile: Cellular **/
public class CellularTile extends QSTileImpl<SignalState> {
    private static final String LOG_TAG = "CellularTile";
    private static final String ENABLE_SETTINGS_DATA_PLAN = "enable.settings.data.plan";

    private final NetworkController mController;
    private final DataUsageController mDataController;
    private final CellularDetailAdapter mDetailAdapter;

    private final CellSignalCallback mSignalCallback = new CellSignalCallback();
    private final ActivityStarter mActivityStarter;

    @Inject
    public CellularTile(QSHost host, NetworkController networkController,
            ActivityStarter activityStarter) {
        super(host);
        mController = networkController;
        mActivityStarter = activityStarter;
        mDataController = mController.getMobileDataController();
        mDetailAdapter = new CellularDetailAdapter();
        mController.observe(getLifecycle(), mSignalCallback);
    }

    @Override
    public SignalState newTileState() {
        return new SignalState();
    }

    @Override
    public QSIconView createTileView(Context context) {
        return new SignalTileView(context);
    }

    @Override
<<<<<<< HEAD
=======
    public DetailAdapter getDetailAdapter() {
        return mDetailAdapter;
    }

    @Override
>>>>>>> dbf9e87c
    public void handleSetListening(boolean listening) {
    }

    @Override
    public Intent getLongClickIntent() {
        return getCellularSettingIntent();
    }

    @Override
    protected void handleClick() {
        if (getState().state == Tile.STATE_UNAVAILABLE) {
            return;
        }
        if (mDataController.isMobileDataEnabled()) {
            maybeShowDisableDialog();
        } else {
            mDataController.setMobileDataEnabled(true);
        }
    }

    private void maybeShowDisableDialog() {
        if (Prefs.getBoolean(mContext, QS_HAS_TURNED_OFF_MOBILE_DATA, false)) {
            // Directly turn off mobile data if the user has seen the dialog before.
            mDataController.setMobileDataEnabled(false);
            return;
        }
        String carrierName = mController.getMobileDataNetworkName();
        if (TextUtils.isEmpty(carrierName)) {
            carrierName = mContext.getString(R.string.mobile_data_disable_message_default_carrier);
        }
        AlertDialog dialog = new Builder(mContext)
                .setTitle(R.string.mobile_data_disable_title)
                .setMessage(mContext.getString(R.string.mobile_data_disable_message, carrierName))
                .setNegativeButton(android.R.string.cancel, null)
                .setPositiveButton(
                        com.android.internal.R.string.alert_windows_notification_turn_off_action,
                        (d, w) -> {
                            mDataController.setMobileDataEnabled(false);
                            Prefs.putBoolean(mContext, QS_HAS_TURNED_OFF_MOBILE_DATA, true);
                        })
                .create();
        dialog.getWindow().setType(LayoutParams.TYPE_KEYGUARD_DIALOG);
        SystemUIDialog.setShowForAllUsers(dialog, true);
        SystemUIDialog.registerDismissListener(dialog);
        SystemUIDialog.setWindowOnTop(dialog);
        dialog.show();
    }

    @Override
    protected void handleSecondaryClick() {
        if (mDataController.isMobileDataSupported()) {
            showDetail(true);
        } else {
            mActivityStarter
                    .postStartActivityDismissingKeyguard(getCellularSettingIntent(),0 /* delay */);
        }
    }

    @Override
    public CharSequence getTileLabel() {
        return mContext.getString(R.string.quick_settings_cellular_detail_title);
    }

    @Override
    protected void handleUpdateState(SignalState state, Object arg) {
        CallbackInfo cb = (CallbackInfo) arg;
        if (cb == null) {
            cb = mSignalCallback.mInfo;
        }

        final Resources r = mContext.getResources();
        state.label = r.getString(R.string.mobile_data);
        boolean mobileDataEnabled = mDataController.isMobileDataSupported()
                && mDataController.isMobileDataEnabled();
        state.value = mobileDataEnabled;
        state.activityIn = mobileDataEnabled && cb.activityIn;
        state.activityOut = mobileDataEnabled && cb.activityOut;
        state.expandedAccessibilityClassName = Switch.class.getName();
        if (cb.noSim) {
            state.icon = ResourceIcon.get(R.drawable.ic_qs_no_sim);
        } else {
            state.icon = ResourceIcon.get(R.drawable.ic_swap_vert);
        }

        if (cb.noSim) {
            state.state = Tile.STATE_UNAVAILABLE;
            state.secondaryLabel = r.getString(R.string.keyguard_missing_sim_message_short);
        } else if (cb.airplaneModeEnabled) {
            state.state = Tile.STATE_UNAVAILABLE;
            state.secondaryLabel = r.getString(R.string.status_bar_airplane);
        } else if (mobileDataEnabled) {
            state.state = Tile.STATE_ACTIVE;
            state.secondaryLabel = appendMobileDataType(
                    // Only show carrier name if there are more than 1 subscription
                    cb.multipleSubs ? cb.dataSubscriptionName : "",
                    getMobileDataContentName(cb));
        } else {
            state.state = Tile.STATE_INACTIVE;
            state.secondaryLabel = r.getString(R.string.cell_data_off);
        }


        // TODO(b/77881974): Instead of switching out the description via a string check for
        // we need to have two strings provided by the MobileIconGroup.
        final CharSequence contentDescriptionSuffix;
        if (state.state == Tile.STATE_INACTIVE) {
            contentDescriptionSuffix = r.getString(R.string.cell_data_off_content_description);
        } else {
            contentDescriptionSuffix = state.secondaryLabel;
        }

        state.contentDescription = state.label + ", " + contentDescriptionSuffix;
    }

    private CharSequence appendMobileDataType(CharSequence current, CharSequence dataType) {
        if (TextUtils.isEmpty(dataType)) {
            return current;
        }
        if (TextUtils.isEmpty(current)) {
            return dataType;
        }
        return mContext.getString(R.string.mobile_carrier_text_format, current, dataType);
    }

    private CharSequence getMobileDataContentName(CallbackInfo cb) {
        if (cb.roaming && !TextUtils.isEmpty(cb.dataContentDescription)) {
            String roaming = mContext.getString(R.string.data_connection_roaming);
            String dataDescription = cb.dataContentDescription.toString();
            return mContext.getString(R.string.mobile_data_text_format, roaming, dataDescription);
        }
        if (cb.roaming) {
            return mContext.getString(R.string.data_connection_roaming);
        }
        return cb.dataContentDescription;
    }

    @Override
    public int getMetricsCategory() {
        return MetricsEvent.QS_CELLULAR;
    }

    @Override
    public boolean isAvailable() {
        return mController.hasMobileDataFeature();
    }

    private static final class CallbackInfo {
        boolean airplaneModeEnabled;
        CharSequence dataSubscriptionName;
        CharSequence dataContentDescription;
        boolean activityIn;
        boolean activityOut;
        boolean noSim;
        boolean roaming;
        boolean multipleSubs;
    }

    private final class CellSignalCallback implements SignalCallback {
        private final CallbackInfo mInfo = new CallbackInfo();

        @Override
        public void setMobileDataIndicators(IconState statusIcon, IconState qsIcon, int statusType,
                int qsType, boolean activityIn, boolean activityOut, int volteIcon,
                String typeContentDescription, String description, boolean isWide,
                int subId, boolean roaming) {
            if (qsIcon == null) {
                // Not data sim, don't display.
                return;
            }
            mInfo.dataSubscriptionName = mController.getMobileDataNetworkName();
            mInfo.dataContentDescription = (description != null) ? typeContentDescription : null;
            mInfo.activityIn = activityIn;
            mInfo.activityOut = activityOut;
            mInfo.roaming = roaming;
            mInfo.multipleSubs = mController.getNumberSubscriptions() > 1;
            refreshState(mInfo);
        }

        @Override
        public void setNoSims(boolean show, boolean simDetected) {
            mInfo.noSim = show;
            refreshState(mInfo);
        }

        @Override
        public void setIsAirplaneMode(IconState icon) {
            mInfo.airplaneModeEnabled = icon.visible;
            refreshState(mInfo);
        }

        @Override
        public void setMobileDataEnabled(boolean enabled) {
            mDetailAdapter.setMobileDataEnabled(enabled);
        }
    }

<<<<<<< HEAD
    private Intent getCellularSettingIntent() {
        Intent intent = new Intent("codeaurora.intent.action.MOBILE_NETWORK_SETTINGS");
        int dataSub = SubscriptionManager.getDefaultDataSubscriptionId();

        if (mContext != null && intent.resolveActivity(mContext.getPackageManager()) != null) {
            intent.putExtra(Utils.EXTRA_SLOT_ID, SubscriptionManager.getSlotIndex(dataSub));
            Log.d(LOG_TAG, "Using vendor network settings for sub: " + dataSub);
        } else {
            intent = new Intent(Settings.ACTION_NETWORK_OPERATOR_SETTINGS);
            if (dataSub != SubscriptionManager.INVALID_SUBSCRIPTION_ID) {
                intent.putExtra(Settings.EXTRA_SUB_ID,
                        SubscriptionManager.getDefaultDataSubscriptionId());
            }
            Log.d(LOG_TAG, "Using default network settings for sub: " + dataSub);
=======
    static Intent getCellularSettingIntent() {
        Intent intent = new Intent(Settings.ACTION_NETWORK_OPERATOR_SETTINGS);
        int dataSub = SubscriptionManager.getDefaultDataSubscriptionId();
        if (dataSub != SubscriptionManager.INVALID_SUBSCRIPTION_ID) {
            intent.putExtra(Settings.EXTRA_SUB_ID,
                    SubscriptionManager.getDefaultDataSubscriptionId());
>>>>>>> dbf9e87c
        }
        return intent;
    }

    private final class CellularDetailAdapter implements DetailAdapter {

        @Override
        public CharSequence getTitle() {
            return mContext.getString(R.string.quick_settings_cellular_detail_title);
        }

        @Override
        public Boolean getToggleState() {
            return mDataController.isMobileDataSupported()
                    ? mDataController.isMobileDataEnabled()
                    : null;
        }

        @Override
        public Intent getSettingsIntent() {
            return getCellularSettingIntent();
        }

        @Override
        public void setToggleState(boolean state) {
            MetricsLogger.action(mContext, MetricsEvent.QS_CELLULAR_TOGGLE, state);
            mDataController.setMobileDataEnabled(state);
        }

        @Override
        public int getMetricsCategory() {
            return MetricsEvent.QS_DATAUSAGEDETAIL;
        }

        @Override
        public View createDetailView(Context context, View convertView, ViewGroup parent) {
            final DataUsageDetailView v = (DataUsageDetailView) (convertView != null
                    ? convertView
                    : LayoutInflater.from(mContext).inflate(R.layout.data_usage, parent, false));
            final DataUsageController.DataUsageInfo info = mDataController.getDataUsageInfo();
            if (info == null) return v;
            v.bind(info);
            v.findViewById(R.id.roaming_text).setVisibility(mSignalCallback.mInfo.roaming
                    ? View.VISIBLE : View.INVISIBLE);
            return v;
        }

        public void setMobileDataEnabled(boolean enabled) {
            fireToggleStateChanged(enabled);
        }
    }
}<|MERGE_RESOLUTION|>--- conflicted
+++ resolved
@@ -41,6 +41,7 @@
 import com.android.systemui.R;
 import com.android.systemui.plugins.ActivityStarter;
 import com.android.systemui.plugins.qs.DetailAdapter;
+import com.android.systemui.plugins.qs.QSIconView;
 import com.android.systemui.plugins.qs.QSTile.SignalState;
 import com.android.systemui.qs.QSHost;
 import com.android.systemui.qs.SignalTileView;
@@ -53,8 +54,6 @@
 
 import javax.inject.Inject;
 
-import javax.inject.Inject;
-
 /** Quick settings tile: Cellular **/
 public class CellularTile extends QSTileImpl<SignalState> {
     private static final String LOG_TAG = "CellularTile";
@@ -89,14 +88,11 @@
     }
 
     @Override
-<<<<<<< HEAD
-=======
     public DetailAdapter getDetailAdapter() {
         return mDetailAdapter;
     }
 
     @Override
->>>>>>> dbf9e87c
     public void handleSetListening(boolean listening) {
     }
 
@@ -293,7 +289,6 @@
         }
     }
 
-<<<<<<< HEAD
     private Intent getCellularSettingIntent() {
         Intent intent = new Intent("codeaurora.intent.action.MOBILE_NETWORK_SETTINGS");
         int dataSub = SubscriptionManager.getDefaultDataSubscriptionId();
@@ -308,14 +303,6 @@
                         SubscriptionManager.getDefaultDataSubscriptionId());
             }
             Log.d(LOG_TAG, "Using default network settings for sub: " + dataSub);
-=======
-    static Intent getCellularSettingIntent() {
-        Intent intent = new Intent(Settings.ACTION_NETWORK_OPERATOR_SETTINGS);
-        int dataSub = SubscriptionManager.getDefaultDataSubscriptionId();
-        if (dataSub != SubscriptionManager.INVALID_SUBSCRIPTION_ID) {
-            intent.putExtra(Settings.EXTRA_SUB_ID,
-                    SubscriptionManager.getDefaultDataSubscriptionId());
->>>>>>> dbf9e87c
         }
         return intent;
     }
