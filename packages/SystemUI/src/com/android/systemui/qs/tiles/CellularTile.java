/*
 * Copyright (C) 2014 The Android Open Source Project
 *
 * Licensed under the Apache License, Version 2.0 (the "License");
 * you may not use this file except in compliance with the License.
 * You may obtain a copy of the License at
 *
 *      http://www.apache.org/licenses/LICENSE-2.0
 *
 * Unless required by applicable law or agreed to in writing, software
 * distributed under the License is distributed on an "AS IS" BASIS,
 * WITHOUT WARRANTIES OR CONDITIONS OF ANY KIND, either express or implied.
 * See the License for the specific language governing permissions and
 * limitations under the License.
 */

package com.android.systemui.qs.tiles;

import static com.android.systemui.Prefs.Key.QS_HAS_TURNED_OFF_MOBILE_DATA;

import android.app.AlertDialog;
import android.app.AlertDialog.Builder;
import android.content.Context;
import android.content.Intent;
import android.content.res.Resources;
import android.provider.Settings;
import android.service.quicksettings.Tile;
import android.telephony.SubscriptionManager;
import android.text.Html;
import android.text.TextUtils;
import android.view.LayoutInflater;
import android.view.View;
import android.view.ViewGroup;
import android.view.WindowManager.LayoutParams;
import android.widget.Switch;

import com.android.internal.logging.MetricsLogger;
import com.android.internal.logging.nano.MetricsProto.MetricsEvent;
import com.android.settingslib.net.DataUsageController;
import com.android.systemui.Prefs;
import com.android.systemui.R;
import com.android.systemui.plugins.ActivityStarter;
import com.android.systemui.plugins.qs.DetailAdapter;
import com.android.systemui.plugins.qs.QSIconView;
import com.android.systemui.plugins.qs.QSTile.SignalState;
import com.android.systemui.qs.QSHost;
import com.android.systemui.qs.SignalTileView;
import com.android.systemui.qs.tileimpl.QSTileImpl;
import com.android.systemui.statusbar.phone.SystemUIDialog;
import com.android.systemui.statusbar.policy.NetworkController;
import com.android.systemui.statusbar.policy.NetworkController.IconState;
import com.android.systemui.statusbar.policy.NetworkController.SignalCallback;

import javax.inject.Inject;

/** Quick settings tile: Cellular **/
public class CellularTile extends QSTileImpl<SignalState> {
    private static final String ENABLE_SETTINGS_DATA_PLAN = "enable.settings.data.plan";

    private final NetworkController mController;
    private final DataUsageController mDataController;
    private final CellularDetailAdapter mDetailAdapter;

    private final CellSignalCallback mSignalCallback = new CellSignalCallback();
    private final ActivityStarter mActivityStarter;

    @Inject
    public CellularTile(QSHost host, NetworkController networkController,
            ActivityStarter activityStarter) {
        super(host);
        mController = networkController;
        mActivityStarter = activityStarter;
        mDataController = mController.getMobileDataController();
        mDetailAdapter = new CellularDetailAdapter();
        mController.observe(getLifecycle(), mSignalCallback);
    }

    @Override
    public SignalState newTileState() {
        return new SignalState();
    }

    @Override
    public QSIconView createTileView(Context context) {
        return new SignalTileView(context);
    }

    @Override
    public DetailAdapter getDetailAdapter() {
        return mDetailAdapter;
    }

    @Override
    public Intent getLongClickIntent() {
        if (getState().state == Tile.STATE_UNAVAILABLE) {
            return new Intent(Settings.ACTION_WIRELESS_SETTINGS);
        }
        return getCellularSettingIntent();
    }

    @Override
    protected void handleClick() {
        if (getState().state == Tile.STATE_UNAVAILABLE) {
            return;
        }
        if (mDataController.isMobileDataEnabled()) {
            maybeShowDisableDialog();
        } else {
            mDataController.setMobileDataEnabled(true);
        }
    }

    private void maybeShowDisableDialog() {
        if (Prefs.getBoolean(mContext, QS_HAS_TURNED_OFF_MOBILE_DATA, false)) {
            // Directly turn off mobile data if the user has seen the dialog before.
            mDataController.setMobileDataEnabled(false);
            return;
        }
        String carrierName = mController.getMobileDataNetworkName();
        if (TextUtils.isEmpty(carrierName)) {
            carrierName = mContext.getString(R.string.mobile_data_disable_message_default_carrier);
        }
        AlertDialog dialog = new Builder(mContext)
                .setTitle(R.string.mobile_data_disable_title)
                .setMessage(mContext.getString(R.string.mobile_data_disable_message, carrierName))
                .setNegativeButton(android.R.string.cancel, null)
                .setPositiveButton(
                        com.android.internal.R.string.alert_windows_notification_turn_off_action,
                        (d, w) -> {
                            mDataController.setMobileDataEnabled(false);
                            Prefs.putBoolean(mContext, QS_HAS_TURNED_OFF_MOBILE_DATA, true);
                        })
                .create();
        dialog.getWindow().setType(LayoutParams.TYPE_KEYGUARD_DIALOG);
        SystemUIDialog.setShowForAllUsers(dialog, true);
        SystemUIDialog.registerDismissListener(dialog);
        SystemUIDialog.setWindowOnTop(dialog);
        dialog.show();
    }

    @Override
    protected void handleSecondaryClick() {
        if (mDataController.isMobileDataSupported()) {
            showDetail(true);
        } else {
            mActivityStarter
                    .postStartActivityDismissingKeyguard(getCellularSettingIntent(),0 /* delay */);
        }
    }

    @Override
    public CharSequence getTileLabel() {
        return mContext.getString(R.string.quick_settings_cellular_detail_title);
    }

    @Override
    protected void handleUpdateState(SignalState state, Object arg) {
        CallbackInfo cb = (CallbackInfo) arg;
        if (cb == null) {
            cb = mSignalCallback.mInfo;
        }

        final Resources r = mContext.getResources();
        state.label = r.getString(R.string.mobile_data);
        boolean mobileDataEnabled = mDataController.isMobileDataSupported()
                && mDataController.isMobileDataEnabled();
        state.value = mobileDataEnabled;
        state.activityIn = mobileDataEnabled && cb.activityIn;
        state.activityOut = mobileDataEnabled && cb.activityOut;
        state.expandedAccessibilityClassName = Switch.class.getName();
        if (cb.noSim) {
            state.icon = ResourceIcon.get(R.drawable.ic_qs_no_sim);
        } else {
            state.icon = ResourceIcon.get(R.drawable.ic_swap_vert);
        }

        if (cb.noSim) {
            state.state = Tile.STATE_UNAVAILABLE;
            state.secondaryLabel = r.getString(R.string.keyguard_missing_sim_message_short);
        } else if (cb.airplaneModeEnabled) {
            state.state = Tile.STATE_UNAVAILABLE;
            state.secondaryLabel = r.getString(R.string.status_bar_airplane);
        } else if (mobileDataEnabled) {
            state.state = Tile.STATE_ACTIVE;
            state.secondaryLabel = appendMobileDataType(
                    // Only show carrier name if there are more than 1 subscription
                    cb.multipleSubs ? cb.dataSubscriptionName : "",
                    getMobileDataContentName(cb));
        } else {
            state.state = Tile.STATE_INACTIVE;
            state.secondaryLabel = r.getString(R.string.cell_data_off);
        }

        state.contentDescription = state.label;
        if (state.state == Tile.STATE_INACTIVE) {
            // This information is appended later by converting the Tile.STATE_INACTIVE state.
            state.stateDescription = "";
        } else {
            state.stateDescription = state.secondaryLabel;
        }
    }

    private CharSequence appendMobileDataType(CharSequence current, CharSequence dataType) {
        if (TextUtils.isEmpty(dataType)) {
            return Html.fromHtml(current.toString(), 0);
        }
        if (TextUtils.isEmpty(current)) {
            return Html.fromHtml(dataType.toString(), 0);
        }
        String concat = mContext.getString(R.string.mobile_carrier_text_format, current, dataType);
        return Html.fromHtml(concat, 0);
    }

    private CharSequence getMobileDataContentName(CallbackInfo cb) {
        if (cb.roaming && !TextUtils.isEmpty(cb.dataContentDescription)) {
            String roaming = mContext.getString(R.string.data_connection_roaming);
            String dataDescription = cb.dataContentDescription.toString();
            return mContext.getString(R.string.mobile_data_text_format, roaming, dataDescription);
        }
        if (cb.roaming) {
            return mContext.getString(R.string.data_connection_roaming);
        }
        return cb.dataContentDescription;
    }

    @Override
    public int getMetricsCategory() {
        return MetricsEvent.QS_CELLULAR;
    }

    @Override
    public boolean isAvailable() {
        return mController.hasMobileDataFeature();
    }

    private static final class CallbackInfo {
        boolean airplaneModeEnabled;
        CharSequence dataSubscriptionName;
        CharSequence dataContentDescription;
        boolean activityIn;
        boolean activityOut;
        boolean noSim;
        boolean roaming;
        boolean multipleSubs;
    }

    private final class CellSignalCallback implements SignalCallback {
        private final CallbackInfo mInfo = new CallbackInfo();

        @Override
        public void setMobileDataIndicators(IconState statusIcon, IconState qsIcon, int statusType,
<<<<<<< HEAD
                int qsType, boolean activityIn, boolean activityOut, int volteIcon,
                String typeContentDescription, String description, boolean isWide,
                int subId, boolean roaming) {
=======
                int qsType, boolean activityIn, boolean activityOut,
                CharSequence typeContentDescription,
                CharSequence typeContentDescriptionHtml, CharSequence description,
                boolean isWide, int subId, boolean roaming) {
>>>>>>> b084b0c7
            if (qsIcon == null) {
                // Not data sim, don't display.
                return;
            }
            mInfo.dataSubscriptionName = mController.getMobileDataNetworkName();
            mInfo.dataContentDescription =
                    (description != null) ? typeContentDescriptionHtml : null;
            mInfo.activityIn = activityIn;
            mInfo.activityOut = activityOut;
            mInfo.roaming = roaming;
            mInfo.multipleSubs = mController.getNumberSubscriptions() > 1;
            refreshState(mInfo);
        }

        @Override
        public void setNoSims(boolean show, boolean simDetected) {
            mInfo.noSim = show;
            refreshState(mInfo);
        }

        @Override
        public void setIsAirplaneMode(IconState icon) {
            mInfo.airplaneModeEnabled = icon.visible;
            refreshState(mInfo);
        }

        @Override
        public void setMobileDataEnabled(boolean enabled) {
            mDetailAdapter.setMobileDataEnabled(enabled);
        }
    }

    static Intent getCellularSettingIntent() {
        Intent intent = new Intent(Settings.ACTION_NETWORK_OPERATOR_SETTINGS);
        int dataSub = SubscriptionManager.getDefaultDataSubscriptionId();
        if (dataSub != SubscriptionManager.INVALID_SUBSCRIPTION_ID) {
            intent.putExtra(Settings.EXTRA_SUB_ID,
                    SubscriptionManager.getDefaultDataSubscriptionId());
        }
        return intent;
    }

    private final class CellularDetailAdapter implements DetailAdapter {

        @Override
        public CharSequence getTitle() {
            return mContext.getString(R.string.quick_settings_cellular_detail_title);
        }

        @Override
        public Boolean getToggleState() {
            return mDataController.isMobileDataSupported()
                    ? mDataController.isMobileDataEnabled()
                    : null;
        }

        @Override
        public Intent getSettingsIntent() {
            return getCellularSettingIntent();
        }

        @Override
        public void setToggleState(boolean state) {
            MetricsLogger.action(mContext, MetricsEvent.QS_CELLULAR_TOGGLE, state);
            mDataController.setMobileDataEnabled(state);
        }

        @Override
        public int getMetricsCategory() {
            return MetricsEvent.QS_DATAUSAGEDETAIL;
        }

        @Override
        public View createDetailView(Context context, View convertView, ViewGroup parent) {
            final DataUsageDetailView v = (DataUsageDetailView) (convertView != null
                    ? convertView
                    : LayoutInflater.from(mContext).inflate(R.layout.data_usage, parent, false));
            final DataUsageController.DataUsageInfo info = mDataController.getDataUsageInfo();
            if (info == null) return v;
            v.bind(info);
            v.findViewById(R.id.roaming_text).setVisibility(mSignalCallback.mInfo.roaming
                    ? View.VISIBLE : View.INVISIBLE);
            return v;
        }

        public void setMobileDataEnabled(boolean enabled) {
            fireToggleStateChanged(enabled);
        }
    }
}<|MERGE_RESOLUTION|>--- conflicted
+++ resolved
@@ -249,16 +249,10 @@
 
         @Override
         public void setMobileDataIndicators(IconState statusIcon, IconState qsIcon, int statusType,
-<<<<<<< HEAD
                 int qsType, boolean activityIn, boolean activityOut, int volteIcon,
-                String typeContentDescription, String description, boolean isWide,
-                int subId, boolean roaming) {
-=======
-                int qsType, boolean activityIn, boolean activityOut,
                 CharSequence typeContentDescription,
                 CharSequence typeContentDescriptionHtml, CharSequence description,
                 boolean isWide, int subId, boolean roaming) {
->>>>>>> b084b0c7
             if (qsIcon == null) {
                 // Not data sim, don't display.
                 return;
