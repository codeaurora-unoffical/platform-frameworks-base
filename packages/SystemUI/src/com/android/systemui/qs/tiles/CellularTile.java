/*
 * Copyright (C) 2014 The Android Open Source Project
 *
 * Licensed under the Apache License, Version 2.0 (the "License");
 * you may not use this file except in compliance with the License.
 * You may obtain a copy of the License at
 *
 *      http://www.apache.org/licenses/LICENSE-2.0
 *
 * Unless required by applicable law or agreed to in writing, software
 * distributed under the License is distributed on an "AS IS" BASIS,
 * WITHOUT WARRANTIES OR CONDITIONS OF ANY KIND, either express or implied.
 * See the License for the specific language governing permissions and
 * limitations under the License.
 */

package com.android.systemui.qs.tiles;

import android.content.ComponentName;
import android.content.Context;
import android.content.Intent;
import android.content.res.Resources;
import android.view.LayoutInflater;
import android.view.View;
import android.view.ViewGroup;
import android.widget.Button;
import android.widget.Switch;

import com.android.internal.logging.MetricsLogger;
import com.android.internal.logging.MetricsProto.MetricsEvent;
import com.android.settingslib.net.DataUsageController;
import com.android.systemui.R;
import com.android.systemui.qs.QSIconView;
import com.android.systemui.qs.QSTile;
import com.android.systemui.qs.SignalTileView;
import com.android.systemui.statusbar.policy.NetworkController;
import com.android.systemui.statusbar.policy.NetworkController.IconState;
import com.android.systemui.statusbar.policy.NetworkController.SignalCallback;

/** Quick settings tile: Cellular **/
public class CellularTile extends QSTile<QSTile.SignalState> {
    static final Intent CELLULAR_SETTINGS = new Intent().setComponent(new ComponentName(
            "com.android.settings", "com.android.settings.Settings$DataUsageSummaryActivity"));

    private final NetworkController mController;
    private final DataUsageController mDataController;
    private final CellularDetailAdapter mDetailAdapter;

    private final CellSignalCallback mSignalCallback = new CellSignalCallback();

    public CellularTile(Host host) {
        super(host);
        mController = host.getNetworkController();
        mDataController = mController.getMobileDataController();
        mDetailAdapter = new CellularDetailAdapter();
    }

    @Override
    public SignalState newTileState() {
        return new SignalState();
    }

    @Override
    public DetailAdapter getDetailAdapter() {
        return mDetailAdapter;
    }

    @Override
    public void setListening(boolean listening) {
        if (listening) {
            mController.addSignalCallback(mSignalCallback);
        } else {
            mController.removeSignalCallback(mSignalCallback);
        }
    }

    @Override
    public QSIconView createTileView(Context context) {
        return new SignalTileView(context);
    }

    @Override
    public Intent getLongClickIntent() {
        return CELLULAR_SETTINGS;
    }

    @Override
    protected void handleClick() {
        MetricsLogger.action(mContext, getMetricsCategory());
        if (mDataController.isMobileDataSupported()) {
            showDetail(true);
        } else {
            mHost.startActivityDismissingKeyguard(CELLULAR_SETTINGS);
        }
    }

    @Override
    public CharSequence getTileLabel() {
        return mContext.getString(R.string.quick_settings_cellular_detail_title);
    }

    @Override
    protected void handleUpdateState(SignalState state, Object arg) {
        CallbackInfo cb = (CallbackInfo) arg;
        if (cb == null) {
            cb = mSignalCallback.mInfo;
        }

        final Resources r = mContext.getResources();
        final int iconId = cb.noSim ? R.drawable.ic_qs_no_sim
                : !cb.enabled || cb.airplaneModeEnabled ? R.drawable.ic_qs_signal_disabled
                : cb.mobileSignalIconId > 0 ? cb.mobileSignalIconId
                : R.drawable.ic_qs_signal_no_signal;
        state.icon = ResourceIcon.get(iconId);
        state.isOverlayIconWide = cb.isDataTypeIconWide;
        state.isShowRoaming = (!(cb.noSim || !cb.enabled || cb.airplaneModeEnabled)
                && cb.mobileSignalIconId > 0)
                && !r.getBoolean(R.bool.config_always_hide_roaming_indicator);
        state.subId = cb.subId;
        state.autoMirrorDrawable = !cb.noSim;
        state.overlayIconId = cb.enabled && (cb.dataTypeIconId > 0) ? cb.dataTypeIconId : 0;
        state.filter = iconId != R.drawable.ic_qs_no_sim;
        state.activityIn = cb.enabled && cb.activityIn;
        state.activityOut = cb.enabled && cb.activityOut;

        state.label = cb.enabled
                ? removeTrailingPeriod(cb.enabledDesc)
                : r.getString(R.string.quick_settings_rssi_emergency_only);

        final String signalContentDesc = cb.enabled && (cb.mobileSignalIconId > 0)
                ? cb.signalContentDescription
                : r.getString(R.string.accessibility_no_signal);

        if (cb.noSim) {
            state.contentDescription = state.label;
        } else {
            String enabledDesc = cb.enabled ? r.getString(R.string.accessibility_cell_data_on)
                    : r.getString(R.string.accessibility_cell_data_off);

            state.contentDescription = r.getString(
                    R.string.accessibility_quick_settings_mobile,
                    enabledDesc, signalContentDesc,
                    state.label);
            state.minimalContentDescription = r.getString(
                    R.string.accessibility_quick_settings_mobile,
                    r.getString(R.string.accessibility_cell_data), signalContentDesc,
                    state.label);
        }
        state.contentDescription = state.contentDescription + "," + r.getString(
                R.string.accessibility_quick_settings_open_settings, getTileLabel());
        state.minimalAccessibilityClassName = state.expandedAccessibilityClassName
                = Button.class.getName();
        state.value = mDataController.isMobileDataSupported()
                && mDataController.isMobileDataEnabled();
    }

    @Override
    public int getMetricsCategory() {
        return MetricsEvent.QS_CELLULAR;
    }

    @Override
    public boolean isAvailable() {
        return mController.hasMobileDataFeature();
    }

    // Remove the period from the network name
    public static String removeTrailingPeriod(String string) {
        if (string == null) return null;
        final int length = string.length();
        if (string.endsWith(".")) {
            return string.substring(0, length - 1);
        }
        return string;
    }

    private static final class CallbackInfo {
        boolean enabled;
        boolean wifiEnabled;
        boolean airplaneModeEnabled;
        int mobileSignalIconId;
        String signalContentDescription;
        int dataTypeIconId;
        String dataContentDescription;
        boolean activityIn;
        boolean activityOut;
        String enabledDesc;
        boolean noSim;
        boolean isDataTypeIconWide;
<<<<<<< HEAD
        int subId;
=======
        boolean roaming;
>>>>>>> 6422e8fb
    }

    private final class CellSignalCallback implements SignalCallback {
        private final CallbackInfo mInfo = new CallbackInfo();
        @Override
        public void setWifiIndicators(boolean enabled, IconState statusIcon, IconState qsIcon,
                boolean activityIn, boolean activityOut, String description) {
            mInfo.wifiEnabled = enabled;
            refreshState(mInfo);
        }

        @Override
        public void setMobileDataIndicators(IconState statusIcon, IconState qsIcon, int statusType,
<<<<<<< HEAD
                int qsType, boolean activityIn, boolean activityOut, int dataActivityId,
                int mobileActivityId, int stackedDataIcon, int stackedVoiceIcon,
                String typeContentDescription, String description, boolean isWide, int subId) {
=======
                int qsType, boolean activityIn, boolean activityOut, String typeContentDescription,
                String description, boolean isWide, int subId, boolean roaming) {
>>>>>>> 6422e8fb
            if (qsIcon == null) {
                // Not data sim, don't display.
                return;
            }
            mInfo.enabled = qsIcon.visible;
            mInfo.mobileSignalIconId = qsIcon.icon;
            mInfo.signalContentDescription = qsIcon.contentDescription;
            mInfo.dataTypeIconId = qsType;
            mInfo.dataContentDescription = typeContentDescription;
            mInfo.activityIn = activityIn;
            mInfo.activityOut = activityOut;
            mInfo.enabledDesc = description;
            mInfo.isDataTypeIconWide = qsType != 0 && isWide;
<<<<<<< HEAD
            mInfo.subId = subId;
=======
            mInfo.roaming = roaming;
>>>>>>> 6422e8fb
            refreshState(mInfo);
        }

        @Override
        public void setNoSims(boolean show) {
            mInfo.noSim = show;
            if (mInfo.noSim) {
                // Make sure signal gets cleared out when no sims.
                mInfo.mobileSignalIconId = 0;
                mInfo.dataTypeIconId = 0;
                // Show a No SIMs description to avoid emergency calls message.
                mInfo.enabled = true;
                mInfo.enabledDesc = mContext.getString(
                        R.string.keyguard_missing_sim_message_short);
                mInfo.signalContentDescription = mInfo.enabledDesc;
            }
            refreshState(mInfo);
        }

        @Override
        public void setIsAirplaneMode(IconState icon) {
            mInfo.airplaneModeEnabled = icon.visible;
            refreshState(mInfo);
        }

        @Override
        public void setMobileDataEnabled(boolean enabled) {
            mDetailAdapter.setMobileDataEnabled(enabled);
        }
    };

    private final class CellularDetailAdapter implements DetailAdapter {

        @Override
        public CharSequence getTitle() {
            return mContext.getString(R.string.quick_settings_cellular_detail_title);
        }

        @Override
        public Boolean getToggleState() {
            return mDataController.isMobileDataSupported()
                    ? mDataController.isMobileDataEnabled()
                    : null;
        }

        @Override
        public Intent getSettingsIntent() {
            return CELLULAR_SETTINGS;
        }

        @Override
        public void setToggleState(boolean state) {
            MetricsLogger.action(mContext, MetricsEvent.QS_CELLULAR_TOGGLE, state);
            mDataController.setMobileDataEnabled(state);
        }

        @Override
        public int getMetricsCategory() {
            return MetricsEvent.QS_DATAUSAGEDETAIL;
        }

        @Override
        public View createDetailView(Context context, View convertView, ViewGroup parent) {
            final DataUsageDetailView v = (DataUsageDetailView) (convertView != null
                    ? convertView
                    : LayoutInflater.from(mContext).inflate(R.layout.data_usage, parent, false));
            final DataUsageController.DataUsageInfo info = mDataController.getDataUsageInfo();
            if (info == null) return v;
            v.bind(info);
            v.findViewById(R.id.roaming_text).setVisibility(mSignalCallback.mInfo.roaming
                    ? View.VISIBLE : View.INVISIBLE);
            return v;
        }

        public void setMobileDataEnabled(boolean enabled) {
            fireToggleStateChanged(enabled);
        }
    }
}<|MERGE_RESOLUTION|>--- conflicted
+++ resolved
@@ -187,11 +187,8 @@
         String enabledDesc;
         boolean noSim;
         boolean isDataTypeIconWide;
-<<<<<<< HEAD
         int subId;
-=======
         boolean roaming;
->>>>>>> 6422e8fb
     }
 
     private final class CellSignalCallback implements SignalCallback {
@@ -205,14 +202,10 @@
 
         @Override
         public void setMobileDataIndicators(IconState statusIcon, IconState qsIcon, int statusType,
-<<<<<<< HEAD
                 int qsType, boolean activityIn, boolean activityOut, int dataActivityId,
                 int mobileActivityId, int stackedDataIcon, int stackedVoiceIcon,
-                String typeContentDescription, String description, boolean isWide, int subId) {
-=======
-                int qsType, boolean activityIn, boolean activityOut, String typeContentDescription,
-                String description, boolean isWide, int subId, boolean roaming) {
->>>>>>> 6422e8fb
+                String typeContentDescription, String description, boolean isWide, int subId,
+                boolean roaming) {
             if (qsIcon == null) {
                 // Not data sim, don't display.
                 return;
@@ -226,11 +219,8 @@
             mInfo.activityOut = activityOut;
             mInfo.enabledDesc = description;
             mInfo.isDataTypeIconWide = qsType != 0 && isWide;
-<<<<<<< HEAD
             mInfo.subId = subId;
-=======
             mInfo.roaming = roaming;
->>>>>>> 6422e8fb
             refreshState(mInfo);
         }
 
