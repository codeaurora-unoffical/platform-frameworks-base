--- conflicted
+++ resolved
@@ -34,24 +34,13 @@
 import android.os.Handler;
 import android.os.UserHandle;
 import android.os.UserManager;
-<<<<<<< HEAD
-import android.telephony.SubscriptionManager;
-import android.text.TextUtils;
-=======
 import android.provider.Settings;
->>>>>>> 825827da
 import android.util.AttributeSet;
-import android.util.Log;
 import android.view.View;
 import android.view.View.OnClickListener;
-import android.view.ViewGroup;
 import android.view.accessibility.AccessibilityNodeInfo;
 import android.widget.FrameLayout;
 import android.widget.ImageView;
-<<<<<<< HEAD
-import android.widget.LinearLayout;
-=======
->>>>>>> 825827da
 import android.widget.TextView;
 import android.widget.Toast;
 
@@ -60,10 +49,6 @@
 
 import com.android.internal.logging.MetricsLogger;
 import com.android.internal.logging.nano.MetricsProto;
-<<<<<<< HEAD
-import com.android.keyguard.CarrierTextController;
-=======
->>>>>>> 825827da
 import com.android.keyguard.KeyguardUpdateMonitor;
 import com.android.settingslib.Utils;
 import com.android.settingslib.development.DevelopmentSettingsEnabler;
@@ -84,24 +69,12 @@
 import javax.inject.Named;
 
 public class QSFooterImpl extends FrameLayout implements QSFooter,
-<<<<<<< HEAD
-        OnClickListener, OnUserInfoChangedListener, EmergencyListener, SignalCallback,
-        CarrierTextController.CarrierTextCallback {
-
-    private static final int SIM_SLOTS = 2;
+        OnClickListener, OnUserInfoChangedListener {
+
     private static final String TAG = "QSFooterImpl";
 
     private final ActivityStarter mActivityStarter;
     private final UserInfoController mUserInfoController;
-    private final NetworkController mNetworkController;
-=======
-        OnClickListener, OnUserInfoChangedListener {
-
-    private static final String TAG = "QSFooterImpl";
-
-    private final ActivityStarter mActivityStarter;
-    private final UserInfoController mUserInfoController;
->>>>>>> 825827da
     private final DeviceProvisionedController mDeviceProvisionedController;
     private SettingsButton mSettingsButton;
     protected View mSettingsContainer;
@@ -127,35 +100,8 @@
     private View mActionsContainer;
     private View mDragHandle;
 
-<<<<<<< HEAD
-    private View mCarrierDivider;
-    private ViewGroup mMobileFooter;
-    private View[] mMobileGroups = new View[SIM_SLOTS];
-    private ViewGroup[] mCarrierGroups = new ViewGroup[SIM_SLOTS];
-    private TextView[] mCarrierTexts = new TextView[SIM_SLOTS];
-    private ImageView[] mMobileSignals = new ImageView[SIM_SLOTS];
-    private ImageView[] mMobileRoamings = new ImageView[SIM_SLOTS];
-    private final CellSignalState[] mInfos =
-            new CellSignalState[]{new CellSignalState(), new CellSignalState()};
-
-    private final int mColorForeground;
-=======
->>>>>>> 825827da
     private OnClickListener mExpandClickListener;
-    private CarrierTextController mCarrierTextController;
-
-<<<<<<< HEAD
-    @Inject
-    public QSFooterImpl(@Named(VIEW_CONTEXT) Context context, AttributeSet attrs,
-            ActivityStarter activityStarter, UserInfoController userInfoController,
-            NetworkController networkController,
-            DeviceProvisionedController deviceProvisionedController) {
-        super(context, attrs);
-        mColorForeground = Utils.getColorAttrDefaultColor(context, android.R.attr.colorForeground);
-        mActivityStarter = activityStarter;
-        mUserInfoController = userInfoController;
-        mNetworkController = networkController;
-=======
+
     private final ContentObserver mDeveloperSettingsObserver = new ContentObserver(
             new Handler(mContext.getMainLooper())) {
         @Override
@@ -172,7 +118,6 @@
         super(context, attrs);
         mActivityStarter = activityStarter;
         mUserInfoController = userInfoController;
->>>>>>> 825827da
         mDeviceProvisionedController = deviceProvisionedController;
     }
 
@@ -181,10 +126,6 @@
         this(context, attrs,
                 Dependency.get(ActivityStarter.class),
                 Dependency.get(UserInfoController.class),
-<<<<<<< HEAD
-                Dependency.get(NetworkController.class),
-=======
->>>>>>> 825827da
                 Dependency.get(DeviceProvisionedController.class));
     }
 
@@ -202,24 +143,6 @@
         mSettingsContainer = findViewById(R.id.settings_button_container);
         mSettingsButton.setOnClickListener(this);
 
-<<<<<<< HEAD
-        mMobileFooter = findViewById(R.id.qs_mobile);
-        mCarrierGroups[0] = findViewById(R.id.carrier1);
-        mCarrierGroups[1] = findViewById(R.id.carrier2);
-
-        for (int i = 0; i < SIM_SLOTS; i++) {
-            mMobileGroups[i] = mCarrierGroups[i].findViewById(R.id.mobile_combo);
-            mMobileSignals[i] = mCarrierGroups[i].findViewById(R.id.mobile_signal);
-            mMobileRoamings[i] = mCarrierGroups[i].findViewById(R.id.mobile_roaming);
-            mCarrierTexts[i] = mCarrierGroups[i].findViewById(R.id.qs_carrier_text);
-        }
-        mCarrierDivider = findViewById(R.id.qs_carrier_divider);
-        CharSequence separator = mContext.getString(
-                com.android.internal.R.string.kg_text_message_separator);
-        mCarrierTextController = new CarrierTextController(mContext, separator, false, false);
-
-=======
->>>>>>> 825827da
         mMultiUserSwitch = findViewById(R.id.multi_user_switch);
         mMultiUserAvatar = mMultiUserSwitch.findViewById(R.id.multi_user_avatar);
 
@@ -237,8 +160,6 @@
                 oldBottom) -> updateAnimator(right - left));
         setImportantForAccessibility(IMPORTANT_FOR_ACCESSIBILITY_YES);
         updateEverything();
-<<<<<<< HEAD
-=======
         setBuildText();
     }
 
@@ -254,7 +175,6 @@
         } else {
             v.setVisibility(View.GONE);
         }
->>>>>>> 825827da
     }
 
     private void updateAnimator(int width) {
@@ -296,12 +216,6 @@
     @Nullable
     private TouchAnimator createFooterAnimator() {
         return new TouchAnimator.Builder()
-<<<<<<< HEAD
-                .addFloat(mDivider, "alpha", 0, 1)
-                .addFloat(mMobileFooter, "alpha", 0, 0, 1)
-                .addFloat(mCarrierDivider, "alpha", 0, 1)
-=======
->>>>>>> 825827da
                 .addFloat(mActionsContainer, "alpha", 0, 1)
                 .addFloat(mEditContainer, "alpha", 0, 1)
                 .addFloat(mDragHandle, "alpha", 1, 0, 0)
@@ -434,21 +348,8 @@
     private void updateListeners() {
         if (mListening) {
             mUserInfoController.addCallback(this);
-<<<<<<< HEAD
-            if (mNetworkController.hasVoiceCallingFeature()) {
-                mNetworkController.addEmergencyListener(this);
-                mNetworkController.addCallback(this);
-            }
-            mCarrierTextController.setListening(this);
         } else {
             mUserInfoController.removeCallback(this);
-            mNetworkController.removeEmergencyListener(this);
-            mNetworkController.removeCallback(this);
-            mCarrierTextController.setListening(null);
-=======
-        } else {
-            mUserInfoController.removeCallback(this);
->>>>>>> 825827da
         }
     }
 
@@ -516,165 +417,4 @@
         }
         mMultiUserAvatar.setImageDrawable(picture);
     }
-<<<<<<< HEAD
-
-    private void handleUpdateState() {
-        for (int i = 0; i < SIM_SLOTS; i++) {
-            mMobileGroups[i].setVisibility(mInfos[i].visible ? View.VISIBLE : View.GONE);
-            if (mInfos[i].visible) {
-                mMobileRoamings[i].setVisibility(mInfos[i].roaming ? View.VISIBLE : View.GONE);
-                mMobileRoamings[i].setImageTintList(ColorStateList.valueOf(mColorForeground));
-                SignalDrawable d = new SignalDrawable(mContext);
-                d.setDarkIntensity(QuickStatusBarHeader.getColorIntensity(mColorForeground));
-                mMobileSignals[i].setImageDrawable(d);
-                mMobileSignals[i].setImageLevel(mInfos[i].mobileSignalIconId);
-
-                StringBuilder contentDescription = new StringBuilder();
-                if (mInfos[i].contentDescription != null) {
-                    contentDescription.append(mInfos[i].contentDescription).append(", ");
-                }
-                if (mInfos[i].roaming) {
-                    contentDescription
-                            .append(mContext.getString(R.string.data_connection_roaming))
-                            .append(", ");
-                }
-                // TODO: show mobile data off/no internet text for 5 seconds before carrier text
-                if (TextUtils.equals(mInfos[i].typeContentDescription,
-                        mContext.getString(R.string.data_connection_no_internet))
-                        || TextUtils.equals(mInfos[i].typeContentDescription,
-                        mContext.getString(R.string.cell_data_off_content_description))) {
-                    contentDescription.append(mInfos[i].typeContentDescription);
-                }
-                mMobileSignals[i].setContentDescription(contentDescription);
-            }
-        }
-        mCarrierDivider.setVisibility(
-                mInfos[0].visible && mInfos[1].visible ? View.VISIBLE : View.GONE);
-    }
-
-    @VisibleForTesting
-    protected int getSlotIndex(int subscriptionId) {
-        return SubscriptionManager.getSlotIndex(subscriptionId);
-    }
-
-    @Override
-    public void updateCarrierInfo(CarrierTextController.CarrierTextCallbackInfo info) {
-        if (info.anySimReady) {
-            boolean[] slotSeen = new boolean[SIM_SLOTS];
-            if (info.listOfCarriers.length == info.subscriptionIds.length) {
-                for (int i = 0; i < SIM_SLOTS && i < info.listOfCarriers.length; i++) {
-                    int slot = getSlotIndex(info.subscriptionIds[i]);
-                    if (slot >= SIM_SLOTS) {
-                        Log.w(TAG, "updateInfoCarrier - slot: " + slot);
-                        continue;
-                    }
-                    if (slot == SubscriptionManager.INVALID_SIM_SLOT_INDEX) {
-                        Log.e(TAG,
-                                "Invalid SIM slot index for subscription: "
-                                        + info.subscriptionIds[i]);
-                        continue;
-                    }
-                    mInfos[slot].visible = true;
-                    slotSeen[slot] = true;
-                    mCarrierTexts[slot].setText(info.listOfCarriers[i].toString().trim());
-                    mCarrierGroups[slot].setVisibility(View.VISIBLE);
-                }
-                for (int i = 0; i < SIM_SLOTS; i++) {
-                    if (!slotSeen[i]) {
-                        mInfos[i].visible = false;
-                        mCarrierGroups[i].setVisibility(View.GONE);
-                    }
-                }
-            } else {
-                Log.e(TAG, "Carrier information arrays not of same length");
-            }
-        } else {
-            mInfos[0].visible = false;
-            mCarrierTexts[0].setText(info.carrierText);
-            mCarrierGroups[0].setVisibility(View.VISIBLE);
-            for (int i = 1; i < SIM_SLOTS; i++) {
-                mInfos[i].visible = false;
-                mCarrierTexts[i].setText("");
-                mCarrierGroups[i].setVisibility(View.GONE);
-            }
-        }
-        handleUpdateState();
-    }
-
-    @Override
-    public void setMobileDataIndicators(NetworkController.IconState statusIcon,
-            NetworkController.IconState qsIcon, int statusType,
-            int qsType, boolean activityIn, boolean activityOut,
-            int volteIcon, String typeContentDescription,
-            String description, boolean isWide, int subId, boolean roaming) {
-        int slotIndex = getSlotIndex(subId);
-        if (slotIndex >= SIM_SLOTS) {
-            Log.w(TAG, "setMobileDataIndicators - slot: " + slotIndex);
-            return;
-        }
-        if (slotIndex == SubscriptionManager.INVALID_SIM_SLOT_INDEX) {
-            Log.e(TAG, "Invalid SIM slot index for subscription: " + subId);
-            return;
-        }
-        mInfos[slotIndex].visible = statusIcon.visible;
-        mInfos[slotIndex].mobileSignalIconId = statusIcon.icon;
-        mInfos[slotIndex].contentDescription = statusIcon.contentDescription;
-        mInfos[slotIndex].typeContentDescription = typeContentDescription;
-        mInfos[slotIndex].roaming = roaming;
-        handleUpdateState();
-    }
-
-    @Override
-    public void setNoSims(boolean hasNoSims, boolean simDetected) {
-        if (hasNoSims) {
-            mInfos[0].visible = false;
-            mInfos[1].visible = false;
-        }
-        handleUpdateState();
-    }
-
-    private final class CellSignalState {
-        boolean visible;
-        int mobileSignalIconId;
-        public String contentDescription;
-        String typeContentDescription;
-        boolean roaming;
-    }
-
-    /**
-     * TextView that changes its ellipsize value with its visibility.
-     */
-    public static class QSCarrierText extends TextView {
-        public QSCarrierText(Context context) {
-            super(context);
-        }
-
-        public QSCarrierText(Context context, AttributeSet attrs) {
-            super(context, attrs);
-        }
-
-        public QSCarrierText(Context context, AttributeSet attrs, int defStyleAttr) {
-            super(context, attrs, defStyleAttr);
-        }
-
-        public QSCarrierText(Context context, AttributeSet attrs, int defStyleAttr,
-                int defStyleRes) {
-            super(context, attrs, defStyleAttr, defStyleRes);
-        }
-
-        @Override
-        protected void onVisibilityChanged(View changedView, int visibility) {
-            super.onVisibilityChanged(changedView, visibility);
-            // Only show marquee when visible
-            if (visibility == VISIBLE) {
-                setEllipsize(TextUtils.TruncateAt.MARQUEE);
-                setSelected(true);
-            } else {
-                setEllipsize(TextUtils.TruncateAt.END);
-                setSelected(false);
-            }
-        }
-    }
-=======
->>>>>>> 825827da
 }