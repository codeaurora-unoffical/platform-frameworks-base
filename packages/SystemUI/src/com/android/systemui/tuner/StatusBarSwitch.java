/*
 * Copyright (C) 2015 The Android Open Source Project
 *
 * Licensed under the Apache License, Version 2.0 (the "License");
 * you may not use this file except in compliance with the License.
 * You may obtain a copy of the License at
 *
 *      http://www.apache.org/licenses/LICENSE-2.0
 *
 * Unless required by applicable law or agreed to in writing, software
 * distributed under the License is distributed on an "AS IS" BASIS,
 * WITHOUT WARRANTIES OR CONDITIONS OF ANY KIND, either express or implied.
 * See the License for the specific language governing permissions and
 * limitations under the License
 */
package com.android.systemui.tuner;

import android.app.ActivityManager;
import android.content.ContentResolver;
import android.content.Context;
import android.provider.Settings;
import android.text.TextUtils;
import android.util.AttributeSet;

import androidx.preference.SwitchPreference;

import com.android.internal.logging.MetricsLogger;
import com.android.internal.logging.nano.MetricsProto.MetricsEvent;
import com.android.systemui.Dependency;
import com.android.systemui.statusbar.phone.StatusBarIconController;
import com.android.systemui.tuner.TunerService.Tunable;

import java.util.Set;

public class StatusBarSwitch extends SwitchPreference implements Tunable {

    private Set<String> mHideList;

    public StatusBarSwitch(Context context, AttributeSet attrs) {
        super(context, attrs);
    }

    @Override
    public void onAttached() {
        super.onAttached();
        Dependency.get(TunerService.class).addTunable(this, StatusBarIconController.ICON_HIDE_LIST);
    }

    @Override
    public void onDetached() {
        Dependency.get(TunerService.class).removeTunable(this);
        super.onDetached();
    }

    @Override
    public void onTuningChanged(String key, String newValue) {
        if (!StatusBarIconController.ICON_HIDE_LIST.equals(key)) {
            return;
        }
<<<<<<< HEAD
        mBlacklist = StatusBarIconController.getIconBlacklist(getContext(), newValue);
        setChecked(!mBlacklist.contains(getKey()));
=======
        mHideList = StatusBarIconController.getIconHideList(getContext(), newValue);
        setChecked(!mHideList.contains(getKey()));
>>>>>>> 539d92be
    }

    @Override
    protected boolean persistBoolean(boolean value) {
        if (!value) {
            // If not enabled add to hideList.
            if (!mHideList.contains(getKey())) {
                MetricsLogger.action(getContext(), MetricsEvent.TUNER_STATUS_BAR_DISABLE,
                        getKey());
                mHideList.add(getKey());
                setList(mHideList);
            }
        } else {
            if (mHideList.remove(getKey())) {
                MetricsLogger.action(getContext(), MetricsEvent.TUNER_STATUS_BAR_ENABLE, getKey());
                setList(mHideList);
            }
        }
        return true;
    }

    private void setList(Set<String> hideList) {
        ContentResolver contentResolver = getContext().getContentResolver();
        Settings.Secure.putStringForUser(contentResolver, StatusBarIconController.ICON_HIDE_LIST,
                TextUtils.join(",", hideList), ActivityManager.getCurrentUser());
    }
}<|MERGE_RESOLUTION|>--- conflicted
+++ resolved
@@ -57,13 +57,8 @@
         if (!StatusBarIconController.ICON_HIDE_LIST.equals(key)) {
             return;
         }
-<<<<<<< HEAD
-        mBlacklist = StatusBarIconController.getIconBlacklist(getContext(), newValue);
-        setChecked(!mBlacklist.contains(getKey()));
-=======
         mHideList = StatusBarIconController.getIconHideList(getContext(), newValue);
         setChecked(!mHideList.contains(getKey()));
->>>>>>> 539d92be
     }
 
     @Override
