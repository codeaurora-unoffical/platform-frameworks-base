/*
 * Copyright (C) 2017 The Android Open Source Project
 *
 * Licensed under the Apache License, Version 2.0 (the "License"); you may not use this file
 * except in compliance with the License. You may obtain a copy of the License at
 *
 *      http://www.apache.org/licenses/LICENSE-2.0
 *
 * Unless required by applicable law or agreed to in writing, software distributed under the
 * License is distributed on an "AS IS" BASIS, WITHOUT WARRANTIES OR CONDITIONS OF ANY
 * KIND, either express or implied. See the License for the specific language governing
 * permissions and limitations under the License.
 */

package com.android.systemui;

import android.annotation.Nullable;
import android.app.INotificationManager;
import android.content.Context;
import android.content.res.Configuration;
import android.hardware.SensorPrivacyManager;
import android.hardware.display.NightDisplayListener;
import android.os.Handler;
import android.os.Looper;
import android.util.ArrayMap;
import android.util.DisplayMetrics;
import android.view.IWindowManager;

import com.android.internal.annotations.VisibleForTesting;
import com.android.internal.logging.MetricsLogger;
import com.android.internal.statusbar.IStatusBarService;
import com.android.internal.util.Preconditions;
import com.android.keyguard.clock.ClockManager;
import com.android.settingslib.bluetooth.LocalBluetoothManager;
import com.android.systemui.appops.AppOpsController;
import com.android.systemui.assist.AssistManager;
<<<<<<< HEAD
=======
import com.android.systemui.broadcast.BroadcastDispatcher;
>>>>>>> dbf9e87c
import com.android.systemui.bubbles.BubbleController;
import com.android.systemui.colorextraction.SysuiColorExtractor;
import com.android.systemui.dock.DockManager;
import com.android.systemui.fragments.FragmentService;
import com.android.systemui.keyguard.ScreenLifecycle;
import com.android.systemui.keyguard.WakefulnessLifecycle;
import com.android.systemui.plugins.ActivityStarter;
import com.android.systemui.plugins.DarkIconDispatcher;
import com.android.systemui.plugins.FalsingManager;
import com.android.systemui.plugins.PluginDependencyProvider;
import com.android.systemui.plugins.VolumeDialogController;
import com.android.systemui.plugins.statusbar.StatusBarStateController;
import com.android.systemui.power.EnhancedEstimates;
import com.android.systemui.power.PowerUI;
<<<<<<< HEAD
=======
import com.android.systemui.privacy.PrivacyItemController;
>>>>>>> dbf9e87c
import com.android.systemui.recents.OverviewProxyService;
import com.android.systemui.shared.plugins.PluginManager;
import com.android.systemui.shared.system.ActivityManagerWrapper;
import com.android.systemui.shared.system.DevicePolicyManagerWrapper;
import com.android.systemui.shared.system.PackageManagerWrapper;
<<<<<<< HEAD
import com.android.systemui.statusbar.AmbientPulseManager;
=======
>>>>>>> dbf9e87c
import com.android.systemui.statusbar.NavigationBarController;
import com.android.systemui.statusbar.NotificationListener;
import com.android.systemui.statusbar.NotificationLockscreenUserManager;
import com.android.systemui.statusbar.NotificationMediaManager;
import com.android.systemui.statusbar.NotificationRemoteInputManager;
import com.android.systemui.statusbar.NotificationViewHierarchyManager;
import com.android.systemui.statusbar.SmartReplyController;
import com.android.systemui.statusbar.VibratorHelper;
import com.android.systemui.statusbar.notification.NotificationAlertingManager;
import com.android.systemui.statusbar.notification.NotificationEntryManager;
import com.android.systemui.statusbar.notification.NotificationFilter;
import com.android.systemui.statusbar.notification.NotificationInterruptionStateProvider;
import com.android.systemui.statusbar.notification.VisualStabilityManager;
import com.android.systemui.statusbar.notification.collection.NotificationData.KeyguardEnvironment;
import com.android.systemui.statusbar.notification.logging.NotificationLogger;
import com.android.systemui.statusbar.notification.row.ChannelEditorDialogController;
import com.android.systemui.statusbar.notification.row.NotificationBlockingHelperManager;
import com.android.systemui.statusbar.notification.row.NotificationGutsManager;
import com.android.systemui.statusbar.phone.AutoHideController;
import com.android.systemui.statusbar.phone.KeyguardDismissUtil;
import com.android.systemui.statusbar.phone.LightBarController;
import com.android.systemui.statusbar.phone.LockscreenGestureLogger;
import com.android.systemui.statusbar.phone.ManagedProfileController;
import com.android.systemui.statusbar.phone.NavigationModeController;
import com.android.systemui.statusbar.phone.NotificationGroupAlertTransferHelper;
import com.android.systemui.statusbar.phone.NotificationGroupManager;
import com.android.systemui.statusbar.phone.ShadeController;
import com.android.systemui.statusbar.phone.StatusBarIconController;
import com.android.systemui.statusbar.phone.StatusBarWindowController;
import com.android.systemui.statusbar.policy.AccessibilityController;
import com.android.systemui.statusbar.policy.AccessibilityManagerWrapper;
import com.android.systemui.statusbar.policy.BatteryController;
import com.android.systemui.statusbar.policy.BluetoothController;
import com.android.systemui.statusbar.policy.CastController;
import com.android.systemui.statusbar.policy.ConfigurationController;
import com.android.systemui.statusbar.policy.DataSaverController;
import com.android.systemui.statusbar.policy.DeviceProvisionedController;
import com.android.systemui.statusbar.policy.ExtensionController;
import com.android.systemui.statusbar.policy.FlashlightController;
import com.android.systemui.statusbar.policy.HotspotController;
import com.android.systemui.statusbar.policy.KeyguardMonitor;
import com.android.systemui.statusbar.policy.LocationController;
import com.android.systemui.statusbar.policy.NetworkController;
import com.android.systemui.statusbar.policy.NextAlarmController;
import com.android.systemui.statusbar.policy.RemoteInputQuickSettingsDisabler;
import com.android.systemui.statusbar.policy.RotationLockController;
import com.android.systemui.statusbar.policy.SecurityController;
import com.android.systemui.statusbar.policy.SensorPrivacyController;
import com.android.systemui.statusbar.policy.SmartReplyConstants;
import com.android.systemui.statusbar.policy.UserInfoController;
import com.android.systemui.statusbar.policy.UserSwitcherController;
import com.android.systemui.statusbar.policy.ZenModeController;
import com.android.systemui.tuner.TunablePadding.TunablePaddingService;
import com.android.systemui.tuner.TunerService;
import com.android.systemui.util.AsyncSensorManager;
import com.android.systemui.util.leak.GarbageMonitor;
import com.android.systemui.util.leak.LeakDetector;
import com.android.systemui.util.leak.LeakReporter;

import java.io.FileDescriptor;
import java.io.PrintWriter;
import java.util.HashMap;
import java.util.function.Consumer;

import javax.inject.Inject;
import javax.inject.Named;

import dagger.Lazy;
import dagger.Subcomponent;

/**
 * Class to handle ugly dependencies throughout sysui until we determine the
 * long-term dependency injection solution.
 *
 * Classes added here should be things that are expected to live the lifetime of sysui,
 * and are generally applicable to many parts of sysui. They will be lazily
 * initialized to ensure they aren't created on form factors that don't need them
 * (e.g. HotspotController on TV). Despite being lazily initialized, it is expected
 * that all dependencies will be gotten during sysui startup, and not during runtime
 * to avoid jank.
 *
 * All classes used here are expected to manage their own lifecycle, meaning if
 * they have no clients they should not have any registered resources like bound
 * services, registered receivers, etc.
 */
public class Dependency extends SystemUI {
    private static final String TAG = "Dependency";

    /**
     * Key for getting a background Looper for background work.
     */
    public static final String BG_LOOPER_NAME = "background_looper";
    /**
     * Key for getting a background Handler for background work.
     */
    public static final String BG_HANDLER_NAME = "background_handler";
    /**
     * Key for getting a Handler for receiving time tick broadcasts on.
     */
    public static final String TIME_TICK_HANDLER_NAME = "time_tick_handler";
    /**
     * Generic handler on the main thread.
     */
    public static final String MAIN_HANDLER_NAME = "main_handler";

    /**
     * An email address to send memory leak reports to by default.
     */
    public static final String LEAK_REPORT_EMAIL_NAME = "leak_report_email";

    /**
     * Whether this platform supports long-pressing notifications to show notification channel
     * settings.
     */
    public static final String ALLOW_NOTIFICATION_LONG_PRESS_NAME = "allow_notif_longpress";

    /**
     * Key for getting a background Looper for background work.
     */
    public static final DependencyKey<Looper> BG_LOOPER = new DependencyKey<>(BG_LOOPER_NAME);
    /**
     * Key for getting a background Handler for background work.
     */
    public static final DependencyKey<Handler> BG_HANDLER = new DependencyKey<>(BG_HANDLER_NAME);
    /**
     * Key for getting a Handler for receiving time tick broadcasts on.
     */
    public static final DependencyKey<Handler> TIME_TICK_HANDLER =
            new DependencyKey<>(TIME_TICK_HANDLER_NAME);
    /**
     * Generic handler on the main thread.
     */
    public static final DependencyKey<Handler> MAIN_HANDLER =
            new DependencyKey<>(MAIN_HANDLER_NAME);

    /**
     * An email address to send memory leak reports to by default.
     */
    public static final DependencyKey<String> LEAK_REPORT_EMAIL =
            new DependencyKey<>(LEAK_REPORT_EMAIL_NAME);

    private final ArrayMap<Object, Object> mDependencies = new ArrayMap<>();
    private final ArrayMap<Object, LazyDependencyCreator> mProviders = new ArrayMap<>();

    @Inject Lazy<ActivityStarter> mActivityStarter;
    @Inject Lazy<ActivityStarterDelegate> mActivityStarterDelegate;
<<<<<<< HEAD
=======
    @Inject Lazy<BroadcastDispatcher> mBroadcastDispatcher;
>>>>>>> dbf9e87c
    @Inject Lazy<AsyncSensorManager> mAsyncSensorManager;
    @Inject Lazy<BluetoothController> mBluetoothController;
    @Inject Lazy<LocationController> mLocationController;
    @Inject Lazy<RotationLockController> mRotationLockController;
    @Inject Lazy<NetworkController> mNetworkController;
    @Inject Lazy<ZenModeController> mZenModeController;
    @Inject Lazy<HotspotController> mHotspotController;
    @Inject Lazy<CastController> mCastController;
    @Inject Lazy<FlashlightController> mFlashlightController;
    @Inject Lazy<UserSwitcherController> mUserSwitcherController;
    @Inject Lazy<UserInfoController> mUserInfoController;
    @Inject Lazy<KeyguardMonitor> mKeyguardMonitor;
    @Inject Lazy<BatteryController> mBatteryController;
    @Inject Lazy<NightDisplayListener> mNightDisplayListener;
    @Inject Lazy<ManagedProfileController> mManagedProfileController;
    @Inject Lazy<NextAlarmController> mNextAlarmController;
    @Inject Lazy<DataSaverController> mDataSaverController;
    @Inject Lazy<AccessibilityController> mAccessibilityController;
    @Inject Lazy<DeviceProvisionedController> mDeviceProvisionedController;
    @Inject Lazy<PluginManager> mPluginManager;
    @Inject Lazy<AssistManager> mAssistManager;
    @Inject Lazy<SecurityController> mSecurityController;
    @Inject Lazy<LeakDetector> mLeakDetector;
    @Inject Lazy<LeakReporter> mLeakReporter;
    @Inject Lazy<GarbageMonitor> mGarbageMonitor;
    @Inject Lazy<TunerService> mTunerService;
    @Inject Lazy<StatusBarWindowController> mStatusBarWindowController;
    @Inject Lazy<DarkIconDispatcher> mDarkIconDispatcher;
    @Inject Lazy<ConfigurationController> mConfigurationController;
    @Inject Lazy<StatusBarIconController> mStatusBarIconController;
    @Inject Lazy<ScreenLifecycle> mScreenLifecycle;
    @Inject Lazy<WakefulnessLifecycle> mWakefulnessLifecycle;
    @Inject Lazy<FragmentService> mFragmentService;
    @Inject Lazy<ExtensionController> mExtensionController;
    @Inject Lazy<PluginDependencyProvider> mPluginDependencyProvider;
    @Nullable
    @Inject Lazy<LocalBluetoothManager> mLocalBluetoothManager;
    @Inject Lazy<VolumeDialogController> mVolumeDialogController;
    @Inject Lazy<MetricsLogger> mMetricsLogger;
    @Inject Lazy<AccessibilityManagerWrapper> mAccessibilityManagerWrapper;
    @Inject Lazy<SysuiColorExtractor> mSysuiColorExtractor;
    @Inject Lazy<TunablePaddingService> mTunablePaddingService;
    @Inject Lazy<ForegroundServiceController> mForegroundServiceController;
    @Inject Lazy<UiOffloadThread> mUiOffloadThread;
    @Inject Lazy<PowerUI.WarningsUI> mWarningsUI;
    @Inject Lazy<LightBarController> mLightBarController;
    @Inject Lazy<IWindowManager> mIWindowManager;
    @Inject Lazy<OverviewProxyService> mOverviewProxyService;
    @Inject Lazy<NavigationModeController> mNavBarModeController;
    @Inject Lazy<EnhancedEstimates> mEnhancedEstimates;
    @Inject Lazy<VibratorHelper> mVibratorHelper;
    @Inject Lazy<IStatusBarService> mIStatusBarService;
    @Inject Lazy<DisplayMetrics> mDisplayMetrics;
    @Inject Lazy<LockscreenGestureLogger> mLockscreenGestureLogger;
    @Inject Lazy<KeyguardEnvironment> mKeyguardEnvironment;
    @Inject Lazy<ShadeController> mShadeController;
    @Inject Lazy<NotificationRemoteInputManager.Callback> mNotificationRemoteInputManagerCallback;
    @Inject Lazy<InitController> mInitController;
    @Inject Lazy<AppOpsController> mAppOpsController;
    @Inject Lazy<NavigationBarController> mNavigationBarController;
    @Inject Lazy<StatusBarStateController> mStatusBarStateController;
    @Inject Lazy<NotificationLockscreenUserManager> mNotificationLockscreenUserManager;
    @Inject Lazy<NotificationGroupAlertTransferHelper> mNotificationGroupAlertTransferHelper;
    @Inject Lazy<NotificationGroupManager> mNotificationGroupManager;
    @Inject Lazy<VisualStabilityManager> mVisualStabilityManager;
    @Inject Lazy<NotificationGutsManager> mNotificationGutsManager;
    @Inject Lazy<NotificationMediaManager> mNotificationMediaManager;
<<<<<<< HEAD
    @Inject Lazy<AmbientPulseManager> mAmbientPulseManager;
=======
>>>>>>> dbf9e87c
    @Inject Lazy<NotificationBlockingHelperManager> mNotificationBlockingHelperManager;
    @Inject Lazy<NotificationRemoteInputManager> mNotificationRemoteInputManager;
    @Inject Lazy<SmartReplyConstants> mSmartReplyConstants;
    @Inject Lazy<NotificationListener> mNotificationListener;
    @Inject Lazy<NotificationLogger> mNotificationLogger;
    @Inject Lazy<NotificationViewHierarchyManager> mNotificationViewHierarchyManager;
    @Inject Lazy<NotificationFilter> mNotificationFilter;
    @Inject Lazy<NotificationInterruptionStateProvider> mNotificationInterruptionStateProvider;
    @Inject Lazy<KeyguardDismissUtil> mKeyguardDismissUtil;
    @Inject Lazy<SmartReplyController> mSmartReplyController;
    @Inject Lazy<RemoteInputQuickSettingsDisabler> mRemoteInputQuickSettingsDisabler;
    @Inject Lazy<BubbleController> mBubbleController;
    @Inject Lazy<NotificationEntryManager> mNotificationEntryManager;
    @Inject
    Lazy<NotificationAlertingManager> mNotificationAlertingManager;
    @Inject Lazy<SensorPrivacyManager> mSensorPrivacyManager;
    @Inject Lazy<AutoHideController> mAutoHideController;
    @Inject Lazy<ForegroundServiceNotificationListener> mForegroundServiceNotificationListener;
<<<<<<< HEAD
=======
    @Inject Lazy<PrivacyItemController> mPrivacyItemController;
>>>>>>> dbf9e87c
    @Inject @Named(BG_LOOPER_NAME) Lazy<Looper> mBgLooper;
    @Inject @Named(BG_HANDLER_NAME) Lazy<Handler> mBgHandler;
    @Inject @Named(MAIN_HANDLER_NAME) Lazy<Handler> mMainHandler;
    @Inject @Named(TIME_TICK_HANDLER_NAME) Lazy<Handler> mTimeTickHandler;
    @Nullable
    @Inject @Named(LEAK_REPORT_EMAIL_NAME) Lazy<String> mLeakReportEmail;
    @Inject Lazy<ClockManager> mClockManager;
    @Inject Lazy<ActivityManagerWrapper> mActivityManagerWrapper;
    @Inject Lazy<DevicePolicyManagerWrapper> mDevicePolicyManagerWrapper;
    @Inject Lazy<PackageManagerWrapper> mPackageManagerWrapper;
    @Inject Lazy<SensorPrivacyController> mSensorPrivacyController;
    @Inject Lazy<DumpController> mDumpController;
    @Inject Lazy<DockManager> mDockManager;
    @Inject Lazy<ChannelEditorDialogController> mChannelEditorDialogController;
    @Inject Lazy<INotificationManager> mINotificationManager;
    @Inject Lazy<FalsingManager> mFalsingManager;

    @Inject
    public Dependency() {
    }

    @Override
    public void start() {
        // TODO: Think about ways to push these creation rules out of Dependency to cut down
        // on imports.
        mProviders.put(TIME_TICK_HANDLER, mTimeTickHandler::get);
        mProviders.put(BG_LOOPER, mBgLooper::get);
        mProviders.put(BG_HANDLER, mBgHandler::get);
        mProviders.put(MAIN_HANDLER, mMainHandler::get);
        mProviders.put(ActivityStarter.class, mActivityStarter::get);
        mProviders.put(ActivityStarterDelegate.class, mActivityStarterDelegate::get);
<<<<<<< HEAD
=======
        mProviders.put(BroadcastDispatcher.class, mBroadcastDispatcher::get);
>>>>>>> dbf9e87c

        mProviders.put(AsyncSensorManager.class, mAsyncSensorManager::get);

        mProviders.put(BluetoothController.class, mBluetoothController::get);
        mProviders.put(SensorPrivacyManager.class, mSensorPrivacyManager::get);

        mProviders.put(LocationController.class, mLocationController::get);

        mProviders.put(RotationLockController.class, mRotationLockController::get);

        mProviders.put(NetworkController.class, mNetworkController::get);

        mProviders.put(ZenModeController.class, mZenModeController::get);

        mProviders.put(HotspotController.class, mHotspotController::get);

        mProviders.put(CastController.class, mCastController::get);

        mProviders.put(FlashlightController.class, mFlashlightController::get);

        mProviders.put(KeyguardMonitor.class, mKeyguardMonitor::get);

        mProviders.put(UserSwitcherController.class, mUserSwitcherController::get);

        mProviders.put(UserInfoController.class, mUserInfoController::get);

        mProviders.put(BatteryController.class, mBatteryController::get);

        mProviders.put(NightDisplayListener.class, mNightDisplayListener::get);

        mProviders.put(ManagedProfileController.class, mManagedProfileController::get);

        mProviders.put(NextAlarmController.class, mNextAlarmController::get);

        mProviders.put(DataSaverController.class, mDataSaverController::get);

        mProviders.put(AccessibilityController.class, mAccessibilityController::get);

        mProviders.put(DeviceProvisionedController.class, mDeviceProvisionedController::get);

        mProviders.put(PluginManager.class, mPluginManager::get);

        mProviders.put(AssistManager.class, mAssistManager::get);

        mProviders.put(SecurityController.class, mSecurityController::get);

        mProviders.put(LeakDetector.class, mLeakDetector::get);

        mProviders.put(LEAK_REPORT_EMAIL, mLeakReportEmail::get);

        mProviders.put(LeakReporter.class, mLeakReporter::get);

        mProviders.put(GarbageMonitor.class, mGarbageMonitor::get);

        mProviders.put(TunerService.class, mTunerService::get);

        mProviders.put(StatusBarWindowController.class, mStatusBarWindowController::get);

        mProviders.put(DarkIconDispatcher.class, mDarkIconDispatcher::get);

        mProviders.put(ConfigurationController.class, mConfigurationController::get);

        mProviders.put(StatusBarIconController.class, mStatusBarIconController::get);

        mProviders.put(ScreenLifecycle.class, mScreenLifecycle::get);

        mProviders.put(WakefulnessLifecycle.class, mWakefulnessLifecycle::get);

        mProviders.put(FragmentService.class, mFragmentService::get);

        mProviders.put(ExtensionController.class, mExtensionController::get);

        mProviders.put(PluginDependencyProvider.class, mPluginDependencyProvider::get);

        mProviders.put(LocalBluetoothManager.class, mLocalBluetoothManager::get);

        mProviders.put(VolumeDialogController.class, mVolumeDialogController::get);

        mProviders.put(MetricsLogger.class, mMetricsLogger::get);

        mProviders.put(AccessibilityManagerWrapper.class, mAccessibilityManagerWrapper::get);

        mProviders.put(SysuiColorExtractor.class, mSysuiColorExtractor::get);

        mProviders.put(TunablePaddingService.class, mTunablePaddingService::get);

        mProviders.put(ForegroundServiceController.class, mForegroundServiceController::get);

        mProviders.put(UiOffloadThread.class, mUiOffloadThread::get);

        mProviders.put(PowerUI.WarningsUI.class, mWarningsUI::get);

        mProviders.put(LightBarController.class, mLightBarController::get);

        mProviders.put(IWindowManager.class, mIWindowManager::get);

        mProviders.put(OverviewProxyService.class, mOverviewProxyService::get);

        mProviders.put(NavigationModeController.class, mNavBarModeController::get);

        mProviders.put(EnhancedEstimates.class, mEnhancedEstimates::get);

        mProviders.put(VibratorHelper.class, mVibratorHelper::get);

        mProviders.put(IStatusBarService.class, mIStatusBarService::get);

        mProviders.put(DisplayMetrics.class, mDisplayMetrics::get);

        mProviders.put(LockscreenGestureLogger.class, mLockscreenGestureLogger::get);

        mProviders.put(KeyguardEnvironment.class, mKeyguardEnvironment::get);
        mProviders.put(ShadeController.class, mShadeController::get);
        mProviders.put(NotificationRemoteInputManager.Callback.class,
                mNotificationRemoteInputManagerCallback::get);

        mProviders.put(InitController.class, mInitController::get);

        mProviders.put(AppOpsController.class, mAppOpsController::get);

        mProviders.put(NavigationBarController.class, mNavigationBarController::get);

        mProviders.put(StatusBarStateController.class, mStatusBarStateController::get);
        mProviders.put(NotificationLockscreenUserManager.class,
                mNotificationLockscreenUserManager::get);
        mProviders.put(VisualStabilityManager.class, mVisualStabilityManager::get);
        mProviders.put(NotificationGroupManager.class, mNotificationGroupManager::get);
        mProviders.put(NotificationGroupAlertTransferHelper.class,
                mNotificationGroupAlertTransferHelper::get);
        mProviders.put(NotificationMediaManager.class, mNotificationMediaManager::get);
        mProviders.put(NotificationGutsManager.class, mNotificationGutsManager::get);
<<<<<<< HEAD
        mProviders.put(AmbientPulseManager.class, mAmbientPulseManager::get);
=======
>>>>>>> dbf9e87c
        mProviders.put(NotificationBlockingHelperManager.class,
                mNotificationBlockingHelperManager::get);
        mProviders.put(NotificationRemoteInputManager.class,
                mNotificationRemoteInputManager::get);
        mProviders.put(SmartReplyConstants.class, mSmartReplyConstants::get);
        mProviders.put(NotificationListener.class, mNotificationListener::get);
        mProviders.put(NotificationLogger.class, mNotificationLogger::get);
        mProviders.put(NotificationViewHierarchyManager.class,
                mNotificationViewHierarchyManager::get);
        mProviders.put(NotificationFilter.class, mNotificationFilter::get);
        mProviders.put(NotificationInterruptionStateProvider.class,
                mNotificationInterruptionStateProvider::get);
        mProviders.put(KeyguardDismissUtil.class, mKeyguardDismissUtil::get);
        mProviders.put(SmartReplyController.class, mSmartReplyController::get);
        mProviders.put(RemoteInputQuickSettingsDisabler.class,
                mRemoteInputQuickSettingsDisabler::get);
        mProviders.put(BubbleController.class, mBubbleController::get);
        mProviders.put(NotificationEntryManager.class, mNotificationEntryManager::get);
        mProviders.put(NotificationAlertingManager.class, mNotificationAlertingManager::get);
        mProviders.put(ForegroundServiceNotificationListener.class,
                mForegroundServiceNotificationListener::get);
        mProviders.put(ClockManager.class, mClockManager::get);
<<<<<<< HEAD
=======
        mProviders.put(PrivacyItemController.class, mPrivacyItemController::get);
>>>>>>> dbf9e87c
        mProviders.put(ActivityManagerWrapper.class, mActivityManagerWrapper::get);
        mProviders.put(DevicePolicyManagerWrapper.class, mDevicePolicyManagerWrapper::get);
        mProviders.put(PackageManagerWrapper.class, mPackageManagerWrapper::get);
        mProviders.put(SensorPrivacyController.class, mSensorPrivacyController::get);
        mProviders.put(DumpController.class, mDumpController::get);
        mProviders.put(DockManager.class, mDockManager::get);
        mProviders.put(ChannelEditorDialogController.class, mChannelEditorDialogController::get);
        mProviders.put(INotificationManager.class, mINotificationManager::get);
        mProviders.put(FalsingManager.class, mFalsingManager::get);

        // TODO(b/118592525): to support multi-display , we start to add something which is
        //                    per-display, while others may be global. I think it's time to add
        //                    a new class maybe named DisplayDependency to solve per-display
        //                    Dependency problem.
        mProviders.put(AutoHideController.class, mAutoHideController::get);

        sDependency = this;
    }

    @Override
    public synchronized void dump(FileDescriptor fd, PrintWriter pw, String[] args) {
        super.dump(fd, pw, args);

        // Make sure that the DumpController gets added to mDependencies, as they are only added
        // with Dependency#get.
        getDependency(DumpController.class);
<<<<<<< HEAD
=======
        getDependency(BroadcastDispatcher.class);
>>>>>>> dbf9e87c

        // If an arg is specified, try to dump the dependency
        String controller = args != null && args.length > 1
                ? args[1].toLowerCase()
                : null;
        if (controller != null) {
            pw.println("Dumping controller=" + controller + ":");
        } else {
            pw.println("Dumping existing controllers:");
        }
        mDependencies.values().stream()
                .filter(obj -> obj instanceof Dumpable && (controller == null
                        || obj.getClass().getName().toLowerCase().endsWith(controller)))
                .forEach(o -> ((Dumpable) o).dump(fd, pw, args));
    }

    @Override
    protected synchronized void onConfigurationChanged(Configuration newConfig) {
        super.onConfigurationChanged(newConfig);
        mDependencies.values().stream().filter(obj -> obj instanceof ConfigurationChangedReceiver)
                .forEach(o -> ((ConfigurationChangedReceiver) o).onConfigurationChanged(newConfig));
    }

    protected final <T> T getDependency(Class<T> cls) {
        return getDependencyInner(cls);
    }

    protected final <T> T getDependency(DependencyKey<T> key) {
        return getDependencyInner(key);
    }

    private synchronized <T> T getDependencyInner(Object key) {
        @SuppressWarnings("unchecked")
        T obj = (T) mDependencies.get(key);
        if (obj == null) {
            obj = createDependency(key);
            mDependencies.put(key, obj);
        }
        return obj;
    }

    @VisibleForTesting
    protected <T> T createDependency(Object cls) {
        Preconditions.checkArgument(cls instanceof DependencyKey<?> || cls instanceof Class<?>);

        @SuppressWarnings("unchecked")
        LazyDependencyCreator<T> provider = mProviders.get(cls);
        if (provider == null) {
            throw new IllegalArgumentException("Unsupported dependency " + cls
                    + ". " + mProviders.size() + " providers known.");
        }
        return provider.createDependency();
    }

    private static Dependency sDependency;

    /**
     * Interface for a class that can create a dependency. Used to implement laziness
     * @param <T> The type of the dependency being created
     */
    private interface LazyDependencyCreator<T> {
        T createDependency();
    }

    private <T> void destroyDependency(Class<T> cls, Consumer<T> destroy) {
        T dep = (T) mDependencies.remove(cls);
        if (dep != null && destroy != null) {
            destroy.accept(dep);
        }
    }

    /**
     * Used in separate processes (like tuner settings) to init the dependencies.
     */
    public static void initDependencies(Context context) {
        if (sDependency != null) return;
        Dependency d = new Dependency();
        SystemUIFactory.getInstance().getRootComponent()
                .createDependency()
                .createSystemUI(d);
        d.mContext = context;
        d.mComponents = new HashMap<>();
        d.start();
    }

    /**
     * Used in separate process teardown to ensure the context isn't leaked.
     *
     * TODO: Remove once PreferenceFragment doesn't reference getActivity()
     * anymore and these context hacks are no longer needed.
     */
    public static void clearDependencies() {
        sDependency = null;
    }

    /**
     * Checks to see if a dependency is instantiated, if it is it removes it from
     * the cache and calls the destroy callback.
     */
    public static <T> void destroy(Class<T> cls, Consumer<T> destroy) {
        sDependency.destroyDependency(cls, destroy);
    }

    /**
     * @deprecated see docs/dagger.md
     */
    @Deprecated
    public static <T> T get(Class<T> cls) {
        return sDependency.getDependency(cls);
    }

    /**
     * @deprecated see docs/dagger.md
     */
    @Deprecated
    public static <T> T get(DependencyKey<T> cls) {
        return sDependency.getDependency(cls);
    }

    public static final class DependencyKey<V> {
        private final String mDisplayName;

        public DependencyKey(String displayName) {
            mDisplayName = displayName;
        }

        @Override
        public String toString() {
            return mDisplayName;
        }
    }

    @Subcomponent
    public interface DependencyInjector {
        void createSystemUI(Dependency dependency);
    }

    public static class DependencyCreator implements Injector {
        @Override
        public SystemUI apply(Context context) {
            Dependency dependency = new Dependency();
            SystemUIFactory.getInstance().getRootComponent()
                    .createDependency()
                    .createSystemUI(dependency);
            return dependency;
        }
    }
}<|MERGE_RESOLUTION|>--- conflicted
+++ resolved
@@ -34,10 +34,7 @@
 import com.android.settingslib.bluetooth.LocalBluetoothManager;
 import com.android.systemui.appops.AppOpsController;
 import com.android.systemui.assist.AssistManager;
-<<<<<<< HEAD
-=======
 import com.android.systemui.broadcast.BroadcastDispatcher;
->>>>>>> dbf9e87c
 import com.android.systemui.bubbles.BubbleController;
 import com.android.systemui.colorextraction.SysuiColorExtractor;
 import com.android.systemui.dock.DockManager;
@@ -52,19 +49,12 @@
 import com.android.systemui.plugins.statusbar.StatusBarStateController;
 import com.android.systemui.power.EnhancedEstimates;
 import com.android.systemui.power.PowerUI;
-<<<<<<< HEAD
-=======
 import com.android.systemui.privacy.PrivacyItemController;
->>>>>>> dbf9e87c
 import com.android.systemui.recents.OverviewProxyService;
 import com.android.systemui.shared.plugins.PluginManager;
 import com.android.systemui.shared.system.ActivityManagerWrapper;
 import com.android.systemui.shared.system.DevicePolicyManagerWrapper;
 import com.android.systemui.shared.system.PackageManagerWrapper;
-<<<<<<< HEAD
-import com.android.systemui.statusbar.AmbientPulseManager;
-=======
->>>>>>> dbf9e87c
 import com.android.systemui.statusbar.NavigationBarController;
 import com.android.systemui.statusbar.NotificationListener;
 import com.android.systemui.statusbar.NotificationLockscreenUserManager;
@@ -211,10 +201,7 @@
 
     @Inject Lazy<ActivityStarter> mActivityStarter;
     @Inject Lazy<ActivityStarterDelegate> mActivityStarterDelegate;
-<<<<<<< HEAD
-=======
     @Inject Lazy<BroadcastDispatcher> mBroadcastDispatcher;
->>>>>>> dbf9e87c
     @Inject Lazy<AsyncSensorManager> mAsyncSensorManager;
     @Inject Lazy<BluetoothController> mBluetoothController;
     @Inject Lazy<LocationController> mLocationController;
@@ -282,10 +269,6 @@
     @Inject Lazy<VisualStabilityManager> mVisualStabilityManager;
     @Inject Lazy<NotificationGutsManager> mNotificationGutsManager;
     @Inject Lazy<NotificationMediaManager> mNotificationMediaManager;
-<<<<<<< HEAD
-    @Inject Lazy<AmbientPulseManager> mAmbientPulseManager;
-=======
->>>>>>> dbf9e87c
     @Inject Lazy<NotificationBlockingHelperManager> mNotificationBlockingHelperManager;
     @Inject Lazy<NotificationRemoteInputManager> mNotificationRemoteInputManager;
     @Inject Lazy<SmartReplyConstants> mSmartReplyConstants;
@@ -304,10 +287,7 @@
     @Inject Lazy<SensorPrivacyManager> mSensorPrivacyManager;
     @Inject Lazy<AutoHideController> mAutoHideController;
     @Inject Lazy<ForegroundServiceNotificationListener> mForegroundServiceNotificationListener;
-<<<<<<< HEAD
-=======
     @Inject Lazy<PrivacyItemController> mPrivacyItemController;
->>>>>>> dbf9e87c
     @Inject @Named(BG_LOOPER_NAME) Lazy<Looper> mBgLooper;
     @Inject @Named(BG_HANDLER_NAME) Lazy<Handler> mBgHandler;
     @Inject @Named(MAIN_HANDLER_NAME) Lazy<Handler> mMainHandler;
@@ -339,10 +319,7 @@
         mProviders.put(MAIN_HANDLER, mMainHandler::get);
         mProviders.put(ActivityStarter.class, mActivityStarter::get);
         mProviders.put(ActivityStarterDelegate.class, mActivityStarterDelegate::get);
-<<<<<<< HEAD
-=======
         mProviders.put(BroadcastDispatcher.class, mBroadcastDispatcher::get);
->>>>>>> dbf9e87c
 
         mProviders.put(AsyncSensorManager.class, mAsyncSensorManager::get);
 
@@ -473,10 +450,6 @@
                 mNotificationGroupAlertTransferHelper::get);
         mProviders.put(NotificationMediaManager.class, mNotificationMediaManager::get);
         mProviders.put(NotificationGutsManager.class, mNotificationGutsManager::get);
-<<<<<<< HEAD
-        mProviders.put(AmbientPulseManager.class, mAmbientPulseManager::get);
-=======
->>>>>>> dbf9e87c
         mProviders.put(NotificationBlockingHelperManager.class,
                 mNotificationBlockingHelperManager::get);
         mProviders.put(NotificationRemoteInputManager.class,
@@ -499,10 +472,7 @@
         mProviders.put(ForegroundServiceNotificationListener.class,
                 mForegroundServiceNotificationListener::get);
         mProviders.put(ClockManager.class, mClockManager::get);
-<<<<<<< HEAD
-=======
         mProviders.put(PrivacyItemController.class, mPrivacyItemController::get);
->>>>>>> dbf9e87c
         mProviders.put(ActivityManagerWrapper.class, mActivityManagerWrapper::get);
         mProviders.put(DevicePolicyManagerWrapper.class, mDevicePolicyManagerWrapper::get);
         mProviders.put(PackageManagerWrapper.class, mPackageManagerWrapper::get);
@@ -529,10 +499,7 @@
         // Make sure that the DumpController gets added to mDependencies, as they are only added
         // with Dependency#get.
         getDependency(DumpController.class);
-<<<<<<< HEAD
-=======
         getDependency(BroadcastDispatcher.class);
->>>>>>> dbf9e87c
 
         // If an arg is specified, try to dump the dependency
         String controller = args != null && args.length > 1
