/*
 * Copyright (C) 2016 The Android Open Source Project
 *
 * Licensed under the Apache License, Version 2.0 (the "License"); you may not use this file
 * except in compliance with the License. You may obtain a copy of the License at
 *
 *      http://www.apache.org/licenses/LICENSE-2.0
 *
 * Unless required by applicable law or agreed to in writing, software distributed under the
 * License is distributed on an "AS IS" BASIS, WITHOUT WARRANTIES OR CONDITIONS OF ANY
 * KIND, either express or implied. See the License for the specific language governing
 * permissions and limitations under the License.
 */

package com.android.systemui.fragments;

import android.app.Fragment;
import android.content.res.Configuration;
import android.os.Handler;
import android.util.ArrayMap;
import android.view.View;

import com.android.systemui.ConfigurationChangedReceiver;
import com.android.systemui.Dumpable;
<<<<<<< HEAD
import com.android.systemui.SystemUIFactory;
=======
import com.android.systemui.SystemUIRootComponent;
>>>>>>> dbf9e87c
import com.android.systemui.qs.QSFragment;
import com.android.systemui.statusbar.phone.NavigationBarFragment;

import java.io.FileDescriptor;
import java.io.PrintWriter;
import java.lang.reflect.Method;
import java.lang.reflect.Modifier;

import javax.inject.Inject;
import javax.inject.Singleton;

import dagger.Subcomponent;

/**
 * Holds a map of root views to FragmentHostStates and generates them as needed.
 * Also dispatches the configuration changes to all current FragmentHostStates.
 */
@Singleton
public class FragmentService implements ConfigurationChangedReceiver, Dumpable {

    private static final String TAG = "FragmentService";

    private final ArrayMap<View, FragmentHostState> mHosts = new ArrayMap<>();
    private final ArrayMap<String, Method> mInjectionMap = new ArrayMap<>();
    private final Handler mHandler = new Handler();
    private final FragmentCreator mFragmentCreator;

    @Inject
<<<<<<< HEAD
    public FragmentService(SystemUIFactory.SystemUIRootComponent rootComponent) {
=======
    public FragmentService(SystemUIRootComponent rootComponent) {
>>>>>>> dbf9e87c
        mFragmentCreator = rootComponent.createFragmentCreator();
        initInjectionMap();
    }

    ArrayMap<String, Method> getInjectionMap() {
        return mInjectionMap;
    }

    FragmentCreator getFragmentCreator() {
        return mFragmentCreator;
    }

    private void initInjectionMap() {
        for (Method method : FragmentCreator.class.getDeclaredMethods()) {
            if (Fragment.class.isAssignableFrom(method.getReturnType())
                    && (method.getModifiers() & Modifier.PUBLIC) != 0) {
                mInjectionMap.put(method.getReturnType().getName(), method);
            }
        }
    }

    public FragmentHostManager getFragmentHostManager(View view) {
        View root = view.getRootView();
        FragmentHostState state = mHosts.get(root);
        if (state == null) {
            state = new FragmentHostState(root);
            mHosts.put(root, state);
        }
        return state.getFragmentHostManager();
    }

    public void removeAndDestroy(View view) {
        final FragmentHostState state = mHosts.remove(view.getRootView());
        if (state != null) {
            state.mFragmentHostManager.destroy();
        }
    }

    public void destroyAll() {
        for (FragmentHostState state : mHosts.values()) {
            state.mFragmentHostManager.destroy();
        }
    }

    @Override
    public void onConfigurationChanged(Configuration newConfig) {
        for (FragmentHostState state : mHosts.values()) {
            state.sendConfigurationChange(newConfig);
        }
    }

    @Override
    public void dump(FileDescriptor fd, PrintWriter pw, String[] args) {
        pw.println("Dumping fragments:");
        for (FragmentHostState state : mHosts.values()) {
            state.mFragmentHostManager.getFragmentManager().dump("  ", fd, pw, args);
        }
    }

    /**
     * The subcomponent of dagger that holds all fragments that need injection.
     */
    @Subcomponent
    public interface FragmentCreator {
        /**
         * Inject a NavigationBarFragment.
         */
        NavigationBarFragment createNavigationBarFragment();
        /**
         * Inject a QSFragment.
         */
        QSFragment createQSFragment();
    }

    private class FragmentHostState {
        private final View mView;

        private FragmentHostManager mFragmentHostManager;

        public FragmentHostState(View view) {
            mView = view;
            mFragmentHostManager = new FragmentHostManager(FragmentService.this, mView);
        }

        public void sendConfigurationChange(Configuration newConfig) {
            mHandler.post(() -> handleSendConfigurationChange(newConfig));
        }

        public FragmentHostManager getFragmentHostManager() {
            return mFragmentHostManager;
        }

        private void handleSendConfigurationChange(Configuration newConfig) {
            mFragmentHostManager.onConfigurationChanged(newConfig);
        }
    }
}<|MERGE_RESOLUTION|>--- conflicted
+++ resolved
@@ -22,11 +22,7 @@
 
 import com.android.systemui.ConfigurationChangedReceiver;
 import com.android.systemui.Dumpable;
-<<<<<<< HEAD
-import com.android.systemui.SystemUIFactory;
-=======
 import com.android.systemui.SystemUIRootComponent;
->>>>>>> dbf9e87c
 import com.android.systemui.qs.QSFragment;
 import com.android.systemui.statusbar.phone.NavigationBarFragment;
 
@@ -55,11 +51,7 @@
     private final FragmentCreator mFragmentCreator;
 
     @Inject
-<<<<<<< HEAD
-    public FragmentService(SystemUIFactory.SystemUIRootComponent rootComponent) {
-=======
     public FragmentService(SystemUIRootComponent rootComponent) {
->>>>>>> dbf9e87c
         mFragmentCreator = rootComponent.createFragmentCreator();
         initInjectionMap();
     }
