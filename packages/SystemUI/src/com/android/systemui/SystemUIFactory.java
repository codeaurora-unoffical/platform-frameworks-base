/*
 * Copyright (C) 2016 The Android Open Source Project
 *
 * Licensed under the Apache License, Version 2.0 (the "License");
 * you may not use this file except in compliance with the License.
 * You may obtain a copy of the License at
 *
 *      http://www.apache.org/licenses/LICENSE-2.0
 *
 * Unless required by applicable law or agreed to in writing, software
 * distributed under the License is distributed on an "AS IS" BASIS,
 * WITHOUT WARRANTIES OR CONDITIONS OF ANY KIND, either express or implied.
 * See the License for the specific language governing permissions and
 * limitations under the License
 */

package com.android.systemui;

import static com.android.systemui.Dependency.ALLOW_NOTIFICATION_LONG_PRESS_NAME;
import static com.android.systemui.Dependency.LEAK_REPORT_EMAIL_NAME;

<<<<<<< HEAD
import android.annotation.Nullable;
import android.app.AlarmManager;
import android.content.Context;
=======
import android.annotation.NonNull;
import android.annotation.Nullable;
import android.app.AlarmManager;
import android.content.Context;
import android.content.pm.PackageManager;
>>>>>>> dbf9e87c
import android.os.Handler;
import android.os.Looper;
import android.util.Log;
import android.view.ViewGroup;

import com.android.internal.colorextraction.ColorExtractor.GradientColors;
import com.android.internal.util.function.TriConsumer;
import com.android.internal.widget.LockPatternUtils;
import com.android.keyguard.KeyguardUpdateMonitor;
import com.android.keyguard.ViewMediatorCallback;
import com.android.systemui.assist.AssistManager;
<<<<<<< HEAD
import com.android.systemui.classifier.FalsingManagerFactory;
import com.android.systemui.dock.DockManager;
import com.android.systemui.fragments.FragmentService;
import com.android.systemui.keyguard.DismissCallbackRegistry;
=======
import com.android.systemui.dock.DockManager;
import com.android.systemui.keyguard.DismissCallbackRegistry;
import com.android.systemui.plugins.FalsingManager;
>>>>>>> dbf9e87c
import com.android.systemui.plugins.statusbar.StatusBarStateController;
import com.android.systemui.power.EnhancedEstimates;
import com.android.systemui.power.EnhancedEstimatesImpl;
import com.android.systemui.statusbar.KeyguardIndicationController;
import com.android.systemui.statusbar.NotificationListener;
import com.android.systemui.statusbar.NotificationLockscreenUserManager;
import com.android.systemui.statusbar.NotificationLockscreenUserManagerImpl;
import com.android.systemui.statusbar.NotificationMediaManager;
import com.android.systemui.statusbar.ScrimView;
import com.android.systemui.statusbar.notification.NotificationEntryManager;
import com.android.systemui.statusbar.notification.NotificationInterruptionStateProvider;
<<<<<<< HEAD
import com.android.systemui.statusbar.notification.collection.NotificationData;
import com.android.systemui.statusbar.phone.DozeParameters;
import com.android.systemui.statusbar.phone.KeyguardBouncer;
import com.android.systemui.statusbar.phone.KeyguardEnvironmentImpl;
=======
import com.android.systemui.statusbar.notification.NotificationWakeUpCoordinator;
import com.android.systemui.statusbar.notification.collection.NotificationData;
import com.android.systemui.statusbar.phone.DozeParameters;
import com.android.systemui.statusbar.phone.KeyguardBouncer;
import com.android.systemui.statusbar.phone.KeyguardBypassController;
import com.android.systemui.statusbar.phone.KeyguardEnvironmentImpl;
import com.android.systemui.statusbar.phone.KeyguardLiftController;
>>>>>>> dbf9e87c
import com.android.systemui.statusbar.phone.LockIcon;
import com.android.systemui.statusbar.phone.LockscreenWallpaper;
import com.android.systemui.statusbar.phone.NotificationIconAreaController;
import com.android.systemui.statusbar.phone.ScrimController;
import com.android.systemui.statusbar.phone.ScrimState;
import com.android.systemui.statusbar.phone.ShadeController;
import com.android.systemui.statusbar.phone.StatusBar;
import com.android.systemui.statusbar.phone.StatusBarKeyguardViewManager;
<<<<<<< HEAD
import com.android.systemui.statusbar.policy.DeviceProvisionedController;
import com.android.systemui.util.InjectionInflationController;
import com.android.systemui.util.leak.GarbageMonitor;
=======
import com.android.systemui.statusbar.phone.UnlockMethodCache;
import com.android.systemui.statusbar.policy.DeviceProvisionedController;
import com.android.systemui.statusbar.policy.KeyguardMonitor;
import com.android.systemui.util.AsyncSensorManager;
>>>>>>> dbf9e87c
import com.android.systemui.volume.VolumeDialogComponent;

import java.util.function.Consumer;

import javax.inject.Named;
import javax.inject.Singleton;

<<<<<<< HEAD
import dagger.Component;
=======
>>>>>>> dbf9e87c
import dagger.Module;
import dagger.Provides;

/**
 * Class factory to provide customizable SystemUI components.
 */
@Module
public class SystemUIFactory {
    private static final String TAG = "SystemUIFactory";

    static SystemUIFactory mFactory;
    private SystemUIRootComponent mRootComponent;

    public static <T extends SystemUIFactory> T getInstance() {
        return (T) mFactory;
    }

    public static void createFromConfig(Context context) {
        final String clsName = context.getString(R.string.config_systemUIFactoryComponent);
        if (clsName == null || clsName.length() == 0) {
            throw new RuntimeException("No SystemUIFactory component configured");
        }

        try {
            Class<?> cls = null;
            cls = context.getClassLoader().loadClass(clsName);
            mFactory = (SystemUIFactory) cls.newInstance();
            mFactory.init(context);
        } catch (Throwable t) {
            Log.w(TAG, "Error creating SystemUIFactory component: " + clsName, t);
            throw new RuntimeException(t);
        }
    }

    public SystemUIFactory() {}

    protected void init(Context context) {
<<<<<<< HEAD
        mRootComponent = DaggerSystemUIFactory_SystemUIRootComponent.builder()
                .systemUIFactory(this)
                .dependencyProvider(new com.android.systemui.DependencyProvider())
                .contextHolder(new ContextHolder(context))
                .build();
=======
        initWithRootComponent(DaggerSystemUIRootComponent.builder()
                .systemUIFactory(this)
                .dependencyProvider(new com.android.systemui.DependencyProvider())
                .contextHolder(new ContextHolder(context))
                .build());
    }

    protected void initWithRootComponent(@NonNull SystemUIRootComponent rootComponent) {
        if (mRootComponent != null) {
            throw new RuntimeException("Root component can be set only once.");
        }

        mRootComponent = rootComponent;
>>>>>>> dbf9e87c
    }

    public SystemUIRootComponent getRootComponent() {
        return mRootComponent;
    }

    public StatusBarKeyguardViewManager createStatusBarKeyguardViewManager(Context context,
            ViewMediatorCallback viewMediatorCallback, LockPatternUtils lockPatternUtils) {
        return new StatusBarKeyguardViewManager(context, viewMediatorCallback, lockPatternUtils);
    }

    public KeyguardBouncer createKeyguardBouncer(Context context, ViewMediatorCallback callback,
            LockPatternUtils lockPatternUtils,  ViewGroup container,
            DismissCallbackRegistry dismissCallbackRegistry,
            KeyguardBouncer.BouncerExpansionCallback expansionCallback,
            FalsingManager falsingManager, KeyguardBypassController bypassController) {
        return new KeyguardBouncer(context, callback, lockPatternUtils, container,
<<<<<<< HEAD
                dismissCallbackRegistry, FalsingManagerFactory.getInstance(context),
                expansionCallback, KeyguardUpdateMonitor.getInstance(context),
=======
                dismissCallbackRegistry, falsingManager,
                expansionCallback, UnlockMethodCache.getInstance(context),
                KeyguardUpdateMonitor.getInstance(context), bypassController,
>>>>>>> dbf9e87c
                new Handler(Looper.getMainLooper()));
    }

    public ScrimController createScrimController(ScrimView scrimBehind, ScrimView scrimInFront,
            LockscreenWallpaper lockscreenWallpaper,
            TriConsumer<ScrimState, Float, GradientColors> scrimStateListener,
            Consumer<Integer> scrimVisibleListener, DozeParameters dozeParameters,
            AlarmManager alarmManager, KeyguardMonitor keyguardMonitor) {
        return new ScrimController(scrimBehind, scrimInFront, scrimStateListener,
                scrimVisibleListener, dozeParameters, alarmManager, keyguardMonitor);
    }

    public NotificationIconAreaController createNotificationIconAreaController(Context context,
<<<<<<< HEAD
            StatusBar statusBar, StatusBarStateController statusBarStateController) {
        return new NotificationIconAreaController(context, statusBar, statusBarStateController,
=======
            StatusBar statusBar,
            NotificationWakeUpCoordinator wakeUpCoordinator,
            KeyguardBypassController keyguardBypassController,
            StatusBarStateController statusBarStateController) {
        return new NotificationIconAreaController(context, statusBar, statusBarStateController,
                wakeUpCoordinator, keyguardBypassController,
>>>>>>> dbf9e87c
                Dependency.get(NotificationMediaManager.class));
    }

    public KeyguardIndicationController createKeyguardIndicationController(Context context,
            ViewGroup indicationArea, LockIcon lockIcon) {
        return new KeyguardIndicationController(context, indicationArea, lockIcon);
    }

    public VolumeDialogComponent createVolumeDialogComponent(SystemUI systemUi, Context context) {
        return new VolumeDialogComponent(systemUi, context);
    }

    @Singleton
    @Provides
    public NotificationData.KeyguardEnvironment provideKeyguardEnvironment(Context context) {
        return new KeyguardEnvironmentImpl();
<<<<<<< HEAD
=======
    }

    @Singleton
    @Provides
    public NotificationLockscreenUserManager provideNotificationLockscreenUserManager(
            Context context) {
        return new NotificationLockscreenUserManagerImpl(context);
    }

    @Singleton
    @Provides
    public AssistManager provideAssistManager(DeviceProvisionedController controller,
            Context context) {
        return new AssistManager(controller, context);
    }

    @Singleton
    @Provides
    @Nullable
    public DockManager provideDockManager(Context context) {
        return null;
    }

    @Singleton
    @Provides
    public NotificationEntryManager provideNotificationEntryManager(Context context) {
        return new NotificationEntryManager(context);
    }

    @Singleton
    @Provides
    public EnhancedEstimates provideEnhancedEstimates(Context context) {
        return new EnhancedEstimatesImpl();
    }

    @Singleton
    @Provides
    @Named(LEAK_REPORT_EMAIL_NAME)
    @Nullable
    public String provideLeakReportEmail() {
        return null;
    }

    @Singleton
    @Provides
    @Nullable
    public KeyguardLiftController provideKeyguardLiftController(Context context,
            StatusBarStateController statusBarStateController,
            AsyncSensorManager asyncSensorManager) {
        if (!context.getPackageManager().hasSystemFeature(PackageManager.FEATURE_FACE)) {
            return null;
        }
        return new KeyguardLiftController(context, statusBarStateController, asyncSensorManager);
    }

    @Singleton
    @Provides
    public NotificationListener provideNotificationListener(Context context) {
        return new NotificationListener(context);
>>>>>>> dbf9e87c
    }

    @Singleton
    @Provides
<<<<<<< HEAD
    public NotificationLockscreenUserManager provideNotificationLockscreenUserManager(
            Context context) {
        return new NotificationLockscreenUserManagerImpl(context);
    }

    @Singleton
    @Provides
    public AssistManager provideAssistManager(DeviceProvisionedController controller,
            Context context) {
        return new AssistManager(controller, context);
    }

    @Singleton
    @Provides
    @Nullable
    public DockManager provideDockManager(Context context) {
        return null;
    }

    @Singleton
    @Provides
    public NotificationEntryManager provideNotificationEntryManager(Context context) {
        return new NotificationEntryManager(context);
    }

    @Singleton
    @Provides
    public EnhancedEstimates provideEnhancedEstimates(Context context) {
        return new EnhancedEstimatesImpl();
    }

    @Singleton
    @Provides
    @Named(LEAK_REPORT_EMAIL_NAME)
    @Nullable
    public String provideLeakReportEmail() {
        return null;
    }

    @Singleton
    @Provides
    public NotificationListener provideNotificationListener(Context context) {
        return new NotificationListener(context);
    }

    @Singleton
    @Provides
    public NotificationInterruptionStateProvider provideNotificationInterruptionStateProvider(
            Context context) {
=======
    public NotificationInterruptionStateProvider provideNotificationInterruptionStateProvider(
            Context context) {
>>>>>>> dbf9e87c
        return new NotificationInterruptionStateProvider(context);
    }

    @Singleton
    @Provides
    @Named(ALLOW_NOTIFICATION_LONG_PRESS_NAME)
    public boolean provideAllowNotificationLongPress() {
        return true;
    }

    @Singleton
    @Provides
    public ShadeController provideShadeController(Context context) {
        return SysUiServiceProvider.getComponent(context, StatusBar.class);
    }

    @Module
    protected static class ContextHolder {
        private Context mContext;

        public ContextHolder(Context context) {
            mContext = context;
        }

        @Provides
        public Context provideContext() {
            return mContext;
        }
<<<<<<< HEAD
    }

    @Singleton
    @Component(modules = {SystemUIFactory.class, DependencyProvider.class, DependencyBinder.class,
            ContextHolder.class})
    public interface SystemUIRootComponent {
        @Singleton
        Dependency.DependencyInjector createDependency();

        @Singleton
        StatusBar.StatusBarInjector getStatusBarInjector();

        /**
         * FragmentCreator generates all Fragments that need injection.
         */
        @Singleton
        FragmentService.FragmentCreator createFragmentCreator();

        /**
         * ViewCreator generates all Views that need injection.
         */
        InjectionInflationController.ViewCreator createViewCreator();

        @Singleton
        GarbageMonitor createGarbageMonitor();
=======
>>>>>>> dbf9e87c
    }
}<|MERGE_RESOLUTION|>--- conflicted
+++ resolved
@@ -19,17 +19,11 @@
 import static com.android.systemui.Dependency.ALLOW_NOTIFICATION_LONG_PRESS_NAME;
 import static com.android.systemui.Dependency.LEAK_REPORT_EMAIL_NAME;
 
-<<<<<<< HEAD
-import android.annotation.Nullable;
-import android.app.AlarmManager;
-import android.content.Context;
-=======
 import android.annotation.NonNull;
 import android.annotation.Nullable;
 import android.app.AlarmManager;
 import android.content.Context;
 import android.content.pm.PackageManager;
->>>>>>> dbf9e87c
 import android.os.Handler;
 import android.os.Looper;
 import android.util.Log;
@@ -41,16 +35,9 @@
 import com.android.keyguard.KeyguardUpdateMonitor;
 import com.android.keyguard.ViewMediatorCallback;
 import com.android.systemui.assist.AssistManager;
-<<<<<<< HEAD
-import com.android.systemui.classifier.FalsingManagerFactory;
-import com.android.systemui.dock.DockManager;
-import com.android.systemui.fragments.FragmentService;
-import com.android.systemui.keyguard.DismissCallbackRegistry;
-=======
 import com.android.systemui.dock.DockManager;
 import com.android.systemui.keyguard.DismissCallbackRegistry;
 import com.android.systemui.plugins.FalsingManager;
->>>>>>> dbf9e87c
 import com.android.systemui.plugins.statusbar.StatusBarStateController;
 import com.android.systemui.power.EnhancedEstimates;
 import com.android.systemui.power.EnhancedEstimatesImpl;
@@ -62,12 +49,6 @@
 import com.android.systemui.statusbar.ScrimView;
 import com.android.systemui.statusbar.notification.NotificationEntryManager;
 import com.android.systemui.statusbar.notification.NotificationInterruptionStateProvider;
-<<<<<<< HEAD
-import com.android.systemui.statusbar.notification.collection.NotificationData;
-import com.android.systemui.statusbar.phone.DozeParameters;
-import com.android.systemui.statusbar.phone.KeyguardBouncer;
-import com.android.systemui.statusbar.phone.KeyguardEnvironmentImpl;
-=======
 import com.android.systemui.statusbar.notification.NotificationWakeUpCoordinator;
 import com.android.systemui.statusbar.notification.collection.NotificationData;
 import com.android.systemui.statusbar.phone.DozeParameters;
@@ -75,7 +56,6 @@
 import com.android.systemui.statusbar.phone.KeyguardBypassController;
 import com.android.systemui.statusbar.phone.KeyguardEnvironmentImpl;
 import com.android.systemui.statusbar.phone.KeyguardLiftController;
->>>>>>> dbf9e87c
 import com.android.systemui.statusbar.phone.LockIcon;
 import com.android.systemui.statusbar.phone.LockscreenWallpaper;
 import com.android.systemui.statusbar.phone.NotificationIconAreaController;
@@ -84,16 +64,10 @@
 import com.android.systemui.statusbar.phone.ShadeController;
 import com.android.systemui.statusbar.phone.StatusBar;
 import com.android.systemui.statusbar.phone.StatusBarKeyguardViewManager;
-<<<<<<< HEAD
-import com.android.systemui.statusbar.policy.DeviceProvisionedController;
-import com.android.systemui.util.InjectionInflationController;
-import com.android.systemui.util.leak.GarbageMonitor;
-=======
 import com.android.systemui.statusbar.phone.UnlockMethodCache;
 import com.android.systemui.statusbar.policy.DeviceProvisionedController;
 import com.android.systemui.statusbar.policy.KeyguardMonitor;
 import com.android.systemui.util.AsyncSensorManager;
->>>>>>> dbf9e87c
 import com.android.systemui.volume.VolumeDialogComponent;
 
 import java.util.function.Consumer;
@@ -101,10 +75,6 @@
 import javax.inject.Named;
 import javax.inject.Singleton;
 
-<<<<<<< HEAD
-import dagger.Component;
-=======
->>>>>>> dbf9e87c
 import dagger.Module;
 import dagger.Provides;
 
@@ -142,13 +112,6 @@
     public SystemUIFactory() {}
 
     protected void init(Context context) {
-<<<<<<< HEAD
-        mRootComponent = DaggerSystemUIFactory_SystemUIRootComponent.builder()
-                .systemUIFactory(this)
-                .dependencyProvider(new com.android.systemui.DependencyProvider())
-                .contextHolder(new ContextHolder(context))
-                .build();
-=======
         initWithRootComponent(DaggerSystemUIRootComponent.builder()
                 .systemUIFactory(this)
                 .dependencyProvider(new com.android.systemui.DependencyProvider())
@@ -162,7 +125,6 @@
         }
 
         mRootComponent = rootComponent;
->>>>>>> dbf9e87c
     }
 
     public SystemUIRootComponent getRootComponent() {
@@ -180,14 +142,9 @@
             KeyguardBouncer.BouncerExpansionCallback expansionCallback,
             FalsingManager falsingManager, KeyguardBypassController bypassController) {
         return new KeyguardBouncer(context, callback, lockPatternUtils, container,
-<<<<<<< HEAD
-                dismissCallbackRegistry, FalsingManagerFactory.getInstance(context),
-                expansionCallback, KeyguardUpdateMonitor.getInstance(context),
-=======
                 dismissCallbackRegistry, falsingManager,
                 expansionCallback, UnlockMethodCache.getInstance(context),
                 KeyguardUpdateMonitor.getInstance(context), bypassController,
->>>>>>> dbf9e87c
                 new Handler(Looper.getMainLooper()));
     }
 
@@ -201,17 +158,12 @@
     }
 
     public NotificationIconAreaController createNotificationIconAreaController(Context context,
-<<<<<<< HEAD
-            StatusBar statusBar, StatusBarStateController statusBarStateController) {
-        return new NotificationIconAreaController(context, statusBar, statusBarStateController,
-=======
             StatusBar statusBar,
             NotificationWakeUpCoordinator wakeUpCoordinator,
             KeyguardBypassController keyguardBypassController,
             StatusBarStateController statusBarStateController) {
         return new NotificationIconAreaController(context, statusBar, statusBarStateController,
                 wakeUpCoordinator, keyguardBypassController,
->>>>>>> dbf9e87c
                 Dependency.get(NotificationMediaManager.class));
     }
 
@@ -228,8 +180,6 @@
     @Provides
     public NotificationData.KeyguardEnvironment provideKeyguardEnvironment(Context context) {
         return new KeyguardEnvironmentImpl();
-<<<<<<< HEAD
-=======
     }
 
     @Singleton
@@ -289,65 +239,12 @@
     @Provides
     public NotificationListener provideNotificationListener(Context context) {
         return new NotificationListener(context);
->>>>>>> dbf9e87c
-    }
-
-    @Singleton
-    @Provides
-<<<<<<< HEAD
-    public NotificationLockscreenUserManager provideNotificationLockscreenUserManager(
-            Context context) {
-        return new NotificationLockscreenUserManagerImpl(context);
-    }
-
-    @Singleton
-    @Provides
-    public AssistManager provideAssistManager(DeviceProvisionedController controller,
-            Context context) {
-        return new AssistManager(controller, context);
-    }
-
-    @Singleton
-    @Provides
-    @Nullable
-    public DockManager provideDockManager(Context context) {
-        return null;
-    }
-
-    @Singleton
-    @Provides
-    public NotificationEntryManager provideNotificationEntryManager(Context context) {
-        return new NotificationEntryManager(context);
-    }
-
-    @Singleton
-    @Provides
-    public EnhancedEstimates provideEnhancedEstimates(Context context) {
-        return new EnhancedEstimatesImpl();
-    }
-
-    @Singleton
-    @Provides
-    @Named(LEAK_REPORT_EMAIL_NAME)
-    @Nullable
-    public String provideLeakReportEmail() {
-        return null;
-    }
-
-    @Singleton
-    @Provides
-    public NotificationListener provideNotificationListener(Context context) {
-        return new NotificationListener(context);
     }
 
     @Singleton
     @Provides
     public NotificationInterruptionStateProvider provideNotificationInterruptionStateProvider(
             Context context) {
-=======
-    public NotificationInterruptionStateProvider provideNotificationInterruptionStateProvider(
-            Context context) {
->>>>>>> dbf9e87c
         return new NotificationInterruptionStateProvider(context);
     }
 
@@ -376,33 +273,5 @@
         public Context provideContext() {
             return mContext;
         }
-<<<<<<< HEAD
-    }
-
-    @Singleton
-    @Component(modules = {SystemUIFactory.class, DependencyProvider.class, DependencyBinder.class,
-            ContextHolder.class})
-    public interface SystemUIRootComponent {
-        @Singleton
-        Dependency.DependencyInjector createDependency();
-
-        @Singleton
-        StatusBar.StatusBarInjector getStatusBarInjector();
-
-        /**
-         * FragmentCreator generates all Fragments that need injection.
-         */
-        @Singleton
-        FragmentService.FragmentCreator createFragmentCreator();
-
-        /**
-         * ViewCreator generates all Views that need injection.
-         */
-        InjectionInflationController.ViewCreator createViewCreator();
-
-        @Singleton
-        GarbageMonitor createGarbageMonitor();
-=======
->>>>>>> dbf9e87c
     }
 }