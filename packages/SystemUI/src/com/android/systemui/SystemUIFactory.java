/*
 * Copyright (C) 2016 The Android Open Source Project
 *
 * Licensed under the Apache License, Version 2.0 (the "License");
 * you may not use this file except in compliance with the License.
 * You may obtain a copy of the License at
 *
 *      http://www.apache.org/licenses/LICENSE-2.0
 *
 * Unless required by applicable law or agreed to in writing, software
 * distributed under the License is distributed on an "AS IS" BASIS,
 * WITHOUT WARRANTIES OR CONDITIONS OF ANY KIND, either express or implied.
 * See the License for the specific language governing permissions and
 * limitations under the License
 */

package com.android.systemui;

import android.app.AlarmManager;
import android.content.Context;
import android.os.Handler;
import android.os.Looper;
import android.util.Log;
import android.view.ViewGroup;

import com.android.internal.colorextraction.ColorExtractor.GradientColors;
import com.android.internal.util.function.TriConsumer;
import com.android.internal.widget.LockPatternUtils;
import com.android.keyguard.KeyguardUpdateMonitor;
import com.android.keyguard.ViewMediatorCallback;
import com.android.systemui.keyguard.DismissCallbackRegistry;
import com.android.systemui.plugins.FalsingManager;
import com.android.systemui.plugins.statusbar.StatusBarStateController;
import com.android.systemui.statusbar.KeyguardIndicationController;
import com.android.systemui.statusbar.NotificationMediaManager;
import com.android.systemui.statusbar.ScrimView;
<<<<<<< HEAD
=======
import com.android.systemui.statusbar.notification.NotificationEntryManager;
import com.android.systemui.statusbar.notification.NotificationFilter;
import com.android.systemui.statusbar.notification.NotificationInterruptionStateProvider;
>>>>>>> af098fbf
import com.android.systemui.statusbar.notification.NotificationWakeUpCoordinator;
import com.android.systemui.statusbar.phone.DozeParameters;
import com.android.systemui.statusbar.phone.KeyguardBouncer;
import com.android.systemui.statusbar.phone.KeyguardBypassController;
import com.android.systemui.statusbar.phone.LockIcon;
import com.android.systemui.statusbar.phone.LockscreenWallpaper;
import com.android.systemui.statusbar.phone.NotificationIconAreaController;
import com.android.systemui.statusbar.phone.ScrimController;
import com.android.systemui.statusbar.phone.ScrimState;
import com.android.systemui.statusbar.phone.StatusBar;
import com.android.systemui.statusbar.phone.StatusBarKeyguardViewManager;
import com.android.systemui.statusbar.phone.UnlockMethodCache;
import com.android.systemui.statusbar.policy.KeyguardMonitor;
import com.android.systemui.volume.VolumeDialogComponent;

import java.util.function.Consumer;

import dagger.Module;
import dagger.Provides;

/**
 * Class factory to provide customizable SystemUI components.
 */
public class SystemUIFactory {
    private static final String TAG = "SystemUIFactory";

    static SystemUIFactory mFactory;
    protected SystemUIRootComponent mRootComponent;

    public static <T extends SystemUIFactory> T getInstance() {
        return (T) mFactory;
    }

    public static void createFromConfig(Context context) {
        final String clsName = context.getString(R.string.config_systemUIFactoryComponent);
        if (clsName == null || clsName.length() == 0) {
            throw new RuntimeException("No SystemUIFactory component configured");
        }

        try {
            Class<?> cls = null;
            cls = context.getClassLoader().loadClass(clsName);
            mFactory = (SystemUIFactory) cls.newInstance();
            mFactory.init(context);
        } catch (Throwable t) {
            Log.w(TAG, "Error creating SystemUIFactory component: " + clsName, t);
            throw new RuntimeException(t);
        }
    }

    public SystemUIFactory() {}

    private void init(Context context) {
        mRootComponent = buildSystemUIRootComponent(context);

        // Every other part of our codebase currently relies on Dependency, so we
        // really need to ensure the Dependency gets initialized early on.
        Dependency.initDependencies(mRootComponent);
    }

    protected SystemUIRootComponent buildSystemUIRootComponent(Context context) {
        return DaggerSystemUIRootComponent.builder()
                .dependencyProvider(new com.android.systemui.DependencyProvider())
                .contextHolder(new ContextHolder(context))
                .build();
    }

    public SystemUIRootComponent getRootComponent() {
        return mRootComponent;
    }

    public StatusBarKeyguardViewManager createStatusBarKeyguardViewManager(Context context,
            ViewMediatorCallback viewMediatorCallback, LockPatternUtils lockPatternUtils) {
        return new StatusBarKeyguardViewManager(context, viewMediatorCallback, lockPatternUtils);
    }

    public KeyguardBouncer createKeyguardBouncer(Context context, ViewMediatorCallback callback,
            LockPatternUtils lockPatternUtils, ViewGroup container,
            DismissCallbackRegistry dismissCallbackRegistry,
            KeyguardBouncer.BouncerExpansionCallback expansionCallback,
            FalsingManager falsingManager, KeyguardBypassController bypassController) {
        return new KeyguardBouncer(context, callback, lockPatternUtils, container,
                dismissCallbackRegistry, falsingManager,
                expansionCallback, UnlockMethodCache.getInstance(context),
                KeyguardUpdateMonitor.getInstance(context), bypassController,
                new Handler(Looper.getMainLooper()));
    }

    public ScrimController createScrimController(ScrimView scrimBehind, ScrimView scrimInFront,
            ScrimView scrimForBubble,
            LockscreenWallpaper lockscreenWallpaper,
            TriConsumer<ScrimState, Float, GradientColors> scrimStateListener,
            Consumer<Integer> scrimVisibleListener, DozeParameters dozeParameters,
            AlarmManager alarmManager, KeyguardMonitor keyguardMonitor) {
        return new ScrimController(scrimBehind, scrimInFront, scrimForBubble, scrimStateListener,
                scrimVisibleListener, dozeParameters, alarmManager, keyguardMonitor);
    }

    public NotificationIconAreaController createNotificationIconAreaController(Context context,
            StatusBar statusBar,
            NotificationWakeUpCoordinator wakeUpCoordinator,
            KeyguardBypassController keyguardBypassController,
            StatusBarStateController statusBarStateController) {
        return new NotificationIconAreaController(context, statusBar, statusBarStateController,
                wakeUpCoordinator, keyguardBypassController,
                Dependency.get(NotificationMediaManager.class));
    }

    public KeyguardIndicationController createKeyguardIndicationController(Context context,
            ViewGroup indicationArea, LockIcon lockIcon) {
        return new KeyguardIndicationController(context, indicationArea, lockIcon);
    }

    public VolumeDialogComponent createVolumeDialogComponent(SystemUI systemUi, Context context) {
        return new VolumeDialogComponent(systemUi, context);
    }

<<<<<<< HEAD
=======
    @Singleton
    @Provides
    public NotificationData.KeyguardEnvironment provideKeyguardEnvironment(Context context) {
        return new KeyguardEnvironmentImpl();
    }

    @Singleton
    @Provides
    public NotificationLockscreenUserManager provideNotificationLockscreenUserManager(
            Context context) {
        return new NotificationLockscreenUserManagerImpl(context);
    }

    @Singleton
    @Provides
    public AssistManager provideAssistManager(DeviceProvisionedController controller,
            Context context) {
        return new AssistManager(controller, context);
    }

    @Singleton
    @Provides
    @Nullable
    public DockManager provideDockManager(Context context) {
        return null;
    }

    @Singleton
    @Provides
    public NotificationEntryManager provideNotificationEntryManager(Context context) {
        return new NotificationEntryManager(context);
    }

    @Singleton
    @Provides
    public EnhancedEstimates provideEnhancedEstimates(Context context) {
        return new EnhancedEstimatesImpl();
    }

    @Singleton
    @Provides
    @Named(LEAK_REPORT_EMAIL_NAME)
    @Nullable
    public String provideLeakReportEmail() {
        return null;
    }

    @Singleton
    @Provides
    @Nullable
    public KeyguardLiftController provideKeyguardLiftController(Context context,
            StatusBarStateController statusBarStateController,
            AsyncSensorManager asyncSensorManager) {
        if (!context.getPackageManager().hasSystemFeature(PackageManager.FEATURE_FACE)) {
            return null;
        }
        return new KeyguardLiftController(context, statusBarStateController, asyncSensorManager);
    }

    @Singleton
    @Provides
    public NotificationListener provideNotificationListener(Context context) {
        return new NotificationListener(context);
    }

    @Singleton
    @Provides
    public NotificationInterruptionStateProvider provideNotificationInterruptionStateProvider(
            Context context, NotificationFilter filter, StatusBarStateController controller) {
        return new NotificationInterruptionStateProvider(context, filter, controller);
    }

    @Singleton
    @Provides
    @Named(ALLOW_NOTIFICATION_LONG_PRESS_NAME)
    public boolean provideAllowNotificationLongPress() {
        return true;
    }

    @Singleton
    @Provides
    public ShadeController provideShadeController(Context context) {
        return SysUiServiceProvider.getComponent(context, StatusBar.class);
    }

>>>>>>> af098fbf
    @Module
    public static class ContextHolder {
        private Context mContext;

        public ContextHolder(Context context) {
            mContext = context;
        }

        @Provides
        public Context provideContext() {
            return mContext;
        }
    }
}<|MERGE_RESOLUTION|>--- conflicted
+++ resolved
@@ -34,12 +34,6 @@
 import com.android.systemui.statusbar.KeyguardIndicationController;
 import com.android.systemui.statusbar.NotificationMediaManager;
 import com.android.systemui.statusbar.ScrimView;
-<<<<<<< HEAD
-=======
-import com.android.systemui.statusbar.notification.NotificationEntryManager;
-import com.android.systemui.statusbar.notification.NotificationFilter;
-import com.android.systemui.statusbar.notification.NotificationInterruptionStateProvider;
->>>>>>> af098fbf
 import com.android.systemui.statusbar.notification.NotificationWakeUpCoordinator;
 import com.android.systemui.statusbar.phone.DozeParameters;
 import com.android.systemui.statusbar.phone.KeyguardBouncer;
@@ -157,94 +151,6 @@
         return new VolumeDialogComponent(systemUi, context);
     }
 
-<<<<<<< HEAD
-=======
-    @Singleton
-    @Provides
-    public NotificationData.KeyguardEnvironment provideKeyguardEnvironment(Context context) {
-        return new KeyguardEnvironmentImpl();
-    }
-
-    @Singleton
-    @Provides
-    public NotificationLockscreenUserManager provideNotificationLockscreenUserManager(
-            Context context) {
-        return new NotificationLockscreenUserManagerImpl(context);
-    }
-
-    @Singleton
-    @Provides
-    public AssistManager provideAssistManager(DeviceProvisionedController controller,
-            Context context) {
-        return new AssistManager(controller, context);
-    }
-
-    @Singleton
-    @Provides
-    @Nullable
-    public DockManager provideDockManager(Context context) {
-        return null;
-    }
-
-    @Singleton
-    @Provides
-    public NotificationEntryManager provideNotificationEntryManager(Context context) {
-        return new NotificationEntryManager(context);
-    }
-
-    @Singleton
-    @Provides
-    public EnhancedEstimates provideEnhancedEstimates(Context context) {
-        return new EnhancedEstimatesImpl();
-    }
-
-    @Singleton
-    @Provides
-    @Named(LEAK_REPORT_EMAIL_NAME)
-    @Nullable
-    public String provideLeakReportEmail() {
-        return null;
-    }
-
-    @Singleton
-    @Provides
-    @Nullable
-    public KeyguardLiftController provideKeyguardLiftController(Context context,
-            StatusBarStateController statusBarStateController,
-            AsyncSensorManager asyncSensorManager) {
-        if (!context.getPackageManager().hasSystemFeature(PackageManager.FEATURE_FACE)) {
-            return null;
-        }
-        return new KeyguardLiftController(context, statusBarStateController, asyncSensorManager);
-    }
-
-    @Singleton
-    @Provides
-    public NotificationListener provideNotificationListener(Context context) {
-        return new NotificationListener(context);
-    }
-
-    @Singleton
-    @Provides
-    public NotificationInterruptionStateProvider provideNotificationInterruptionStateProvider(
-            Context context, NotificationFilter filter, StatusBarStateController controller) {
-        return new NotificationInterruptionStateProvider(context, filter, controller);
-    }
-
-    @Singleton
-    @Provides
-    @Named(ALLOW_NOTIFICATION_LONG_PRESS_NAME)
-    public boolean provideAllowNotificationLongPress() {
-        return true;
-    }
-
-    @Singleton
-    @Provides
-    public ShadeController provideShadeController(Context context) {
-        return SysUiServiceProvider.getComponent(context, StatusBar.class);
-    }
-
->>>>>>> af098fbf
     @Module
     public static class ContextHolder {
         private Context mContext;
