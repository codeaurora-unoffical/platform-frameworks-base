--- conflicted
+++ resolved
@@ -77,15 +77,10 @@
     interface Callback {
         /**
          * Called when a high priority notification is added.
-<<<<<<< HEAD
-         */
-        default void onNotificationAlerted() {}
-=======
          * @param onPulseSuppressedListener A listener that is invoked if the pulse is being
          *                                  supressed.
          */
         default void onNotificationAlerted(Runnable onPulseSuppressedListener) {}
->>>>>>> dbf9e87c
 
         /**
          * Called when battery state or power save mode changes.
