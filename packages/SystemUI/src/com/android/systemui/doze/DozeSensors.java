--- conflicted
+++ resolved
@@ -121,11 +121,7 @@
                         dozeParameters.getPulseOnSigMotion(),
                         DozeLog.PULSE_REASON_SENSOR_SIGMOTION, false /* touchCoords */,
                         false /* touchscreen */, dozeLog),
-<<<<<<< HEAD
-                mPickupSensor = new TriggerSensor(
-=======
                 new TriggerSensor(
->>>>>>> 539d92be
                         mSensorManager.getDefaultSensor(Sensor.TYPE_PICK_UP_GESTURE),
                         Settings.Secure.DOZE_PICK_UP_GESTURE,
                         true /* settingDef */,
@@ -182,11 +178,7 @@
         mProximitySensor.register(
                 proximityEvent -> {
                     if (proximityEvent != null) {
-<<<<<<< HEAD
-                        mProxCallback.accept(!proximityEvent.getNear());
-=======
                         mProxCallback.accept(!proximityEvent.getBelow());
->>>>>>> 539d92be
                     }
                 });
     }
