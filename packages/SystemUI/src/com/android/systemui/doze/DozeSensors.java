--- conflicted
+++ resolved
@@ -41,9 +41,6 @@
 import androidx.annotation.VisibleForTesting;
 
 import com.android.internal.logging.MetricsLogger;
-import com.android.internal.logging.UiEvent;
-import com.android.internal.logging.UiEventLogger;
-import com.android.internal.logging.UiEventLoggerImpl;
 import com.android.internal.logging.nano.MetricsProto;
 import com.android.systemui.plugins.SensorManagerPlugin;
 import com.android.systemui.statusbar.phone.DozeParameters;
@@ -59,8 +56,8 @@
 public class DozeSensors {
 
     private static final boolean DEBUG = DozeService.DEBUG;
+
     private static final String TAG = "DozeSensors";
-    private static final UiEventLogger UI_EVENT_LOGGER = new UiEventLoggerImpl();
 
     private final Context mContext;
     private final AlarmManager mAlarmManager;
@@ -81,23 +78,6 @@
     private boolean mSettingRegistered;
     private boolean mListening;
     private boolean mPaused;
-
-    @VisibleForTesting
-    public enum DozeSensorsUiEvent implements UiEventLogger.UiEventEnum {
-        @UiEvent(doc = "User performs pickup gesture that activates the ambient display")
-        ACTION_AMBIENT_GESTURE_PICKUP(459);
-
-        private final int mId;
-
-        DozeSensorsUiEvent(int id) {
-            mId = id;
-        }
-
-        @Override
-        public int getId() {
-            return mId;
-        }
-    }
 
     public DozeSensors(Context context, AlarmManager alarmManager, AsyncSensorManager sensorManager,
             DozeParameters dozeParameters, AmbientDisplayConfiguration config, WakeLock wakeLock,
@@ -112,7 +92,6 @@
         mProxCallback = proxCallback;
         mResolver = mContext.getContentResolver();
         mCallback = callback;
-        mProximitySensor = proximitySensor;
 
         boolean alwaysOn = mConfig.alwaysOnEnabled(UserHandle.USER_CURRENT);
         mSensors = new TriggerSensor[] {
@@ -175,10 +154,7 @@
                         dozeLog),
         };
 
-<<<<<<< HEAD
-=======
         mProximitySensor = proximitySensor;
->>>>>>> 169ede6b
         setProxListening(false);  // Don't immediately start listening when we register.
         mProximitySensor.register(
                 proximityEvent -> {
@@ -186,17 +162,6 @@
                         mProxCallback.accept(!proximityEvent.getBelow());
                     }
                 });
-    }
-
-    /**
-     *  Unregister any sensors.
-     */
-    public void destroy() {
-        // Unregisters everything, which is enough to allow gc.
-        for (TriggerSensor triggerSensor : mSensors) {
-            triggerSensor.setListening(false);
-        }
-        mProximitySensor.pause();
     }
 
     /**
@@ -441,7 +406,6 @@
                     MetricsLogger.action(
                             mContext, MetricsProto.MetricsEvent.ACTION_AMBIENT_GESTURE,
                             subType);
-                    UI_EVENT_LOGGER.log(DozeSensorsUiEvent.ACTION_AMBIENT_GESTURE_PICKUP);
                 }
 
                 mRegistered = false;
