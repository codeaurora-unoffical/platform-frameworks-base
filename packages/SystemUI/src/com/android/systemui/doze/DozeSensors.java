--- conflicted
+++ resolved
@@ -77,11 +77,8 @@
     private final ProxSensor mProxSensor;
     private long mDebounceFrom;
     private boolean mSettingRegistered;
-<<<<<<< HEAD
-=======
     private boolean mListening;
     private boolean mPaused;
->>>>>>> dbf9e87c
 
     public DozeSensors(Context context, AlarmManager alarmManager, SensorManager sensorManager,
             DozeParameters dozeParameters, AmbientDisplayConfiguration config, WakeLock wakeLock,
@@ -106,17 +103,11 @@
                 mPickupSensor = new TriggerSensor(
                         mSensorManager.getDefaultSensor(Sensor.TYPE_PICK_UP_GESTURE),
                         Settings.Secure.DOZE_PICK_UP_GESTURE,
-<<<<<<< HEAD
-                        config.dozePickupSensorAvailable(),
-                        DozeLog.REASON_SENSOR_PICKUP, false /* touchCoords */,
-                        false /* touchscreen */),
-=======
                         true /* settingDef */,
                         config.dozePickupSensorAvailable(),
                         DozeLog.REASON_SENSOR_PICKUP, false /* touchCoords */,
                         false /* touchscreen */,
                         false /* ignoresSetting */),
->>>>>>> dbf9e87c
                 new TriggerSensor(
                         findSensorWithType(config.doubleTapSensorType()),
                         Settings.Secure.DOZE_DOUBLE_TAP_GESTURE,
@@ -141,24 +132,15 @@
                         true /* touchscreen */),
                 new PluginSensor(
                         new SensorManagerPlugin.Sensor(TYPE_WAKE_DISPLAY),
-<<<<<<< HEAD
-                        Settings.Secure.DOZE_WAKE_SCREEN_GESTURE,
-=======
                         Settings.Secure.DOZE_WAKE_DISPLAY_GESTURE,
->>>>>>> dbf9e87c
                         mConfig.wakeScreenGestureAvailable() && alwaysOn,
                         DozeLog.REASON_SENSOR_WAKE_UP,
                         false /* reports touch coordinates */,
                         false /* touchscreen */),
                 new PluginSensor(
                         new SensorManagerPlugin.Sensor(TYPE_WAKE_LOCK_SCREEN),
-<<<<<<< HEAD
-                        Settings.Secure.DOZE_WAKE_SCREEN_GESTURE,
-                        mConfig.wakeScreenGestureAvailable() && alwaysOn,
-=======
                         Settings.Secure.DOZE_WAKE_LOCK_SCREEN_GESTURE,
                         mConfig.wakeScreenGestureAvailable(),
->>>>>>> dbf9e87c
                         DozeLog.PULSE_REASON_SENSOR_WAKE_LOCK_SCREEN,
                         false /* reports touch coordinates */,
                         false /* touchscreen */, mConfig.getWakeLockScreenDebounce()),
@@ -222,11 +204,6 @@
     public void updateListening() {
         boolean anyListening = false;
         for (TriggerSensor s : mSensors) {
-<<<<<<< HEAD
-            s.setListening(listen);
-        }
-        registerSettingsObserverIfNeeded(listen);
-=======
             s.setListening(mListening);
             if (mListening) {
                 anyListening = true;
@@ -241,7 +218,6 @@
             }
         }
         mSettingRegistered = anyListening;
->>>>>>> dbf9e87c
     }
 
     /** Set the listening state of only the sensors that require the touchscreen. */
@@ -301,17 +277,6 @@
      */
     public Boolean isProximityCurrentlyFar() {
         return mProxSensor.mCurrentlyFar;
-    }
-
-    private void registerSettingsObserverIfNeeded(boolean register) {
-        if (!register) {
-            mResolver.unregisterContentObserver(mSettingsObserver);
-        } else if (!mSettingRegistered) {
-            for (TriggerSensor s : mSensors) {
-                s.registerSettingsObserver(mSettingsObserver);
-            }
-        }
-        mSettingRegistered = register;
     }
 
     private class ProxSensor implements SensorEventListener {
@@ -323,10 +288,7 @@
         final AlarmTimeout mCooldownTimer;
         final AlwaysOnDisplayPolicy mPolicy;
         final Sensor mSensor;
-<<<<<<< HEAD
-=======
         final boolean mUsingBrightnessSensor;
->>>>>>> dbf9e87c
 
         public ProxSensor(AlwaysOnDisplayPolicy policy) {
             mPolicy = policy;
@@ -337,10 +299,7 @@
             // if available.
             Sensor sensor = DozeSensors.findSensorWithType(mSensorManager,
                     mContext.getString(R.string.doze_brightness_sensor_type));
-<<<<<<< HEAD
-=======
             mUsingBrightnessSensor = sensor != null;
->>>>>>> dbf9e87c
             if (sensor == null) {
                 sensor = mSensorManager.getDefaultSensor(Sensor.TYPE_PROXIMITY);
             }
@@ -478,17 +437,7 @@
             updateListening();
         }
 
-<<<<<<< HEAD
-        public void ignoreSetting(boolean ignored) {
-            if (mIgnoresSetting == ignored) return;
-            mIgnoresSetting = ignored;
-            updateListener();
-        }
-
-        public void updateListener() {
-=======
         public void updateListening() {
->>>>>>> dbf9e87c
             if (!mConfigured || mSensor == null) return;
             if (mRequested && !mDisabled && (enabledBySetting() || mIgnoresSetting)
                     && !mRegistered) {
@@ -527,10 +476,6 @@
             DozeLog.traceSensor(mContext, mPulseReason);
             mHandler.post(mWakeLock.wrap(() -> {
                 if (DEBUG) Log.d(TAG, "onTrigger: " + triggerEventToString(event));
-<<<<<<< HEAD
-                boolean sensorPerformsProxCheck = false;
-=======
->>>>>>> dbf9e87c
                 if (mSensor != null && mSensor.getType() == Sensor.TYPE_PICK_UP_GESTURE) {
                     int subType = (int) event.values[0];
                     MetricsLogger.action(
@@ -545,16 +490,9 @@
                     screenX = event.values[0];
                     screenY = event.values[1];
                 }
-<<<<<<< HEAD
-                mCallback.onSensorPulse(mPulseReason, sensorPerformsProxCheck, screenX, screenY,
-                        event.values);
-                if (!mRegistered) {
-                    updateListener();  // reregister, this sensor only fires once
-=======
                 mCallback.onSensorPulse(mPulseReason, screenX, screenY, event.values);
                 if (!mRegistered) {
                     updateListening();  // reregister, this sensor only fires once
->>>>>>> dbf9e87c
                 }
             }));
         }
@@ -606,11 +544,7 @@
         }
 
         @Override
-<<<<<<< HEAD
-        public void updateListener() {
-=======
         public void updateListening() {
->>>>>>> dbf9e87c
             if (!mConfigured) return;
             AsyncSensorManager asyncSensorManager = (AsyncSensorManager) mSensorManager;
             if (mRequested && !mDisabled && (enabledBySetting() || mIgnoresSetting)
@@ -654,20 +588,11 @@
             mHandler.post(mWakeLock.wrap(() -> {
                 final long now = SystemClock.uptimeMillis();
                 if (now < mDebounceFrom + mDebounce) {
-<<<<<<< HEAD
-                    if (DEBUG) Log.d(TAG, "onSensorEvent dropped: " + triggerEventToString(event));
-                    return;
-                }
-                if (DEBUG) Log.d(TAG, "onSensorEvent: " + triggerEventToString(event));
-                mCallback.onSensorPulse(mPulseReason, true /* sensorPerformsProxCheck */, -1, -1,
-                        event.getValues());
-=======
                     Log.d(TAG, "onSensorEvent dropped: " + triggerEventToString(event));
                     return;
                 }
                 if (DEBUG) Log.d(TAG, "onSensorEvent: " + triggerEventToString(event));
                 mCallback.onSensorPulse(mPulseReason, -1, -1, event.getValues());
->>>>>>> dbf9e87c
             }));
         }
     }
@@ -677,20 +602,11 @@
         /**
          * Called when a sensor requests a pulse
          * @param pulseReason Requesting sensor, e.g. {@link DozeLog#REASON_SENSOR_PICKUP}
-<<<<<<< HEAD
-         * @param sensorPerformedProxCheck true if the sensor already checked for FAR proximity.
-=======
->>>>>>> dbf9e87c
          * @param screenX the location on the screen where the sensor fired or -1
- *                if the sensor doesn't support reporting screen locations.
+         *                if the sensor doesn't support reporting screen locations.
          * @param screenY the location on the screen where the sensor fired or -1
          * @param rawValues raw values array from the event.
          */
-<<<<<<< HEAD
-        void onSensorPulse(int pulseReason, boolean sensorPerformedProxCheck,
-                float screenX, float screenY, float[] rawValues);
-=======
         void onSensorPulse(int pulseReason, float screenX, float screenY, float[] rawValues);
->>>>>>> dbf9e87c
     }
 }