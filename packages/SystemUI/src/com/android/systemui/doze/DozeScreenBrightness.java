/*
 * Copyright (C) 2017 The Android Open Source Project
 *
 * Licensed under the Apache License, Version 2.0 (the "License");
 * you may not use this file except in compliance with the License.
 * You may obtain a copy of the License at
 *
 *      http://www.apache.org/licenses/LICENSE-2.0
 *
 * Unless required by applicable law or agreed to in writing, software
 * distributed under the License is distributed on an "AS IS" BASIS,
 * WITHOUT WARRANTIES OR CONDITIONS OF ANY KIND, either express or implied.
 * See the License for the specific language governing permissions and
 * limitations under the License.
 */

package com.android.systemui.doze;

import android.content.BroadcastReceiver;
import android.content.Context;
import android.content.Intent;
import android.content.IntentFilter;
import android.hardware.Sensor;
import android.hardware.SensorEvent;
import android.hardware.SensorEventListener;
import android.hardware.SensorManager;
import android.os.Handler;
import android.os.SystemProperties;
import android.os.Trace;
import android.os.UserHandle;
import android.provider.Settings;
import android.view.Display;

import com.android.internal.annotations.VisibleForTesting;
import com.android.systemui.broadcast.BroadcastDispatcher;

/**
 * Controls the screen brightness when dozing.
 */
public class DozeScreenBrightness extends BroadcastReceiver implements DozeMachine.Part,
        SensorEventListener {
    private static final boolean DEBUG_AOD_BRIGHTNESS = SystemProperties
            .getBoolean("debug.aod_brightness", false);
    protected static final String ACTION_AOD_BRIGHTNESS =
            "com.android.systemui.doze.AOD_BRIGHTNESS";
    protected static final String BRIGHTNESS_BUCKET = "brightness_bucket";

    private final Context mContext;
    private final DozeMachine.Service mDozeService;
    private final DozeHost mDozeHost;
    private final Handler mHandler;
    private final SensorManager mSensorManager;
    private final Sensor mLightSensor;
    private final BroadcastDispatcher mBroadcastDispatcher;
    private final int[] mSensorToBrightness;
    private final int[] mSensorToScrimOpacity;
    private final boolean mDebuggable;

    private boolean mRegistered;
    private int mDefaultDozeBrightness;
    private boolean mPaused = false;
    private boolean mScreenOff = false;
    private int mLastSensorValue = -1;

    /**
     * Debug value used for emulating various display brightness buckets:
     *
     * {@code am broadcast -p com.android.systemui -a com.android.systemui.doze.AOD_BRIGHTNESS
     * --ei brightness_bucket 1}
     */
    private int mDebugBrightnessBucket = -1;
    private DozeMachine.State mState;

    @VisibleForTesting
    public DozeScreenBrightness(Context context, DozeMachine.Service service,
            SensorManager sensorManager, Sensor lightSensor,
            BroadcastDispatcher broadcastDispatcher, DozeHost host,
            Handler handler, int defaultDozeBrightness, int[] sensorToBrightness,
            int[] sensorToScrimOpacity, boolean debuggable) {
        mContext = context;
        mDozeService = service;
        mSensorManager = sensorManager;
        mLightSensor = lightSensor;
        mBroadcastDispatcher = broadcastDispatcher;
        mDozeHost = host;
        mHandler = handler;
        mDebuggable = debuggable;

        mDefaultDozeBrightness = defaultDozeBrightness;
        mSensorToBrightness = sensorToBrightness;
        mSensorToScrimOpacity = sensorToScrimOpacity;

        if (mDebuggable) {
            IntentFilter filter = new IntentFilter();
            filter.addAction(ACTION_AOD_BRIGHTNESS);
            mBroadcastDispatcher.registerReceiverWithHandler(this, filter, handler, UserHandle.ALL);
        }
    }

    public DozeScreenBrightness(Context context, DozeMachine.Service service,
            SensorManager sensorManager, Sensor lightSensor,
            BroadcastDispatcher broadcastDispatcher, DozeHost host, Handler handler,
            AlwaysOnDisplayPolicy policy) {
        this(context, service, sensorManager, lightSensor, broadcastDispatcher, host, handler,
                context.getResources().getInteger(
                        com.android.internal.R.integer.config_screenBrightnessDoze),
                policy.screenBrightnessArray, policy.dimmingScrimArray, DEBUG_AOD_BRIGHTNESS);
    }

    @Override
    public void transitionTo(DozeMachine.State oldState, DozeMachine.State newState) {
        mState = newState;
        switch (newState) {
            case INITIALIZED:
            case DOZE:
                resetBrightnessToDefault();
                break;
            case FINISH:
                onDestroy();
                break;
        }
        if (newState != DozeMachine.State.FINISH) {
            setScreenOff(newState == DozeMachine.State.DOZE);
            setPaused(newState == DozeMachine.State.DOZE_AOD_PAUSED);
        }
    }

    @Override
    public void onScreenState(int state) {
<<<<<<< HEAD
        if (!mScreenOff
                && (mState == DozeMachine.State.DOZE_AOD
                     || mState == DozeMachine.State.DOZE_AOD_DOCKED)
                && (state == Display.STATE_DOZE || state == Display.STATE_DOZE_SUSPEND)) {
=======
        if (state == Display.STATE_DOZE || state == Display.STATE_DOZE_SUSPEND) {
>>>>>>> f5a8542b
            setLightSensorEnabled(true);
        } else {
            setLightSensorEnabled(false);
        }
    }

    private void onDestroy() {
        setLightSensorEnabled(false);
        if (mDebuggable) {
            mBroadcastDispatcher.unregisterReceiver(this);
        }
    }

    @Override
    public void onSensorChanged(SensorEvent event) {
        Trace.beginSection("DozeScreenBrightness.onSensorChanged" + event.values[0]);
        try {
            if (mRegistered) {
                mLastSensorValue = (int) event.values[0];
                updateBrightnessAndReady(false /* force */);
            }
        } finally {
            Trace.endSection();
        }
    }

    private void updateBrightnessAndReady(boolean force) {
        if (force || mRegistered || mDebugBrightnessBucket != -1) {
            int sensorValue = mDebugBrightnessBucket == -1
                    ? mLastSensorValue : mDebugBrightnessBucket;
            int brightness = computeBrightness(sensorValue);
            boolean brightnessReady = brightness > 0;
            if (brightnessReady) {
                mDozeService.setDozeScreenBrightness(clampToUserSetting(brightness));
            }

            int scrimOpacity = -1;
            if (mLightSensor == null) {
                // No light sensor, scrims are always transparent.
                scrimOpacity = 0;
            } else if (brightnessReady) {
                // Only unblank scrim once brightness is ready.
                scrimOpacity = computeScrimOpacity(sensorValue);
            }
            if (scrimOpacity >= 0) {
                mDozeHost.setAodDimmingScrim(scrimOpacity / 255f);
            }
        }
    }

    private int computeScrimOpacity(int sensorValue) {
        if (sensorValue < 0 || sensorValue >= mSensorToScrimOpacity.length) {
            return -1;
        }
        return mSensorToScrimOpacity[sensorValue];
    }

    private int computeBrightness(int sensorValue) {
        if (sensorValue < 0 || sensorValue >= mSensorToBrightness.length) {
            return -1;
        }
        return mSensorToBrightness[sensorValue];
    }

    @Override
    public void onAccuracyChanged(Sensor sensor, int accuracy) {
    }

    private void resetBrightnessToDefault() {
        mDozeService.setDozeScreenBrightness(clampToUserSetting(mDefaultDozeBrightness));
        mDozeHost.setAodDimmingScrim(0f);
    }
    //TODO: brightnessfloat change usages to float.
    private int clampToUserSetting(int brightness) {
        int userSetting = Settings.System.getIntForUser(mContext.getContentResolver(),
                Settings.System.SCREEN_BRIGHTNESS, Integer.MAX_VALUE,
                UserHandle.USER_CURRENT);
        return Math.min(brightness, userSetting);
    }

    private void setLightSensorEnabled(boolean enabled) {
        if (enabled && !mRegistered && mLightSensor != null) {
            // Wait until we get an event from the sensor until indicating ready.
            mRegistered = mSensorManager.registerListener(this, mLightSensor,
                    SensorManager.SENSOR_DELAY_NORMAL, mHandler);
            mLastSensorValue = -1;
        } else if (!enabled && mRegistered) {
            mSensorManager.unregisterListener(this);
            mRegistered = false;
            mLastSensorValue = -1;
            // Sensor is not enabled, hence we use the default brightness and are always ready.
        }
    }

    private void setPaused(boolean paused) {
        if (mPaused != paused) {
            mPaused = paused;
            updateBrightnessAndReady(false /* force */);
        }
    }

    private void setScreenOff(boolean screenOff) {
        if (mScreenOff != screenOff) {
            mScreenOff = screenOff;
            updateBrightnessAndReady(true /* force */);
        }
    }

    @Override
    public void onReceive(Context context, Intent intent) {
        mDebugBrightnessBucket = intent.getIntExtra(BRIGHTNESS_BUCKET, -1);
        updateBrightnessAndReady(false /* force */);
    }
}<|MERGE_RESOLUTION|>--- conflicted
+++ resolved
@@ -69,7 +69,6 @@
      * --ei brightness_bucket 1}
      */
     private int mDebugBrightnessBucket = -1;
-    private DozeMachine.State mState;
 
     @VisibleForTesting
     public DozeScreenBrightness(Context context, DozeMachine.Service service,
@@ -109,7 +108,6 @@
 
     @Override
     public void transitionTo(DozeMachine.State oldState, DozeMachine.State newState) {
-        mState = newState;
         switch (newState) {
             case INITIALIZED:
             case DOZE:
@@ -127,14 +125,7 @@
 
     @Override
     public void onScreenState(int state) {
-<<<<<<< HEAD
-        if (!mScreenOff
-                && (mState == DozeMachine.State.DOZE_AOD
-                     || mState == DozeMachine.State.DOZE_AOD_DOCKED)
-                && (state == Display.STATE_DOZE || state == Display.STATE_DOZE_SUSPEND)) {
-=======
         if (state == Display.STATE_DOZE || state == Display.STATE_DOZE_SUSPEND) {
->>>>>>> f5a8542b
             setLightSensorEnabled(true);
         } else {
             setLightSensorEnabled(false);
