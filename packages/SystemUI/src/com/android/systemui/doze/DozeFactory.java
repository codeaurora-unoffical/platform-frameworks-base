/*
 * Copyright (C) 2016 The Android Open Source Project
 *
 * Licensed under the Apache License, Version 2.0 (the "License");
 * you may not use this file except in compliance with the License.
 * You may obtain a copy of the License at
 *
 *      http://www.apache.org/licenses/LICENSE-2.0
 *
 * Unless required by applicable law or agreed to in writing, software
 * distributed under the License is distributed on an "AS IS" BASIS,
 * WITHOUT WARRANTIES OR CONDITIONS OF ANY KIND, either express or implied.
 * See the License for the specific language governing permissions and
 * limitations under the License.
 */

package com.android.systemui.doze;

import android.annotation.Nullable;
import android.app.AlarmManager;
import android.app.IWallpaperManager;
import android.content.Context;
import android.hardware.Sensor;
import android.hardware.SensorManager;
import android.hardware.display.AmbientDisplayConfiguration;
import android.os.Handler;

import com.android.keyguard.KeyguardUpdateMonitor;
import com.android.systemui.R;
import com.android.systemui.broadcast.BroadcastDispatcher;
import com.android.systemui.dagger.qualifiers.Main;
import com.android.systemui.dock.DockManager;
import com.android.systemui.keyguard.WakefulnessLifecycle;
import com.android.systemui.plugins.FalsingManager;
import com.android.systemui.statusbar.phone.BiometricUnlockController;
import com.android.systemui.statusbar.phone.DozeParameters;
import com.android.systemui.statusbar.policy.BatteryController;
import com.android.systemui.util.sensors.AsyncSensorManager;
import com.android.systemui.util.sensors.ProximitySensor;
import com.android.systemui.util.wakelock.DelayedWakeLock;
import com.android.systemui.util.wakelock.WakeLock;

import javax.inject.Inject;

public class DozeFactory {

    private final FalsingManager mFalsingManager;
    private final DozeLog mDozeLog;
    private final DozeParameters mDozeParameters;
    private final BatteryController mBatteryController;
    private final AsyncSensorManager mAsyncSensorManager;
    private final AlarmManager mAlarmManager;
    private final WakefulnessLifecycle mWakefulnessLifecycle;
    private final KeyguardUpdateMonitor mKeyguardUpdateMonitor;
    private final DockManager mDockManager;
    private final IWallpaperManager mWallpaperManager;
    private final ProximitySensor mProximitySensor;
    private final ProximitySensor.ProximityCheck mProximityCheck;
    private final DelayedWakeLock.Builder mDelayedWakeLockBuilder;
    private final Handler mHandler;
    private final BiometricUnlockController mBiometricUnlockController;
    private final BroadcastDispatcher mBroadcastDispatcher;
    private final DozeHost mDozeHost;

    @Inject
    public DozeFactory(FalsingManager falsingManager, DozeLog dozeLog,
            DozeParameters dozeParameters, BatteryController batteryController,
            AsyncSensorManager asyncSensorManager, AlarmManager alarmManager,
            WakefulnessLifecycle wakefulnessLifecycle, KeyguardUpdateMonitor keyguardUpdateMonitor,
            DockManager dockManager, @Nullable IWallpaperManager wallpaperManager,
            ProximitySensor proximitySensor, ProximitySensor.ProximityCheck proximityCheck,
            DelayedWakeLock.Builder delayedWakeLockBuilder, @Main Handler handler,
<<<<<<< HEAD
=======
            @Main DelayableExecutor delayableExecutor,
>>>>>>> 2aafeca1
            BiometricUnlockController biometricUnlockController,
            BroadcastDispatcher broadcastDispatcher, DozeHost dozeHost) {
        mFalsingManager = falsingManager;
        mDozeLog = dozeLog;
        mDozeParameters = dozeParameters;
        mBatteryController = batteryController;
        mAsyncSensorManager = asyncSensorManager;
        mAlarmManager = alarmManager;
        mWakefulnessLifecycle = wakefulnessLifecycle;
        mKeyguardUpdateMonitor = keyguardUpdateMonitor;
        mDockManager = dockManager;
        mWallpaperManager = wallpaperManager;
        mProximitySensor = proximitySensor;
        mProximityCheck = proximityCheck;
        mDelayedWakeLockBuilder = delayedWakeLockBuilder;
        mHandler = handler;
        mBiometricUnlockController = biometricUnlockController;
        mBroadcastDispatcher = broadcastDispatcher;
        mDozeHost = dozeHost;
    }

    /** Creates a DozeMachine with its parts for {@code dozeService}. */
    DozeMachine assembleMachine(DozeService dozeService) {
        AmbientDisplayConfiguration config = new AmbientDisplayConfiguration(dozeService);
        WakeLock wakeLock = mDelayedWakeLockBuilder.setHandler(mHandler).setTag("Doze").build();

        DozeMachine.Service wrappedService = dozeService;
        wrappedService = new DozeBrightnessHostForwarder(wrappedService, mDozeHost);
        wrappedService = DozeScreenStatePreventingAdapter.wrapIfNeeded(
                wrappedService, mDozeParameters);
        wrappedService = DozeSuspendScreenStatePreventingAdapter.wrapIfNeeded(
                wrappedService, mDozeParameters);

        DozeMachine machine = new DozeMachine(wrappedService, config, wakeLock,
                mWakefulnessLifecycle, mBatteryController, mDozeLog, mDockManager,
                mDozeHost);
        machine.setParts(new DozeMachine.Part[]{
                new DozePauser(mHandler, machine, mAlarmManager, mDozeParameters.getPolicy()),
                new DozeFalsingManagerAdapter(mFalsingManager),
                createDozeTriggers(dozeService, mAsyncSensorManager, mDozeHost,
                        mAlarmManager, config, mDozeParameters, wakeLock,
                        machine, mDockManager, mDozeLog, mProximityCheck),
                createDozeUi(dozeService, mDozeHost, wakeLock, machine, mHandler,
                        mAlarmManager, mDozeParameters, mDozeLog),
                new DozeScreenState(wrappedService, mHandler, mDozeHost, mDozeParameters,
                        wakeLock),
                createDozeScreenBrightness(dozeService, wrappedService, mAsyncSensorManager,
                        mDozeHost, mDozeParameters, mHandler),
                new DozeWallpaperState(mWallpaperManager, mBiometricUnlockController,
                        mDozeParameters),
                new DozeDockHandler(config, machine, mDockManager),
                new DozeAuthRemover(dozeService)
        });

        return machine;
    }

    private DozeMachine.Part createDozeScreenBrightness(Context context,
            DozeMachine.Service service, SensorManager sensorManager, DozeHost host,
            DozeParameters params, Handler handler) {
        Sensor sensor = DozeSensors.findSensorWithType(sensorManager,
                context.getString(R.string.doze_brightness_sensor_type));
        return new DozeScreenBrightness(context, service, sensorManager, sensor,
                mBroadcastDispatcher, host, handler, params.getPolicy());
    }

    private DozeTriggers createDozeTriggers(Context context, AsyncSensorManager sensorManager,
            DozeHost host, AlarmManager alarmManager, AmbientDisplayConfiguration config,
            DozeParameters params, WakeLock wakeLock,
            DozeMachine machine, DockManager dockManager, DozeLog dozeLog,
            ProximitySensor.ProximityCheck proximityCheck) {
        boolean allowPulseTriggers = true;
        return new DozeTriggers(context, machine, host, alarmManager, config, params,
                sensorManager, wakeLock, allowPulseTriggers, dockManager,
                mProximitySensor, proximityCheck, dozeLog, mBroadcastDispatcher);

    }

    private DozeMachine.Part createDozeUi(Context context, DozeHost host, WakeLock wakeLock,
            DozeMachine machine, Handler handler, AlarmManager alarmManager,
            DozeParameters params, DozeLog dozeLog) {
        return new DozeUi(context, alarmManager, machine, wakeLock, host, handler, params,
                          mKeyguardUpdateMonitor, dozeLog);
    }
}<|MERGE_RESOLUTION|>--- conflicted
+++ resolved
@@ -70,10 +70,7 @@
             DockManager dockManager, @Nullable IWallpaperManager wallpaperManager,
             ProximitySensor proximitySensor, ProximitySensor.ProximityCheck proximityCheck,
             DelayedWakeLock.Builder delayedWakeLockBuilder, @Main Handler handler,
-<<<<<<< HEAD
-=======
             @Main DelayableExecutor delayableExecutor,
->>>>>>> 2aafeca1
             BiometricUnlockController biometricUnlockController,
             BroadcastDispatcher broadcastDispatcher, DozeHost dozeHost) {
         mFalsingManager = falsingManager;
