/*
 * Copyright (C) 2016 The Android Open Source Project
 *
 * Licensed under the Apache License, Version 2.0 (the "License");
 * you may not use this file except in compliance with the License.
 * You may obtain a copy of the License at
 *
 *      http://www.apache.org/licenses/LICENSE-2.0
 *
 * Unless required by applicable law or agreed to in writing, software
 * distributed under the License is distributed on an "AS IS" BASIS,
 * WITHOUT WARRANTIES OR CONDITIONS OF ANY KIND, either express or implied.
 * See the License for the specific language governing permissions and
 * limitations under the License.
 */

package com.android.systemui.doze;

import android.app.AlarmManager;
import android.app.Application;
import android.content.Context;
import android.hardware.Sensor;
import android.hardware.SensorManager;
import android.hardware.display.AmbientDisplayConfiguration;
import android.os.Handler;

import com.android.keyguard.KeyguardUpdateMonitor;
import com.android.systemui.Dependency;
import com.android.systemui.R;
import com.android.systemui.SystemUIApplication;
<<<<<<< HEAD
import com.android.systemui.classifier.FalsingManagerFactory;
import com.android.systemui.dock.DockManager;
=======
import com.android.systemui.dock.DockManager;
import com.android.systemui.plugins.FalsingManager;
import com.android.systemui.keyguard.WakefulnessLifecycle;
>>>>>>> dbf9e87c
import com.android.systemui.statusbar.phone.BiometricUnlockController;
import com.android.systemui.statusbar.phone.DozeParameters;
import com.android.systemui.util.AsyncSensorManager;
import com.android.systemui.util.wakelock.DelayedWakeLock;
import com.android.systemui.util.wakelock.WakeLock;

public class DozeFactory {

    public DozeFactory() {
    }

    /** Creates a DozeMachine with its parts for {@code dozeService}. */
    public DozeMachine assembleMachine(DozeService dozeService, FalsingManager falsingManager) {
        Context context = dozeService;
        SensorManager sensorManager = Dependency.get(AsyncSensorManager.class);
        AlarmManager alarmManager = context.getSystemService(AlarmManager.class);
        DockManager dockManager = Dependency.get(DockManager.class);
<<<<<<< HEAD
=======
        WakefulnessLifecycle wakefulnessLifecycle = Dependency.get(WakefulnessLifecycle.class);
>>>>>>> dbf9e87c

        DozeHost host = getHost(dozeService);
        AmbientDisplayConfiguration config = new AmbientDisplayConfiguration(context);
        DozeParameters params = DozeParameters.getInstance(context);
        Handler handler = new Handler();
        WakeLock wakeLock = new DelayedWakeLock(handler,
                WakeLock.createPartial(context, "Doze"));

        DozeMachine.Service wrappedService = dozeService;
        wrappedService = new DozeBrightnessHostForwarder(wrappedService, host);
        wrappedService = DozeScreenStatePreventingAdapter.wrapIfNeeded(wrappedService, params);
        wrappedService = DozeSuspendScreenStatePreventingAdapter.wrapIfNeeded(wrappedService,
                params);

        DozeMachine machine = new DozeMachine(wrappedService, config, wakeLock,
                wakefulnessLifecycle);
        machine.setParts(new DozeMachine.Part[]{
                new DozePauser(handler, machine, alarmManager, params.getPolicy()),
<<<<<<< HEAD
                new DozeFalsingManagerAdapter(FalsingManagerFactory.getInstance(context)),
=======
                new DozeFalsingManagerAdapter(falsingManager),
>>>>>>> dbf9e87c
                createDozeTriggers(context, sensorManager, host, alarmManager, config, params,
                        handler, wakeLock, machine, dockManager),
                createDozeUi(context, host, wakeLock, machine, handler, alarmManager, params),
                new DozeScreenState(wrappedService, handler, params, wakeLock),
                createDozeScreenBrightness(context, wrappedService, sensorManager, host, params,
                        handler),
                new DozeWallpaperState(context, getBiometricUnlockController(dozeService)),
<<<<<<< HEAD
                new DozeDockHandler(context, machine, host, config, handler, dockManager)
=======
                new DozeDockHandler(context, machine, host, config, handler, dockManager),
                new DozeAuthRemover(dozeService)
>>>>>>> dbf9e87c
        });

        return machine;
    }

    private DozeMachine.Part createDozeScreenBrightness(Context context,
            DozeMachine.Service service, SensorManager sensorManager, DozeHost host,
            DozeParameters params, Handler handler) {
        Sensor sensor = DozeSensors.findSensorWithType(sensorManager,
                context.getString(R.string.doze_brightness_sensor_type));
        return new DozeScreenBrightness(context, service, sensorManager, sensor, host, handler,
                params.getPolicy());
    }

    private DozeTriggers createDozeTriggers(Context context, SensorManager sensorManager,
            DozeHost host, AlarmManager alarmManager, AmbientDisplayConfiguration config,
            DozeParameters params, Handler handler, WakeLock wakeLock, DozeMachine machine,
            DockManager dockManager) {
        boolean allowPulseTriggers = true;
        return new DozeTriggers(context, machine, host, alarmManager, config, params,
                sensorManager, handler, wakeLock, allowPulseTriggers, dockManager);
    }

    private DozeMachine.Part createDozeUi(Context context, DozeHost host, WakeLock wakeLock,
            DozeMachine machine, Handler handler, AlarmManager alarmManager,
            DozeParameters params) {
        return new DozeUi(context, alarmManager, machine, wakeLock, host, handler, params,
                KeyguardUpdateMonitor.getInstance(context));
    }

    public static DozeHost getHost(DozeService service) {
        Application appCandidate = service.getApplication();
        final SystemUIApplication app = (SystemUIApplication) appCandidate;
        return app.getComponent(DozeHost.class);
    }

    public static BiometricUnlockController getBiometricUnlockController(DozeService service) {
        Application appCandidate = service.getApplication();
        final SystemUIApplication app = (SystemUIApplication) appCandidate;
        return app.getComponent(BiometricUnlockController.class);
    }
}<|MERGE_RESOLUTION|>--- conflicted
+++ resolved
@@ -28,14 +28,9 @@
 import com.android.systemui.Dependency;
 import com.android.systemui.R;
 import com.android.systemui.SystemUIApplication;
-<<<<<<< HEAD
-import com.android.systemui.classifier.FalsingManagerFactory;
-import com.android.systemui.dock.DockManager;
-=======
 import com.android.systemui.dock.DockManager;
 import com.android.systemui.plugins.FalsingManager;
 import com.android.systemui.keyguard.WakefulnessLifecycle;
->>>>>>> dbf9e87c
 import com.android.systemui.statusbar.phone.BiometricUnlockController;
 import com.android.systemui.statusbar.phone.DozeParameters;
 import com.android.systemui.util.AsyncSensorManager;
@@ -53,10 +48,7 @@
         SensorManager sensorManager = Dependency.get(AsyncSensorManager.class);
         AlarmManager alarmManager = context.getSystemService(AlarmManager.class);
         DockManager dockManager = Dependency.get(DockManager.class);
-<<<<<<< HEAD
-=======
         WakefulnessLifecycle wakefulnessLifecycle = Dependency.get(WakefulnessLifecycle.class);
->>>>>>> dbf9e87c
 
         DozeHost host = getHost(dozeService);
         AmbientDisplayConfiguration config = new AmbientDisplayConfiguration(context);
@@ -75,11 +67,7 @@
                 wakefulnessLifecycle);
         machine.setParts(new DozeMachine.Part[]{
                 new DozePauser(handler, machine, alarmManager, params.getPolicy()),
-<<<<<<< HEAD
-                new DozeFalsingManagerAdapter(FalsingManagerFactory.getInstance(context)),
-=======
                 new DozeFalsingManagerAdapter(falsingManager),
->>>>>>> dbf9e87c
                 createDozeTriggers(context, sensorManager, host, alarmManager, config, params,
                         handler, wakeLock, machine, dockManager),
                 createDozeUi(context, host, wakeLock, machine, handler, alarmManager, params),
@@ -87,12 +75,8 @@
                 createDozeScreenBrightness(context, wrappedService, sensorManager, host, params,
                         handler),
                 new DozeWallpaperState(context, getBiometricUnlockController(dozeService)),
-<<<<<<< HEAD
-                new DozeDockHandler(context, machine, host, config, handler, dockManager)
-=======
                 new DozeDockHandler(context, machine, host, config, handler, dockManager),
                 new DozeAuthRemover(dozeService)
->>>>>>> dbf9e87c
         });
 
         return machine;
