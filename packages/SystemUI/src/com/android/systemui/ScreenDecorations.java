--- conflicted
+++ resolved
@@ -28,17 +28,9 @@
 import static android.view.ViewGroup.LayoutParams.WRAP_CONTENT;
 import static android.view.WindowManager.LayoutParams.LAYOUT_IN_DISPLAY_CUTOUT_MODE_ALWAYS;
 
-<<<<<<< HEAD
-=======
-import static com.android.systemui.tuner.TunablePadding.FLAG_END;
-import static com.android.systemui.tuner.TunablePadding.FLAG_START;
-
 import android.animation.Animator;
 import android.animation.AnimatorListenerAdapter;
-import android.animation.AnimatorSet;
-import android.animation.ObjectAnimator;
 import android.animation.ValueAnimator;
->>>>>>> 364742e7
 import android.annotation.Dimension;
 import android.annotation.NonNull;
 import android.app.ActivityManager;
@@ -743,13 +735,10 @@
         private final ScreenDecorations mDecorations;
         private int mColor = Color.BLACK;
         private int mRotation;
-<<<<<<< HEAD
         private int mInitialPosition;
         private int mPosition;
-=======
         private float mCameraProtectionProgress = HIDDEN_CAMERA_PROTECTION_SCALE;
         private ValueAnimator mCameraProtectionAnimator;
->>>>>>> 364742e7
 
         public DisplayCutoutView(Context context, @BoundsPosition int pos,
                 ScreenDecorations decorations) {
