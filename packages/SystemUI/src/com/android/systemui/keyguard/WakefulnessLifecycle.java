--- conflicted
+++ resolved
@@ -29,9 +29,6 @@
 import javax.inject.Inject;
 import javax.inject.Singleton;
 
-import javax.inject.Inject;
-import javax.inject.Singleton;
-
 /**
  * Tracks the wakefulness lifecycle.
  */
@@ -59,11 +56,7 @@
     public WakefulnessLifecycle() {
     }
 
-<<<<<<< HEAD
-    public int getWakefulness() {
-=======
     public @Wakefulness int getWakefulness() {
->>>>>>> dbf9e87c
         return mWakefulness;
     }
 
