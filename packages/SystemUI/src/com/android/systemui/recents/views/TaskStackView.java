--- conflicted
+++ resolved
@@ -555,8 +555,6 @@
         });
     }
 
-<<<<<<< HEAD
-=======
     /** Resets the focused task. */
     void resetFocusedTask() {
         if ((0 <= mFocusedTaskIndex) && (mFocusedTaskIndex < mStack.getTaskCount())) {
@@ -569,7 +567,6 @@
         mFocusedTaskIndex = -1;
     }
 
->>>>>>> 073b8a01
     @Override
     public void onInitializeAccessibilityEvent(AccessibilityEvent event) {
         super.onInitializeAccessibilityEvent(event);
