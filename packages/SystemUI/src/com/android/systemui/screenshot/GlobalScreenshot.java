/*
 * Copyright (C) 2011 The Android Open Source Project
 *
 * Licensed under the Apache License, Version 2.0 (the "License");
 * you may not use this file except in compliance with the License.
 * You may obtain a copy of the License at
 *
 *      http://www.apache.org/licenses/LICENSE-2.0
 *
 * Unless required by applicable law or agreed to in writing, software
 * distributed under the License is distributed on an "AS IS" BASIS,
 * WITHOUT WARRANTIES OR CONDITIONS OF ANY KIND, either express or implied.
 * See the License for the specific language governing permissions and
 * limitations under the License.
 */

package com.android.systemui.screenshot;

import static android.content.Context.NOTIFICATION_SERVICE;
import static android.view.WindowManager.LayoutParams.LAYOUT_IN_DISPLAY_CUTOUT_MODE_ALWAYS;

import static com.android.systemui.screenshot.GlobalScreenshot.EXTRA_ACTION_INTENT;
import static com.android.systemui.screenshot.GlobalScreenshot.EXTRA_CANCEL_NOTIFICATION;
import static com.android.systemui.screenshot.GlobalScreenshot.EXTRA_DISALLOW_ENTER_PIP;
import static com.android.systemui.statusbar.phone.StatusBar.SYSTEM_DIALOG_REASON_SCREENSHOT;

import android.animation.Animator;
import android.animation.AnimatorListenerAdapter;
import android.animation.AnimatorSet;
import android.animation.ValueAnimator;
import android.animation.ValueAnimator.AnimatorUpdateListener;
import android.app.ActivityOptions;
import android.app.Notification;
import android.app.Notification.BigPictureStyle;
import android.app.NotificationManager;
import android.app.PendingIntent;
import android.app.admin.DevicePolicyManager;
import android.content.BroadcastReceiver;
import android.content.ClipData;
import android.content.ClipDescription;
import android.content.ComponentName;
import android.content.ContentResolver;
import android.content.Context;
import android.content.Intent;
import android.content.res.Configuration;
import android.content.res.Resources;
import android.graphics.Bitmap;
import android.graphics.Canvas;
import android.graphics.Color;
import android.graphics.ColorMatrix;
import android.graphics.ColorMatrixColorFilter;
import android.graphics.Matrix;
import android.graphics.Paint;
import android.graphics.Picture;
import android.graphics.PixelFormat;
import android.graphics.PointF;
import android.graphics.Rect;
import android.media.MediaActionSound;
import android.net.Uri;
import android.os.AsyncTask;
import android.os.Environment;
import android.os.PowerManager;
import android.os.Process;
import android.os.UserHandle;
import android.provider.MediaStore;
import android.text.TextUtils;
import android.util.DisplayMetrics;
import android.util.Slog;
import android.view.Display;
import android.view.LayoutInflater;
import android.view.MotionEvent;
import android.view.SurfaceControl;
import android.view.View;
import android.view.ViewGroup;
import android.view.WindowManager;
import android.view.animation.Interpolator;
import android.widget.ImageView;
import android.widget.Toast;

import com.android.internal.messages.nano.SystemMessageProto.SystemMessage;
import com.android.systemui.R;
import com.android.systemui.SysUiServiceProvider;
import com.android.systemui.SystemUI;
import com.android.systemui.shared.system.ActivityManagerWrapper;
import com.android.systemui.statusbar.phone.StatusBar;
import com.android.systemui.util.NotificationChannels;

import libcore.io.IoUtils;

import java.io.IOException;
import java.io.OutputStream;
import java.text.DateFormat;
import java.text.SimpleDateFormat;
import java.util.Date;
import java.util.concurrent.ExecutionException;
import java.util.concurrent.TimeUnit;
import java.util.concurrent.TimeoutException;



/**
 * POD used in the AsyncTask which saves an image in the background.
 */
class SaveImageInBackgroundData {
    Context context;
    Bitmap image;
    Uri imageUri;
    Runnable finisher;
    int iconSize;
    int previewWidth;
    int previewheight;
    int errorMsgResId;

    void clearImage() {
        image = null;
        imageUri = null;
        iconSize = 0;
    }
    void clearContext() {
        context = null;
    }
}

/**
 * An AsyncTask that saves an image to the media store in the background.
 */
class SaveImageInBackgroundTask extends AsyncTask<Void, Void, Void> {
    private static final String TAG = "SaveImageInBackgroundTask";

    private static final String SCREENSHOT_FILE_NAME_TEMPLATE = "Screenshot_%s.png";
    private static final String SCREENSHOT_SHARE_SUBJECT_TEMPLATE = "Screenshot (%s)";

    private final SaveImageInBackgroundData mParams;
    private final NotificationManager mNotificationManager;
    private final Notification.Builder mNotificationBuilder, mPublicNotificationBuilder;
    private final String mImageFileName;
    private final long mImageTime;
    private final BigPictureStyle mNotificationStyle;
    private final int mImageWidth;
    private final int mImageHeight;

    SaveImageInBackgroundTask(Context context, SaveImageInBackgroundData data,
            NotificationManager nManager) {
        Resources r = context.getResources();

        // Prepare all the output metadata
        mParams = data;
        mImageTime = System.currentTimeMillis();
        String imageDate = new SimpleDateFormat("yyyyMMdd-HHmmss").format(new Date(mImageTime));
        mImageFileName = String.format(SCREENSHOT_FILE_NAME_TEMPLATE, imageDate);

        // Create the large notification icon
        mImageWidth = data.image.getWidth();
        mImageHeight = data.image.getHeight();
        int iconSize = data.iconSize;
        int previewWidth = data.previewWidth;
        int previewHeight = data.previewheight;

        Paint paint = new Paint();
        ColorMatrix desat = new ColorMatrix();
        desat.setSaturation(0.25f);
        paint.setColorFilter(new ColorMatrixColorFilter(desat));
        Matrix matrix = new Matrix();
        int overlayColor = 0x40FFFFFF;

        matrix.setTranslate((previewWidth - mImageWidth) / 2, (previewHeight - mImageHeight) / 2);
        Bitmap picture = generateAdjustedHwBitmap(data.image, previewWidth, previewHeight, matrix,
                paint, overlayColor);

        // Note, we can't use the preview for the small icon, since it is non-square
        float scale = (float) iconSize / Math.min(mImageWidth, mImageHeight);
        matrix.setScale(scale, scale);
        matrix.postTranslate((iconSize - (scale * mImageWidth)) / 2,
                (iconSize - (scale * mImageHeight)) / 2);
        Bitmap icon = generateAdjustedHwBitmap(data.image, iconSize, iconSize, matrix, paint,
                overlayColor);

        mNotificationManager = nManager;
        final long now = System.currentTimeMillis();

        // Setup the notification
        mNotificationStyle = new Notification.BigPictureStyle()
                .bigPicture(picture.createAshmemBitmap());

        // The public notification will show similar info but with the actual screenshot omitted
        mPublicNotificationBuilder =
                new Notification.Builder(context, NotificationChannels.SCREENSHOTS_HEADSUP)
                        .setContentTitle(r.getString(R.string.screenshot_saving_title))
                        .setSmallIcon(R.drawable.stat_notify_image)
                        .setCategory(Notification.CATEGORY_PROGRESS)
                        .setWhen(now)
                        .setShowWhen(true)
                        .setColor(r.getColor(
                                com.android.internal.R.color.system_notification_accent_color));
        SystemUI.overrideNotificationAppName(context, mPublicNotificationBuilder, true);

        mNotificationBuilder = new Notification.Builder(context,
                NotificationChannels.SCREENSHOTS_HEADSUP)
            .setContentTitle(r.getString(R.string.screenshot_saving_title))
            .setSmallIcon(R.drawable.stat_notify_image)
            .setWhen(now)
            .setShowWhen(true)
            .setColor(r.getColor(com.android.internal.R.color.system_notification_accent_color))
            .setStyle(mNotificationStyle)
            .setPublicVersion(mPublicNotificationBuilder.build());
        mNotificationBuilder.setFlag(Notification.FLAG_NO_CLEAR, true);
        SystemUI.overrideNotificationAppName(context, mNotificationBuilder, true);

        mNotificationManager.notify(SystemMessage.NOTE_GLOBAL_SCREENSHOT,
                mNotificationBuilder.build());

        /**
         * NOTE: The following code prepares the notification builder for updating the notification
         * after the screenshot has been written to disk.
         */

        // On the tablet, the large icon makes the notification appear as if it is clickable (and
        // on small devices, the large icon is not shown) so defer showing the large icon until
        // we compose the final post-save notification below.
        mNotificationBuilder.setLargeIcon(icon.createAshmemBitmap());
        // But we still don't set it for the expanded view, allowing the smallIcon to show here.
        mNotificationStyle.bigLargeIcon((Bitmap) null);
    }

    /**
     * Generates a new hardware bitmap with specified values, copying the content from the passed
     * in bitmap.
     */
    private Bitmap generateAdjustedHwBitmap(Bitmap bitmap, int width, int height, Matrix matrix,
            Paint paint, int color) {
        Picture picture = new Picture();
        Canvas canvas = picture.beginRecording(width, height);
        canvas.drawColor(color);
        canvas.drawBitmap(bitmap, matrix, paint);
        picture.endRecording();
        return Bitmap.createBitmap(picture);
    }

    @Override
    protected Void doInBackground(Void... paramsUnused) {
        if (isCancelled()) {
            return null;
        }

        // By default, AsyncTask sets the worker thread to have background thread priority, so bump
        // it back up so that we save a little quicker.
        Process.setThreadPriority(Process.THREAD_PRIORITY_FOREGROUND);

        Context context = mParams.context;
        Bitmap image = mParams.image;
        Resources r = context.getResources();

        try {
            // Save the screenshot to the MediaStore
            final MediaStore.PendingParams params = new MediaStore.PendingParams(
                    MediaStore.Images.Media.EXTERNAL_CONTENT_URI, mImageFileName, "image/png");
            params.setPrimaryDirectory(Environment.DIRECTORY_PICTURES);
            params.setSecondaryDirectory(Environment.DIRECTORY_SCREENSHOTS);

            final Uri uri = MediaStore.createPending(context, params);
            final MediaStore.PendingSession session = MediaStore.openPending(context, uri);
            try {
                try (OutputStream out = session.openOutputStream()) {
                    if (!image.compress(Bitmap.CompressFormat.PNG, 100, out)) {
                        throw new IOException("Failed to compress");
                    }
                }
                session.publish();
            } catch (Exception e) {
                session.abandon();
                throw e;
            } finally {
                IoUtils.closeQuietly(session);
            }

            // Note: Both the share and edit actions are proxied through ActionProxyReceiver in
            // order to do some common work like dismissing the keyguard and sending
            // closeSystemWindows

            // Create a share intent, this will always go through the chooser activity first which
            // should not trigger auto-enter PiP
            String subjectDate = DateFormat.getDateTimeInstance().format(new Date(mImageTime));
            String subject = String.format(SCREENSHOT_SHARE_SUBJECT_TEMPLATE, subjectDate);
            Intent sharingIntent = new Intent(Intent.ACTION_SEND);
            sharingIntent.setType("image/png");
            sharingIntent.putExtra(Intent.EXTRA_STREAM, uri);
            // Include URI in ClipData also, so that grantPermission picks it up.
            // We don't use setData here because some apps interpret this as "to:".
            ClipData clipdata = new ClipData(new ClipDescription("content",
                    new String[]{ClipDescription.MIMETYPE_TEXT_PLAIN}),
                    new ClipData.Item(uri));
            sharingIntent.setClipData(clipdata);
            sharingIntent.putExtra(Intent.EXTRA_SUBJECT, subject);
            sharingIntent.addFlags(Intent.FLAG_GRANT_READ_URI_PERMISSION);

<<<<<<< HEAD
            PendingIntent chooserAction = PendingIntent.getBroadcast(context, 0,
=======
            // Make sure pending intents for the system user are still unique across users
            // by setting the (otherwise unused) request code to the current user id.
            int requestCode = context.getUserId();

            PendingIntent chooserAction = PendingIntent.getBroadcast(context, requestCode,
>>>>>>> dbf9e87c
                    new Intent(context, GlobalScreenshot.TargetChosenReceiver.class),
                    PendingIntent.FLAG_CANCEL_CURRENT | PendingIntent.FLAG_ONE_SHOT);
            Intent sharingChooserIntent = Intent.createChooser(sharingIntent, null,
                    chooserAction.getIntentSender())
                    .addFlags(Intent.FLAG_ACTIVITY_CLEAR_TASK | Intent.FLAG_ACTIVITY_NEW_TASK)
                    .addFlags(Intent.FLAG_GRANT_READ_URI_PERMISSION);

            // Create a share action for the notification
<<<<<<< HEAD
            PendingIntent shareAction = PendingIntent.getBroadcastAsUser(context, 0,
                    new Intent(context, GlobalScreenshot.ActionProxyReceiver.class)
                            .putExtra(EXTRA_ACTION_INTENT, sharingChooserIntent)
                            .putExtra(EXTRA_DISALLOW_ENTER_PIP, true),
=======
            PendingIntent shareAction = PendingIntent.getBroadcastAsUser(context, requestCode,
                    new Intent(context, GlobalScreenshot.ActionProxyReceiver.class)
                            .putExtra(EXTRA_ACTION_INTENT, sharingChooserIntent)
                            .putExtra(EXTRA_DISALLOW_ENTER_PIP, true)
                            .setAction(Intent.ACTION_SEND),
>>>>>>> dbf9e87c
                    PendingIntent.FLAG_CANCEL_CURRENT, UserHandle.SYSTEM);
            Notification.Action.Builder shareActionBuilder = new Notification.Action.Builder(
                    R.drawable.ic_screenshot_share,
                    r.getString(com.android.internal.R.string.share), shareAction);
            mNotificationBuilder.addAction(shareActionBuilder.build());

            // Create an edit intent, if a specific package is provided as the editor, then launch
            // that directly
            String editorPackage = context.getString(R.string.config_screenshotEditor);
            Intent editIntent = new Intent(Intent.ACTION_EDIT);
            if (!TextUtils.isEmpty(editorPackage)) {
                editIntent.setComponent(ComponentName.unflattenFromString(editorPackage));
            }
            editIntent.setType("image/png");
            editIntent.setData(uri);
            editIntent.addFlags(Intent.FLAG_GRANT_READ_URI_PERMISSION);
            editIntent.addFlags(Intent.FLAG_GRANT_WRITE_URI_PERMISSION);

            // Create a edit action
<<<<<<< HEAD
            PendingIntent editAction = PendingIntent.getBroadcastAsUser(context, 1,
                    new Intent(context, GlobalScreenshot.ActionProxyReceiver.class)
                            .putExtra(EXTRA_ACTION_INTENT, editIntent)
                            .putExtra(EXTRA_CANCEL_NOTIFICATION, editIntent.getComponent() != null),
=======
            PendingIntent editAction = PendingIntent.getBroadcastAsUser(context, requestCode,
                    new Intent(context, GlobalScreenshot.ActionProxyReceiver.class)
                            .putExtra(EXTRA_ACTION_INTENT, editIntent)
                            .putExtra(EXTRA_CANCEL_NOTIFICATION, editIntent.getComponent() != null)
                            .setAction(Intent.ACTION_EDIT),
>>>>>>> dbf9e87c
                    PendingIntent.FLAG_CANCEL_CURRENT, UserHandle.SYSTEM);
            Notification.Action.Builder editActionBuilder = new Notification.Action.Builder(
                    R.drawable.ic_screenshot_edit,
                    r.getString(com.android.internal.R.string.screenshot_edit), editAction);
            mNotificationBuilder.addAction(editActionBuilder.build());

            // Create a delete action for the notification
            PendingIntent deleteAction = PendingIntent.getBroadcast(context, requestCode,
                    new Intent(context, GlobalScreenshot.DeleteScreenshotReceiver.class)
                            .putExtra(GlobalScreenshot.SCREENSHOT_URI_ID, uri.toString()),
                    PendingIntent.FLAG_CANCEL_CURRENT | PendingIntent.FLAG_ONE_SHOT);
            Notification.Action.Builder deleteActionBuilder = new Notification.Action.Builder(
                    R.drawable.ic_screenshot_delete,
                    r.getString(com.android.internal.R.string.delete), deleteAction);
            mNotificationBuilder.addAction(deleteActionBuilder.build());

            mParams.imageUri = uri;
            mParams.image = null;
            mParams.errorMsgResId = 0;
        } catch (Exception e) {
            // IOException/UnsupportedOperationException may be thrown if external storage is not
            // mounted
            Slog.e(TAG, "unable to save screenshot", e);
            mParams.clearImage();
            mParams.errorMsgResId = R.string.screenshot_failed_to_save_text;
        }

        // Recycle the bitmap data
        if (image != null) {
            image.recycle();
        }

        return null;
    }

    @Override
    protected void onPostExecute(Void params) {
        if (mParams.errorMsgResId != 0) {
            // Show a message that we've failed to save the image to disk
            GlobalScreenshot.notifyScreenshotError(mParams.context, mNotificationManager,
                    mParams.errorMsgResId);
        } else {
            // Show the final notification to indicate screenshot saved
            Context context = mParams.context;
            Resources r = context.getResources();

            // Create the intent to show the screenshot in gallery
            Intent launchIntent = new Intent(Intent.ACTION_VIEW);
            launchIntent.setDataAndType(mParams.imageUri, "image/png");
            launchIntent.setFlags(
                    Intent.FLAG_ACTIVITY_NEW_TASK | Intent.FLAG_GRANT_READ_URI_PERMISSION);

            final long now = System.currentTimeMillis();

            // Update the text and the icon for the existing notification
            mPublicNotificationBuilder
                    .setContentTitle(r.getString(R.string.screenshot_saved_title))
                    .setContentText(r.getString(R.string.screenshot_saved_text))
                    .setContentIntent(PendingIntent.getActivity(mParams.context, 0, launchIntent, 0))
                    .setWhen(now)
                    .setAutoCancel(true)
                    .setColor(context.getColor(
                            com.android.internal.R.color.system_notification_accent_color));
            mNotificationBuilder
                .setContentTitle(r.getString(R.string.screenshot_saved_title))
                .setContentText(r.getString(R.string.screenshot_saved_text))
                .setContentIntent(PendingIntent.getActivity(mParams.context, 0, launchIntent, 0))
                .setWhen(now)
                .setAutoCancel(true)
                .setColor(context.getColor(
                        com.android.internal.R.color.system_notification_accent_color))
                .setPublicVersion(mPublicNotificationBuilder.build())
                .setFlag(Notification.FLAG_NO_CLEAR, false);

            mNotificationManager.notify(SystemMessage.NOTE_GLOBAL_SCREENSHOT,
                    mNotificationBuilder.build());
        }
        mParams.finisher.run();
        mParams.clearContext();
    }

    @Override
    protected void onCancelled(Void params) {
        // If we are cancelled while the task is running in the background, we may get null params.
        // The finisher is expected to always be called back, so just use the baked-in params from
        // the ctor in any case.
        mParams.finisher.run();
        mParams.clearImage();
        mParams.clearContext();

        // Cancel the posted notification
        mNotificationManager.cancel(SystemMessage.NOTE_GLOBAL_SCREENSHOT);
    }
}

/**
 * An AsyncTask that deletes an image from the media store in the background.
 */
class DeleteImageInBackgroundTask extends AsyncTask<Uri, Void, Void> {
    private Context mContext;

    DeleteImageInBackgroundTask(Context context) {
        mContext = context;
    }

    @Override
    protected Void doInBackground(Uri... params) {
        if (params.length != 1) return null;

        Uri screenshotUri = params[0];
        ContentResolver resolver = mContext.getContentResolver();
        resolver.delete(screenshotUri, null, null);
        return null;
    }
}

class GlobalScreenshot {
    static final String SCREENSHOT_URI_ID = "android:screenshot_uri_id";
    static final String EXTRA_ACTION_INTENT = "android:screenshot_action_intent";
    static final String EXTRA_CANCEL_NOTIFICATION = "android:screenshot_cancel_notification";
    static final String EXTRA_DISALLOW_ENTER_PIP = "android:screenshot_disallow_enter_pip";

    private static final String TAG = "GlobalScreenshot";

    private static final int SCREENSHOT_FLASH_TO_PEAK_DURATION = 130;
    private static final int SCREENSHOT_DROP_IN_DURATION = 430;
    private static final int SCREENSHOT_DROP_OUT_DELAY = 500;
    private static final int SCREENSHOT_DROP_OUT_DURATION = 430;
    private static final int SCREENSHOT_DROP_OUT_SCALE_DURATION = 370;
    private static final int SCREENSHOT_FAST_DROP_OUT_DURATION = 320;
    private static final float BACKGROUND_ALPHA = 0.5f;
    private static final float SCREENSHOT_SCALE = 1f;
    private static final float SCREENSHOT_DROP_IN_MIN_SCALE = SCREENSHOT_SCALE * 0.725f;
    private static final float SCREENSHOT_DROP_OUT_MIN_SCALE = SCREENSHOT_SCALE * 0.45f;
    private static final float SCREENSHOT_FAST_DROP_OUT_MIN_SCALE = SCREENSHOT_SCALE * 0.6f;
    private static final float SCREENSHOT_DROP_OUT_MIN_SCALE_OFFSET = 0f;
    private final int mPreviewWidth;
    private final int mPreviewHeight;

    private Context mContext;
    private WindowManager mWindowManager;
    private WindowManager.LayoutParams mWindowLayoutParams;
    private NotificationManager mNotificationManager;
    private Display mDisplay;
    private DisplayMetrics mDisplayMetrics;

    private Bitmap mScreenBitmap;
    private View mScreenshotLayout;
    private ScreenshotSelectorView mScreenshotSelectorView;
    private ImageView mBackgroundView;
    private ImageView mScreenshotView;
    private ImageView mScreenshotFlash;

    private AnimatorSet mScreenshotAnimation;

    private int mNotificationIconSize;
    private float mBgPadding;
    private float mBgPaddingScale;

    private AsyncTask<Void, Void, Void> mSaveInBgTask;

    private MediaActionSound mCameraSound;


    /**
     * @param context everything needs a context :(
     */
    public GlobalScreenshot(Context context) {
        Resources r = context.getResources();
        mContext = context;
        LayoutInflater layoutInflater = (LayoutInflater)
                context.getSystemService(Context.LAYOUT_INFLATER_SERVICE);

        // Inflate the screenshot layout
        mScreenshotLayout = layoutInflater.inflate(R.layout.global_screenshot, null);
        mBackgroundView = (ImageView) mScreenshotLayout.findViewById(R.id.global_screenshot_background);
        mScreenshotView = (ImageView) mScreenshotLayout.findViewById(R.id.global_screenshot);
        mScreenshotFlash = (ImageView) mScreenshotLayout.findViewById(R.id.global_screenshot_flash);
        mScreenshotSelectorView = (ScreenshotSelectorView) mScreenshotLayout.findViewById(
                R.id.global_screenshot_selector);
        mScreenshotLayout.setFocusable(true);
        mScreenshotSelectorView.setFocusable(true);
        mScreenshotSelectorView.setFocusableInTouchMode(true);
        mScreenshotLayout.setOnTouchListener(new View.OnTouchListener() {
            @Override
            public boolean onTouch(View v, MotionEvent event) {
                // Intercept and ignore all touch events
                return true;
            }
        });

        // Setup the window that we are going to use
        mWindowLayoutParams = new WindowManager.LayoutParams(
                ViewGroup.LayoutParams.MATCH_PARENT, ViewGroup.LayoutParams.MATCH_PARENT, 0, 0,
                WindowManager.LayoutParams.TYPE_SCREENSHOT,
                WindowManager.LayoutParams.FLAG_FULLSCREEN
                    | WindowManager.LayoutParams.FLAG_LAYOUT_IN_SCREEN
                    | WindowManager.LayoutParams.FLAG_SHOW_WHEN_LOCKED,
                PixelFormat.TRANSLUCENT);
        mWindowLayoutParams.setTitle("ScreenshotAnimation");
        mWindowLayoutParams.layoutInDisplayCutoutMode = LAYOUT_IN_DISPLAY_CUTOUT_MODE_ALWAYS;
        mWindowManager = (WindowManager) context.getSystemService(Context.WINDOW_SERVICE);
        mNotificationManager =
            (NotificationManager) context.getSystemService(NOTIFICATION_SERVICE);
        mDisplay = mWindowManager.getDefaultDisplay();
        mDisplayMetrics = new DisplayMetrics();
        mDisplay.getRealMetrics(mDisplayMetrics);

        // Get the various target sizes
        mNotificationIconSize =
            r.getDimensionPixelSize(android.R.dimen.notification_large_icon_height);

        // Scale has to account for both sides of the bg
        mBgPadding = (float) r.getDimensionPixelSize(R.dimen.global_screenshot_bg_padding);
        mBgPaddingScale = mBgPadding /  mDisplayMetrics.widthPixels;

        // determine the optimal preview size
        int panelWidth = 0;
        try {
            panelWidth = r.getDimensionPixelSize(R.dimen.notification_panel_width);
        } catch (Resources.NotFoundException e) {
        }
        if (panelWidth <= 0) {
            // includes notification_panel_width==match_parent (-1)
            panelWidth = mDisplayMetrics.widthPixels;
        }
        mPreviewWidth = panelWidth;
        mPreviewHeight = r.getDimensionPixelSize(R.dimen.notification_max_height);

        // Setup the Camera shutter sound
        mCameraSound = new MediaActionSound();
        mCameraSound.load(MediaActionSound.SHUTTER_CLICK);
    }

    /**
     * Creates a new worker thread and saves the screenshot to the media store.
     */
    private void saveScreenshotInWorkerThread(Runnable finisher) {
        SaveImageInBackgroundData data = new SaveImageInBackgroundData();
        data.context = mContext;
        data.image = mScreenBitmap;
        data.iconSize = mNotificationIconSize;
        data.finisher = finisher;
        data.previewWidth = mPreviewWidth;
        data.previewheight = mPreviewHeight;
        if (mSaveInBgTask != null) {
            mSaveInBgTask.cancel(false);
        }
        mSaveInBgTask = new SaveImageInBackgroundTask(mContext, data, mNotificationManager)
                .execute();
    }

    /**
     * Takes a screenshot of the current display and shows an animation.
     */
    private void takeScreenshot(Runnable finisher, boolean statusBarVisible, boolean navBarVisible,
            Rect crop) {
        int rot = mDisplay.getRotation();
        int width = crop.width();
        int height = crop.height();

        // Take the screenshot
        mScreenBitmap = SurfaceControl.screenshot(crop, width, height, rot);
        if (mScreenBitmap == null) {
            notifyScreenshotError(mContext, mNotificationManager,
                    R.string.screenshot_failed_to_capture_text);
            finisher.run();
            return;
        }

        // Optimizations
        mScreenBitmap.setHasAlpha(false);
        mScreenBitmap.prepareToDraw();

        // Start the post-screenshot animation
        startAnimation(finisher, mDisplayMetrics.widthPixels, mDisplayMetrics.heightPixels,
                statusBarVisible, navBarVisible);
    }

    void takeScreenshot(Runnable finisher, boolean statusBarVisible, boolean navBarVisible) {
        mDisplay.getRealMetrics(mDisplayMetrics);
        takeScreenshot(finisher, statusBarVisible, navBarVisible,
                new Rect(0, 0, mDisplayMetrics.widthPixels, mDisplayMetrics.heightPixels));
    }

    /**
     * Displays a screenshot selector
     */
    void takeScreenshotPartial(final Runnable finisher, final boolean statusBarVisible,
            final boolean navBarVisible) {
        mWindowManager.addView(mScreenshotLayout, mWindowLayoutParams);
        mScreenshotSelectorView.setOnTouchListener(new View.OnTouchListener() {
            @Override
            public boolean onTouch(View v, MotionEvent event) {
                ScreenshotSelectorView view = (ScreenshotSelectorView) v;
                switch (event.getAction()) {
                    case MotionEvent.ACTION_DOWN:
                        view.startSelection((int) event.getX(), (int) event.getY());
                        return true;
                    case MotionEvent.ACTION_MOVE:
                        view.updateSelection((int) event.getX(), (int) event.getY());
                        return true;
                    case MotionEvent.ACTION_UP:
                        view.setVisibility(View.GONE);
                        mWindowManager.removeView(mScreenshotLayout);
                        final Rect rect = view.getSelectionRect();
                        if (rect != null) {
                            if (rect.width() != 0 && rect.height() != 0) {
                                // Need mScreenshotLayout to handle it after the view disappears
                                mScreenshotLayout.post(new Runnable() {
                                    public void run() {
                                        takeScreenshot(finisher, statusBarVisible, navBarVisible,
                                                rect);
                                    }
                                });
                            }
                        }

                        view.stopSelection();
                        return true;
                }

                return false;
            }
        });
        mScreenshotLayout.post(new Runnable() {
            @Override
            public void run() {
                mScreenshotSelectorView.setVisibility(View.VISIBLE);
                mScreenshotSelectorView.requestFocus();
            }
        });
    }

    /**
     * Cancels screenshot request
     */
    void stopScreenshot() {
        // If the selector layer still presents on screen, we remove it and resets its state.
        if (mScreenshotSelectorView.getSelectionRect() != null) {
            mWindowManager.removeView(mScreenshotLayout);
            mScreenshotSelectorView.stopSelection();
        }
    }

    /**
     * Starts the animation after taking the screenshot
     */
    private void startAnimation(final Runnable finisher, int w, int h, boolean statusBarVisible,
            boolean navBarVisible) {
        // If power save is on, show a toast so there is some visual indication that a screenshot
        // has been taken.
        PowerManager powerManager = (PowerManager) mContext.getSystemService(Context.POWER_SERVICE);
        if (powerManager.isPowerSaveMode()) {
            Toast.makeText(mContext, R.string.screenshot_saved_title, Toast.LENGTH_SHORT).show();
        }

        // Add the view for the animation
        mScreenshotView.setImageBitmap(mScreenBitmap);
        mScreenshotLayout.requestFocus();

        // Setup the animation with the screenshot just taken
        if (mScreenshotAnimation != null) {
            if (mScreenshotAnimation.isStarted()) {
                mScreenshotAnimation.end();
            }
            mScreenshotAnimation.removeAllListeners();
        }

        mWindowManager.addView(mScreenshotLayout, mWindowLayoutParams);
        ValueAnimator screenshotDropInAnim = createScreenshotDropInAnimation();
        ValueAnimator screenshotFadeOutAnim = createScreenshotDropOutAnimation(w, h,
                statusBarVisible, navBarVisible);
        mScreenshotAnimation = new AnimatorSet();
        mScreenshotAnimation.playSequentially(screenshotDropInAnim, screenshotFadeOutAnim);
        mScreenshotAnimation.addListener(new AnimatorListenerAdapter() {
            @Override
            public void onAnimationEnd(Animator animation) {
                // Save the screenshot once we have a bit of time now
                saveScreenshotInWorkerThread(finisher);
                mWindowManager.removeView(mScreenshotLayout);

                // Clear any references to the bitmap
                mScreenBitmap = null;
                mScreenshotView.setImageBitmap(null);
            }
        });
        mScreenshotLayout.post(new Runnable() {
            @Override
            public void run() {
                // Play the shutter sound to notify that we've taken a screenshot
                mCameraSound.play(MediaActionSound.SHUTTER_CLICK);

                mScreenshotView.setLayerType(View.LAYER_TYPE_HARDWARE, null);
                mScreenshotView.buildLayer();
                mScreenshotAnimation.start();
            }
        });
    }
    private ValueAnimator createScreenshotDropInAnimation() {
        final float flashPeakDurationPct = ((float) (SCREENSHOT_FLASH_TO_PEAK_DURATION)
                / SCREENSHOT_DROP_IN_DURATION);
        final float flashDurationPct = 2f * flashPeakDurationPct;
        final Interpolator flashAlphaInterpolator = new Interpolator() {
            @Override
            public float getInterpolation(float x) {
                // Flash the flash view in and out quickly
                if (x <= flashDurationPct) {
                    return (float) Math.sin(Math.PI * (x / flashDurationPct));
                }
                return 0;
            }
        };
        final Interpolator scaleInterpolator = new Interpolator() {
            @Override
            public float getInterpolation(float x) {
                // We start scaling when the flash is at it's peak
                if (x < flashPeakDurationPct) {
                    return 0;
                }
                return (x - flashDurationPct) / (1f - flashDurationPct);
            }
        };

        Resources r = mContext.getResources();
        if ((r.getConfiguration().uiMode & Configuration.UI_MODE_NIGHT_MASK)
                == Configuration.UI_MODE_NIGHT_YES) {
            mScreenshotView.getBackground().setTint(Color.BLACK);
        } else {
            mScreenshotView.getBackground().setTintList(null);
        }

        ValueAnimator anim = ValueAnimator.ofFloat(0f, 1f);
        anim.setDuration(SCREENSHOT_DROP_IN_DURATION);
        anim.addListener(new AnimatorListenerAdapter() {
            @Override
            public void onAnimationStart(Animator animation) {
                mBackgroundView.setAlpha(0f);
                mBackgroundView.setVisibility(View.VISIBLE);
                mScreenshotView.setAlpha(0f);
                mScreenshotView.setTranslationX(0f);
                mScreenshotView.setTranslationY(0f);
                mScreenshotView.setScaleX(SCREENSHOT_SCALE + mBgPaddingScale);
                mScreenshotView.setScaleY(SCREENSHOT_SCALE + mBgPaddingScale);
                mScreenshotView.setVisibility(View.VISIBLE);
                mScreenshotFlash.setAlpha(0f);
                mScreenshotFlash.setVisibility(View.VISIBLE);
            }
            @Override
            public void onAnimationEnd(android.animation.Animator animation) {
                mScreenshotFlash.setVisibility(View.GONE);
            }
        });
        anim.addUpdateListener(new AnimatorUpdateListener() {
            @Override
            public void onAnimationUpdate(ValueAnimator animation) {
                float t = (Float) animation.getAnimatedValue();
                float scaleT = (SCREENSHOT_SCALE + mBgPaddingScale)
                    - scaleInterpolator.getInterpolation(t)
                        * (SCREENSHOT_SCALE - SCREENSHOT_DROP_IN_MIN_SCALE);
                mBackgroundView.setAlpha(scaleInterpolator.getInterpolation(t) * BACKGROUND_ALPHA);
                mScreenshotView.setAlpha(t);
                mScreenshotView.setScaleX(scaleT);
                mScreenshotView.setScaleY(scaleT);
                mScreenshotFlash.setAlpha(flashAlphaInterpolator.getInterpolation(t));
            }
        });
        return anim;
    }
    private ValueAnimator createScreenshotDropOutAnimation(int w, int h, boolean statusBarVisible,
            boolean navBarVisible) {
        ValueAnimator anim = ValueAnimator.ofFloat(0f, 1f);
        anim.setStartDelay(SCREENSHOT_DROP_OUT_DELAY);
        anim.addListener(new AnimatorListenerAdapter() {
            @Override
            public void onAnimationEnd(Animator animation) {
                mBackgroundView.setVisibility(View.GONE);
                mScreenshotView.setVisibility(View.GONE);
                mScreenshotView.setLayerType(View.LAYER_TYPE_NONE, null);
            }
        });

        if (!statusBarVisible || !navBarVisible) {
            // There is no status bar/nav bar, so just fade the screenshot away in place
            anim.setDuration(SCREENSHOT_FAST_DROP_OUT_DURATION);
            anim.addUpdateListener(new AnimatorUpdateListener() {
                @Override
                public void onAnimationUpdate(ValueAnimator animation) {
                    float t = (Float) animation.getAnimatedValue();
                    float scaleT = (SCREENSHOT_DROP_IN_MIN_SCALE + mBgPaddingScale)
                            - t * (SCREENSHOT_DROP_IN_MIN_SCALE - SCREENSHOT_FAST_DROP_OUT_MIN_SCALE);
                    mBackgroundView.setAlpha((1f - t) * BACKGROUND_ALPHA);
                    mScreenshotView.setAlpha(1f - t);
                    mScreenshotView.setScaleX(scaleT);
                    mScreenshotView.setScaleY(scaleT);
                }
            });
        } else {
            // In the case where there is a status bar, animate to the origin of the bar (top-left)
            final float scaleDurationPct = (float) SCREENSHOT_DROP_OUT_SCALE_DURATION
                    / SCREENSHOT_DROP_OUT_DURATION;
            final Interpolator scaleInterpolator = new Interpolator() {
                @Override
                public float getInterpolation(float x) {
                    if (x < scaleDurationPct) {
                        // Decelerate, and scale the input accordingly
                        return (float) (1f - Math.pow(1f - (x / scaleDurationPct), 2f));
                    }
                    return 1f;
                }
            };

            // Determine the bounds of how to scale
            float halfScreenWidth = (w - 2f * mBgPadding) / 2f;
            float halfScreenHeight = (h - 2f * mBgPadding) / 2f;
            final float offsetPct = SCREENSHOT_DROP_OUT_MIN_SCALE_OFFSET;
            final PointF finalPos = new PointF(
                -halfScreenWidth + (SCREENSHOT_DROP_OUT_MIN_SCALE + offsetPct) * halfScreenWidth,
                -halfScreenHeight + (SCREENSHOT_DROP_OUT_MIN_SCALE + offsetPct) * halfScreenHeight);

            // Animate the screenshot to the status bar
            anim.setDuration(SCREENSHOT_DROP_OUT_DURATION);
            anim.addUpdateListener(new AnimatorUpdateListener() {
                @Override
                public void onAnimationUpdate(ValueAnimator animation) {
                    float t = (Float) animation.getAnimatedValue();
                    float scaleT = (SCREENSHOT_DROP_IN_MIN_SCALE + mBgPaddingScale)
                        - scaleInterpolator.getInterpolation(t)
                            * (SCREENSHOT_DROP_IN_MIN_SCALE - SCREENSHOT_DROP_OUT_MIN_SCALE);
                    mBackgroundView.setAlpha((1f - t) * BACKGROUND_ALPHA);
                    mScreenshotView.setAlpha(1f - scaleInterpolator.getInterpolation(t));
                    mScreenshotView.setScaleX(scaleT);
                    mScreenshotView.setScaleY(scaleT);
                    mScreenshotView.setTranslationX(t * finalPos.x);
                    mScreenshotView.setTranslationY(t * finalPos.y);
                }
            });
        }
        return anim;
    }

    static void notifyScreenshotError(Context context, NotificationManager nManager, int msgResId) {
        Resources r = context.getResources();
        String errorMsg = r.getString(msgResId);

        // Repurpose the existing notification to notify the user of the error
        Notification.Builder b = new Notification.Builder(context, NotificationChannels.ALERTS)
            .setTicker(r.getString(R.string.screenshot_failed_title))
            .setContentTitle(r.getString(R.string.screenshot_failed_title))
            .setContentText(errorMsg)
            .setSmallIcon(R.drawable.stat_notify_image_error)
            .setWhen(System.currentTimeMillis())
            .setVisibility(Notification.VISIBILITY_PUBLIC) // ok to show outside lockscreen
            .setCategory(Notification.CATEGORY_ERROR)
            .setAutoCancel(true)
            .setColor(context.getColor(
                        com.android.internal.R.color.system_notification_accent_color));
        final DevicePolicyManager dpm = (DevicePolicyManager) context.getSystemService(
                Context.DEVICE_POLICY_SERVICE);
        final Intent intent = dpm.createAdminSupportIntent(
                DevicePolicyManager.POLICY_DISABLE_SCREEN_CAPTURE);
        if (intent != null) {
            final PendingIntent pendingIntent = PendingIntent.getActivityAsUser(
                    context, 0, intent, 0, null, UserHandle.CURRENT);
            b.setContentIntent(pendingIntent);
        }

        SystemUI.overrideNotificationAppName(context, b, true);

        Notification n = new Notification.BigTextStyle(b)
                .bigText(errorMsg)
                .build();
        nManager.notify(SystemMessage.NOTE_GLOBAL_SCREENSHOT, n);
    }

    /**
     * Receiver to proxy the share or edit intent, used to clean up the notification and send
     * appropriate signals to the system (ie. to dismiss the keyguard if necessary).
     */
    public static class ActionProxyReceiver extends BroadcastReceiver {
        static final int CLOSE_WINDOWS_TIMEOUT_MILLIS = 3000;

        @Override
        public void onReceive(Context context, final Intent intent) {
            Runnable startActivityRunnable = () -> {
                try {
                    ActivityManagerWrapper.getInstance().closeSystemWindows(
                            SYSTEM_DIALOG_REASON_SCREENSHOT).get(
                            CLOSE_WINDOWS_TIMEOUT_MILLIS, TimeUnit.MILLISECONDS);
                } catch (TimeoutException | InterruptedException | ExecutionException e) {
                    Slog.e(TAG, "Unable to share screenshot", e);
                    return;
                }

                Intent actionIntent = intent.getParcelableExtra(EXTRA_ACTION_INTENT);
                if (intent.getBooleanExtra(EXTRA_CANCEL_NOTIFICATION, false)) {
                    cancelScreenshotNotification(context);
                }
                ActivityOptions opts = ActivityOptions.makeBasic();
                opts.setDisallowEnterPictureInPictureWhileLaunching(
                        intent.getBooleanExtra(EXTRA_DISALLOW_ENTER_PIP, false));
                context.startActivityAsUser(actionIntent, opts.toBundle(), UserHandle.CURRENT);
            };
            StatusBar statusBar = SysUiServiceProvider.getComponent(context, StatusBar.class);
            statusBar.executeRunnableDismissingKeyguard(startActivityRunnable, null,
                    true /* dismissShade */, true /* afterKeyguardGone */, true /* deferred */);
        }
    }

    /**
     * Removes the notification for a screenshot after a share target is chosen.
     */
    public static class TargetChosenReceiver extends BroadcastReceiver {
        @Override
        public void onReceive(Context context, Intent intent) {
            // Clear the notification only after the user has chosen a share action
            cancelScreenshotNotification(context);
        }
    }

    /**
     * Removes the last screenshot.
     */
    public static class DeleteScreenshotReceiver extends BroadcastReceiver {
        @Override
        public void onReceive(Context context, Intent intent) {
            if (!intent.hasExtra(SCREENSHOT_URI_ID)) {
                return;
            }

            // Clear the notification when the image is deleted
            cancelScreenshotNotification(context);

            // And delete the image from the media store
            final Uri uri = Uri.parse(intent.getStringExtra(SCREENSHOT_URI_ID));
            new DeleteImageInBackgroundTask(context).execute(uri);
        }
    }

    private static void cancelScreenshotNotification(Context context) {
        final NotificationManager nm =
                (NotificationManager) context.getSystemService(NOTIFICATION_SERVICE);
        nm.cancel(SystemMessage.NOTE_GLOBAL_SCREENSHOT);
    }
}<|MERGE_RESOLUTION|>--- conflicted
+++ resolved
@@ -293,15 +293,11 @@
             sharingIntent.putExtra(Intent.EXTRA_SUBJECT, subject);
             sharingIntent.addFlags(Intent.FLAG_GRANT_READ_URI_PERMISSION);
 
-<<<<<<< HEAD
-            PendingIntent chooserAction = PendingIntent.getBroadcast(context, 0,
-=======
             // Make sure pending intents for the system user are still unique across users
             // by setting the (otherwise unused) request code to the current user id.
             int requestCode = context.getUserId();
 
             PendingIntent chooserAction = PendingIntent.getBroadcast(context, requestCode,
->>>>>>> dbf9e87c
                     new Intent(context, GlobalScreenshot.TargetChosenReceiver.class),
                     PendingIntent.FLAG_CANCEL_CURRENT | PendingIntent.FLAG_ONE_SHOT);
             Intent sharingChooserIntent = Intent.createChooser(sharingIntent, null,
@@ -310,18 +306,11 @@
                     .addFlags(Intent.FLAG_GRANT_READ_URI_PERMISSION);
 
             // Create a share action for the notification
-<<<<<<< HEAD
-            PendingIntent shareAction = PendingIntent.getBroadcastAsUser(context, 0,
-                    new Intent(context, GlobalScreenshot.ActionProxyReceiver.class)
-                            .putExtra(EXTRA_ACTION_INTENT, sharingChooserIntent)
-                            .putExtra(EXTRA_DISALLOW_ENTER_PIP, true),
-=======
             PendingIntent shareAction = PendingIntent.getBroadcastAsUser(context, requestCode,
                     new Intent(context, GlobalScreenshot.ActionProxyReceiver.class)
                             .putExtra(EXTRA_ACTION_INTENT, sharingChooserIntent)
                             .putExtra(EXTRA_DISALLOW_ENTER_PIP, true)
                             .setAction(Intent.ACTION_SEND),
->>>>>>> dbf9e87c
                     PendingIntent.FLAG_CANCEL_CURRENT, UserHandle.SYSTEM);
             Notification.Action.Builder shareActionBuilder = new Notification.Action.Builder(
                     R.drawable.ic_screenshot_share,
@@ -341,18 +330,11 @@
             editIntent.addFlags(Intent.FLAG_GRANT_WRITE_URI_PERMISSION);
 
             // Create a edit action
-<<<<<<< HEAD
-            PendingIntent editAction = PendingIntent.getBroadcastAsUser(context, 1,
-                    new Intent(context, GlobalScreenshot.ActionProxyReceiver.class)
-                            .putExtra(EXTRA_ACTION_INTENT, editIntent)
-                            .putExtra(EXTRA_CANCEL_NOTIFICATION, editIntent.getComponent() != null),
-=======
             PendingIntent editAction = PendingIntent.getBroadcastAsUser(context, requestCode,
                     new Intent(context, GlobalScreenshot.ActionProxyReceiver.class)
                             .putExtra(EXTRA_ACTION_INTENT, editIntent)
                             .putExtra(EXTRA_CANCEL_NOTIFICATION, editIntent.getComponent() != null)
                             .setAction(Intent.ACTION_EDIT),
->>>>>>> dbf9e87c
                     PendingIntent.FLAG_CANCEL_CURRENT, UserHandle.SYSTEM);
             Notification.Action.Builder editActionBuilder = new Notification.Action.Builder(
                     R.drawable.ic_screenshot_edit,
