/*
 * Copyright (C) 2017 The Android Open Source Project
 *
 * Licensed under the Apache License, Version 2.0 (the "License"); you may not use this file
 * except in compliance with the License. You may obtain a copy of the License at
 *
 *      http://www.apache.org/licenses/LICENSE-2.0
 *
 * Unless required by applicable law or agreed to in writing, software distributed under the
 * License is distributed on an "AS IS" BASIS, WITHOUT WARRANTIES OR CONDITIONS OF ANY
 * KIND, either express or implied. See the License for the specific language governing
 * permissions and limitations under the License.
 */

package com.android.systemui.util;

<<<<<<< HEAD
import android.Manifest;
=======
import static android.view.Display.DEFAULT_DISPLAY;

import android.Manifest;
import android.content.Context;
>>>>>>> dbf9e87c
import android.content.Intent;
import android.content.pm.PackageManager;
import android.view.View;

import com.android.systemui.SysUiServiceProvider;
import com.android.systemui.shared.system.QuickStepContract;
import com.android.systemui.statusbar.CommandQueue;

import java.util.List;
import java.util.function.Consumer;

public class Utils {

    /**
     * An int extra specifying a slot ID.
     */
    public static final String EXTRA_SLOT_ID = "slot_id";

    /**
     * Allows lambda iteration over a list. It is done in reverse order so it is safe
     * to add or remove items during the iteration.  Skips over null items.
     */
    public static <T> void safeForeach(List<T> list, Consumer<T> c) {
        for (int i = list.size() - 1; i >= 0; i--) {
            T item = list.get(i);
            if (item != null) {
                c.accept(item);
            }
        }
    }

    /**
     * Sets the visibility of an UI element according to the DISABLE_* flags in
     * {@link android.app.StatusBarManager}.
     */
    public static class DisableStateTracker implements CommandQueue.Callbacks,
            View.OnAttachStateChangeListener {
        private final int mMask1;
        private final int mMask2;
        private View mView;
        private boolean mDisabled;

        public DisableStateTracker(int disableMask, int disable2Mask) {
            mMask1 = disableMask;
            mMask2 = disable2Mask;
        }

        @Override
        public void onViewAttachedToWindow(View v) {
            mView = v;
            SysUiServiceProvider.getComponent(v.getContext(), CommandQueue.class)
                    .addCallback(this);
        }

        @Override
        public void onViewDetachedFromWindow(View v) {
            SysUiServiceProvider.getComponent(mView.getContext(), CommandQueue.class)
                    .removeCallback(this);
            mView = null;
        }

        /**
         * Sets visibility of this {@link View} given the states passed from
         * {@link com.android.systemui.statusbar.CommandQueue.Callbacks#disable(int, int, int)}.
         */
        @Override
        public void disable(int displayId, int state1, int state2, boolean animate) {
            if (displayId != mView.getDisplay().getDisplayId()) {
                return;
            }
            final boolean disabled = ((state1 & mMask1) != 0) || ((state2 & mMask2) != 0);
            if (disabled == mDisabled) return;
            mDisabled = disabled;
            mView.setVisibility(disabled ? View.GONE : View.VISIBLE);
        }

        /** @return {@code true} if and only if this {@link View} is currently disabled */
        public boolean isDisabled() {
            return mDisabled;
        }
    }


    /**
     * Returns {@code true} iff the package {@code packageName} is a headless remote display
     * provider, i.e, that the package holds the privileged {@code REMOTE_DISPLAY_PROVIDER}
     * permission and that it doesn't host a launcher icon.
     */
    public static boolean isHeadlessRemoteDisplayProvider(PackageManager pm, String packageName) {
        if (pm.checkPermission(Manifest.permission.REMOTE_DISPLAY_PROVIDER, packageName)
                != PackageManager.PERMISSION_GRANTED) {
            return false;
        }

        Intent homeIntent = new Intent(Intent.ACTION_MAIN);
        homeIntent.addCategory(Intent.CATEGORY_LAUNCHER);
        homeIntent.setPackage(packageName);

        return pm.queryIntentActivities(homeIntent, 0).isEmpty();
    }

<<<<<<< HEAD
=======
    /**
     * Returns {@code true} if the navMode is that of
     * {@link android.view.WindowManagerPolicyConstants#NAV_BAR_MODE_GESTURAL} AND
     * the context is that of the default display
     */
    public static boolean isGesturalModeOnDefaultDisplay(Context context, int navMode) {
        return context.getDisplayId() == DEFAULT_DISPLAY
                && QuickStepContract.isGesturalMode(navMode);
    }

>>>>>>> dbf9e87c
}<|MERGE_RESOLUTION|>--- conflicted
+++ resolved
@@ -14,14 +14,10 @@
 
 package com.android.systemui.util;
 
-<<<<<<< HEAD
-import android.Manifest;
-=======
 import static android.view.Display.DEFAULT_DISPLAY;
 
 import android.Manifest;
 import android.content.Context;
->>>>>>> dbf9e87c
 import android.content.Intent;
 import android.content.pm.PackageManager;
 import android.view.View;
@@ -123,8 +119,6 @@
         return pm.queryIntentActivities(homeIntent, 0).isEmpty();
     }
 
-<<<<<<< HEAD
-=======
     /**
      * Returns {@code true} if the navMode is that of
      * {@link android.view.WindowManagerPolicyConstants#NAV_BAR_MODE_GESTURAL} AND
@@ -135,5 +129,4 @@
                 && QuickStepContract.isGesturalMode(navMode);
     }
 
->>>>>>> dbf9e87c
 }