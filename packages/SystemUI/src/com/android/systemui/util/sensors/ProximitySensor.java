/*
 * Copyright (C) 2019 The Android Open Source Project
 *
 * Licensed under the Apache License, Version 2.0 (the "License");
 * you may not use this file except in compliance with the License.
 * You may obtain a copy of the License at
 *
 *      http://www.apache.org/licenses/LICENSE-2.0
 *
 * Unless required by applicable law or agreed to in writing, software
 * distributed under the License is distributed on an "AS IS" BASIS,
 * WITHOUT WARRANTIES OR CONDITIONS OF ANY KIND, either express or implied.
 * See the License for the specific language governing permissions and
 * limitations under the License.
 */

package com.android.systemui.util.sensors;

import android.hardware.SensorManager;
import android.os.Handler;
import android.util.Log;

import com.android.internal.annotations.VisibleForTesting;
import com.android.systemui.dagger.qualifiers.Main;
import com.android.systemui.util.Assert;
import com.android.systemui.util.concurrency.DelayableExecutor;

import java.util.ArrayList;
import java.util.List;
import java.util.function.Consumer;

import javax.inject.Inject;

/**
 * Wrapper around SensorManager customized for the Proximity sensor.
 *
 * The ProximitySensor supports the concept of a primary and a
 * secondary hardware sensor. The primary sensor is used for a first
 * pass check if the phone covered. When triggered, it then checks
 * the secondary sensor for confirmation (if there is one). It does
 * not send a proximity event until the secondary sensor confirms (or
 * rejects) the reading. The secondary sensor is, in fact, the source
 * of truth.
 *
 * This is necessary as sometimes keeping the secondary sensor on for
 * extends periods is undesirable. It may, however, result in increased
 * latency for proximity readings.
 *
 * Phones should configure this via a config.xml overlay. If no
 * proximity sensor is set (primary or secondary) we fall back to the
 * default Sensor.TYPE_PROXIMITY. If proximity_sensor_type is set in
 * config.xml, that will be used as the primary sensor. If
 * proximity_sensor_secondary_type is set, that will function as the
 * secondary sensor. If no secondary is set, only the primary will be
 * used.
 */
public class ProximitySensor implements ThresholdSensor {
    private static final String TAG = "ProxSensor";
    private static final boolean DEBUG = Log.isLoggable(TAG, Log.DEBUG);
    private static final long SECONDARY_PING_INTERVAL_MS = 5000;

    private final ThresholdSensor mPrimaryThresholdSensor;
    private final ThresholdSensor mSecondaryThresholdSensor;
    private final DelayableExecutor mDelayableExecutor;
    private final List<ThresholdSensor.Listener> mListeners = new ArrayList<>();
    private String mTag = null;
    private ThresholdSensorEvent mLastPrimaryEvent;
    @VisibleForTesting
    ThresholdSensorEvent mLastEvent;
    private boolean mPaused;
    private boolean mRegistered;
    private Runnable mCancelSecondaryRunnable;
    private boolean mInitializedListeners = false;

    private ThresholdSensor.Listener mPrimaryEventListener = new ThresholdSensor.Listener() {
        @Override
        public void onThresholdCrossed(ThresholdSensorEvent event) {
            onPrimarySensorEvent(event);
        }
    };

    private ThresholdSensor.Listener mSecondaryEventListener = new ThresholdSensor.Listener() {
        @Override
        public void onThresholdCrossed(ThresholdSensorEvent event) {
            // This sensor should only be used briefly. Turn it off as soon as we get a reading.
            mSecondaryThresholdSensor.pause();

            // Only check the secondary as long as the primary thinks we're near.
            if (!mLastPrimaryEvent.getBelow()) {
                mCancelSecondaryRunnable = null;
                return;
            }
            logDebug("Secondary sensor event: " + event.getBelow() + ".");

            // Check this sensor again in a moment.
            mCancelSecondaryRunnable = mDelayableExecutor.executeDelayed(
                    mSecondaryThresholdSensor::resume, SECONDARY_PING_INTERVAL_MS);

            onSensorEvent(event);
        }
    };

    @Inject
    public ProximitySensor(@PrimaryProxSensor ThresholdSensor primary,
            @SecondaryProxSensor ThresholdSensor  secondary,
            @Main DelayableExecutor delayableExecutor) {
        mPrimaryThresholdSensor = primary;
        mSecondaryThresholdSensor = secondary;
        mDelayableExecutor = delayableExecutor;
    }

    @Override
    public void setTag(String tag) {
        mTag = tag;
        mPrimaryThresholdSensor.setTag(tag + ":primary");
        mSecondaryThresholdSensor.setTag(tag + ":secondary");
    }

    @Override
    public void setDelay(int delay) {
        Assert.isMainThread();
        mPrimaryThresholdSensor.setDelay(delay);
        mSecondaryThresholdSensor.setDelay(delay);
    }

    /**
     * Unregister with the {@link SensorManager} without unsetting listeners on this object.
     */
    @Override
    public void pause() {
        Assert.isMainThread();
        mPaused = true;
        unregisterInternal();
    }

    /**
     * Register with the {@link SensorManager}. No-op if no listeners are registered on this object.
     */
    @Override
    public void resume() {
        Assert.isMainThread();
        mPaused = false;
        registerInternal();
    }


    /**
     * Returns true if we are registered with the SensorManager.
     */
    public boolean isRegistered() {
        return mRegistered;
    }

    /**
     * Returns {@code false} if a Proximity sensor is not available.
     */
    @Override
    public boolean isLoaded() {
        return mPrimaryThresholdSensor.isLoaded();
    }

    /**
     * Add a listener.
     *
     * Registers itself with the {@link SensorManager} if this is the first listener
     * added. If the ProximitySensor is paused, it will be registered when resumed.
     */
    @Override
    public void register(ThresholdSensor.Listener listener) {
        Assert.isMainThread();
        if (!isLoaded()) {
            return;
        }

        if (mListeners.contains(listener)) {
            logDebug("ProxListener registered multiple times: " + listener);
        } else {
            mListeners.add(listener);
        }
        registerInternal();
    }

    protected void registerInternal() {
        Assert.isMainThread();
        if (mRegistered || mPaused || mListeners.isEmpty()) {
            return;
        }
        if (!mInitializedListeners) {
            mPrimaryThresholdSensor.register(mPrimaryEventListener);
            mSecondaryThresholdSensor.pause();
            mSecondaryThresholdSensor.register(mSecondaryEventListener);
            mInitializedListeners = true;
        }
        logDebug("Registering sensor listener");
        mPrimaryThresholdSensor.resume();
        mRegistered = true;
    }

    /**
     * Remove a listener.
     *
     * If all listeners are removed from an instance of this class,
     * it will unregister itself with the SensorManager.
     */
    @Override
    public void unregister(ThresholdSensor.Listener listener) {
        Assert.isMainThread();
        mListeners.remove(listener);
        if (mListeners.size() == 0) {
            unregisterInternal();
        }
    }

    protected void unregisterInternal() {
        Assert.isMainThread();
        if (!mRegistered) {
            return;
        }
        logDebug("unregistering sensor listener");
        mPrimaryThresholdSensor.pause();
        mSecondaryThresholdSensor.pause();
        if (mCancelSecondaryRunnable != null) {
            mCancelSecondaryRunnable.run();
            mCancelSecondaryRunnable = null;
        }
        mLastPrimaryEvent = null;  // Forget what we know.
        mLastEvent = null;
        mRegistered = false;
    }

    public Boolean isNear() {
        return isLoaded() && mLastEvent != null ? mLastEvent.getBelow() : null;
    }

    /** Update all listeners with the last value this class received from the sensor. */
    public void alertListeners() {
        Assert.isMainThread();
        if (mLastEvent == null) {
            return;
        }

        List<ThresholdSensor.Listener> listeners = new ArrayList<>(mListeners);
        listeners.forEach(proximitySensorListener ->
                proximitySensorListener.onThresholdCrossed(mLastEvent));
    }

    private void onPrimarySensorEvent(ThresholdSensorEvent event) {
        Assert.isMainThread();
        if (mLastPrimaryEvent != null && event.getBelow() == mLastPrimaryEvent.getBelow()) {
            return;
        }

        mLastPrimaryEvent = event;

        if (event.getBelow() && mSecondaryThresholdSensor.isLoaded()) {
            logDebug("Primary sensor is near. Checking secondary.");
            if (mCancelSecondaryRunnable == null) {
                mSecondaryThresholdSensor.resume();
            }
        } else {
            if (!mSecondaryThresholdSensor.isLoaded()) {
                logDebug("Primary sensor event: " + event.getBelow() + ". No secondary.");
            } else {
                logDebug("Primary sensor event: " + event.getBelow() + ".");
            }
            onSensorEvent(event);
        }
    }

    private void onSensorEvent(ThresholdSensorEvent event) {
        Assert.isMainThread();
        if (mLastEvent != null && event.getBelow() == mLastEvent.getBelow()) {
            return;
        }

        mLastEvent = event;
        alertListeners();
    }

    @Override
    public String toString() {
        return String.format("{registered=%s, paused=%s, near=%s, primarySensor=%s, "
                + "secondarySensor=%s}",
                isRegistered(), mPaused, isNear(), mPrimaryThresholdSensor,
                mSecondaryThresholdSensor);
    }

    /**
     * Convenience class allowing for briefly checking the proximity sensor.
     */
    public static class ProximityCheck implements Runnable {

        private final ProximitySensor mSensor;
        private final Handler mHandler;
        private List<Consumer<Boolean>> mCallbacks = new ArrayList<>();
        private final ThresholdSensor.Listener mListener;
        private final AtomicBoolean mRegistered = new AtomicBoolean();

        @Inject
        public ProximityCheck(ProximitySensor sensor, Handler handler) {
            mSensor = sensor;
            mSensor.setTag("prox_check");
<<<<<<< HEAD
            mHandler = handler;
            mSensor.pause();
            ThresholdSensor.Listener listener = proximityEvent -> {
                mCallbacks.forEach(
                        booleanConsumer ->
                                booleanConsumer.accept(
                                        proximityEvent == null ? null : proximityEvent.getBelow()));
                mCallbacks.clear();
                mSensor.pause();
            };
            mSensor.register(listener);
=======
            mDelayableExecutor = delayableExecutor;
            mListener = this::onProximityEvent;
>>>>>>> 2ae8c6a7
        }

        /** Set a descriptive tag for the sensors registration. */
        public void setTag(String tag) {
            mSensor.setTag(tag);
        }

        @Override
        public void run() {
            unregister();
            mSensor.alertListeners();
        }

        /**
         * Query the proximity sensor, timing out if no result.
         */
        public void check(long timeoutMs, Consumer<Boolean> callback) {
            if (!mSensor.isLoaded()) {
                callback.accept(null);
            }
            mCallbacks.add(callback);
<<<<<<< HEAD
            if (!mSensor.isRegistered()) {
                mSensor.resume();
                mHandler.postDelayed(this, timeoutMs);
=======
            if (!mRegistered.getAndSet(true)) {
                mSensor.register(mListener);
                mDelayableExecutor.executeDelayed(this, timeoutMs);
>>>>>>> 2ae8c6a7
            }
        }

        private void unregister() {
            mSensor.unregister(mListener);
            mRegistered.set(false);
        }

        private void onProximityEvent(ThresholdSensorEvent proximityEvent) {
            mCallbacks.forEach(
                    booleanConsumer ->
                            booleanConsumer.accept(
                                    proximityEvent == null ? null : proximityEvent.getBelow()));
            mCallbacks.clear();
            unregister();
            mRegistered.set(false);
        }
    }

    private void logDebug(String msg) {
        if (DEBUG) {
            Log.d(TAG, (mTag != null ? "[" + mTag + "] " : "") + msg);
        }
    }
}<|MERGE_RESOLUTION|>--- conflicted
+++ resolved
@@ -300,22 +300,8 @@
         public ProximityCheck(ProximitySensor sensor, Handler handler) {
             mSensor = sensor;
             mSensor.setTag("prox_check");
-<<<<<<< HEAD
-            mHandler = handler;
-            mSensor.pause();
-            ThresholdSensor.Listener listener = proximityEvent -> {
-                mCallbacks.forEach(
-                        booleanConsumer ->
-                                booleanConsumer.accept(
-                                        proximityEvent == null ? null : proximityEvent.getBelow()));
-                mCallbacks.clear();
-                mSensor.pause();
-            };
-            mSensor.register(listener);
-=======
             mDelayableExecutor = delayableExecutor;
             mListener = this::onProximityEvent;
->>>>>>> 2ae8c6a7
         }
 
         /** Set a descriptive tag for the sensors registration. */
@@ -337,15 +323,9 @@
                 callback.accept(null);
             }
             mCallbacks.add(callback);
-<<<<<<< HEAD
-            if (!mSensor.isRegistered()) {
-                mSensor.resume();
-                mHandler.postDelayed(this, timeoutMs);
-=======
             if (!mRegistered.getAndSet(true)) {
                 mSensor.register(mListener);
                 mDelayableExecutor.executeDelayed(this, timeoutMs);
->>>>>>> 2ae8c6a7
             }
         }
 
