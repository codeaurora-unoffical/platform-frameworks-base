--- conflicted
+++ resolved
@@ -255,15 +255,12 @@
         if (mLastEvent == null) {
             return;
         }
-<<<<<<< HEAD
-=======
         if (mLastEvent != null) {
             ThresholdSensorEvent lastEvent = mLastEvent;  // Listeners can null out mLastEvent.
             List<ThresholdSensor.Listener> listeners = new ArrayList<>(mListeners);
             listeners.forEach(proximitySensorListener ->
                     proximitySensorListener.onThresholdCrossed(lastEvent));
         }
->>>>>>> f42cbc83
 
         List<ThresholdSensor.Listener> listeners = new ArrayList<>(mListeners);
         listeners.forEach(proximitySensorListener ->
