--- conflicted
+++ resolved
@@ -191,11 +191,7 @@
     }
 
     public void setMobileDataEnabled(boolean enabled) {
-<<<<<<< HEAD
-        mTelephonyManager.setDataEnabledUsingSubId(
-=======
         mTelephonyManager.setDataEnabled(
->>>>>>> 073b8a01
                 SubscriptionManager.getDefaultDataSubId(), enabled);
         if (mCallback != null) {
             mCallback.onMobileDataEnabled(enabled);
@@ -206,21 +202,13 @@
         // require both supported network and ready SIM
         return mConnectivityManager.isNetworkSupported(TYPE_MOBILE)
                 && mTelephonyManager.getSimState(
-<<<<<<< HEAD
-                        SubscriptionManager.getDefaultDataPhoneId()) == SIM_STATE_READY;
-=======
                 SubscriptionManager.from(mContext).getDefaultDataPhoneId()) == SIM_STATE_READY;
->>>>>>> 073b8a01
     }
 
     public boolean isMobileDataEnabled() {
         return Settings.Global.getInt(mContext.getContentResolver(),
-<<<<<<< HEAD
-                Settings.Global.MOBILE_DATA + SubscriptionManager.getDefaultDataPhoneId(), 0) != 0;
-=======
                 Settings.Global.MOBILE_DATA +
                 SubscriptionManager.from(mContext).getDefaultDataPhoneId(), 0) != 0;
->>>>>>> 073b8a01
     }
 
     private static String getActiveSubscriberId(Context context) {
