/*
 * Copyright (C) 2015 The Android Open Source Project
 *
 * Licensed under the Apache License, Version 2.0 (the "License");
 * you may not use this file except in compliance with the License.
 * You may obtain a copy of the License at
 *
 *      http://www.apache.org/licenses/LICENSE-2.0
 *
 * Unless required by applicable law or agreed to in writing, software
 * distributed under the License is distributed on an "AS IS" BASIS,
 * WITHOUT WARRANTIES OR CONDITIONS OF ANY KIND, either express or implied.
 * See the License for the specific language governing permissions and
 * limitations under the License.
 */
package com.android.systemui.statusbar.policy;

import android.content.Context;
import android.content.Intent;
import android.database.ContentObserver;
import android.net.NetworkBadging;
import android.net.NetworkCapabilities;
import android.net.NetworkKey;
import android.net.NetworkScoreManager;
import android.net.ScoredNetwork;
import android.net.wifi.WifiManager;
import android.net.wifi.WifiNetworkScoreCache;
import android.net.wifi.WifiNetworkScoreCache.CacheListener;
import android.os.Handler;
import android.os.Looper;
import android.os.Message;
import android.os.Messenger;
import android.provider.Settings;
import android.util.Log;

import com.android.internal.annotations.VisibleForTesting;
import com.android.internal.util.AsyncChannel;
import com.android.settingslib.Utils;
import com.android.settingslib.wifi.WifiStatusTracker;
import com.android.systemui.statusbar.policy.NetworkController.IconState;
import com.android.systemui.statusbar.policy.NetworkController.SignalCallback;

import com.android.systemui.R;

import java.util.Objects;
import java.util.List;


public class WifiSignalController extends
        SignalController<WifiSignalController.WifiState, SignalController.IconGroup> {

    private final WifiManager mWifiManager;
    private final AsyncChannel mWifiChannel;
    private final boolean mHasMobileData;
    private final NetworkScoreManager mNetworkScoreManager;
    private final WifiNetworkScoreCache mScoreCache;
    private final WifiStatusTracker mWifiTracker;

    private boolean mScoringUiEnabled = false;

    public WifiSignalController(Context context, boolean hasMobileData,
            CallbackHandler callbackHandler, NetworkControllerImpl networkController,
            NetworkScoreManager networkScoreManager) {
        super("WifiSignalController", context, NetworkCapabilities.TRANSPORT_WIFI,
                callbackHandler, networkController);
        mWifiManager = (WifiManager) context.getSystemService(Context.WIFI_SERVICE);
        mWifiTracker = new WifiStatusTracker(mWifiManager);
        mHasMobileData = hasMobileData;
        Handler handler = new WifiHandler(Looper.getMainLooper());
        mWifiChannel = new AsyncChannel();
        Messenger wifiMessenger = mWifiManager.getWifiServiceMessenger();
        if (wifiMessenger != null) {
            mWifiChannel.connect(context, handler, wifiMessenger);
        }
        // WiFi only has one state.
        mCurrentState.iconGroup = mLastState.iconGroup = new IconGroup(
                "Wi-Fi Icons",
                WifiIcons.WIFI_SIGNAL_STRENGTH,
                WifiIcons.QS_WIFI_SIGNAL_STRENGTH,
                AccessibilityContentDescriptions.WIFI_CONNECTION_STRENGTH,
                WifiIcons.WIFI_NO_NETWORK,
                WifiIcons.QS_WIFI_NO_NETWORK,
                WifiIcons.WIFI_DISCONNECTED,
                WifiIcons.QS_WIFI_NO_NETWORK,
                AccessibilityContentDescriptions.WIFI_NO_CONNECTION
                );

        mScoreCache = new WifiNetworkScoreCache(context, new CacheListener(handler) {
            @Override
            public void networkCacheUpdated(List<ScoredNetwork> networks) {
                mCurrentState.badgeEnum = getWifiBadgeEnum();
                notifyListenersIfNecessary();
            }
        });

        // Setup scoring
        mNetworkScoreManager = networkScoreManager;
        configureScoringGating();
        registerScoreCache();
    }

    private void configureScoringGating() {
        ContentObserver observer = new ContentObserver(new Handler(Looper.getMainLooper())) {
            @Override
            public void onChange(boolean selfChange) {
                mScoringUiEnabled =
                        Settings.Global.getInt(
                                mContext.getContentResolver(),
                                Settings.Global.NETWORK_SCORING_UI_ENABLED, 0) == 1;
            }
        };
        mContext.getContentResolver().registerContentObserver(
                Settings.Global.getUriFor(Settings.Global.NETWORK_SCORING_UI_ENABLED),
                false /* notifyForDescendants */,
                observer);

        observer.onChange(false /* selfChange */); // Set the initial values
    }

    private void registerScoreCache() {
        Log.d(mTag, "Registered score cache");
        mNetworkScoreManager.registerNetworkScoreCache(
                NetworkKey.TYPE_WIFI,
                mScoreCache,
                NetworkScoreManager.CACHE_FILTER_CURRENT_NETWORK);
    }

    @Override
    protected WifiState cleanState() {
        return new WifiState();
    }

    @Override
    public void notifyListeners(SignalCallback callback) {
        // only show wifi in the cluster if connected or if wifi-only
<<<<<<< HEAD
        boolean visibleWhenEnabled = mContext.getResources().getBoolean(
                R.bool.config_showWifiIndicatorWhenEnabled);
        boolean wifiVisible = mCurrentState.enabled
                && (mCurrentState.connected || !mHasMobileData || visibleWhenEnabled);
=======
        boolean wifiVisible = true;
>>>>>>> ad6b103e
        String wifiDesc = wifiVisible ? mCurrentState.ssid : null;
        boolean ssidPresent = wifiVisible && mCurrentState.ssid != null;
        String contentDescription = getStringIfExists(getContentDescription());
        if (mCurrentState.inetCondition == 0) {
            contentDescription +=
                    ("," + mContext.getString(R.string.accessibility_quick_settings_no_internet));
        }

        IconState statusIcon = new IconState(wifiVisible, getCurrentIconId(),
                Utils.getWifiBadgeResource(mCurrentState.badgeEnum), contentDescription);
        IconState qsIcon = new IconState(
                mCurrentState.connected, getQsCurrentIconId(),
                Utils.getWifiBadgeResource(mCurrentState.badgeEnum), contentDescription);
        callback.setWifiIndicators(mCurrentState.enabled, statusIcon, qsIcon,
                ssidPresent && mCurrentState.activityIn, ssidPresent && mCurrentState.activityOut,
                wifiDesc, mCurrentState.isTransient);
    }

    @Override
    public int getCurrentIconId() {
        if (mCurrentState.badgeEnum != NetworkBadging.BADGING_NONE) {
            return Utils.WIFI_PIE_FOR_BADGING[mCurrentState.level];
        }
        return super.getCurrentIconId();
    }

    /**
     * Extract wifi state directly from broadcasts about changes in wifi state.
     */
    public void handleBroadcast(Intent intent) {
        // Update the WifiStatusTracker with the new information and update the score cache.
        NetworkKey previousNetworkKey = mWifiTracker.networkKey;
        mWifiTracker.handleBroadcast(intent);
        updateScoreCacheIfNecessary(previousNetworkKey);

        mCurrentState.isTransient = mWifiTracker.state == WifiManager.WIFI_STATE_ENABLING
                || mWifiTracker.state == WifiManager.WIFI_AP_STATE_DISABLING
                || mWifiTracker.connecting;
        mCurrentState.enabled = mWifiTracker.enabled;
        mCurrentState.connected = mWifiTracker.connected;
        mCurrentState.ssid = mWifiTracker.ssid;
        mCurrentState.rssi = mWifiTracker.rssi;
        mCurrentState.level = mWifiTracker.level;
        mCurrentState.badgeEnum = getWifiBadgeEnum();
        notifyListenersIfNecessary();
    }

    /**
     * Clears old scores out of the cache and requests new scores if the network key has changed.
     *
     * <p>New scores are requested asynchronously.
     */
    private void updateScoreCacheIfNecessary(NetworkKey previousNetworkKey) {
        if (mWifiTracker.networkKey == null) {
            return;
        }
        if ((previousNetworkKey == null) || !mWifiTracker.networkKey.equals(previousNetworkKey)) {
            mScoreCache.clearScores();
            mNetworkScoreManager.requestScores(new NetworkKey[]{mWifiTracker.networkKey});
        }
    }

    /**
     * Returns the wifi badge enum for the current {@link #mWifiTracker} state.
     *
     * <p>{@link #updateScoreCacheIfNecessary} should be called prior to this method.
     */
    private int getWifiBadgeEnum() {
        if (!mScoringUiEnabled || mWifiTracker.networkKey == null) {
            return NetworkBadging.BADGING_NONE;
        }
        ScoredNetwork score = mScoreCache.getScoredNetwork(mWifiTracker.networkKey);

        if (score != null) {
            return score.calculateBadge(mWifiTracker.rssi);
        }
        return NetworkBadging.BADGING_NONE;
    }

    @VisibleForTesting
    void setActivity(int wifiActivity) {
        mCurrentState.activityIn = wifiActivity == WifiManager.DATA_ACTIVITY_INOUT
                || wifiActivity == WifiManager.DATA_ACTIVITY_IN;
        mCurrentState.activityOut = wifiActivity == WifiManager.DATA_ACTIVITY_INOUT
                || wifiActivity == WifiManager.DATA_ACTIVITY_OUT;
        notifyListenersIfNecessary();
    }

    /**
     * Handler to receive the data activity on wifi.
     */
    private class WifiHandler extends Handler {
        WifiHandler(Looper looper) {
            super(looper);
        }

        @Override
        public void handleMessage(Message msg) {
            switch (msg.what) {
                case AsyncChannel.CMD_CHANNEL_HALF_CONNECTED:
                    if (msg.arg1 == AsyncChannel.STATUS_SUCCESSFUL) {
                        mWifiChannel.sendMessage(Message.obtain(this,
                                AsyncChannel.CMD_CHANNEL_FULL_CONNECTION));
                    } else {
                        Log.e(mTag, "Failed to connect to wifi");
                    }
                    break;
                case WifiManager.DATA_ACTIVITY_NOTIFICATION:
                    setActivity(msg.arg1);
                    break;
                default:
                    // Ignore
                    break;
            }
        }
    }

    static class WifiState extends SignalController.State {
        String ssid;
        int badgeEnum;
        boolean isTransient;

        @Override
        public void copyFrom(State s) {
            super.copyFrom(s);
            WifiState state = (WifiState) s;
            ssid = state.ssid;
            badgeEnum = state.badgeEnum;
            isTransient = state.isTransient;
        }

        @Override
        protected void toString(StringBuilder builder) {
            super.toString(builder);
            builder.append(',').append("ssid=").append(ssid);
            builder.append(',').append("badgeEnum=").append(badgeEnum);
            builder.append(',').append("isTransient=").append(isTransient);
        }

        @Override
        public boolean equals(Object o) {
            return super.equals(o)
                    && Objects.equals(((WifiState) o).ssid, ssid)
                    && (((WifiState) o).badgeEnum == badgeEnum)
                    && (((WifiState) o).isTransient == isTransient);
        }
    }
}<|MERGE_RESOLUTION|>--- conflicted
+++ resolved
@@ -133,14 +133,7 @@
     @Override
     public void notifyListeners(SignalCallback callback) {
         // only show wifi in the cluster if connected or if wifi-only
-<<<<<<< HEAD
-        boolean visibleWhenEnabled = mContext.getResources().getBoolean(
-                R.bool.config_showWifiIndicatorWhenEnabled);
-        boolean wifiVisible = mCurrentState.enabled
-                && (mCurrentState.connected || !mHasMobileData || visibleWhenEnabled);
-=======
         boolean wifiVisible = true;
->>>>>>> ad6b103e
         String wifiDesc = wifiVisible ? mCurrentState.ssid : null;
         boolean ssidPresent = wifiVisible && mCurrentState.ssid != null;
         String contentDescription = getStringIfExists(getContentDescription());
