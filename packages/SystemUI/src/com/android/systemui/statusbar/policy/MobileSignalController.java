/*
 * Copyright (C) 2015 The Android Open Source Project
 *
 * Licensed under the Apache License, Version 2.0 (the "License");
 * you may not use this file except in compliance with the License.
 * You may obtain a copy of the License at
 *
 *      http://www.apache.org/licenses/LICENSE-2.0
 *
 * Unless required by applicable law or agreed to in writing, software
 * distributed under the License is distributed on an "AS IS" BASIS,
 * WITHOUT WARRANTIES OR CONDITIONS OF ANY KIND, either express or implied.
 * See the License for the specific language governing permissions and
 * limitations under the License.
 */
package com.android.systemui.statusbar.policy;

import android.content.ContentResolver;
import android.content.Context;
import android.content.Intent;
import android.content.res.Resources;
import android.database.ContentObserver;
import android.net.NetworkCapabilities;
import android.os.Handler;
import android.os.Looper;
import android.os.SystemProperties;
import android.provider.Settings;
import android.telephony.CellLocation;
import android.telephony.gsm.GsmCellLocation;
import android.telephony.PhoneStateListener;
import android.telephony.ServiceState;
import android.telephony.SignalStrength;
import android.telephony.SubscriptionInfo;
import android.telephony.SubscriptionManager;
import android.telephony.TelephonyManager;
import android.text.TextUtils;
import android.util.Log;
import android.util.SparseArray;

import com.android.internal.annotations.VisibleForTesting;
import com.android.internal.telephony.TelephonyIntents;
import com.android.internal.telephony.cdma.EriInfo;
import com.android.systemui.R;
import com.android.systemui.statusbar.policy.NetworkController.IconState;
import com.android.systemui.statusbar.policy.NetworkController.SignalCallback;
import com.android.systemui.statusbar.policy.NetworkController.SignalCallbackExtended;
import com.android.systemui.statusbar.policy.NetworkControllerImpl.Config;
import com.android.systemui.statusbar.policy.NetworkControllerImpl.SubscriptionDefaults;

import java.io.PrintWriter;
import java.util.BitSet;
import java.util.Objects;
import java.util.List;


public class MobileSignalController extends SignalController<
        MobileSignalController.MobileState, MobileSignalController.MobileIconGroup> {
    private final TelephonyManager mPhone;
    private final SubscriptionDefaults mDefaults;
    private final String mNetworkNameDefault;
    private final String mNetworkNameSeparator;
    @VisibleForTesting
    final PhoneStateListener mPhoneStateListener;
    // Save entire info for logging, we only use the id.
    final SubscriptionInfo mSubscriptionInfo;

    // @VisibleForDemoMode
    final SparseArray<MobileIconGroup> mNetworkToIconLookup;

    private boolean mLastShowSpn;
    private String mLastSpn;
    private String mLastDataSpn;
    private boolean mLastShowPlmn;
    private String mLastPlmn;
    private boolean mIsDataSignalControlEnabled;


    // Since some pieces of the phone state are interdependent we store it locally,
    // this could potentially become part of MobileState for simplification/complication
    // of code.
    private int mDataNetType = TelephonyManager.NETWORK_TYPE_UNKNOWN;
    private int mDataState = TelephonyManager.DATA_DISCONNECTED;
    private ServiceState mServiceState;
    private SignalStrength mSignalStrength;
    private MobileIconGroup mDefaultIcons;
    private Config mConfig;
    private int mNewCellIdentity = Integer.MAX_VALUE;
    private CallbackHandler mCallbackHandler;

    private final int STATUS_BAR_STYLE_ANDROID_DEFAULT = 0;
    private final int STATUS_BAR_STYLE_CDMA_1X_COMBINED = 1;
    private final int STATUS_BAR_STYLE_DEFAULT_DATA = 2;
    private final int STATUS_BAR_STYLE_DATA_VOICE = 3;
    private final int STATUS_BAR_STYLE_EXTENDED = 4;
    private int mStyle = STATUS_BAR_STYLE_ANDROID_DEFAULT;
    private DataEnabledSettingObserver mDataEnabledSettingObserver;

    private int[] mCarrierOneThresholdValues = null;
    private boolean mIsCarrierOneNetwork = false;
    private String[] mCarrieroneMccMncs = null;

    // TODO: Reduce number of vars passed in, if we have the NetworkController, probably don't
    // need listener lists anymore.
    public MobileSignalController(Context context, Config config, boolean hasMobileData,
            TelephonyManager phone, CallbackHandler callbackHandler,
            NetworkControllerImpl networkController, SubscriptionInfo info,
            SubscriptionDefaults defaults, Looper receiverLooper) {
        super("MobileSignalController(" + info.getSubscriptionId() + ")", context,
                NetworkCapabilities.TRANSPORT_CELLULAR, callbackHandler,
                networkController);

        mCallbackHandler = callbackHandler;
        mNetworkToIconLookup = new SparseArray<>();
        mConfig = config;
        mPhone = phone;
        mDefaults = defaults;
        mSubscriptionInfo = info;
        mPhoneStateListener = new MobilePhoneStateListener(info.getSubscriptionId(),
                receiverLooper);
        mNetworkNameSeparator = getStringIfExists(R.string.status_bar_network_name_separator);
        mNetworkNameDefault = getStringIfExists(
                com.android.internal.R.string.lockscreen_carrier_default);
        mIsDataSignalControlEnabled = mContext.getResources()
                .getBoolean(R.bool.config_data_signal_control);
        if (mIsDataSignalControlEnabled) {
            mDataEnabledSettingObserver =
                    new DataEnabledSettingObserver(new Handler(), context);
            mLastState.isForbidden = mCurrentState.isForbidden =
                  !(isMobileDataEnabled(mSubscriptionInfo.getSubscriptionId()));
        }

        if (config.readIconsFromXml) {
            TelephonyIcons.readIconsFromXml(context);
            mDefaultIcons = !mConfig.showAtLeast3G ? TelephonyIcons.G : TelephonyIcons.THREE_G;
        } else {
            mapIconSets();
        }

        mStyle = context.getResources().getInteger(R.integer.status_bar_style);
        //TODO - Remove this when status_bar_style is set to 4 for carrier one in carrier config
        if (isCarrierOneSupported()) {
            mStyle = STATUS_BAR_STYLE_EXTENDED;
        }

        String networkName = info.getCarrierName() != null ? info.getCarrierName().toString()
                : mNetworkNameDefault;
        mLastState.networkName = mCurrentState.networkName = networkName;
        mLastState.networkNameData = mCurrentState.networkNameData = networkName;
        mLastState.enabled = mCurrentState.enabled = hasMobileData;
        mLastState.iconGroup = mCurrentState.iconGroup = mDefaultIcons;
        // Get initial data sim state.
        updateDataSim();
        mCarrieroneMccMncs = mContext.getResources().getStringArray(
                R.array.config_carrier_one_networks);
        mCarrierOneThresholdValues = mContext.getResources().getIntArray(
                R.array.carrier_one_strength_threshold_values);
    }

    //TODO - Remove this when carrier pack is enabled for carrier one
    public static boolean isCarrierOneSupported() {
        String property = SystemProperties.get("persist.radio.atel.carrier");
        return "405854".equals(property);
    }

    public void setConfiguration(Config config) {
        mConfig = config;
        if (!config.readIconsFromXml) {
            mapIconSets();
        }
        updateTelephony();
    }

    public int getDataContentDescription() {
        return getIcons().mDataContentDescription;
    }

    public void setForbiddenState(boolean isForbidden) {
        mCurrentState.isForbidden = isForbidden;
        notifyListenersIfNecessary();
    }

    public void setAirplaneMode(boolean airplaneMode) {
        mCurrentState.airplaneMode = airplaneMode;
        notifyListenersIfNecessary();
    }

    public void setUserSetupComplete(boolean userSetup) {
        mCurrentState.userSetup = userSetup;
        notifyListenersIfNecessary();
    }

    @Override
    public void updateConnectivity(BitSet connectedTransports, BitSet validatedTransports) {
        boolean isValidated = validatedTransports.get(mTransportType);
        mCurrentState.isDefault = connectedTransports.get(mTransportType);
        // Only show this as not having connectivity if we are default.
        mCurrentState.inetCondition = (isValidated || !mCurrentState.isDefault) ? 1 : 0;
        notifyListenersIfNecessary();
    }

    public void setCarrierNetworkChangeMode(boolean carrierNetworkChangeMode) {
        mCurrentState.carrierNetworkChangeMode = carrierNetworkChangeMode;
        updateTelephony();
    }

    /**
     * Start listening for phone state changes.
     */
    public void registerListener() {
        mPhone.listen(mPhoneStateListener,
                PhoneStateListener.LISTEN_SERVICE_STATE
                        | PhoneStateListener.LISTEN_SIGNAL_STRENGTHS
                        | PhoneStateListener.LISTEN_CALL_STATE
                        | PhoneStateListener.LISTEN_DATA_CONNECTION_STATE
                        | PhoneStateListener.LISTEN_DATA_ACTIVITY
                        | PhoneStateListener.LISTEN_CARRIER_NETWORK_CHANGE);
        if (mIsDataSignalControlEnabled) {
            mDataEnabledSettingObserver.register();
        }
    }

    /**
     * Stop listening for phone state changes.
     */
    public void unregisterListener() {
        mPhone.listen(mPhoneStateListener, 0);
        if (mIsDataSignalControlEnabled) {
            mDataEnabledSettingObserver.unregister();
       }
    }
    /**
     * Produce a mapping of data network types to icon groups for simple and quick use in
     * updateTelephony.
     */
    private void mapIconSets() {
        mNetworkToIconLookup.clear();

        mNetworkToIconLookup.put(TelephonyManager.NETWORK_TYPE_EVDO_0, TelephonyIcons.THREE_G);
        mNetworkToIconLookup.put(TelephonyManager.NETWORK_TYPE_EVDO_A, TelephonyIcons.THREE_G);
        mNetworkToIconLookup.put(TelephonyManager.NETWORK_TYPE_EVDO_B, TelephonyIcons.THREE_G);
        mNetworkToIconLookup.put(TelephonyManager.NETWORK_TYPE_EHRPD, TelephonyIcons.THREE_G);
        mNetworkToIconLookup.put(TelephonyManager.NETWORK_TYPE_UMTS, TelephonyIcons.THREE_G);
        mNetworkToIconLookup.put(TelephonyManager.NETWORK_TYPE_TD_SCDMA, TelephonyIcons.THREE_G);

        if (!mConfig.showAtLeast3G) {
            mNetworkToIconLookup.put(TelephonyManager.NETWORK_TYPE_UNKNOWN,
                    TelephonyIcons.UNKNOWN);
            mNetworkToIconLookup.put(TelephonyManager.NETWORK_TYPE_EDGE, TelephonyIcons.E);
            mNetworkToIconLookup.put(TelephonyManager.NETWORK_TYPE_CDMA, TelephonyIcons.ONE_X);
            mNetworkToIconLookup.put(TelephonyManager.NETWORK_TYPE_1xRTT, TelephonyIcons.ONE_X);

            mDefaultIcons = TelephonyIcons.G;
        } else {
            mNetworkToIconLookup.put(TelephonyManager.NETWORK_TYPE_UNKNOWN,
                    TelephonyIcons.THREE_G);
            mNetworkToIconLookup.put(TelephonyManager.NETWORK_TYPE_EDGE,
                    TelephonyIcons.THREE_G);
            mNetworkToIconLookup.put(TelephonyManager.NETWORK_TYPE_CDMA,
                    TelephonyIcons.THREE_G);
            mNetworkToIconLookup.put(TelephonyManager.NETWORK_TYPE_1xRTT,
                    TelephonyIcons.THREE_G);
            mDefaultIcons = TelephonyIcons.THREE_G;
        }
        if (mContext.getResources().getBoolean(R.bool.show_network_indicators)) {
            mNetworkToIconLookup.put(TelephonyManager.NETWORK_TYPE_EDGE, TelephonyIcons.E);
        }
        MobileIconGroup hGroup = TelephonyIcons.THREE_G;
        if (mConfig.hspaDataDistinguishable) {
            hGroup = TelephonyIcons.H;
        }
        mNetworkToIconLookup.put(TelephonyManager.NETWORK_TYPE_HSDPA, hGroup);
        mNetworkToIconLookup.put(TelephonyManager.NETWORK_TYPE_HSUPA, hGroup);
        mNetworkToIconLookup.put(TelephonyManager.NETWORK_TYPE_HSPA, hGroup);
        mNetworkToIconLookup.put(TelephonyManager.NETWORK_TYPE_HSPAP, hGroup);
        if (mContext.getResources().getBoolean(R.bool.config_show4gForHspap)) {
            mNetworkToIconLookup.put(TelephonyManager.NETWORK_TYPE_HSPAP, TelephonyIcons.FOUR_G);
        } else {
            mNetworkToIconLookup.put(TelephonyManager.NETWORK_TYPE_HSPAP, hGroup);
        }
        if (mContext.getResources().getBoolean(R.bool.show_network_indicators)) {
            mNetworkToIconLookup.put(TelephonyManager.NETWORK_TYPE_HSDPA,
                    TelephonyIcons.THREE_G_PLUS);
            mNetworkToIconLookup.put(TelephonyManager.NETWORK_TYPE_HSUPA,
                    TelephonyIcons.THREE_G_PLUS);
            mNetworkToIconLookup.put(TelephonyManager.NETWORK_TYPE_HSPA,
                    TelephonyIcons.THREE_G_PLUS);
            mNetworkToIconLookup.put(TelephonyManager.NETWORK_TYPE_HSPAP, TelephonyIcons.H_PLUS);
        }

        if (mConfig.show4gForLte) {
            if (mContext.getResources().getBoolean(R.bool.show_4glte_icon_for_lte)) {
                mNetworkToIconLookup.put(TelephonyManager.NETWORK_TYPE_LTE,
                        TelephonyIcons.FOUR_G_LTE);
            } else if (mContext.getResources().getBoolean(R.bool.show_network_indicators)) {
                mNetworkToIconLookup.put(TelephonyManager.NETWORK_TYPE_LTE, TelephonyIcons.LTE);
            } else {
                mNetworkToIconLookup.put(TelephonyManager.NETWORK_TYPE_LTE, TelephonyIcons.FOUR_G);
                if (mConfig.hideLtePlus) {
                    mNetworkToIconLookup.put(TelephonyManager.NETWORK_TYPE_LTE_CA,
                            TelephonyIcons.FOUR_G);
                } else {
                    mNetworkToIconLookup.put(TelephonyManager.NETWORK_TYPE_LTE_CA,
                            TelephonyIcons.FOUR_G_PLUS);
                }
            }
            mNetworkToIconLookup.put(TelephonyManager.NETWORK_TYPE_LTE_CA,
                TelephonyIcons.FOUR_G_PLUS);
        } else {
            mNetworkToIconLookup.put(TelephonyManager.NETWORK_TYPE_LTE, TelephonyIcons.LTE);
            if (mContext.getResources().getBoolean(R.bool.show_network_indicators)){
                mNetworkToIconLookup.put(TelephonyManager.NETWORK_TYPE_LTE_CA,
                        TelephonyIcons.FOUR_G_PLUS);
            } else {
            if (mConfig.hideLtePlus) {
                mNetworkToIconLookup.put(TelephonyManager.NETWORK_TYPE_LTE_CA,
                        TelephonyIcons.LTE);
            } else {
                mNetworkToIconLookup.put(TelephonyManager.NETWORK_TYPE_LTE_CA,
                        TelephonyIcons.LTE_PLUS);
                }
            }
        }
        mNetworkToIconLookup.put(TelephonyManager.NETWORK_TYPE_IWLAN, TelephonyIcons.WFC);
    }

    @Override
    public void notifyListeners(SignalCallback callback) {
        if (mConfig.readIconsFromXml) {
            generateIconGroup();
        }
        MobileIconGroup icons = getIcons();

        String contentDescription = getStringIfExists(getContentDescription());
        String dataContentDescription = getStringIfExists(icons.mDataContentDescription);
        final boolean dataDisabled = mCurrentState.iconGroup == TelephonyIcons.DATA_DISABLED
                && mCurrentState.userSetup;

<<<<<<< HEAD
        // Show icon in QS when we are connected or need to show roaming or data is disabled.
        boolean showDataIcon = false;
        if (mContext.getResources().getBoolean(R.bool.show_roaming_and_network_icons)) {
            showDataIcon = mCurrentState.dataConnected;
        } else {
            showDataIcon = mCurrentState.dataConnected
                || mCurrentState.iconGroup == TelephonyIcons.ROAMING
                || isRoaming() || dataDisabled;
        }
=======
        // Show icon in QS when we are connected or data is disabled.
        boolean showDataIcon = mCurrentState.dataConnected || dataDisabled;
>>>>>>> 6422e8fb
        IconState statusIcon = new IconState(mCurrentState.enabled && !mCurrentState.airplaneMode,
                getCurrentIconId(), contentDescription);

        int qsTypeIcon = 0;
        IconState qsIcon = null;
        String description = null;
        // Only send data sim callbacks to QS.
        if (mCurrentState.dataSim) {
            qsTypeIcon = showDataIcon ? icons.mQsDataType : 0;
            qsIcon = new IconState(mCurrentState.enabled
                    && !mCurrentState.isEmergency, getQsCurrentIconId(), contentDescription);
            description = mCurrentState.isEmergency ? null : mCurrentState.networkName;
        }
        boolean activityIn = mCurrentState.dataConnected
                        && !mCurrentState.carrierNetworkChangeMode
                        && mCurrentState.activityIn;
        boolean activityOut = mCurrentState.dataConnected
                        && !mCurrentState.carrierNetworkChangeMode
                        && mCurrentState.activityOut;
<<<<<<< HEAD
        if (!mContext.getResources().getBoolean(R.bool.show_roaming_and_network_icons)) {
              showDataIcon &= mCurrentState.isDefault
                || (mCurrentState.iconGroup == TelephonyIcons.ROAMING || isRoaming())
                || dataDisabled;
        }
        showDataIcon &= (mStyle == STATUS_BAR_STYLE_ANDROID_DEFAULT
                || mStyle == STATUS_BAR_STYLE_EXTENDED);
        int typeIcon = showDataIcon ? icons.mDataType : 0;
        int dataActivityId = showMobileActivity() ? 0 : icons.mActivityId;
        int mobileActivityId = showMobileActivity() ? icons.mActivityId : 0;
        int dataNetworkTypeId = 0;
        if (mStyle == STATUS_BAR_STYLE_EXTENDED) {
            if (isRoaming()) {
                dataNetworkTypeId = mCurrentState.dataConnected ? icons.mDataType : 0;
                typeIcon = TelephonyIcons.ROAMING_ICON;
                qsTypeIcon = mCurrentState.dataConnected ? qsTypeIcon : 0;
            } else {
                dataNetworkTypeId = showDataIcon ? icons.mDataType : 0;
                typeIcon = 0;
            }
        }
        if( callback instanceof SignalCallbackExtended ) {
            ((SignalCallbackExtended)callback).setMobileDataIndicators(statusIcon, qsIcon, typeIcon,
                    qsTypeIcon, activityIn, activityOut, dataActivityId, mobileActivityId,
                    icons.mStackedDataIcon, icons.mStackedVoiceIcon,
                    dataContentDescription, description, icons.mIsWide,
                    mSubscriptionInfo.getSubscriptionId(), dataNetworkTypeId,
                    getEmbmsIconId(), isMobileIms(), isImsRegisteredInWifi());
        } else {
            callback.setMobileDataIndicators(statusIcon, qsIcon, typeIcon, qsTypeIcon,
                    activityIn, activityOut, dataActivityId, mobileActivityId,
                    icons.mStackedDataIcon, icons.mStackedVoiceIcon,
                    dataContentDescription, description, icons.mIsWide,
                    mSubscriptionInfo.getSubscriptionId());
        }
        mCallbackHandler.post(new Runnable() {
            @Override
            public void run() {
                mNetworkController.updateNetworkLabelView();
            }
        });
    }

    private int getEmbmsIconId() {
        if (mStyle == STATUS_BAR_STYLE_EXTENDED
                && isEmbmsActiveOnDataSim()) {
            return R.drawable.lte_embms_services_all_brackets;
        } else {
            return 0;
        }
    }

    private boolean isEmbmsActiveOnDataSim() {
        return mNetworkController.isEmbmsActive()
                && mCurrentState.dataSim;
    }

    private boolean isImsRegisteredInWifi() {
        if (mStyle != STATUS_BAR_STYLE_EXTENDED) {
            return false;
        }

        List<SubscriptionInfo> subInfos = SubscriptionManager.from(mContext)
                        .getActiveSubscriptionInfoList();
        if (subInfos != null) {
            for (SubscriptionInfo subInfo: subInfos) {
                int subId = subInfo.getSubscriptionId();
                if (mPhone != null
                        && (mPhone.isVoWifiCallingAvailableForSubscriber(subId)
                        || mPhone.isVideoTelephonyWifiCallingAvailableForSubscriber(subId))) {
                    return true;
                }
            }
        } else {
            Log.e(mTag, "Invalid SubscriptionInfo");
        }
        return false;
    }

    private boolean isMobileIms() {
        if (mStyle != STATUS_BAR_STYLE_EXTENDED) {
            return false;
        }

        List<SubscriptionInfo> subInfos = SubscriptionManager.from(mContext)
                        .getActiveSubscriptionInfoList();
        if (subInfos != null) {
            for (SubscriptionInfo subInfo: subInfos) {
                int subId = subInfo.getSubscriptionId();
                if (mPhone != null
                        && mPhone.isImsRegisteredForSubscriber(subId)
                        && (!(isImsRegisteredInWifi()))) {
                    return true;
                }
            }
        } else {
            Log.e(mTag, "Invalid SubscriptionInfo");
        }
        return false;
=======
        showDataIcon &= mCurrentState.isDefault || dataDisabled;
        int typeIcon = showDataIcon ? icons.mDataType : 0;
        callback.setMobileDataIndicators(statusIcon, qsIcon, typeIcon, qsTypeIcon,
                activityIn, activityOut, dataContentDescription, description, icons.mIsWide,
                mSubscriptionInfo.getSubscriptionId(), mCurrentState.roaming);
>>>>>>> 6422e8fb
    }

    @Override
    protected MobileState cleanState() {
        return new MobileState();
    }

    @Override
    public int getCurrentIconId() {
        if (mConfig.readIconsFromXml && mCurrentState.connected) {
            return getIcons().mSingleSignalIcon;
        } else {
            return super.getCurrentIconId();
        }
    }

    private boolean hasService() {
        if (mServiceState != null) {
            // Consider the device to be in service if either voice or data
            // service is available. Some SIM cards are marketed as data-only
            // and do not support voice service, and on these SIM cards, we
            // want to show signal bars for data service as well as the "no
            // service" or "emergency calls only" text that indicates that voice
            // is not available.
            switch (mServiceState.getVoiceRegState()) {
                case ServiceState.STATE_POWER_OFF:
                    return false;
                case ServiceState.STATE_IN_SERVICE:
                    if (mServiceState.getVoiceNetworkType() == TelephonyManager.NETWORK_TYPE_IWLAN
                            && (mServiceState.getDataNetworkType() ==
                            TelephonyManager.NETWORK_TYPE_IWLAN ||
                            mServiceState.getDataRegState() != ServiceState.STATE_IN_SERVICE)) {
                        return false;
                    } else {
                        return true;
                    }
                case ServiceState.STATE_OUT_OF_SERVICE:
                case ServiceState.STATE_EMERGENCY_ONLY:
                    if (mContext.getResources().getBoolean(R.bool.config_showSignalForIWlan)) {
                        return mServiceState.getDataRegState() == ServiceState.STATE_IN_SERVICE;
                    } else {
                        return ((mServiceState.getDataRegState() ==
                                      ServiceState.STATE_IN_SERVICE)&&
                                (mServiceState.getDataNetworkType() !=
                                      TelephonyManager.NETWORK_TYPE_IWLAN));
                    }
                default:
                    return true;
            }
        } else {
            return false;
        }
    }

    private boolean isCdma() {
        return (mSignalStrength != null) && !mSignalStrength.isGsm();
    }

    public boolean isEmergencyOnly() {
        return (mServiceState != null && mServiceState.isEmergencyOnly());
    }

    private boolean isRoaming() {
        if (isCdma()) {
            final int iconMode = mServiceState.getCdmaEriIconMode();
            return mServiceState.getCdmaEriIconIndex() != EriInfo.ROAMING_INDICATOR_OFF
                    && (iconMode == EriInfo.ROAMING_ICON_MODE_NORMAL
                        || iconMode == EriInfo.ROAMING_ICON_MODE_FLASH);
        } else {
            return mServiceState != null && mServiceState.getRoaming();
        }
    }

    private boolean isCarrierNetworkChangeActive() {
        return mCurrentState.carrierNetworkChangeMode;
    }

    public void handleBroadcast(Intent intent) {
        String action = intent.getAction();
        if (action.equals(TelephonyIntents.SPN_STRINGS_UPDATED_ACTION)) {
            updateNetworkName(intent.getBooleanExtra(TelephonyIntents.EXTRA_SHOW_SPN, false),
                    intent.getStringExtra(TelephonyIntents.EXTRA_SPN),
                    intent.getStringExtra(TelephonyIntents.EXTRA_DATA_SPN),
                    intent.getBooleanExtra(TelephonyIntents.EXTRA_SHOW_PLMN, false),
                    intent.getStringExtra(TelephonyIntents.EXTRA_PLMN));
            notifyListenersIfNecessary();
        } else if (action.equals(TelephonyIntents.ACTION_DEFAULT_DATA_SUBSCRIPTION_CHANGED)) {
            updateDataSim();
            notifyListenersIfNecessary();
        } else if (action.equals(Intent.ACTION_LOCALE_CHANGED)) {
            if (mConfig.showLocale) {
                updateNetworkName(mLastShowSpn, mLastSpn, mLastDataSpn, mLastShowPlmn, mLastPlmn);
                notifyListenersIfNecessary();
            }
        }
    }

    private void updateDataSim() {
        int defaultDataSub = mDefaults.getDefaultDataSubId();
        if (SubscriptionManager.isValidSubscriptionId(defaultDataSub)) {
            mCurrentState.dataSim = defaultDataSub == mSubscriptionInfo.getSubscriptionId();
        } else {
            // There doesn't seem to be a data sim selected, however if
            // there isn't a MobileSignalController with dataSim set, then
            // QS won't get any callbacks and will be blank.  Instead
            // lets just assume we are the data sim (which will basically
            // show one at random) in QS until one is selected.  The user
            // should pick one soon after, so we shouldn't be in this state
            // for long.
            mCurrentState.dataSim = true;
        }
    }

    private String getLocalString(String originalString) {
        return android.util.NativeTextHelper.getLocalString(mContext, originalString,
                          com.android.internal.R.array.origin_carrier_names,
                          com.android.internal.R.array.locale_carrier_names);
    }

    private String getNetworkClassString(ServiceState state) {
        if (state != null && (state.getDataRegState() == ServiceState.STATE_IN_SERVICE ||
                state.getVoiceRegState() == ServiceState.STATE_IN_SERVICE)) {
            int voiceNetType = state.getVoiceNetworkType();
            int dataNetType =  state.getDataNetworkType();
            int chosenNetType =
                    ((dataNetType == TelephonyManager.NETWORK_TYPE_UNKNOWN)
                    ? voiceNetType : dataNetType);
            return networkClassToString(TelephonyManager.getNetworkClass(chosenNetType));
        } else {
            return "";
        }
    }

    private String networkClassToString (int networkClass) {
        final int[] classIds =
            {com.android.internal.R.string.config_rat_unknown, // TelephonyManager.NETWORK_CLASS_UNKNOWN
            com.android.internal.R.string.config_rat_2g,
            com.android.internal.R.string.config_rat_3g,
            com.android.internal.R.string.config_rat_4g };
        String classString = null;
        if (networkClass < classIds.length) {
            classString = mContext.getResources().getString(classIds[networkClass]);
        }
        return (classString == null) ? "" : classString;
    }

    /**
     * Updates the network's name based on incoming spn and plmn.
     */
    void updateNetworkName(boolean showSpn, String spn, String dataSpn,
            boolean showPlmn, String plmn) {
        mLastShowSpn = showSpn;
        mLastSpn = spn;
        mLastDataSpn = dataSpn;
        mLastShowPlmn = showPlmn;
        mLastPlmn = plmn;
        if (CHATTY) {
            Log.d("CarrierLabel", "updateNetworkName showSpn=" + showSpn
                    + " spn=" + spn + " dataSpn=" + dataSpn
                    + " showPlmn=" + showPlmn + " plmn=" + plmn);
        }
        if (mConfig.showLocale) {
            if (showSpn && !TextUtils.isEmpty(spn)) {
                spn = getLocalString(spn);
            }
            if (showSpn && !TextUtils.isEmpty(dataSpn)) {
                dataSpn = getLocalString(dataSpn);
            }
            if (showPlmn && !TextUtils.isEmpty(plmn)) {
                plmn = getLocalString(plmn);
            }
        }
        if (showPlmn && showSpn && !TextUtils.isEmpty(spn) && !TextUtils.isEmpty(plmn)
                && plmn.equals(spn)) {
            showSpn = false;
        }
        boolean showRat = mConfig.showRat;
        int[] subId = SubscriptionManager.getSubId(getSimSlotIndex());
        if (subId != null && subId.length >= 1) {
            showRat = SubscriptionManager.getResourcesForSubId(mContext,
                    subId[0]).getBoolean(com.android.internal.R.bool.config_display_rat);
        }
        String networkClass = getNetworkClassString(mServiceState);
        Log.d(mTag, "networkClass=" + networkClass + " showRat=" + showRat +
                " slot=" + getSimSlotIndex());
        StringBuilder str = new StringBuilder();
        StringBuilder strData = new StringBuilder();
        if (showPlmn && plmn != null) {
            str.append(plmn);
            strData.append(plmn);
            if (showRat) {
                str.append(" ").append(networkClass);
                strData.append(" ").append(networkClass);
            }
        }
        if (showSpn && spn != null) {
            if (str.length() != 0) {
                str.append(mNetworkNameSeparator);
            }
            str.append(spn);
            if (showRat) str.append(" ").append(networkClass);
        }
        if (str.length() != 0) {
            mCurrentState.networkName = str.toString();
        } else {
            mCurrentState.networkName = mNetworkNameDefault;
        }
        if (showSpn && dataSpn != null) {
            if (strData.length() != 0) {
                strData.append(mNetworkNameSeparator);
            }
            strData.append(dataSpn);
            if (showRat) strData.append(" ").append(networkClass);
        }
        if (strData.length() != 0) {
            mCurrentState.networkNameData = strData.toString();
        } else {
            mCurrentState.networkNameData = mNetworkNameDefault;
        }
    }

    /**
     * Updates the current state based on mServiceState, mSignalStrength, mDataNetType,
     * mDataState, and mSimState.  It should be called any time one of these is updated.
     * This will call listeners if necessary.
     */
    private final void updateTelephony() {
        if (DEBUG) {
            Log.d(mTag, "updateTelephony: hasService=" + hasService()
                    + " ss=" + mSignalStrength);
        }
        mCurrentState.connected = hasService() && mSignalStrength != null;
        if (mCurrentState.connected) {
            if (!mSignalStrength.isGsm() && mConfig.alwaysShowCdmaRssi) {
                mCurrentState.level = mSignalStrength.getCdmaLevel();
            } else {
                mCurrentState.level = mSignalStrength.getLevel();
                if (mConfig.showRsrpSignalLevelforLTE && !mIsCarrierOneNetwork) {
                    int dataType = mServiceState.getDataNetworkType();
                    if (dataType == TelephonyManager.NETWORK_TYPE_LTE ||
                            dataType == TelephonyManager.NETWORK_TYPE_LTE_CA) {
                        mCurrentState.level = getAlternateLteLevel(mSignalStrength);
                    }
                }
            }
        }
        if (mNetworkToIconLookup.indexOfKey(mDataNetType) >= 0) {
            mCurrentState.iconGroup = mNetworkToIconLookup.get(mDataNetType);
        } else {
            mCurrentState.iconGroup = mDefaultIcons;
        }
        mCurrentState.dataConnected = mCurrentState.connected
                && mDataState == TelephonyManager.DATA_CONNECTED;

        mCurrentState.roaming = isRoaming();
        if (isCarrierNetworkChangeActive()) {
            mCurrentState.iconGroup = TelephonyIcons.CARRIER_NETWORK_CHANGE;
<<<<<<< HEAD
        } else if (isRoaming()) {
            if (!mContext.getResources().getBoolean(R.bool.show_roaming_and_network_icons)) {
                mCurrentState.iconGroup = TelephonyIcons.ROAMING;
            }
=======
>>>>>>> 6422e8fb
        } else if (isDataDisabled()) {
            mCurrentState.iconGroup = TelephonyIcons.DATA_DISABLED;
        }
        if (isEmergencyOnly() != mCurrentState.isEmergency) {
            mCurrentState.isEmergency = isEmergencyOnly();
            mNetworkController.recalculateEmergency();
        }
        // Fill in the network name if we think we have it.
        if (mCurrentState.networkName == mNetworkNameDefault && mServiceState != null
                && !TextUtils.isEmpty(mServiceState.getOperatorAlphaShort())) {
            mCurrentState.networkName = mServiceState.getOperatorAlphaShort();
        }

        if (!showLongOperatorName() && mServiceState != null && !TextUtils.isEmpty(
                mServiceState.getOperatorAlphaShort())) {
            mCurrentState.networkNameData = mServiceState.getOperatorAlphaShort()
                            + " " + getNetworkClassString(mServiceState);
        }

        if (mConfig.readIconsFromXml) {
            mCurrentState.voiceLevel = getVoiceSignalLevel();
        }

        if (mStyle == STATUS_BAR_STYLE_EXTENDED) {
            mCurrentState.imsRadioTechnology = getImsRadioTechnology();
        }

        mCurrentState.dataNetType = mDataNetType;

        notifyListenersIfNecessary();
    }

    private boolean isDataDisabled() {
        return !mPhone.getDataEnabled(mSubscriptionInfo.getSubscriptionId());
    }

    private boolean showLongOperatorName() {
        if (mContext.getResources().getBoolean(R.bool.config_show_long_operator_name) || (mContext.
                getResources().getBoolean(R.bool.config_show_long_operator_name_when_roaming) &&
                isRoaming())) {
            return true;
        }
        return false;
    }

    private void generateIconGroup() {
        final int level = mCurrentState.level;
        final int voiceLevel = mCurrentState.voiceLevel;
        final int inet = mCurrentState.inetCondition;
        final boolean dataConnected = mCurrentState.dataConnected;
        final boolean roaming = isRoaming();
        final int voiceType = getVoiceNetworkType();
        final int dataType =  mDataNetType;
        int[][] sbIcons = TelephonyIcons.TELEPHONY_SIGNAL_STRENGTH;
        int[][] qsIcons = TelephonyIcons.QS_TELEPHONY_SIGNAL_STRENGTH;
        int[] contentDesc = AccessibilityContentDescriptions.PHONE_SIGNAL_STRENGTH;
        int sbDiscState = TelephonyIcons.TELEPHONY_NO_NETWORK;
        int qsDiscState = TelephonyIcons.QS_TELEPHONY_NO_NETWORK;
        int discContentDesc = AccessibilityContentDescriptions.PHONE_SIGNAL_STRENGTH[0];
        int dataContentDesc, dataTypeIcon, qsDataTypeIcon, dataActivityId;
        int singleSignalIcon, stackedDataIcon = 0, stackedVoiceIcon = 0;

        final int slotId = getSimSlotIndex();
        if (slotId < 0 || slotId > mPhone.getPhoneCount()) {
            Log.e(mTag, "generateIconGroup invalid slotId:" + slotId);
            return;
        }

        if (DEBUG) Log.d(mTag, "generateIconGroup slot:" + slotId + " style:" + mStyle
                + " connected:" + mCurrentState.connected + " inetCondition:" + inet
                + " roaming:" + roaming + " level:" + level + " voiceLevel:" + voiceLevel
                + " dataConnected:" + dataConnected
                + " dataActivity:" + mCurrentState.dataActivity
                + " CS:" + voiceType
                + "/" + TelephonyManager.getNetworkTypeName(voiceType)
                + ", PS:" + dataType
                + "/" + TelephonyManager.getNetworkTypeName(dataType));

        // Update data icon set
        int chosenNetworkType = ((dataType == TelephonyManager.NETWORK_TYPE_UNKNOWN)
                ? voiceType : dataType);
        TelephonyIcons.updateDataType(slotId, chosenNetworkType, mConfig.showAtLeast3G,
                mConfig.show4gForLte, mConfig.hspaDataDistinguishable, inet);

        // Update signal strength icons
        singleSignalIcon = TelephonyIcons.getSignalStrengthIcon(slotId, inet, level, roaming);
        if (DEBUG) {
            Log.d(mTag, "singleSignalIcon:" + getResourceName(singleSignalIcon));
        }

        if (mIsDataSignalControlEnabled) {
            dataActivityId = (mCurrentState.dataConnected && slotId >= 0) ?
                    TelephonyIcons.getDataActivity(slotId, mCurrentState.dataActivity) :
                    getCustomStatusBarIcon(slotId);
        } else {
            dataActivityId = (mCurrentState.dataConnected && slotId >= 0) ?
                    TelephonyIcons.getDataActivity(slotId, mCurrentState.dataActivity) : 0;
        }
        // Convert the icon to unstacked if necessary.
        int unstackedSignalIcon = TelephonyIcons.convertMobileStrengthIcon(singleSignalIcon);
        if (DEBUG) {
            Log.d(mTag, "unstackedSignalIcon:" + getResourceName(unstackedSignalIcon));
        }
        if (singleSignalIcon != unstackedSignalIcon) {
            stackedDataIcon = singleSignalIcon;
            singleSignalIcon = unstackedSignalIcon;
        }

        if (mStyle == STATUS_BAR_STYLE_CDMA_1X_COMBINED) {
            if (!roaming && showDataAndVoice()) {
                stackedVoiceIcon = TelephonyIcons.getStackedVoiceIcon(voiceLevel);
            } else if (roaming && dataActivityId != 0) {
                // Remove data type indicator if already shown in data activity icon.
                singleSignalIcon = TelephonyIcons.getRoamingSignalIconId(level, inet);
            }
        }

        // Clear satcked data icon if no satcked voice icon.
        if (stackedVoiceIcon == 0) stackedDataIcon = 0;

        contentDesc = TelephonyIcons.getSignalStrengthDes(slotId);
        sbDiscState = TelephonyIcons.getSignalNullIcon(slotId);
        if (DEBUG) {
            Log.d(mTag, "singleSignalIcon=" + getResourceName(singleSignalIcon)
                    + " dataActivityId=" + getResourceName(dataActivityId)
                    + " stackedDataIcon=" + getResourceName(stackedDataIcon)
                    + " stackedVoiceIcon=" + getResourceName(stackedVoiceIcon));
        }

        // Update data net type icons
        if (dataType == TelephonyManager.NETWORK_TYPE_IWLAN &&
                mContext.getResources().getBoolean(R.bool.config_show4gForIWlan)) {
            // wimax is a special 4g network not handled by telephony
            dataTypeIcon = TelephonyIcons.ICON_4G;
            qsDataTypeIcon = TelephonyIcons.QS_DATA_4G;
            dataContentDesc = R.string.accessibility_data_connection_4g;
        } else {
            dataTypeIcon = TelephonyIcons.getDataTypeIcon(slotId);
            dataContentDesc = TelephonyIcons.getDataTypeDesc(slotId);
            qsDataTypeIcon = TelephonyIcons.getQSDataTypeIcon(slotId);
        }
        if (roaming && !mContext.getResources().getBoolean(
                    R.bool.show_roaming_and_network_icons)
                    && !(mStyle == STATUS_BAR_STYLE_EXTENDED)
                    && !mContext.getResources().getBoolean(
                    R.bool.config_always_hide_roaming_indicator)) {
            dataTypeIcon = TelephonyIcons.ROAMING_ICON;
            qsDataTypeIcon = TelephonyIcons.QS_DATA_R;
        }
        if (DEBUG) {
            Log.d(mTag, "updateDataNetType, dataTypeIcon=" + getResourceName(dataTypeIcon)
                    + " qsDataTypeIcon=" + getResourceName(qsDataTypeIcon)
                    + " dataContentDesc=" + dataContentDesc);
        }
        boolean isWide = roaming && (mContext.getResources().getBoolean(
                R.bool.show_roaming_and_network_icons) || (mStyle == STATUS_BAR_STYLE_EXTENDED));
        mCurrentState.iconGroup = new MobileIconGroup(
                TelephonyManager.getNetworkTypeName(dataType),
                sbIcons, qsIcons, contentDesc, 0, 0, sbDiscState, qsDiscState, discContentDesc,
                dataContentDesc, dataTypeIcon, isWide, qsDataTypeIcon,
                singleSignalIcon, stackedDataIcon, stackedVoiceIcon, dataActivityId);
    }

    private boolean isMobileDataEnabled(int subId) {
         //Checks for data enabled or not from the given subId.
         return TelephonyManager.getDefault().getDataEnabled(subId);
      }

    private int getCustomStatusBarIcon(int slotId) {
        int dataTypeIcon = 0 ;
        if (!mCurrentState.dataConnected &&  mCurrentState.isForbidden) {
            // Show Forbidden icon incase both data is Disabled and
            // disconnected
            dataTypeIcon = TelephonyIcons.getForbiddenDataIcon(slotId);
        } else {
            // Show greyed icon incase data is enabled and not preferred
            dataTypeIcon = TelephonyIcons.getDataDisconnectedIcon(slotId);
        }
        return dataTypeIcon;
    }

    private int getSimSlotIndex() {
        int slotId = -1;
        if (mSubscriptionInfo != null) {
            slotId = mSubscriptionInfo.getSimSlotIndex();
        }
        if (DEBUG) Log.d(mTag, "getSimSlotIndex, slotId: " + slotId);
        return slotId;
    }

    private boolean showMobileActivity() {
        return (mStyle == STATUS_BAR_STYLE_DEFAULT_DATA)
                || (mStyle == STATUS_BAR_STYLE_ANDROID_DEFAULT)
                || (mStyle == STATUS_BAR_STYLE_EXTENDED);
    }

    private int getVoiceNetworkType() {
        if (mServiceState == null) {
            return TelephonyManager.NETWORK_TYPE_UNKNOWN;
        }
        return mServiceState.getVoiceNetworkType();
    }

    private int getDataNetworkType() {
        if (mServiceState == null) {
            return TelephonyManager.NETWORK_TYPE_UNKNOWN;
        }
        return mServiceState.getDataNetworkType();
    }

    private int getImsRadioTechnology() {
        if (mServiceState == null || (mServiceState.getVoiceRegState() !=
                ServiceState.STATE_IN_SERVICE)) {
            return ServiceState.RIL_RADIO_TECHNOLOGY_UNKNOWN;
        }
        return mServiceState.getRilImsRadioTechnology();
    }

    private int getVoiceSignalLevel() {
        if (mSignalStrength == null) {
            return SignalStrength.SIGNAL_STRENGTH_NONE_OR_UNKNOWN;
        }
        boolean isCdma = TelephonyManager.PHONE_TYPE_CDMA == TelephonyManager.getDefault()
                .getCurrentPhoneType(mSubscriptionInfo.getSubscriptionId());
        return isCdma ? mSignalStrength.getCdmaLevel() : mSignalStrength.getGsmLevel();
    }

    private boolean showDataAndVoice() {
        if (mStyle != STATUS_BAR_STYLE_CDMA_1X_COMBINED) {
            return false;
        }
        int dataType = getDataNetworkType();
        int voiceType = getVoiceNetworkType();
        if ((dataType == TelephonyManager.NETWORK_TYPE_EVDO_0
                || dataType == TelephonyManager.NETWORK_TYPE_EVDO_0
                || dataType == TelephonyManager.NETWORK_TYPE_EVDO_A
                || dataType == TelephonyManager.NETWORK_TYPE_EVDO_B
                || dataType == TelephonyManager.NETWORK_TYPE_EHRPD
                || dataType == TelephonyManager.NETWORK_TYPE_LTE
                || dataType == TelephonyManager.NETWORK_TYPE_LTE_CA)
                && (voiceType == TelephonyManager.NETWORK_TYPE_GSM
                    || voiceType == TelephonyManager.NETWORK_TYPE_1xRTT
                    || voiceType == TelephonyManager.NETWORK_TYPE_CDMA)) {
            return true;
        }
        return false;
    }

    private boolean show1xOnly() {
        int dataType = getDataNetworkType();
        int voiceType = getVoiceNetworkType();
        if (dataType == TelephonyManager.NETWORK_TYPE_1xRTT
                || dataType == TelephonyManager.NETWORK_TYPE_CDMA) {
            return true;
        }
        return false;
    }

    private int getAlternateLteLevel(SignalStrength signalStrength) {
        int lteRsrp = signalStrength.getLteDbm();
        int rsrpLevel = SignalStrength.SIGNAL_STRENGTH_NONE_OR_UNKNOWN;
        if (lteRsrp > -44) rsrpLevel = SignalStrength.SIGNAL_STRENGTH_NONE_OR_UNKNOWN;
        else if (lteRsrp >= -97) rsrpLevel = SignalStrength.SIGNAL_STRENGTH_GREAT;
        else if (lteRsrp >= -105) rsrpLevel = SignalStrength.SIGNAL_STRENGTH_GOOD;
        else if (lteRsrp >= -113) rsrpLevel = SignalStrength.SIGNAL_STRENGTH_MODERATE;
        else if (lteRsrp >= -120) rsrpLevel = SignalStrength.SIGNAL_STRENGTH_POOR;
        else if (lteRsrp >= -140) rsrpLevel = SignalStrength.SIGNAL_STRENGTH_NONE_OR_UNKNOWN;
        if (DEBUG) {
            Log.d(mTag, "getAlternateLteLevel lteRsrp:" + lteRsrp + " rsrpLevel = " + rsrpLevel);
        }
        return rsrpLevel;
    }

    protected String getResourceName(int resId) {
        if (resId != 0) {
            final Resources res = mContext.getResources();
            try {
                return res.getResourceName(resId);
            } catch (android.content.res.Resources.NotFoundException ex) {
                return "(unknown)";
            }
        } else {
            return "(null)";
        }
    }

    @VisibleForTesting
    void setActivity(int activity) {
        mCurrentState.activityIn = activity == TelephonyManager.DATA_ACTIVITY_INOUT
                || activity == TelephonyManager.DATA_ACTIVITY_IN;
        mCurrentState.activityOut = activity == TelephonyManager.DATA_ACTIVITY_INOUT
                || activity == TelephonyManager.DATA_ACTIVITY_OUT;
        if (mConfig.readIconsFromXml) {
            mCurrentState.dataActivity = activity;
        }
        notifyListenersIfNecessary();
    }

    @Override
    public void dump(PrintWriter pw) {
        super.dump(pw);
        pw.println("  mSubscription=" + mSubscriptionInfo + ",");
        pw.println("  mServiceState=" + mServiceState + ",");
        pw.println("  mSignalStrength=" + mSignalStrength + ",");
        pw.println("  mDataState=" + mDataState + ",");
        pw.println("  mDataNetType=" + mDataNetType + ",");
    }

    class MobilePhoneStateListener extends PhoneStateListener {
        public MobilePhoneStateListener(int subId, Looper looper) {
            super(subId, looper);
        }

        @Override
        public void onSignalStrengthsChanged(SignalStrength signalStrength) {
            if (DEBUG) {
                Log.d(mTag, "onSignalStrengthsChanged signalStrength=" + signalStrength +
                        ((signalStrength == null) ? "" : (" level=" + signalStrength.getLevel())));
            }
            mSignalStrength = signalStrength;

            if (mIsCarrierOneNetwork && mSignalStrength != null &&
                    mCarrierOneThresholdValues != null) {
                mSignalStrength.setThreshRsrp(mCarrierOneThresholdValues);
            }
            updateTelephony();
        }

        private boolean isCarrierOneOperatorRegistered(ServiceState state) {
            String operatornumeric = state.getOperatorNumeric();
            if (mCarrieroneMccMncs == null || mCarrieroneMccMncs.length == 0 ||
                    TextUtils.isEmpty(operatornumeric)) {
                return false;
            }
            for (String numeric : mCarrieroneMccMncs) {
                if (operatornumeric.equals(numeric)) {
                    return true;
                }
            }
            return false;
        }

        @Override
        public void onServiceStateChanged(ServiceState state) {
            if (DEBUG) {
                Log.d(mTag, "onServiceStateChanged voiceState=" + state.getVoiceRegState()
                        + " dataState=" + state.getDataRegState());
            }
            mServiceState = state;
            mDataNetType = state.getDataNetworkType();

            mIsCarrierOneNetwork = isCarrierOneOperatorRegistered(mServiceState);
            Log.d(mTag, "onServiceStateChanged mIsCarrierOneNetwork =" +
                    mIsCarrierOneNetwork);

            updateNetworkName(mLastShowSpn, mLastSpn, mLastDataSpn, mLastShowPlmn, mLastPlmn);
            if (mDataNetType == TelephonyManager.NETWORK_TYPE_LTE && mServiceState != null &&
                    mServiceState.isUsingCarrierAggregation()) {
                mDataNetType = TelephonyManager.NETWORK_TYPE_LTE_CA;
            }
            updateTelephony();
        }

        @Override
        public void onDataConnectionStateChanged(int state, int networkType) {
            if (DEBUG) {
                Log.d(mTag, "onDataConnectionStateChanged: state=" + state
                        + " type=" + networkType);
            }
            if (mContext.getResources().getBoolean(R.bool.show_network_indicators)) {
                CellLocation cl = mPhone.getCellLocation();
                if (cl instanceof GsmCellLocation) {
                    GsmCellLocation cellLocation = (GsmCellLocation)cl;
                    mNewCellIdentity = cellLocation.getCid();
                    Log.d(mTag, "onDataConnectionStateChanged, mNewCellIdentity = "
                            + mNewCellIdentity);
                }
                Log.d(mTag, "onDataConnectionStateChanged "
                        + ", mNewCellIdentity = " + mNewCellIdentity
                        + ", mDataNetType = " + mDataNetType
                        + ", networkType = " + networkType);
                if (Integer.MAX_VALUE != mNewCellIdentity) {
                    mDataNetType = networkType;
                } else {
                    if (networkType > mDataNetType) {
                        mDataNetType = networkType;
                    }
                }
                mDataState = state;
                updateTelephony();
            } else {
                mDataState = state;
                mDataNetType = networkType;
            if (mDataNetType == TelephonyManager.NETWORK_TYPE_LTE && mServiceState != null &&
                    mServiceState.isUsingCarrierAggregation()) {
                mDataNetType = TelephonyManager.NETWORK_TYPE_LTE_CA;
            }
            updateTelephony();
            }
        }

        @Override
        public void onDataActivity(int direction) {
            if (DEBUG) {
                Log.d(mTag, "onDataActivity: direction=" + direction);
            }
            setActivity(direction);
        }

        @Override
        public void onCarrierNetworkChange(boolean active) {
            if (DEBUG) {
                Log.d(mTag, "onCarrierNetworkChange: active=" + active);
            }
            mCurrentState.carrierNetworkChangeMode = active;

            updateTelephony();
        }
    };

    static class MobileIconGroup extends SignalController.IconGroup {
        final int mDataContentDescription; // mContentDescriptionDataType
        final int mDataType;
        final boolean mIsWide;
        final int mQsDataType;
        final int mSingleSignalIcon;
        final int mStackedDataIcon;
        final int mStackedVoiceIcon;
        final int mActivityId;

        public MobileIconGroup(String name, int[][] sbIcons, int[][] qsIcons, int[] contentDesc,
                int sbNullState, int qsNullState, int sbDiscState, int qsDiscState,
                int discContentDesc, int dataContentDesc, int dataType, boolean isWide,
                int qsDataType) {
                this(name, sbIcons, qsIcons, contentDesc, sbNullState, qsNullState, sbDiscState,
                        qsDiscState, discContentDesc, dataContentDesc, dataType, isWide,
                        qsDataType, 0, 0, 0, 0);
        }

        public MobileIconGroup(String name, int[][] sbIcons, int[][] qsIcons, int[] contentDesc,
                int sbNullState, int qsNullState, int sbDiscState, int qsDiscState,
                int discContentDesc, int dataContentDesc, int dataType, boolean isWide,
                int qsDataType, int singleSignalIcon, int stackedDataIcon,
                int stackedVoicelIcon, int activityId) {
            super(name, sbIcons, qsIcons, contentDesc, sbNullState, qsNullState, sbDiscState,
                    qsDiscState, discContentDesc);
            mDataContentDescription = dataContentDesc;
            mDataType = dataType;
            mIsWide = isWide;
            mQsDataType = qsDataType;
            mSingleSignalIcon = singleSignalIcon;
            mStackedDataIcon = stackedDataIcon;
            mStackedVoiceIcon = stackedVoicelIcon;
            mActivityId = activityId;
        }
    }

    static class MobileState extends SignalController.State {
        String networkName;
        String networkNameData;
        boolean dataSim;
        boolean dataConnected;
        boolean isEmergency;
        boolean airplaneMode;
        boolean carrierNetworkChangeMode;
        boolean isDefault;
        boolean isForbidden;
        boolean userSetup;
<<<<<<< HEAD
        int dataActivity;
        int voiceLevel;
        int imsRadioTechnology;
        int dataNetType;
=======
        boolean roaming;
>>>>>>> 6422e8fb

        @Override
        public void copyFrom(State s) {
            super.copyFrom(s);
            MobileState state = (MobileState) s;
            dataSim = state.dataSim;
            networkName = state.networkName;
            networkNameData = state.networkNameData;
            dataConnected = state.dataConnected;
            isDefault = state.isDefault;
            isEmergency = state.isEmergency;
            isForbidden = state.isForbidden;
            airplaneMode = state.airplaneMode;
            carrierNetworkChangeMode = state.carrierNetworkChangeMode;
            userSetup = state.userSetup;
<<<<<<< HEAD
            dataActivity = state.dataActivity;
            voiceLevel = state.voiceLevel;
            imsRadioTechnology = state.imsRadioTechnology;
            dataNetType = state.dataNetType;
=======
            roaming = state.roaming;
>>>>>>> 6422e8fb
        }

        @Override
        protected void toString(StringBuilder builder) {
            super.toString(builder);
            builder.append(',');
            builder.append("dataSim=").append(dataSim).append(',');
            builder.append("networkName=").append(networkName).append(',');
            builder.append("networkNameData=").append(networkNameData).append(',');
            builder.append("dataConnected=").append(dataConnected).append(',');
            builder.append("roaming=").append(roaming).append(',');
            builder.append("isDefault=").append(isDefault).append(',');
            builder.append("isEmergency=").append(isEmergency).append(',');
            builder.append("isForbidden= ").append(isForbidden).append(',');
            builder.append("airplaneMode=").append(airplaneMode).append(',');
            builder.append("carrierNetworkChangeMode=").append(carrierNetworkChangeMode)
                    .append(',');
            builder.append("userSetup=").append(userSetup);
            builder.append("voiceLevel=").append(voiceLevel).append(',');
            builder.append("carrierNetworkChangeMode=").append(carrierNetworkChangeMode);
            builder.append("imsRadioTechnology=").append(imsRadioTechnology);
            builder.append("dataNetType=").append(dataNetType);
        }

        @Override
        public boolean equals(Object o) {
            return super.equals(o)
                    && Objects.equals(((MobileState) o).networkName, networkName)
                    && Objects.equals(((MobileState) o).networkNameData, networkNameData)
                    && ((MobileState) o).dataSim == dataSim
                    && ((MobileState) o).dataConnected == dataConnected
                    && ((MobileState) o).isEmergency == isEmergency
                    && ((MobileState) o).isForbidden ==  isForbidden
                    && ((MobileState) o).airplaneMode == airplaneMode
                    && ((MobileState) o).carrierNetworkChangeMode == carrierNetworkChangeMode
                    && ((MobileState) o).userSetup == userSetup
<<<<<<< HEAD
                    && ((MobileState) o).voiceLevel == voiceLevel
                    && ((MobileState) o).isDefault == isDefault
                    && ((MobileState) o).imsRadioTechnology == imsRadioTechnology
                    && ((MobileState) o).dataNetType == dataNetType;
        }
    }

   //Observer to moniter enabling and disabling of MobileData
    private class DataEnabledSettingObserver extends ContentObserver {
        ContentResolver mResolver;
        public DataEnabledSettingObserver(Handler handler, Context context) {
            super(handler);
            mResolver = context.getContentResolver();
        }

        public void register() {
            String contentUri;
            if (TelephonyManager.getDefault().getSimCount() == 1) {
                contentUri = Settings.Global.MOBILE_DATA;
            } else {
                contentUri = Settings.Global.MOBILE_DATA + mSubscriptionInfo.getSubscriptionId();
            }
            mResolver.registerContentObserver(Settings.Global.getUriFor(contentUri), false, this);
        }

        public void unregister() {
            mResolver.unregisterContentObserver(this);
        }

        @Override
        public void onChange(boolean selfChange) {
            setForbiddenState(!isMobileDataEnabled(mSubscriptionInfo.getSubscriptionId()));
=======
                    && ((MobileState) o).isDefault == isDefault
                    && ((MobileState) o).roaming == roaming;
>>>>>>> 6422e8fb
        }
    }
}<|MERGE_RESOLUTION|>--- conflicted
+++ resolved
@@ -335,20 +335,14 @@
         final boolean dataDisabled = mCurrentState.iconGroup == TelephonyIcons.DATA_DISABLED
                 && mCurrentState.userSetup;
 
-<<<<<<< HEAD
         // Show icon in QS when we are connected or need to show roaming or data is disabled.
         boolean showDataIcon = false;
         if (mContext.getResources().getBoolean(R.bool.show_roaming_and_network_icons)) {
             showDataIcon = mCurrentState.dataConnected;
         } else {
             showDataIcon = mCurrentState.dataConnected
-                || mCurrentState.iconGroup == TelephonyIcons.ROAMING
                 || isRoaming() || dataDisabled;
         }
-=======
-        // Show icon in QS when we are connected or data is disabled.
-        boolean showDataIcon = mCurrentState.dataConnected || dataDisabled;
->>>>>>> 6422e8fb
         IconState statusIcon = new IconState(mCurrentState.enabled && !mCurrentState.airplaneMode,
                 getCurrentIconId(), contentDescription);
 
@@ -368,11 +362,9 @@
         boolean activityOut = mCurrentState.dataConnected
                         && !mCurrentState.carrierNetworkChangeMode
                         && mCurrentState.activityOut;
-<<<<<<< HEAD
         if (!mContext.getResources().getBoolean(R.bool.show_roaming_and_network_icons)) {
               showDataIcon &= mCurrentState.isDefault
-                || (mCurrentState.iconGroup == TelephonyIcons.ROAMING || isRoaming())
-                || dataDisabled;
+                || isRoaming() || dataDisabled;
         }
         showDataIcon &= (mStyle == STATUS_BAR_STYLE_ANDROID_DEFAULT
                 || mStyle == STATUS_BAR_STYLE_EXTENDED);
@@ -396,13 +388,13 @@
                     icons.mStackedDataIcon, icons.mStackedVoiceIcon,
                     dataContentDescription, description, icons.mIsWide,
                     mSubscriptionInfo.getSubscriptionId(), dataNetworkTypeId,
-                    getEmbmsIconId(), isMobileIms(), isImsRegisteredInWifi());
+                    getEmbmsIconId(), isMobileIms(), isImsRegisteredInWifi(), mCurrentState.roaming);
         } else {
             callback.setMobileDataIndicators(statusIcon, qsIcon, typeIcon, qsTypeIcon,
                     activityIn, activityOut, dataActivityId, mobileActivityId,
                     icons.mStackedDataIcon, icons.mStackedVoiceIcon,
                     dataContentDescription, description, icons.mIsWide,
-                    mSubscriptionInfo.getSubscriptionId());
+                    mSubscriptionInfo.getSubscriptionId(), mCurrentState.roaming);
         }
         mCallbackHandler.post(new Runnable() {
             @Override
@@ -468,13 +460,6 @@
             Log.e(mTag, "Invalid SubscriptionInfo");
         }
         return false;
-=======
-        showDataIcon &= mCurrentState.isDefault || dataDisabled;
-        int typeIcon = showDataIcon ? icons.mDataType : 0;
-        callback.setMobileDataIndicators(statusIcon, qsIcon, typeIcon, qsTypeIcon,
-                activityIn, activityOut, dataContentDescription, description, icons.mIsWide,
-                mSubscriptionInfo.getSubscriptionId(), mCurrentState.roaming);
->>>>>>> 6422e8fb
     }
 
     @Override
@@ -728,17 +713,13 @@
         }
         mCurrentState.dataConnected = mCurrentState.connected
                 && mDataState == TelephonyManager.DATA_CONNECTED;
-
-        mCurrentState.roaming = isRoaming();
+        if (mContext.getResources().getBoolean(R.bool.show_roaming_and_network_icons)) {
+            mCurrentState.roaming = isRoaming();
+        } else {
+            mCurrentState.roaming = false;
+        }
         if (isCarrierNetworkChangeActive()) {
             mCurrentState.iconGroup = TelephonyIcons.CARRIER_NETWORK_CHANGE;
-<<<<<<< HEAD
-        } else if (isRoaming()) {
-            if (!mContext.getResources().getBoolean(R.bool.show_roaming_and_network_icons)) {
-                mCurrentState.iconGroup = TelephonyIcons.ROAMING;
-            }
-=======
->>>>>>> 6422e8fb
         } else if (isDataDisabled()) {
             mCurrentState.iconGroup = TelephonyIcons.DATA_DISABLED;
         }
@@ -886,7 +867,7 @@
                     && !mContext.getResources().getBoolean(
                     R.bool.config_always_hide_roaming_indicator)) {
             dataTypeIcon = TelephonyIcons.ROAMING_ICON;
-            qsDataTypeIcon = TelephonyIcons.QS_DATA_R;
+            qsDataTypeIcon = R.drawable.stat_sys_roaming;
         }
         if (DEBUG) {
             Log.d(mTag, "updateDataNetType, dataTypeIcon=" + getResourceName(dataTypeIcon)
@@ -1207,14 +1188,11 @@
         boolean isDefault;
         boolean isForbidden;
         boolean userSetup;
-<<<<<<< HEAD
         int dataActivity;
         int voiceLevel;
         int imsRadioTechnology;
         int dataNetType;
-=======
         boolean roaming;
->>>>>>> 6422e8fb
 
         @Override
         public void copyFrom(State s) {
@@ -1230,14 +1208,11 @@
             airplaneMode = state.airplaneMode;
             carrierNetworkChangeMode = state.carrierNetworkChangeMode;
             userSetup = state.userSetup;
-<<<<<<< HEAD
             dataActivity = state.dataActivity;
             voiceLevel = state.voiceLevel;
             imsRadioTechnology = state.imsRadioTechnology;
             dataNetType = state.dataNetType;
-=======
             roaming = state.roaming;
->>>>>>> 6422e8fb
         }
 
         @Override
@@ -1274,11 +1249,11 @@
                     && ((MobileState) o).airplaneMode == airplaneMode
                     && ((MobileState) o).carrierNetworkChangeMode == carrierNetworkChangeMode
                     && ((MobileState) o).userSetup == userSetup
-<<<<<<< HEAD
                     && ((MobileState) o).voiceLevel == voiceLevel
                     && ((MobileState) o).isDefault == isDefault
                     && ((MobileState) o).imsRadioTechnology == imsRadioTechnology
-                    && ((MobileState) o).dataNetType == dataNetType;
+                    && ((MobileState) o).dataNetType == dataNetType
+                    && ((MobileState) o).roaming == roaming;
         }
     }
 
@@ -1307,10 +1282,6 @@
         @Override
         public void onChange(boolean selfChange) {
             setForbiddenState(!isMobileDataEnabled(mSubscriptionInfo.getSubscriptionId()));
-=======
-                    && ((MobileState) o).isDefault == isDefault
-                    && ((MobileState) o).roaming == roaming;
->>>>>>> 6422e8fb
         }
     }
 }