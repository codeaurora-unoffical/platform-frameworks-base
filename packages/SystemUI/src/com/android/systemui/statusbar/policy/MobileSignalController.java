--- conflicted
+++ resolved
@@ -15,13 +15,10 @@
  */
 package com.android.systemui.statusbar.policy;
 
-<<<<<<< HEAD
-import android.content.BroadcastReceiver;
-=======
 import static android.telephony.AccessNetworkConstants.TRANSPORT_TYPE_WWAN;
 import static android.telephony.NetworkRegistrationInfo.DOMAIN_PS;
 
->>>>>>> db0ac397
+import android.content.BroadcastReceiver;
 import android.content.Context;
 import android.content.Intent;
 import android.content.IntentFilter;
@@ -55,12 +52,8 @@
 import com.android.ims.FeatureConnector;
 import com.android.internal.annotations.VisibleForTesting;
 import com.android.internal.telephony.TelephonyIntents;
-<<<<<<< HEAD
-import com.android.internal.telephony.cdma.EriInfo;
 import com.android.internal.telephony.PhoneConstants;
 import com.android.internal.telephony.PhoneConstants.DataState;
-=======
->>>>>>> db0ac397
 import com.android.settingslib.Utils;
 import com.android.settingslib.graph.SignalDrawable;
 import com.android.settingslib.net.SignalStrengthUtil;
@@ -287,15 +280,6 @@
     private void mapIconSets() {
         mNetworkToIconLookup.clear();
 
-<<<<<<< HEAD
-        mNetworkToIconLookup.put(TelephonyManager.NETWORK_TYPE_EVDO_0, TelephonyIcons.THREE_G);
-        mNetworkToIconLookup.put(TelephonyManager.NETWORK_TYPE_EVDO_A, TelephonyIcons.THREE_G);
-        mNetworkToIconLookup.put(TelephonyManager.NETWORK_TYPE_EVDO_B, TelephonyIcons.THREE_G);
-        mNetworkToIconLookup.put(TelephonyManager.NETWORK_TYPE_EHRPD, TelephonyIcons.THREE_G);
-        mNetworkToIconLookup.put(TelephonyManager.NETWORK_TYPE_UMTS, TelephonyIcons.THREE_G);
-        mNetworkToIconLookup.put(TelephonyManager.NETWORK_TYPE_TD_SCDMA, TelephonyIcons.THREE_G);
-        mNetworkToIconLookup.put(TelephonyManager.NETWORK_TYPE_NR, TelephonyIcons.FIVE_G_SA);
-=======
         mNetworkToIconLookup.put(toIconKey(TelephonyManager.NETWORK_TYPE_EVDO_0),
                 TelephonyIcons.THREE_G);
         mNetworkToIconLookup.put(toIconKey(TelephonyManager.NETWORK_TYPE_EVDO_A),
@@ -308,7 +292,8 @@
                 TelephonyIcons.THREE_G);
         mNetworkToIconLookup.put(toIconKey(TelephonyManager.NETWORK_TYPE_TD_SCDMA),
                 TelephonyIcons.THREE_G);
->>>>>>> db0ac397
+        mNetworkToIconLookup.put(toIconKey(TelephonyManager.NETWORK_TYPE_NR),
+                TelephonyIcons.FIVE_G_SA);
 
         if (!mConfig.showAtLeast3G) {
             mNetworkToIconLookup.put(toIconKey(TelephonyManager.NETWORK_TYPE_UNKNOWN),
@@ -842,11 +827,8 @@
                         iconType = getVoiceNetworkType();
                     }
                 }
-                if (mNetworkToIconLookup.indexOfKey(iconType) >= 0) {
-                    mCurrentState.iconGroup = mNetworkToIconLookup.get(iconType);
-                } else {
-                    mCurrentState.iconGroup = mDefaultIcons;
-                }
+                mCurrentState.iconGroup = mNetworkToIconLookup.getOrDefault(toIconKey(iconType),
+                        mDefaultIcons);
             }
         }
 
