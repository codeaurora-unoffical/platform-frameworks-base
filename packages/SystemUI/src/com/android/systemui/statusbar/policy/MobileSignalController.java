/*
 * Copyright (C) 2015 The Android Open Source Project
 *
 * Licensed under the Apache License, Version 2.0 (the "License");
 * you may not use this file except in compliance with the License.
 * You may obtain a copy of the License at
 *
 *      http://www.apache.org/licenses/LICENSE-2.0
 *
 * Unless required by applicable law or agreed to in writing, software
 * distributed under the License is distributed on an "AS IS" BASIS,
 * WITHOUT WARRANTIES OR CONDITIONS OF ANY KIND, either express or implied.
 * See the License for the specific language governing permissions and
 * limitations under the License.
 */
package com.android.systemui.statusbar.policy;

import android.content.Context;
import android.content.Intent;
import android.content.res.Resources;
import android.database.ContentObserver;
import android.net.NetworkCapabilities;
import android.os.Handler;
import android.os.Looper;
import android.provider.Settings.Global;
import android.telephony.PhoneStateListener;
import android.telephony.ServiceState;
import android.telephony.SignalStrength;
import android.telephony.SubscriptionInfo;
import android.telephony.SubscriptionManager;
import android.telephony.TelephonyManager;
import android.text.TextUtils;
import android.util.Log;
import android.util.SparseArray;

import com.android.internal.annotations.VisibleForTesting;
import com.android.internal.telephony.TelephonyIntents;
import com.android.internal.telephony.cdma.EriInfo;
import com.android.systemui.R;
import com.android.systemui.statusbar.phone.SignalDrawable;
import com.android.systemui.statusbar.policy.NetworkController.IconState;
import com.android.systemui.statusbar.policy.NetworkController.SignalCallback;
import com.android.systemui.statusbar.policy.NetworkControllerImpl.Config;
import com.android.systemui.statusbar.policy.NetworkControllerImpl.SubscriptionDefaults;

import java.io.PrintWriter;
import java.util.BitSet;
import java.util.Objects;


public class MobileSignalController extends SignalController<
        MobileSignalController.MobileState, MobileSignalController.MobileIconGroup> {
    private final TelephonyManager mPhone;
    private final SubscriptionDefaults mDefaults;
    private final String mNetworkNameDefault;
    private final String mNetworkNameSeparator;
    private final ContentObserver mObserver;
    @VisibleForTesting
    final PhoneStateListener mPhoneStateListener;
    // Save entire info for logging, we only use the id.
    final SubscriptionInfo mSubscriptionInfo;

    // @VisibleForDemoMode
    final SparseArray<MobileIconGroup> mNetworkToIconLookup;

    // Since some pieces of the phone state are interdependent we store it locally,
    // this could potentially become part of MobileState for simplification/complication
    // of code.
    private int mDataNetType = TelephonyManager.NETWORK_TYPE_UNKNOWN;
    private int mDataState = TelephonyManager.DATA_DISCONNECTED;
    private ServiceState mServiceState;
    private SignalStrength mSignalStrength;
    private MobileIconGroup mDefaultIcons;
    private Config mConfig;

    private final int STATUS_BAR_STYLE_ANDROID_DEFAULT = 0;
    private final int STATUS_BAR_STYLE_CDMA_1X_COMBINED = 1;
    private final int STATUS_BAR_STYLE_DEFAULT_DATA = 2;
    private final int STATUS_BAR_STYLE_DATA_VOICE = 3;
    private int mStyle = STATUS_BAR_STYLE_ANDROID_DEFAULT;

    // TODO: Reduce number of vars passed in, if we have the NetworkController, probably don't
    // need listener lists anymore.
    public MobileSignalController(Context context, Config config, boolean hasMobileData,
            TelephonyManager phone, CallbackHandler callbackHandler,
            NetworkControllerImpl networkController, SubscriptionInfo info,
            SubscriptionDefaults defaults, Looper receiverLooper) {
        super("MobileSignalController(" + info.getSubscriptionId() + ")", context,
                NetworkCapabilities.TRANSPORT_CELLULAR, callbackHandler,
                networkController);
        mNetworkToIconLookup = new SparseArray<>();
        mConfig = config;
        mPhone = phone;
        mDefaults = defaults;
        mSubscriptionInfo = info;
        mPhoneStateListener = new MobilePhoneStateListener(info.getSubscriptionId(),
                receiverLooper);
        mNetworkNameSeparator = getStringIfExists(R.string.status_bar_network_name_separator);
        mNetworkNameDefault = getStringIfExists(
                com.android.internal.R.string.lockscreen_carrier_default);

        if (config.readIconsFromXml) {
            TelephonyIcons.readIconsFromXml(context);
            mDefaultIcons = !mConfig.showAtLeast3G ? TelephonyIcons.G : TelephonyIcons.THREE_G;
        } else {
            mapIconSets();
        }

        mStyle = context.getResources().getInteger(R.integer.status_bar_style);

        String networkName = info.getCarrierName() != null ? info.getCarrierName().toString()
                : mNetworkNameDefault;
        mLastState.networkName = mCurrentState.networkName = networkName;
        mLastState.networkNameData = mCurrentState.networkNameData = networkName;
        mLastState.enabled = mCurrentState.enabled = hasMobileData;
        mLastState.iconGroup = mCurrentState.iconGroup = mDefaultIcons;
        // Get initial data sim state.
        updateDataSim();
        mObserver = new ContentObserver(new Handler(receiverLooper)) {
            @Override
            public void onChange(boolean selfChange) {
                updateTelephony();
            }
        };
    }

    public void setConfiguration(Config config) {
        mConfig = config;
        if (!config.readIconsFromXml) {
            mapIconSets();
        }
        updateTelephony();
    }

    public int getDataContentDescription() {
        return getIcons().mDataContentDescription;
    }

    public void setAirplaneMode(boolean airplaneMode) {
        mCurrentState.airplaneMode = airplaneMode;
        notifyListenersIfNecessary();
    }

    public void setUserSetupComplete(boolean userSetup) {
        mCurrentState.userSetup = userSetup;
        notifyListenersIfNecessary();
    }

    @Override
    public void updateConnectivity(BitSet connectedTransports, BitSet validatedTransports) {
        boolean isValidated = validatedTransports.get(mTransportType);
        mCurrentState.isDefault = connectedTransports.get(mTransportType);
        // Only show this as not having connectivity if we are default.
        mCurrentState.inetCondition = (isValidated || !mCurrentState.isDefault) ? 1 : 0;
        notifyListenersIfNecessary();
    }

    public void setCarrierNetworkChangeMode(boolean carrierNetworkChangeMode) {
        mCurrentState.carrierNetworkChangeMode = carrierNetworkChangeMode;
        updateTelephony();
    }

    /**
     * Start listening for phone state changes.
     */
    public void registerListener() {
        mPhone.listen(mPhoneStateListener,
                PhoneStateListener.LISTEN_SERVICE_STATE
                        | PhoneStateListener.LISTEN_SIGNAL_STRENGTHS
                        | PhoneStateListener.LISTEN_CALL_STATE
                        | PhoneStateListener.LISTEN_DATA_CONNECTION_STATE
                        | PhoneStateListener.LISTEN_DATA_ACTIVITY
                        | PhoneStateListener.LISTEN_CARRIER_NETWORK_CHANGE);
        mContext.getContentResolver().registerContentObserver(Global.getUriFor(Global.MOBILE_DATA),
                true, mObserver);
        mContext.getContentResolver().registerContentObserver(Global.getUriFor(
                Global.MOBILE_DATA + mSubscriptionInfo.getSubscriptionId()),
                true, mObserver);
    }

    /**
     * Stop listening for phone state changes.
     */
    public void unregisterListener() {
        mPhone.listen(mPhoneStateListener, 0);
        mContext.getContentResolver().unregisterContentObserver(mObserver);
    }

    /**
     * Produce a mapping of data network types to icon groups for simple and quick use in
     * updateTelephony.
     */
    private void mapIconSets() {
        mNetworkToIconLookup.clear();

        mNetworkToIconLookup.put(TelephonyManager.NETWORK_TYPE_EVDO_0, TelephonyIcons.THREE_G);
        mNetworkToIconLookup.put(TelephonyManager.NETWORK_TYPE_EVDO_A, TelephonyIcons.THREE_G);
        mNetworkToIconLookup.put(TelephonyManager.NETWORK_TYPE_EVDO_B, TelephonyIcons.THREE_G);
        mNetworkToIconLookup.put(TelephonyManager.NETWORK_TYPE_EHRPD, TelephonyIcons.THREE_G);
        mNetworkToIconLookup.put(TelephonyManager.NETWORK_TYPE_UMTS, TelephonyIcons.THREE_G);
        mNetworkToIconLookup.put(TelephonyManager.NETWORK_TYPE_TD_SCDMA, TelephonyIcons.THREE_G);

        if (!mConfig.showAtLeast3G) {
            mNetworkToIconLookup.put(TelephonyManager.NETWORK_TYPE_UNKNOWN,
                    TelephonyIcons.UNKNOWN);
            mNetworkToIconLookup.put(TelephonyManager.NETWORK_TYPE_EDGE, TelephonyIcons.E);
            mNetworkToIconLookup.put(TelephonyManager.NETWORK_TYPE_CDMA, TelephonyIcons.ONE_X);
            mNetworkToIconLookup.put(TelephonyManager.NETWORK_TYPE_1xRTT, TelephonyIcons.ONE_X);

            mDefaultIcons = TelephonyIcons.G;
        } else {
            mNetworkToIconLookup.put(TelephonyManager.NETWORK_TYPE_UNKNOWN,
                    TelephonyIcons.THREE_G);
            mNetworkToIconLookup.put(TelephonyManager.NETWORK_TYPE_EDGE,
                    TelephonyIcons.THREE_G);
            mNetworkToIconLookup.put(TelephonyManager.NETWORK_TYPE_CDMA,
                    TelephonyIcons.THREE_G);
            mNetworkToIconLookup.put(TelephonyManager.NETWORK_TYPE_1xRTT,
                    TelephonyIcons.THREE_G);
            mDefaultIcons = TelephonyIcons.THREE_G;
        }

        MobileIconGroup hGroup = TelephonyIcons.THREE_G;
        if (mConfig.hspaDataDistinguishable) {
            hGroup = TelephonyIcons.H;
        }
        mNetworkToIconLookup.put(TelephonyManager.NETWORK_TYPE_HSDPA, hGroup);
        mNetworkToIconLookup.put(TelephonyManager.NETWORK_TYPE_HSUPA, hGroup);
        mNetworkToIconLookup.put(TelephonyManager.NETWORK_TYPE_HSPA, hGroup);
        mNetworkToIconLookup.put(TelephonyManager.NETWORK_TYPE_HSPAP, hGroup);

        if (mConfig.show4gForLte) {
            mNetworkToIconLookup.put(TelephonyManager.NETWORK_TYPE_LTE, TelephonyIcons.FOUR_G);
            if (mConfig.hideLtePlus) {
                mNetworkToIconLookup.put(TelephonyManager.NETWORK_TYPE_LTE_CA,
                        TelephonyIcons.FOUR_G);
            } else {
                mNetworkToIconLookup.put(TelephonyManager.NETWORK_TYPE_LTE_CA,
                        TelephonyIcons.FOUR_G_PLUS);
            }
        } else {
            mNetworkToIconLookup.put(TelephonyManager.NETWORK_TYPE_LTE, TelephonyIcons.LTE);
            if (mConfig.hideLtePlus) {
                mNetworkToIconLookup.put(TelephonyManager.NETWORK_TYPE_LTE_CA,
                        TelephonyIcons.LTE);
            } else {
                mNetworkToIconLookup.put(TelephonyManager.NETWORK_TYPE_LTE_CA,
                        TelephonyIcons.LTE_PLUS);
            }
        }
        mNetworkToIconLookup.put(TelephonyManager.NETWORK_TYPE_IWLAN, TelephonyIcons.WFC);
    }

    private int getNumLevels() {
        return SignalStrength.NUM_SIGNAL_STRENGTH_BINS;
    }

    @Override
    public int getCurrentIconId() {
        if (mCurrentState.iconGroup == TelephonyIcons.CARRIER_NETWORK_CHANGE) {
            return SignalDrawable.getCarrierChangeState(getNumLevels());
        } else if (mCurrentState.connected) {
<<<<<<< HEAD
            if (mConfig.readIconsFromXml) {
                return getIcons().mSingleSignalIcon;
            } else {
                return SignalDrawable.getState(mCurrentState.level, getNumLevels(),
                    mCurrentState.inetCondition == 0 ||
                            (mCurrentState.dataDisabled && mCurrentState.userSetup));
            }
=======
            return SignalDrawable.getState(mCurrentState.level, getNumLevels(),
                    mCurrentState.inetCondition == 0);
>>>>>>> 9e0d7a4e
        } else if (mCurrentState.enabled) {
            if (mConfig.readIconsFromXml) {
                return getIcons().mSbDiscState;
            } else {
                return SignalDrawable.getEmptyState(getNumLevels());
            }
        } else {
            return 0;
        }
    }

    @Override
    public int getQsCurrentIconId() {
        if (mCurrentState.iconGroup == TelephonyIcons.CARRIER_NETWORK_CHANGE) {
            return SignalDrawable.getCarrierChangeState(getNumLevels());
        } else if (mCurrentState.connected) {
            return SignalDrawable.getState(mCurrentState.level, getNumLevels(),
                    mCurrentState.inetCondition == 0);
        } else if (mCurrentState.enabled) {
            return SignalDrawable.getEmptyState(getNumLevels());
        } else {
            return 0;
        }
    }

    @Override
    public void notifyListeners(SignalCallback callback) {
        if (mConfig.readIconsFromXml) {
            generateIconGroup();
        }
        MobileIconGroup icons = getIcons();

        String contentDescription = getStringIfExists(getContentDescription());
        String dataContentDescription = getStringIfExists(icons.mDataContentDescription);
        final boolean dataDisabled = mCurrentState.iconGroup == TelephonyIcons.DATA_DISABLED
                && mCurrentState.userSetup;

        // Show icon in QS when we are connected or data is disabled.
        boolean showDataIcon = mCurrentState.dataConnected || dataDisabled;
        IconState statusIcon = new IconState(mCurrentState.enabled && !mCurrentState.airplaneMode,
                getCurrentIconId(), contentDescription);

        int qsTypeIcon = 0;
        IconState qsIcon = null;
        String description = null;
        // Only send data sim callbacks to QS.
        if (mCurrentState.dataSim) {
            qsTypeIcon = showDataIcon ? icons.mQsDataType : 0;
            qsIcon = new IconState(mCurrentState.enabled
                    && !mCurrentState.isEmergency, getQsCurrentIconId(), contentDescription);
            description = mCurrentState.isEmergency ? null : mCurrentState.networkName;
        }
        boolean activityIn = mCurrentState.dataConnected
                && !mCurrentState.carrierNetworkChangeMode
                && mCurrentState.activityIn;
        boolean activityOut = mCurrentState.dataConnected
                && !mCurrentState.carrierNetworkChangeMode
                && mCurrentState.activityOut;
        showDataIcon &= mCurrentState.isDefault || dataDisabled;
        showDataIcon &= mStyle == STATUS_BAR_STYLE_ANDROID_DEFAULT;
        int typeIcon = showDataIcon ? icons.mDataType : 0;
<<<<<<< HEAD
        int dataActivityId = showMobileActivity() ? 0 : icons.mActivityId;
        callback.setMobileDataIndicators(statusIcon, typeIcon,
                activityIn, activityOut, dataActivityId,
                icons.mStackedDataIcon, icons.mStackedVoiceIcon,
                dataContentDescription, mSubscriptionInfo.getSubscriptionId(), 
                mCurrentState.roaming, mCurrentState.isEmergency);
=======
        callback.setMobileDataIndicators(statusIcon, qsIcon, typeIcon, qsTypeIcon,
                activityIn, activityOut, dataContentDescription, description, icons.mIsWide,
                mSubscriptionInfo.getSubscriptionId(), mCurrentState.roaming);
>>>>>>> 9e0d7a4e
    }

    @Override
    protected MobileState cleanState() {
        return new MobileState();
    }

    private boolean hasService() {
        if (mServiceState != null) {
            // Consider the device to be in service if either voice or data
            // service is available. Some SIM cards are marketed as data-only
            // and do not support voice service, and on these SIM cards, we
            // want to show signal bars for data service as well as the "no
            // service" or "emergency calls only" text that indicates that voice
            // is not available.
            switch (mServiceState.getVoiceRegState()) {
                case ServiceState.STATE_POWER_OFF:
                    return false;
                case ServiceState.STATE_OUT_OF_SERVICE:
                case ServiceState.STATE_EMERGENCY_ONLY:
                    return mServiceState.getDataRegState() == ServiceState.STATE_IN_SERVICE;
                default:
                    return true;
            }
        } else {
            return false;
        }
    }

    private boolean isCdma() {
        return (mSignalStrength != null) && !mSignalStrength.isGsm();
    }

    public boolean isEmergencyOnly() {
        return (mServiceState != null && mServiceState.isEmergencyOnly());
    }

    private boolean isRoaming() {
        if (isCdma()) {
            final int iconMode = mServiceState.getCdmaEriIconMode();
            return mServiceState.getCdmaEriIconIndex() != EriInfo.ROAMING_INDICATOR_OFF
                    && (iconMode == EriInfo.ROAMING_ICON_MODE_NORMAL
                    || iconMode == EriInfo.ROAMING_ICON_MODE_FLASH);
        } else {
            return mServiceState != null && mServiceState.getRoaming();
        }
    }

    private boolean isCarrierNetworkChangeActive() {
        return mCurrentState.carrierNetworkChangeMode;
    }

    public void handleBroadcast(Intent intent) {
        String action = intent.getAction();
        if (action.equals(TelephonyIntents.SPN_STRINGS_UPDATED_ACTION)) {
            updateNetworkName(intent.getBooleanExtra(TelephonyIntents.EXTRA_SHOW_SPN, false),
                    intent.getStringExtra(TelephonyIntents.EXTRA_SPN),
                    intent.getStringExtra(TelephonyIntents.EXTRA_DATA_SPN),
                    intent.getBooleanExtra(TelephonyIntents.EXTRA_SHOW_PLMN, false),
                    intent.getStringExtra(TelephonyIntents.EXTRA_PLMN));
            notifyListenersIfNecessary();
        } else if (action.equals(TelephonyIntents.ACTION_DEFAULT_DATA_SUBSCRIPTION_CHANGED)) {
            updateDataSim();
            notifyListenersIfNecessary();
        }
    }

    private void updateDataSim() {
        int defaultDataSub = mDefaults.getDefaultDataSubId();
        if (SubscriptionManager.isValidSubscriptionId(defaultDataSub)) {
            mCurrentState.dataSim = defaultDataSub == mSubscriptionInfo.getSubscriptionId();
        } else {
            // There doesn't seem to be a data sim selected, however if
            // there isn't a MobileSignalController with dataSim set, then
            // QS won't get any callbacks and will be blank.  Instead
            // lets just assume we are the data sim (which will basically
            // show one at random) in QS until one is selected.  The user
            // should pick one soon after, so we shouldn't be in this state
            // for long.
            mCurrentState.dataSim = true;
        }
    }

    /**
     * Updates the network's name based on incoming spn and plmn.
     */
    void updateNetworkName(boolean showSpn, String spn, String dataSpn,
            boolean showPlmn, String plmn) {
        if (CHATTY) {
            Log.d("CarrierLabel", "updateNetworkName showSpn=" + showSpn
                    + " spn=" + spn + " dataSpn=" + dataSpn
                    + " showPlmn=" + showPlmn + " plmn=" + plmn);
        }
        StringBuilder str = new StringBuilder();
        StringBuilder strData = new StringBuilder();
        if (showPlmn && plmn != null) {
            str.append(plmn);
            strData.append(plmn);
        }
        if (showSpn && spn != null) {
            if (str.length() != 0) {
                str.append(mNetworkNameSeparator);
            }
            str.append(spn);
        }
        if (str.length() != 0) {
            mCurrentState.networkName = str.toString();
        } else {
            mCurrentState.networkName = mNetworkNameDefault;
        }
        if (showSpn && dataSpn != null) {
            if (strData.length() != 0) {
                strData.append(mNetworkNameSeparator);
            }
            strData.append(dataSpn);
        }
        if (strData.length() != 0) {
            mCurrentState.networkNameData = strData.toString();
        } else {
            mCurrentState.networkNameData = mNetworkNameDefault;
        }
    }

    /**
     * Updates the current state based on mServiceState, mSignalStrength, mDataNetType,
     * mDataState, and mSimState.  It should be called any time one of these is updated.
     * This will call listeners if necessary.
     */
    private final void updateTelephony() {
        if (DEBUG) {
            Log.d(mTag, "updateTelephony: hasService=" + hasService()
                    + " ss=" + mSignalStrength);
        }
        mCurrentState.connected = hasService() && mSignalStrength != null;
        if (mCurrentState.connected) {
            if (!mSignalStrength.isGsm() && mConfig.alwaysShowCdmaRssi) {
                mCurrentState.level = mSignalStrength.getCdmaLevel();
            } else {
                mCurrentState.level = mSignalStrength.getLevel();
                if (mConfig.showRsrpSignalLevelforLTE) {
                    int dataType = mServiceState.getDataNetworkType();
                    if (dataType == TelephonyManager.NETWORK_TYPE_LTE ||
                            dataType == TelephonyManager.NETWORK_TYPE_LTE_CA) {
                        mCurrentState.level = getAlternateLteLevel(mSignalStrength);
                    }
                }
            }
        }
        if (mNetworkToIconLookup.indexOfKey(mDataNetType) >= 0) {
            mCurrentState.iconGroup = mNetworkToIconLookup.get(mDataNetType);
        } else {
            mCurrentState.iconGroup = mDefaultIcons;
        }
        mCurrentState.dataConnected = mCurrentState.connected
                && mDataState == TelephonyManager.DATA_CONNECTED;

        mCurrentState.roaming = isRoaming();
        if (isCarrierNetworkChangeActive()) {
            mCurrentState.iconGroup = TelephonyIcons.CARRIER_NETWORK_CHANGE;
        } else if (isDataDisabled()) {
            mCurrentState.iconGroup = TelephonyIcons.DATA_DISABLED;
        }
        if (isEmergencyOnly() != mCurrentState.isEmergency) {
            mCurrentState.isEmergency = isEmergencyOnly();
            mNetworkController.recalculateEmergency();
        }
        // Fill in the network name if we think we have it.
        if (mCurrentState.networkName == mNetworkNameDefault && mServiceState != null
                && !TextUtils.isEmpty(mServiceState.getOperatorAlphaShort())) {
            mCurrentState.networkName = mServiceState.getOperatorAlphaShort();
        }

        if (mConfig.readIconsFromXml) {
            mCurrentState.voiceLevel = getVoiceSignalLevel();
        }

        notifyListenersIfNecessary();
    }

    private boolean isDataDisabled() {
        return !mPhone.getDataEnabled(mSubscriptionInfo.getSubscriptionId());
    }

    private void generateIconGroup() {
        final int level = mCurrentState.level;
        final int voiceLevel = mCurrentState.voiceLevel;
        final int inet = mCurrentState.inetCondition;
        final boolean dataConnected = mCurrentState.dataConnected;
        final boolean roaming = isRoaming();
        final int voiceType = getVoiceNetworkType();
        final int dataType =  getDataNetworkType();

        int[] contentDesc = AccessibilityContentDescriptions.PHONE_SIGNAL_STRENGTH;
        int discContentDesc = AccessibilityContentDescriptions.PHONE_SIGNAL_STRENGTH[0];
        int dataContentDesc, dataTypeIcon, qsDataTypeIcon, dataActivityId;
        int singleSignalIcon, stackedDataIcon = 0, stackedVoiceIcon = 0;

        final int slotId = getSimSlotIndex();
        if (slotId < 0 || slotId > mPhone.getPhoneCount()) {
            Log.e(mTag, "generateIconGroup invalid slotId:" + slotId);
            return;
        }

        if (DEBUG) Log.d(mTag, "generateIconGroup slot:" + slotId + " style:" + mStyle
                + " connected:" + mCurrentState.connected + " inetCondition:" + inet
                + " roaming:" + roaming + " level:" + level + " voiceLevel:" + voiceLevel
                + " dataConnected:" + dataConnected
                + " dataActivity:" + mCurrentState.dataActivity
                + " CS:" + voiceType
                + "/" + TelephonyManager.getNetworkTypeName(voiceType)
                + ", PS:" + dataType
                + "/" + TelephonyManager.getNetworkTypeName(dataType));

        // Update data icon set
        int chosenNetworkType = ((dataType == TelephonyManager.NETWORK_TYPE_UNKNOWN)
                ? voiceType : dataType);
        TelephonyIcons.updateDataType(slotId, chosenNetworkType, mConfig.showAtLeast3G,
                mConfig.show4gForLte, mConfig.hspaDataDistinguishable, inet);

        // Update signal strength icons
        singleSignalIcon = TelephonyIcons.getSignalStrengthIcon(slotId, inet, level, roaming);
        if (DEBUG) {
            Log.d(mTag, "singleSignalIcon:" + getResourceName(singleSignalIcon));
        }

        dataActivityId = (mCurrentState.dataConnected && slotId >= 0) ?
                TelephonyIcons.getDataActivity(slotId, mCurrentState.dataActivity) : 0;

        // Convert the icon to unstacked if necessary.
        int unstackedSignalIcon = TelephonyIcons.convertMobileStrengthIcon(singleSignalIcon);
        if (DEBUG) {
            Log.d(mTag, "unstackedSignalIcon:" + getResourceName(unstackedSignalIcon));
        }
        if (singleSignalIcon != unstackedSignalIcon) {
            stackedDataIcon = singleSignalIcon;
            singleSignalIcon = unstackedSignalIcon;
        }

        if (mStyle == STATUS_BAR_STYLE_CDMA_1X_COMBINED) {
            if (!roaming && showDataAndVoice()) {
                stackedVoiceIcon = TelephonyIcons.getStackedVoiceIcon(voiceLevel);
            } else if (roaming && dataActivityId != 0) {
                // Remove data type indicator if already shown in data activity icon.
                singleSignalIcon = TelephonyIcons.getRoamingSignalIconId(level, inet);
            }
        }

        // Clear satcked data icon if no satcked voice icon.
        if (stackedVoiceIcon == 0) stackedDataIcon = 0;

        contentDesc = TelephonyIcons.getSignalStrengthDes(slotId);
        int sbDiscState = TelephonyIcons.getSignalNullIcon(slotId);
        if (DEBUG) {
            Log.d(mTag, "singleSignalIcon=" + getResourceName(singleSignalIcon)
                    + " dataActivityId=" + getResourceName(dataActivityId)
                    + " stackedDataIcon=" + getResourceName(stackedDataIcon)
                    + " stackedVoiceIcon=" + getResourceName(stackedVoiceIcon));
        }

        // Update data net type icons
        if (dataType == TelephonyManager.NETWORK_TYPE_IWLAN) {
            // wimax is a special 4g network not handled by telephony
            dataTypeIcon = TelephonyIcons.ICON_4G;
            qsDataTypeIcon = TelephonyIcons.QS_DATA_4G;
            dataContentDesc = R.string.accessibility_data_connection_4g;
        } else {
            dataTypeIcon = TelephonyIcons.getDataTypeIcon(slotId);
            dataContentDesc = TelephonyIcons.getDataTypeDesc(slotId);
            qsDataTypeIcon = TelephonyIcons.getQSDataTypeIcon(slotId);
        }

        if (DEBUG) {
            Log.d(mTag, "updateDataNetType, dataTypeIcon=" + getResourceName(dataTypeIcon)
                    + " qsDataTypeIcon=" + getResourceName(qsDataTypeIcon)
                    + " dataContentDesc=" + dataContentDesc);
        }
        mCurrentState.iconGroup = new MobileIconGroup(
                TelephonyManager.getNetworkTypeName(dataType),
                null, null, contentDesc, 0, 0, sbDiscState, 0, discContentDesc,
                dataContentDesc, dataTypeIcon, false, qsDataTypeIcon,
                singleSignalIcon, stackedDataIcon, stackedVoiceIcon, dataActivityId);
    }

    private int getSimSlotIndex() {
        int slotId = -1;
        if (mSubscriptionInfo != null) {
            slotId = mSubscriptionInfo.getSimSlotIndex();
        }
        if (DEBUG) Log.d(mTag, "getSimSlotIndex, slotId: " + slotId);
        return slotId;
    }

    private boolean showMobileActivity() {
        return (mStyle == STATUS_BAR_STYLE_DEFAULT_DATA)
                || (mStyle == STATUS_BAR_STYLE_ANDROID_DEFAULT);
    }

    private int getVoiceNetworkType() {
        if (mServiceState == null) {
            return TelephonyManager.NETWORK_TYPE_UNKNOWN;
        }
        return mServiceState.getVoiceNetworkType();
    }

    private int getDataNetworkType() {
        if (mServiceState == null) {
            return TelephonyManager.NETWORK_TYPE_UNKNOWN;
        }
        return mServiceState.getDataNetworkType();
    }

    private int getVoiceSignalLevel() {
        if (mSignalStrength == null) {
            return SignalStrength.SIGNAL_STRENGTH_NONE_OR_UNKNOWN;
        }
        boolean isCdma = TelephonyManager.PHONE_TYPE_CDMA == TelephonyManager.getDefault()
                .getCurrentPhoneType(mSubscriptionInfo.getSubscriptionId());
        return isCdma ? mSignalStrength.getCdmaLevel() : mSignalStrength.getGsmLevel();
    }

    private boolean showDataAndVoice() {
        if (mStyle != STATUS_BAR_STYLE_CDMA_1X_COMBINED) {
            return false;
        }
        int dataType = getDataNetworkType();
        int voiceType = getVoiceNetworkType();
        if ((dataType == TelephonyManager.NETWORK_TYPE_EVDO_0
                || dataType == TelephonyManager.NETWORK_TYPE_EVDO_0
                || dataType == TelephonyManager.NETWORK_TYPE_EVDO_A
                || dataType == TelephonyManager.NETWORK_TYPE_EVDO_B
                || dataType == TelephonyManager.NETWORK_TYPE_EHRPD
                || dataType == TelephonyManager.NETWORK_TYPE_LTE
                || dataType == TelephonyManager.NETWORK_TYPE_LTE_CA)
                && (voiceType == TelephonyManager.NETWORK_TYPE_GSM
                    || voiceType == TelephonyManager.NETWORK_TYPE_1xRTT
                    || voiceType == TelephonyManager.NETWORK_TYPE_CDMA)) {
            return true;
        }
        return false;
    }

    private boolean show1xOnly() {
        int dataType = getDataNetworkType();
        if (dataType == TelephonyManager.NETWORK_TYPE_1xRTT
                || dataType == TelephonyManager.NETWORK_TYPE_CDMA) {
            return true;
        }
        return false;
    }

    private int getAlternateLteLevel(SignalStrength signalStrength) {
        int lteRsrp = signalStrength.getLteDbm();
        int rsrpLevel = SignalStrength.SIGNAL_STRENGTH_NONE_OR_UNKNOWN;
        if (lteRsrp > -44) rsrpLevel = SignalStrength.SIGNAL_STRENGTH_NONE_OR_UNKNOWN;
        else if (lteRsrp >= -97) rsrpLevel = SignalStrength.SIGNAL_STRENGTH_GREAT;
        else if (lteRsrp >= -105) rsrpLevel = SignalStrength.SIGNAL_STRENGTH_GOOD;
        else if (lteRsrp >= -113) rsrpLevel = SignalStrength.SIGNAL_STRENGTH_MODERATE;
        else if (lteRsrp >= -120) rsrpLevel = SignalStrength.SIGNAL_STRENGTH_POOR;
        else if (lteRsrp >= -140) rsrpLevel = SignalStrength.SIGNAL_STRENGTH_NONE_OR_UNKNOWN;
        if (DEBUG) {
            Log.d(mTag, "getAlternateLteLevel lteRsrp:" + lteRsrp + " rsrpLevel = " + rsrpLevel);
        }
        return rsrpLevel;
    }

    private String getResourceName(int resId) {
        if (resId != 0) {
            final Resources res = mContext.getResources();
            try {
                return res.getResourceName(resId);
            } catch (android.content.res.Resources.NotFoundException ex) {
                return "(unknown)";
            }
        } else {
            return "(null)";
        }
    }

    @VisibleForTesting
    void setActivity(int activity) {
        mCurrentState.activityIn = activity == TelephonyManager.DATA_ACTIVITY_INOUT
                || activity == TelephonyManager.DATA_ACTIVITY_IN;
        mCurrentState.activityOut = activity == TelephonyManager.DATA_ACTIVITY_INOUT
                || activity == TelephonyManager.DATA_ACTIVITY_OUT;
        if (mConfig.readIconsFromXml) {
            mCurrentState.dataActivity = activity;
        }
        notifyListenersIfNecessary();
    }

    @Override
    public void dump(PrintWriter pw) {
        super.dump(pw);
        pw.println("  mSubscription=" + mSubscriptionInfo + ",");
        pw.println("  mServiceState=" + mServiceState + ",");
        pw.println("  mSignalStrength=" + mSignalStrength + ",");
        pw.println("  mDataState=" + mDataState + ",");
        pw.println("  mDataNetType=" + mDataNetType + ",");
    }

    class MobilePhoneStateListener extends PhoneStateListener {
        public MobilePhoneStateListener(int subId, Looper looper) {
            super(subId, looper);
        }

        @Override
        public void onSignalStrengthsChanged(SignalStrength signalStrength) {
            if (DEBUG) {
                Log.d(mTag, "onSignalStrengthsChanged signalStrength=" + signalStrength +
                        ((signalStrength == null) ? "" : (" level=" + signalStrength.getLevel())));
            }
            mSignalStrength = signalStrength;
            updateTelephony();
        }

        @Override
        public void onServiceStateChanged(ServiceState state) {
            if (DEBUG) {
                Log.d(mTag, "onServiceStateChanged voiceState=" + state.getVoiceRegState()
                        + " dataState=" + state.getDataRegState());
            }
            mServiceState = state;
            mDataNetType = state.getDataNetworkType();
            if (mDataNetType == TelephonyManager.NETWORK_TYPE_LTE && mServiceState != null &&
                    mServiceState.isUsingCarrierAggregation()) {
                mDataNetType = TelephonyManager.NETWORK_TYPE_LTE_CA;
            }
            updateTelephony();
        }

        @Override
        public void onDataConnectionStateChanged(int state, int networkType) {
            if (DEBUG) {
                Log.d(mTag, "onDataConnectionStateChanged: state=" + state
                        + " type=" + networkType);
            }
            mDataState = state;
            mDataNetType = networkType;
            if (mDataNetType == TelephonyManager.NETWORK_TYPE_LTE && mServiceState != null &&
                    mServiceState.isUsingCarrierAggregation()) {
                mDataNetType = TelephonyManager.NETWORK_TYPE_LTE_CA;
            }
            updateTelephony();
        }

        @Override
        public void onDataActivity(int direction) {
            if (DEBUG) {
                Log.d(mTag, "onDataActivity: direction=" + direction);
            }
            setActivity(direction);
        }

        @Override
        public void onCarrierNetworkChange(boolean active) {
            if (DEBUG) {
                Log.d(mTag, "onCarrierNetworkChange: active=" + active);
            }
            mCurrentState.carrierNetworkChangeMode = active;

            updateTelephony();
        }
    };

    static class MobileIconGroup extends SignalController.IconGroup {
        final int mDataContentDescription; // mContentDescriptionDataType
        final int mDataType;
        final boolean mIsWide;
        final int mQsDataType;
        final int mSingleSignalIcon;
        final int mStackedDataIcon;
        final int mStackedVoiceIcon;
        final int mActivityId;

        public MobileIconGroup(String name, int[][] sbIcons, int[][] qsIcons, int[] contentDesc,
                int sbNullState, int qsNullState, int sbDiscState, int qsDiscState,
                int discContentDesc, int dataContentDesc, int dataType, boolean isWide,
                int qsDataType) {
                this(name, sbIcons, qsIcons, contentDesc, sbNullState, qsNullState, sbDiscState,
                        qsDiscState, discContentDesc, dataContentDesc, dataType, isWide,
                        qsDataType, 0, 0, 0, 0);
        }

        public MobileIconGroup(String name, int[][] sbIcons, int[][] qsIcons, int[] contentDesc,
                int sbNullState, int qsNullState, int sbDiscState, int qsDiscState,
                int discContentDesc, int dataContentDesc, int dataType, boolean isWide,
                int qsDataType, int singleSignalIcon, int stackedDataIcon,
                int stackedVoicelIcon, int activityId) {
            super(name, sbIcons, qsIcons, contentDesc, sbNullState, qsNullState, sbDiscState,
                    qsDiscState, discContentDesc);
            mDataContentDescription = dataContentDesc;
            mDataType = dataType;
            mIsWide = isWide;
            mQsDataType = qsDataType;
            mSingleSignalIcon = singleSignalIcon;
            mStackedDataIcon = stackedDataIcon;
            mStackedVoiceIcon = stackedVoicelIcon;
            mActivityId = activityId;
        }
    }

    static class MobileState extends SignalController.State {
        String networkName;
        String networkNameData;
        boolean dataSim;
        boolean dataConnected;
        boolean isEmergency;
        boolean airplaneMode;
        boolean carrierNetworkChangeMode;
        boolean isDefault;
        boolean userSetup;
        boolean roaming;
<<<<<<< HEAD
        int dataActivity;
        int voiceLevel;
        boolean dataDisabled;
=======
>>>>>>> 9e0d7a4e

        @Override
        public void copyFrom(State s) {
            super.copyFrom(s);
            MobileState state = (MobileState) s;
            dataSim = state.dataSim;
            networkName = state.networkName;
            networkNameData = state.networkNameData;
            dataConnected = state.dataConnected;
            isDefault = state.isDefault;
            isEmergency = state.isEmergency;
            airplaneMode = state.airplaneMode;
            carrierNetworkChangeMode = state.carrierNetworkChangeMode;
            userSetup = state.userSetup;
            roaming = state.roaming;
<<<<<<< HEAD
            dataActivity = state.dataActivity;
            voiceLevel = state.voiceLevel;
            dataDisabled = state.dataDisabled;
=======
>>>>>>> 9e0d7a4e
        }

        @Override
        protected void toString(StringBuilder builder) {
            super.toString(builder);
            builder.append(',');
            builder.append("dataSim=").append(dataSim).append(',');
            builder.append("networkName=").append(networkName).append(',');
            builder.append("networkNameData=").append(networkNameData).append(',');
            builder.append("dataConnected=").append(dataConnected).append(',');
            builder.append("roaming=").append(roaming).append(',');
            builder.append("isDefault=").append(isDefault).append(',');
            builder.append("isEmergency=").append(isEmergency).append(',');
            builder.append("airplaneMode=").append(airplaneMode).append(',');
            builder.append("carrierNetworkChangeMode=").append(carrierNetworkChangeMode)
                    .append(',');
<<<<<<< HEAD
            builder.append("userSetup=").append(userSetup).append(',');
            builder.append("voiceLevel=").append(voiceLevel).append(',');
            builder.append("dataActivity=").append(dataActivity);
            builder.append("dataDisabled=").append(dataDisabled);
=======
            builder.append("userSetup=").append(userSetup);
>>>>>>> 9e0d7a4e
        }

        @Override
        public boolean equals(Object o) {
            return super.equals(o)
                    && Objects.equals(((MobileState) o).networkName, networkName)
                    && Objects.equals(((MobileState) o).networkNameData, networkNameData)
                    && ((MobileState) o).dataSim == dataSim
                    && ((MobileState) o).dataConnected == dataConnected
                    && ((MobileState) o).isEmergency == isEmergency
                    && ((MobileState) o).airplaneMode == airplaneMode
                    && ((MobileState) o).carrierNetworkChangeMode == carrierNetworkChangeMode
                    && ((MobileState) o).userSetup == userSetup
                    && ((MobileState) o).isDefault == isDefault
<<<<<<< HEAD
                    && ((MobileState) o).roaming == roaming
                    && ((MobileState) o).voiceLevel == voiceLevel
                    && ((MobileState) o).dataActivity == dataActivity
                    && ((MobileState) o).dataDisabled == dataDisabled;
=======
                    && ((MobileState) o).roaming == roaming;
>>>>>>> 9e0d7a4e
        }
    }
}<|MERGE_RESOLUTION|>--- conflicted
+++ resolved
@@ -260,18 +260,12 @@
         if (mCurrentState.iconGroup == TelephonyIcons.CARRIER_NETWORK_CHANGE) {
             return SignalDrawable.getCarrierChangeState(getNumLevels());
         } else if (mCurrentState.connected) {
-<<<<<<< HEAD
             if (mConfig.readIconsFromXml) {
                 return getIcons().mSingleSignalIcon;
             } else {
                 return SignalDrawable.getState(mCurrentState.level, getNumLevels(),
-                    mCurrentState.inetCondition == 0 ||
-                            (mCurrentState.dataDisabled && mCurrentState.userSetup));
-            }
-=======
-            return SignalDrawable.getState(mCurrentState.level, getNumLevels(),
                     mCurrentState.inetCondition == 0);
->>>>>>> 9e0d7a4e
+            }
         } else if (mCurrentState.enabled) {
             if (mConfig.readIconsFromXml) {
                 return getIcons().mSbDiscState;
@@ -333,18 +327,13 @@
         showDataIcon &= mCurrentState.isDefault || dataDisabled;
         showDataIcon &= mStyle == STATUS_BAR_STYLE_ANDROID_DEFAULT;
         int typeIcon = showDataIcon ? icons.mDataType : 0;
-<<<<<<< HEAD
+
         int dataActivityId = showMobileActivity() ? 0 : icons.mActivityId;
-        callback.setMobileDataIndicators(statusIcon, typeIcon,
+        callback.setMobileDataIndicators(statusIcon, qsIcon, typeIcon, qsTypeIcon,
                 activityIn, activityOut, dataActivityId,
                 icons.mStackedDataIcon, icons.mStackedVoiceIcon,
-                dataContentDescription, mSubscriptionInfo.getSubscriptionId(), 
-                mCurrentState.roaming, mCurrentState.isEmergency);
-=======
-        callback.setMobileDataIndicators(statusIcon, qsIcon, typeIcon, qsTypeIcon,
-                activityIn, activityOut, dataContentDescription, description, icons.mIsWide,
+                dataContentDescription, description, icons.mIsWide,
                 mSubscriptionInfo.getSubscriptionId(), mCurrentState.roaming);
->>>>>>> 9e0d7a4e
     }
 
     @Override
@@ -857,12 +846,8 @@
         boolean isDefault;
         boolean userSetup;
         boolean roaming;
-<<<<<<< HEAD
         int dataActivity;
         int voiceLevel;
-        boolean dataDisabled;
-=======
->>>>>>> 9e0d7a4e
 
         @Override
         public void copyFrom(State s) {
@@ -878,12 +863,8 @@
             carrierNetworkChangeMode = state.carrierNetworkChangeMode;
             userSetup = state.userSetup;
             roaming = state.roaming;
-<<<<<<< HEAD
             dataActivity = state.dataActivity;
             voiceLevel = state.voiceLevel;
-            dataDisabled = state.dataDisabled;
-=======
->>>>>>> 9e0d7a4e
         }
 
         @Override
@@ -900,14 +881,9 @@
             builder.append("airplaneMode=").append(airplaneMode).append(',');
             builder.append("carrierNetworkChangeMode=").append(carrierNetworkChangeMode)
                     .append(',');
-<<<<<<< HEAD
             builder.append("userSetup=").append(userSetup).append(',');
             builder.append("voiceLevel=").append(voiceLevel).append(',');
             builder.append("dataActivity=").append(dataActivity);
-            builder.append("dataDisabled=").append(dataDisabled);
-=======
-            builder.append("userSetup=").append(userSetup);
->>>>>>> 9e0d7a4e
         }
 
         @Override
@@ -922,14 +898,9 @@
                     && ((MobileState) o).carrierNetworkChangeMode == carrierNetworkChangeMode
                     && ((MobileState) o).userSetup == userSetup
                     && ((MobileState) o).isDefault == isDefault
-<<<<<<< HEAD
                     && ((MobileState) o).roaming == roaming
                     && ((MobileState) o).voiceLevel == voiceLevel
-                    && ((MobileState) o).dataActivity == dataActivity
-                    && ((MobileState) o).dataDisabled == dataDisabled;
-=======
-                    && ((MobileState) o).roaming == roaming;
->>>>>>> 9e0d7a4e
+                    && ((MobileState) o).dataActivity == dataActivity;
         }
     }
 }