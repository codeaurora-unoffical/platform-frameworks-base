/*
 * Copyright (C) 2015 The Android Open Source Project
 *
 * Licensed under the Apache License, Version 2.0 (the "License");
 * you may not use this file except in compliance with the License.
 * You may obtain a copy of the License at
 *
 *      http://www.apache.org/licenses/LICENSE-2.0
 *
 * Unless required by applicable law or agreed to in writing, software
 * distributed under the License is distributed on an "AS IS" BASIS,
 * WITHOUT WARRANTIES OR CONDITIONS OF ANY KIND, either express or implied.
 * See the License for the specific language governing permissions and
 * limitations under the License.
 */
package com.android.systemui.statusbar.policy;

import android.content.Context;
import android.content.Intent;
import android.database.ContentObserver;
import android.net.NetworkCapabilities;
import android.os.Handler;
import android.os.Looper;
import android.provider.Settings.Global;
import android.telephony.Annotation;
import android.telephony.CellSignalStrength;
import android.telephony.CellSignalStrengthCdma;
import android.telephony.PhoneStateListener;
import android.telephony.ServiceState;
import android.telephony.SignalStrength;
import android.telephony.SubscriptionInfo;
import android.telephony.SubscriptionManager;
import android.telephony.TelephonyDisplayInfo;
import android.telephony.TelephonyManager;
import android.text.Html;
import android.text.TextUtils;
import android.util.Log;

import com.android.internal.annotations.VisibleForTesting;
import com.android.settingslib.Utils;
import com.android.settingslib.graph.SignalDrawable;
import com.android.settingslib.net.SignalStrengthUtil;
import com.android.systemui.R;
import com.android.systemui.statusbar.policy.NetworkController.IconState;
import com.android.systemui.statusbar.policy.NetworkController.SignalCallback;
import com.android.systemui.statusbar.policy.NetworkControllerImpl.Config;
import com.android.systemui.statusbar.policy.NetworkControllerImpl.SubscriptionDefaults;

import java.io.PrintWriter;
import java.util.BitSet;
import java.util.HashMap;
import java.util.List;
import java.util.Map;
import java.util.Objects;
import java.util.concurrent.Executor;


public class MobileSignalController extends SignalController<
        MobileSignalController.MobileState, MobileSignalController.MobileIconGroup> {
    private final TelephonyManager mPhone;
    private final SubscriptionDefaults mDefaults;
    private final String mNetworkNameDefault;
    private final String mNetworkNameSeparator;
    private final ContentObserver mObserver;
    @VisibleForTesting
    final PhoneStateListener mPhoneStateListener;
    // Save entire info for logging, we only use the id.
    final SubscriptionInfo mSubscriptionInfo;

    // @VisibleForDemoMode
    final Map<String, MobileIconGroup> mNetworkToIconLookup;

    // Since some pieces of the phone state are interdependent we store it locally,
    // this could potentially become part of MobileState for simplification/complication
    // of code.
    private int mDataState = TelephonyManager.DATA_DISCONNECTED;
    private TelephonyDisplayInfo mTelephonyDisplayInfo =
            new TelephonyDisplayInfo(TelephonyManager.NETWORK_TYPE_UNKNOWN,
                    TelephonyDisplayInfo.OVERRIDE_NETWORK_TYPE_NONE);
    private ServiceState mServiceState;
    private SignalStrength mSignalStrength;
    private MobileIconGroup mDefaultIcons;
    private Config mConfig;
    @VisibleForTesting
    boolean mInflateSignalStrengths = false;

    // TODO: Reduce number of vars passed in, if we have the NetworkController, probably don't
    // need listener lists anymore.
    public MobileSignalController(Context context, Config config, boolean hasMobileData,
            TelephonyManager phone, CallbackHandler callbackHandler,
            NetworkControllerImpl networkController, SubscriptionInfo info,
            SubscriptionDefaults defaults, Looper receiverLooper) {
        super("MobileSignalController(" + info.getSubscriptionId() + ")", context,
                NetworkCapabilities.TRANSPORT_CELLULAR, callbackHandler,
                networkController);
        mNetworkToIconLookup = new HashMap<>();
        mConfig = config;
        mPhone = phone;
        mDefaults = defaults;
        mSubscriptionInfo = info;
        mPhoneStateListener = new MobilePhoneStateListener((new Handler(receiverLooper))::post);
        mNetworkNameSeparator = getTextIfExists(R.string.status_bar_network_name_separator)
                .toString();
        mNetworkNameDefault = getTextIfExists(
                com.android.internal.R.string.lockscreen_carrier_default).toString();

        mapIconSets();

        String networkName = info.getCarrierName() != null ? info.getCarrierName().toString()
                : mNetworkNameDefault;
        mLastState.networkName = mCurrentState.networkName = networkName;
        mLastState.networkNameData = mCurrentState.networkNameData = networkName;
        mLastState.enabled = mCurrentState.enabled = hasMobileData;
        mLastState.iconGroup = mCurrentState.iconGroup = mDefaultIcons;
        // Get initial data sim state.
        updateDataSim();
        mObserver = new ContentObserver(new Handler(receiverLooper)) {
            @Override
            public void onChange(boolean selfChange) {
                updateTelephony();
            }
        };
    }

    public void setConfiguration(Config config) {
        mConfig = config;
        updateInflateSignalStrength();
        mapIconSets();
        updateTelephony();
    }

    public void setAirplaneMode(boolean airplaneMode) {
        mCurrentState.airplaneMode = airplaneMode;
        notifyListenersIfNecessary();
    }

    public void setUserSetupComplete(boolean userSetup) {
        mCurrentState.userSetup = userSetup;
        notifyListenersIfNecessary();
    }

    @Override
    public void updateConnectivity(BitSet connectedTransports, BitSet validatedTransports) {
        boolean isValidated = validatedTransports.get(mTransportType);
        mCurrentState.isDefault = connectedTransports.get(mTransportType);
        // Only show this as not having connectivity if we are default.
        mCurrentState.inetCondition = (isValidated || !mCurrentState.isDefault) ? 1 : 0;
        notifyListenersIfNecessary();
    }

    public void setCarrierNetworkChangeMode(boolean carrierNetworkChangeMode) {
        mCurrentState.carrierNetworkChangeMode = carrierNetworkChangeMode;
        updateTelephony();
    }

    /**
     * Start listening for phone state changes.
     */
    public void registerListener() {
        mPhone.listen(mPhoneStateListener,
                PhoneStateListener.LISTEN_SERVICE_STATE
                        | PhoneStateListener.LISTEN_SIGNAL_STRENGTHS
                        | PhoneStateListener.LISTEN_CALL_STATE
                        | PhoneStateListener.LISTEN_DATA_CONNECTION_STATE
                        | PhoneStateListener.LISTEN_DATA_ACTIVITY
                        | PhoneStateListener.LISTEN_CARRIER_NETWORK_CHANGE
                        | PhoneStateListener.LISTEN_ACTIVE_DATA_SUBSCRIPTION_ID_CHANGE
                        | PhoneStateListener.LISTEN_DISPLAY_INFO_CHANGED);
        mContext.getContentResolver().registerContentObserver(Global.getUriFor(Global.MOBILE_DATA),
                true, mObserver);
        mContext.getContentResolver().registerContentObserver(Global.getUriFor(
                Global.MOBILE_DATA + mSubscriptionInfo.getSubscriptionId()),
                true, mObserver);
    }

    /**
     * Stop listening for phone state changes.
     */
    public void unregisterListener() {
        mPhone.listen(mPhoneStateListener, 0);
        mContext.getContentResolver().unregisterContentObserver(mObserver);
    }

    /**
     * Produce a mapping of data network types to icon groups for simple and quick use in
     * updateTelephony.
     */
    private void mapIconSets() {
        mNetworkToIconLookup.clear();

        mNetworkToIconLookup.put(toIconKey(TelephonyManager.NETWORK_TYPE_EVDO_0),
                TelephonyIcons.THREE_G);
        mNetworkToIconLookup.put(toIconKey(TelephonyManager.NETWORK_TYPE_EVDO_A),
                TelephonyIcons.THREE_G);
        mNetworkToIconLookup.put(toIconKey(TelephonyManager.NETWORK_TYPE_EVDO_B),
                TelephonyIcons.THREE_G);
        mNetworkToIconLookup.put(toIconKey(TelephonyManager.NETWORK_TYPE_EHRPD),
                TelephonyIcons.THREE_G);
        if (mConfig.show4gFor3g) {
            mNetworkToIconLookup.put(toIconKey(TelephonyManager.NETWORK_TYPE_UMTS),
                TelephonyIcons.FOUR_G);
        } else {
            mNetworkToIconLookup.put(toIconKey(TelephonyManager.NETWORK_TYPE_UMTS),
                TelephonyIcons.THREE_G);
        }
        mNetworkToIconLookup.put(toIconKey(TelephonyManager.NETWORK_TYPE_TD_SCDMA),
                TelephonyIcons.THREE_G);

        if (!mConfig.showAtLeast3G) {
            mNetworkToIconLookup.put(toIconKey(TelephonyManager.NETWORK_TYPE_UNKNOWN),
                    TelephonyIcons.UNKNOWN);
            mNetworkToIconLookup.put(toIconKey(TelephonyManager.NETWORK_TYPE_EDGE),
                    TelephonyIcons.E);
            mNetworkToIconLookup.put(toIconKey(TelephonyManager.NETWORK_TYPE_CDMA),
                    TelephonyIcons.ONE_X);
            mNetworkToIconLookup.put(toIconKey(TelephonyManager.NETWORK_TYPE_1xRTT),
                    TelephonyIcons.ONE_X);

            mDefaultIcons = TelephonyIcons.G;
        } else {
            mNetworkToIconLookup.put(toIconKey(TelephonyManager.NETWORK_TYPE_UNKNOWN),
                    TelephonyIcons.THREE_G);
            mNetworkToIconLookup.put(toIconKey(TelephonyManager.NETWORK_TYPE_EDGE),
                    TelephonyIcons.THREE_G);
            mNetworkToIconLookup.put(toIconKey(TelephonyManager.NETWORK_TYPE_CDMA),
                    TelephonyIcons.THREE_G);
            mNetworkToIconLookup.put(toIconKey(TelephonyManager.NETWORK_TYPE_1xRTT),
                    TelephonyIcons.THREE_G);
            mDefaultIcons = TelephonyIcons.THREE_G;
        }

        MobileIconGroup hGroup = TelephonyIcons.THREE_G;
        MobileIconGroup hPlusGroup = TelephonyIcons.THREE_G;
        if (mConfig.show4gFor3g) {
            hGroup = TelephonyIcons.FOUR_G;
            hPlusGroup = TelephonyIcons.FOUR_G;
        } else if (mConfig.hspaDataDistinguishable) {
            hGroup = TelephonyIcons.H;
            hPlusGroup = TelephonyIcons.H_PLUS;
        }

        mNetworkToIconLookup.put(toIconKey(TelephonyManager.NETWORK_TYPE_HSDPA), hGroup);
        mNetworkToIconLookup.put(toIconKey(TelephonyManager.NETWORK_TYPE_HSUPA), hGroup);
        mNetworkToIconLookup.put(toIconKey(TelephonyManager.NETWORK_TYPE_HSPA), hGroup);
        mNetworkToIconLookup.put(toIconKey(TelephonyManager.NETWORK_TYPE_HSPAP), hPlusGroup);

        if (mConfig.show4gForLte) {
            mNetworkToIconLookup.put(toIconKey(
                    TelephonyManager.NETWORK_TYPE_LTE),
                    TelephonyIcons.FOUR_G);
            if (mConfig.hideLtePlus) {
                mNetworkToIconLookup.put(toDisplayIconKey(
                        TelephonyDisplayInfo.OVERRIDE_NETWORK_TYPE_LTE_CA),
                        TelephonyIcons.FOUR_G);
            } else {
                mNetworkToIconLookup.put(toDisplayIconKey(
                        TelephonyDisplayInfo.OVERRIDE_NETWORK_TYPE_LTE_CA),
                        TelephonyIcons.FOUR_G_PLUS);
            }
        } else {
            mNetworkToIconLookup.put(toIconKey(
                    TelephonyManager.NETWORK_TYPE_LTE),
                    TelephonyIcons.LTE);
            if (mConfig.hideLtePlus) {
                mNetworkToIconLookup.put(toDisplayIconKey(
                        TelephonyDisplayInfo.OVERRIDE_NETWORK_TYPE_LTE_CA),
                        TelephonyIcons.LTE);
            } else {
                mNetworkToIconLookup.put(toDisplayIconKey(
                        TelephonyDisplayInfo.OVERRIDE_NETWORK_TYPE_LTE_CA),
                        TelephonyIcons.LTE_PLUS);
            }
        }
        mNetworkToIconLookup.put(toIconKey(
                TelephonyManager.NETWORK_TYPE_IWLAN),
                TelephonyIcons.WFC);
        mNetworkToIconLookup.put(toDisplayIconKey(
                TelephonyDisplayInfo.OVERRIDE_NETWORK_TYPE_LTE_ADVANCED_PRO),
                TelephonyIcons.LTE_CA_5G_E);
        mNetworkToIconLookup.put(toDisplayIconKey(
                TelephonyDisplayInfo.OVERRIDE_NETWORK_TYPE_NR_NSA),
                TelephonyIcons.NR_5G);
        mNetworkToIconLookup.put(toDisplayIconKey(
                TelephonyDisplayInfo.OVERRIDE_NETWORK_TYPE_NR_NSA_MMWAVE),
                TelephonyIcons.NR_5G_PLUS);
        mNetworkToIconLookup.put(toIconKey(
                TelephonyManager.NETWORK_TYPE_NR),
                TelephonyIcons.NR_5G);
    }

    private String getIconKey() {
        if (mTelephonyDisplayInfo.getOverrideNetworkType()
                == TelephonyDisplayInfo.OVERRIDE_NETWORK_TYPE_NONE) {
            return toIconKey(mTelephonyDisplayInfo.getNetworkType());
        } else {
            return toDisplayIconKey(mTelephonyDisplayInfo.getOverrideNetworkType());
        }
    }

    private String toIconKey(@Annotation.NetworkType int networkType) {
        return Integer.toString(networkType);
    }

    private String toDisplayIconKey(@Annotation.OverrideNetworkType int displayNetworkType) {
        switch (displayNetworkType) {
            case TelephonyDisplayInfo.OVERRIDE_NETWORK_TYPE_LTE_CA:
                return toIconKey(TelephonyManager.NETWORK_TYPE_LTE) + "_CA";
            case TelephonyDisplayInfo.OVERRIDE_NETWORK_TYPE_LTE_ADVANCED_PRO:
                return toIconKey(TelephonyManager.NETWORK_TYPE_LTE) + "_CA_Plus";
            case TelephonyDisplayInfo.OVERRIDE_NETWORK_TYPE_NR_NSA:
                return toIconKey(TelephonyManager.NETWORK_TYPE_NR);
            case TelephonyDisplayInfo.OVERRIDE_NETWORK_TYPE_NR_NSA_MMWAVE:
                return toIconKey(TelephonyManager.NETWORK_TYPE_NR) + "_Plus";
            default:
                return "unsupported";
        }
    }

    private void updateInflateSignalStrength() {
        mInflateSignalStrengths = SignalStrengthUtil.shouldInflateSignalStrength(mContext,
                mSubscriptionInfo.getSubscriptionId());
    }

    private int getNumLevels() {
        if (mInflateSignalStrengths) {
            return CellSignalStrength.getNumSignalStrengthLevels() + 1;
        }
        return CellSignalStrength.getNumSignalStrengthLevels();
    }

    @Override
    public int getCurrentIconId() {
        if (mCurrentState.iconGroup == TelephonyIcons.CARRIER_NETWORK_CHANGE) {
            return SignalDrawable.getCarrierChangeState(getNumLevels());
        } else if (mCurrentState.connected) {
            int level = mCurrentState.level;
            if (mInflateSignalStrengths) {
                level++;
            }
            boolean dataDisabled = mCurrentState.userSetup
                    && (mCurrentState.iconGroup == TelephonyIcons.DATA_DISABLED
                    || (mCurrentState.iconGroup == TelephonyIcons.NOT_DEFAULT_DATA
                            && mCurrentState.defaultDataOff));
            boolean noInternet = mCurrentState.inetCondition == 0;
            boolean cutOut = dataDisabled || noInternet;
            return SignalDrawable.getState(level, getNumLevels(), cutOut);
        } else if (mCurrentState.enabled) {
            return SignalDrawable.getEmptyState(getNumLevels());
        } else {
            return 0;
        }
    }

    @Override
    public int getQsCurrentIconId() {
        return getCurrentIconId();
    }

    @Override
    public void notifyListeners(SignalCallback callback) {
        MobileIconGroup icons = getIcons();

        String contentDescription = getTextIfExists(getContentDescription()).toString();
        CharSequence dataContentDescriptionHtml = getTextIfExists(icons.mDataContentDescription);

        //TODO: Hacky
        // The data content description can sometimes be shown in a text view and might come to us
        // as HTML. Strip any styling here so that listeners don't have to care
        CharSequence dataContentDescription = Html.fromHtml(
                dataContentDescriptionHtml.toString(), 0).toString();
        if (mCurrentState.inetCondition == 0) {
            dataContentDescription = mContext.getString(R.string.data_connection_no_internet);
        }
        final boolean dataDisabled = (mCurrentState.iconGroup == TelephonyIcons.DATA_DISABLED
                || (mCurrentState.iconGroup == TelephonyIcons.NOT_DEFAULT_DATA))
                && mCurrentState.userSetup;

        // Show icon in QS when we are connected or data is disabled.
        boolean showDataIcon = mCurrentState.dataConnected || dataDisabled;
        IconState statusIcon = new IconState(mCurrentState.enabled && !mCurrentState.airplaneMode,
                getCurrentIconId(), contentDescription);

        int qsTypeIcon = 0;
        IconState qsIcon = null;
        CharSequence description = null;
        // Only send data sim callbacks to QS.
        if (mCurrentState.dataSim) {
            qsTypeIcon = (showDataIcon || mConfig.alwaysShowDataRatIcon) ? icons.mQsDataType : 0;
            qsIcon = new IconState(mCurrentState.enabled
                    && !mCurrentState.isEmergency, getQsCurrentIconId(), contentDescription);
            description = mCurrentState.isEmergency ? null : mCurrentState.networkName;
        }
        boolean activityIn = mCurrentState.dataConnected
                && !mCurrentState.carrierNetworkChangeMode
                && mCurrentState.activityIn;
        boolean activityOut = mCurrentState.dataConnected
                && !mCurrentState.carrierNetworkChangeMode
                && mCurrentState.activityOut;
        showDataIcon &= mCurrentState.isDefault || dataDisabled;
        int typeIcon = (showDataIcon || mConfig.alwaysShowDataRatIcon) ? icons.mDataType : 0;
        callback.setMobileDataIndicators(statusIcon, qsIcon, typeIcon, qsTypeIcon,
                activityIn, activityOut, dataContentDescription, dataContentDescriptionHtml,
                description, icons.mIsWide, mSubscriptionInfo.getSubscriptionId(),
                mCurrentState.roaming);
    }

    @Override
    protected MobileState cleanState() {
        return new MobileState();
    }

    private boolean isCdma() {
        return (mSignalStrength != null) && !mSignalStrength.isGsm();
    }

    public boolean isEmergencyOnly() {
        return (mServiceState != null && mServiceState.isEmergencyOnly());
    }

    private boolean isRoaming() {
        // During a carrier change, roaming indications need to be supressed.
        if (isCarrierNetworkChangeActive()) {
            return false;
        }
        if (isCdma()) {
<<<<<<< HEAD
            return mPhone.getCdmaEnhancedRoamingIndicatorIconIndex() != TelephonyManager.ERI_OFF;
=======
            return mPhone.getCdmaEnhancedRoamingIndicatorDisplayNumber()
                    != TelephonyManager.ERI_OFF;
>>>>>>> b6d1f47c
        } else {
            return mServiceState != null && mServiceState.getRoaming();
        }
    }

    private boolean isCarrierNetworkChangeActive() {
        return mCurrentState.carrierNetworkChangeMode;
    }

    public void handleBroadcast(Intent intent) {
        String action = intent.getAction();
        if (action.equals(TelephonyManager.ACTION_SERVICE_PROVIDERS_UPDATED)) {
            updateNetworkName(intent.getBooleanExtra(TelephonyManager.EXTRA_SHOW_SPN, false),
                    intent.getStringExtra(TelephonyManager.EXTRA_SPN),
                    intent.getStringExtra(TelephonyManager.EXTRA_DATA_SPN),
                    intent.getBooleanExtra(TelephonyManager.EXTRA_SHOW_PLMN, false),
                    intent.getStringExtra(TelephonyManager.EXTRA_PLMN));
            notifyListenersIfNecessary();
        } else if (action.equals(TelephonyManager.ACTION_DEFAULT_DATA_SUBSCRIPTION_CHANGED)) {
            updateDataSim();
            notifyListenersIfNecessary();
        }
    }

    private void updateDataSim() {
        int activeDataSubId = mDefaults.getActiveDataSubId();
        if (SubscriptionManager.isValidSubscriptionId(activeDataSubId)) {
            mCurrentState.dataSim = activeDataSubId == mSubscriptionInfo.getSubscriptionId();
        } else {
            // There doesn't seem to be a data sim selected, however if
            // there isn't a MobileSignalController with dataSim set, then
            // QS won't get any callbacks and will be blank.  Instead
            // lets just assume we are the data sim (which will basically
            // show one at random) in QS until one is selected.  The user
            // should pick one soon after, so we shouldn't be in this state
            // for long.
            mCurrentState.dataSim = true;
        }
    }

    /**
     * Updates the network's name based on incoming spn and plmn.
     */
    void updateNetworkName(boolean showSpn, String spn, String dataSpn,
            boolean showPlmn, String plmn) {
        if (CHATTY) {
            Log.d("CarrierLabel", "updateNetworkName showSpn=" + showSpn
                    + " spn=" + spn + " dataSpn=" + dataSpn
                    + " showPlmn=" + showPlmn + " plmn=" + plmn);
        }
        StringBuilder str = new StringBuilder();
        StringBuilder strData = new StringBuilder();
        if (showPlmn && plmn != null) {
            str.append(plmn);
            strData.append(plmn);
        }
        if (showSpn && spn != null) {
            if (str.length() != 0) {
                str.append(mNetworkNameSeparator);
            }
            str.append(spn);
        }
        if (str.length() != 0) {
            mCurrentState.networkName = str.toString();
        } else {
            mCurrentState.networkName = mNetworkNameDefault;
        }
        if (showSpn && dataSpn != null) {
            if (strData.length() != 0) {
                strData.append(mNetworkNameSeparator);
            }
            strData.append(dataSpn);
        }
        if (strData.length() != 0) {
            mCurrentState.networkNameData = strData.toString();
        } else {
            mCurrentState.networkNameData = mNetworkNameDefault;
        }
    }

    /**
     * Extracts the CellSignalStrengthCdma from SignalStrength then returns the level
     */
    private final int getCdmaLevel() {
        List<CellSignalStrengthCdma> signalStrengthCdma =
            mSignalStrength.getCellSignalStrengths(CellSignalStrengthCdma.class);
        if (!signalStrengthCdma.isEmpty()) {
            return signalStrengthCdma.get(0).getLevel();
        }
        return CellSignalStrength.SIGNAL_STRENGTH_NONE_OR_UNKNOWN;
    }

    /**
     * Updates the current state based on mServiceState, mSignalStrength, mDataState,
     * mTelephonyDisplayInfo, and mSimState.  It should be called any time one of these is updated.
     * This will call listeners if necessary.
     */
    private final void updateTelephony() {
        if (DEBUG) {
            Log.d(mTag, "updateTelephonySignalStrength: hasService=" +
                    Utils.isInService(mServiceState) + " ss=" + mSignalStrength
                    + " displayInfo=" + mTelephonyDisplayInfo);
        }
        checkDefaultData();
        mCurrentState.connected = Utils.isInService(mServiceState) && mSignalStrength != null;
        if (mCurrentState.connected) {
            if (!mSignalStrength.isGsm() && mConfig.alwaysShowCdmaRssi) {
                mCurrentState.level = getCdmaLevel();
            } else {
                mCurrentState.level = mSignalStrength.getLevel();
            }
        }

        String iconKey = getIconKey();
        if (mNetworkToIconLookup.get(iconKey) != null) {
            mCurrentState.iconGroup = mNetworkToIconLookup.get(iconKey);
        } else {
            mCurrentState.iconGroup = mDefaultIcons;
        }
        mCurrentState.dataConnected = mCurrentState.connected
                && mDataState == TelephonyManager.DATA_CONNECTED;

        mCurrentState.roaming = isRoaming();
        if (isCarrierNetworkChangeActive()) {
            mCurrentState.iconGroup = TelephonyIcons.CARRIER_NETWORK_CHANGE;
        } else if (isDataDisabled() && !mConfig.alwaysShowDataRatIcon) {
            if (mSubscriptionInfo.getSubscriptionId() != mDefaults.getDefaultDataSubId()) {
                mCurrentState.iconGroup = TelephonyIcons.NOT_DEFAULT_DATA;
            } else {
                mCurrentState.iconGroup = TelephonyIcons.DATA_DISABLED;
            }
        }
        if (isEmergencyOnly() != mCurrentState.isEmergency) {
            mCurrentState.isEmergency = isEmergencyOnly();
            mNetworkController.recalculateEmergency();
        }
        // Fill in the network name if we think we have it.
        if (mCurrentState.networkName.equals(mNetworkNameDefault) && mServiceState != null
                && !TextUtils.isEmpty(mServiceState.getOperatorAlphaShort())) {
            mCurrentState.networkName = mServiceState.getOperatorAlphaShort();
        }
        // If this is the data subscription, update the currentState data name
        if (mCurrentState.networkNameData.equals(mNetworkNameDefault) && mServiceState != null
                && mCurrentState.dataSim
                && !TextUtils.isEmpty(mServiceState.getOperatorAlphaShort())) {
            mCurrentState.networkNameData = mServiceState.getOperatorAlphaShort();
        }

        notifyListenersIfNecessary();
    }

    /**
     * If we are controlling the NOT_DEFAULT_DATA icon, check the status of the other one
     */
    private void checkDefaultData() {
        if (mCurrentState.iconGroup != TelephonyIcons.NOT_DEFAULT_DATA) {
            mCurrentState.defaultDataOff = false;
            return;
        }

        mCurrentState.defaultDataOff = mNetworkController.isDataControllerDisabled();
    }

    void onMobileDataChanged() {
        checkDefaultData();
        notifyListenersIfNecessary();
    }

    boolean isDataDisabled() {
        return !mPhone.isDataConnectionAllowed();
    }

    @VisibleForTesting
    void setActivity(int activity) {
        mCurrentState.activityIn = activity == TelephonyManager.DATA_ACTIVITY_INOUT
                || activity == TelephonyManager.DATA_ACTIVITY_IN;
        mCurrentState.activityOut = activity == TelephonyManager.DATA_ACTIVITY_INOUT
                || activity == TelephonyManager.DATA_ACTIVITY_OUT;
        notifyListenersIfNecessary();
    }

    @Override
    public void dump(PrintWriter pw) {
        super.dump(pw);
        pw.println("  mSubscription=" + mSubscriptionInfo + ",");
        pw.println("  mServiceState=" + mServiceState + ",");
        pw.println("  mSignalStrength=" + mSignalStrength + ",");
        pw.println("  mTelephonyDisplayInfo=" + mTelephonyDisplayInfo + ",");
        pw.println("  mDataState=" + mDataState + ",");
        pw.println("  mInflateSignalStrengths=" + mInflateSignalStrengths + ",");
        pw.println("  isDataDisabled=" + isDataDisabled() + ",");
    }

    class MobilePhoneStateListener extends PhoneStateListener {
        public MobilePhoneStateListener(Executor executor) {
            super(executor);
        }

        @Override
        public void onSignalStrengthsChanged(SignalStrength signalStrength) {
            if (DEBUG) {
                Log.d(mTag, "onSignalStrengthsChanged signalStrength=" + signalStrength +
                        ((signalStrength == null) ? "" : (" level=" + signalStrength.getLevel())));
            }
            mSignalStrength = signalStrength;
            updateTelephony();
        }

        @Override
        public void onServiceStateChanged(ServiceState state) {
            if (DEBUG) {
                Log.d(mTag, "onServiceStateChanged voiceState=" + state.getState()
                        + " dataState=" + state.getDataRegistrationState());
            }
            mServiceState = state;
            updateTelephony();
        }

        @Override
        public void onDataConnectionStateChanged(int state, int networkType) {
            if (DEBUG) {
                Log.d(mTag, "onDataConnectionStateChanged: state=" + state
                        + " type=" + networkType);
            }
            mDataState = state;
            updateTelephony();
        }

        @Override
        public void onDataActivity(int direction) {
            if (DEBUG) {
                Log.d(mTag, "onDataActivity: direction=" + direction);
            }
            setActivity(direction);
        }

        @Override
        public void onCarrierNetworkChange(boolean active) {
            if (DEBUG) {
                Log.d(mTag, "onCarrierNetworkChange: active=" + active);
            }
            mCurrentState.carrierNetworkChangeMode = active;
            updateTelephony();
        }

        @Override
        public void onActiveDataSubscriptionIdChanged(int subId) {
            if (DEBUG) Log.d(mTag, "onActiveDataSubscriptionIdChanged: subId=" + subId);
            updateDataSim();
            updateTelephony();
        }

        @Override
        public void onDisplayInfoChanged(TelephonyDisplayInfo telephonyDisplayInfo) {
            if (DEBUG) {
                Log.d(mTag, "onDisplayInfoChanged: telephonyDisplayInfo=" + telephonyDisplayInfo);
            }
            mTelephonyDisplayInfo = telephonyDisplayInfo;
            updateTelephony();
        }
    }

    static class MobileIconGroup extends SignalController.IconGroup {
        final int mDataContentDescription; // mContentDescriptionDataType
        final int mDataType;
        final boolean mIsWide;
        final int mQsDataType;

        public MobileIconGroup(String name, int[][] sbIcons, int[][] qsIcons, int[] contentDesc,
                int sbNullState, int qsNullState, int sbDiscState, int qsDiscState,
                int discContentDesc, int dataContentDesc, int dataType, boolean isWide) {
            super(name, sbIcons, qsIcons, contentDesc, sbNullState, qsNullState, sbDiscState,
                    qsDiscState, discContentDesc);
            mDataContentDescription = dataContentDesc;
            mDataType = dataType;
            mIsWide = isWide;
            mQsDataType = dataType; // TODO: remove this field
        }
    }

    static class MobileState extends SignalController.State {
        String networkName;
        String networkNameData;
        boolean dataSim;
        boolean dataConnected;
        boolean isEmergency;
        boolean airplaneMode;
        boolean carrierNetworkChangeMode;
        boolean isDefault;
        boolean userSetup;
        boolean roaming;
        boolean defaultDataOff;  // Tracks the on/off state of the defaultDataSubscription

        @Override
        public void copyFrom(State s) {
            super.copyFrom(s);
            MobileState state = (MobileState) s;
            dataSim = state.dataSim;
            networkName = state.networkName;
            networkNameData = state.networkNameData;
            dataConnected = state.dataConnected;
            isDefault = state.isDefault;
            isEmergency = state.isEmergency;
            airplaneMode = state.airplaneMode;
            carrierNetworkChangeMode = state.carrierNetworkChangeMode;
            userSetup = state.userSetup;
            roaming = state.roaming;
            defaultDataOff = state.defaultDataOff;
        }

        @Override
        protected void toString(StringBuilder builder) {
            super.toString(builder);
            builder.append(',');
            builder.append("dataSim=").append(dataSim).append(',');
            builder.append("networkName=").append(networkName).append(',');
            builder.append("networkNameData=").append(networkNameData).append(',');
            builder.append("dataConnected=").append(dataConnected).append(',');
            builder.append("roaming=").append(roaming).append(',');
            builder.append("isDefault=").append(isDefault).append(',');
            builder.append("isEmergency=").append(isEmergency).append(',');
            builder.append("airplaneMode=").append(airplaneMode).append(',');
            builder.append("carrierNetworkChangeMode=").append(carrierNetworkChangeMode)
                    .append(',');
            builder.append("userSetup=").append(userSetup).append(',');
            builder.append("defaultDataOff=").append(defaultDataOff);
        }

        @Override
        public boolean equals(Object o) {
            return super.equals(o)
                    && Objects.equals(((MobileState) o).networkName, networkName)
                    && Objects.equals(((MobileState) o).networkNameData, networkNameData)
                    && ((MobileState) o).dataSim == dataSim
                    && ((MobileState) o).dataConnected == dataConnected
                    && ((MobileState) o).isEmergency == isEmergency
                    && ((MobileState) o).airplaneMode == airplaneMode
                    && ((MobileState) o).carrierNetworkChangeMode == carrierNetworkChangeMode
                    && ((MobileState) o).userSetup == userSetup
                    && ((MobileState) o).isDefault == isDefault
                    && ((MobileState) o).roaming == roaming
                    && ((MobileState) o).defaultDataOff == defaultDataOff;
        }
    }
}<|MERGE_RESOLUTION|>--- conflicted
+++ resolved
@@ -423,12 +423,8 @@
             return false;
         }
         if (isCdma()) {
-<<<<<<< HEAD
-            return mPhone.getCdmaEnhancedRoamingIndicatorIconIndex() != TelephonyManager.ERI_OFF;
-=======
             return mPhone.getCdmaEnhancedRoamingIndicatorDisplayNumber()
                     != TelephonyManager.ERI_OFF;
->>>>>>> b6d1f47c
         } else {
             return mServiceState != null && mServiceState.getRoaming();
         }
