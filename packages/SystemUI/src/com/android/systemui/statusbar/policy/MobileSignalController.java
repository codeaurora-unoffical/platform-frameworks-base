/*
 * Copyright (C) 2015 The Android Open Source Project
 *
 * Licensed under the Apache License, Version 2.0 (the "License");
 * you may not use this file except in compliance with the License.
 * You may obtain a copy of the License at
 *
 *      http://www.apache.org/licenses/LICENSE-2.0
 *
 * Unless required by applicable law or agreed to in writing, software
 * distributed under the License is distributed on an "AS IS" BASIS,
 * WITHOUT WARRANTIES OR CONDITIONS OF ANY KIND, either express or implied.
 * See the License for the specific language governing permissions and
 * limitations under the License.
 */
package com.android.systemui.statusbar.policy;

import android.content.BroadcastReceiver;
import android.content.Context;
import android.content.Intent;
import android.content.IntentFilter;
import android.content.res.Resources;
import android.database.ContentObserver;
import android.net.NetworkCapabilities;
import android.os.Handler;
import android.os.Looper;
import android.provider.Settings.Global;
<<<<<<< HEAD
import android.telephony.NetworkRegistrationState;
import android.telephony.ims.ImsMmTelManager;
import android.telephony.ims.feature.MmTelFeature;
=======
import android.telephony.NetworkRegistrationInfo;
>>>>>>> 825827da
import android.telephony.PhoneStateListener;
import android.telephony.ServiceState;
import android.telephony.SignalStrength;
import android.telephony.SubscriptionInfo;
import android.telephony.SubscriptionManager;
import android.telephony.TelephonyManager;
import android.text.TextUtils;
import android.util.Log;
import android.util.SparseArray;

import com.android.ims.ImsException;
import com.android.ims.ImsManager;
import com.android.internal.annotations.VisibleForTesting;
import com.android.internal.telephony.TelephonyIntents;
import com.android.internal.telephony.cdma.EriInfo;
<<<<<<< HEAD
import com.android.internal.telephony.PhoneConstants;
import com.android.internal.telephony.PhoneConstants.DataState;
=======
>>>>>>> 825827da
import com.android.settingslib.Utils;
import com.android.settingslib.graph.SignalDrawable;
import com.android.systemui.R;
import com.android.systemui.statusbar.policy.FiveGServiceClient;
import com.android.systemui.statusbar.policy.FiveGServiceClient.FiveGServiceState;
import com.android.systemui.statusbar.policy.FiveGServiceClient.IFiveGStateListener;
import com.android.systemui.statusbar.policy.NetworkController.IconState;
import com.android.systemui.statusbar.policy.NetworkController.SignalCallback;
import com.android.systemui.statusbar.policy.NetworkControllerImpl.Config;
import com.android.systemui.statusbar.policy.NetworkControllerImpl.SubscriptionDefaults;

import java.io.PrintWriter;
import java.util.BitSet;
import java.util.Objects;


public class MobileSignalController extends SignalController<
        MobileSignalController.MobileState, MobileSignalController.MobileIconGroup> {
    private final TelephonyManager mPhone;
    private final SubscriptionDefaults mDefaults;
    private final String mNetworkNameDefault;
    private final String mNetworkNameSeparator;
    private final ContentObserver mObserver;
    @VisibleForTesting
    final PhoneStateListener mPhoneStateListener;
    // Save entire info for logging, we only use the id.
    final SubscriptionInfo mSubscriptionInfo;

    // @VisibleForDemoMode
    final SparseArray<MobileIconGroup> mNetworkToIconLookup;

    // Since some pieces of the phone state are interdependent we store it locally,
    // this could potentially become part of MobileState for simplification/complication
    // of code.
    private int mDataNetType = TelephonyManager.NETWORK_TYPE_UNKNOWN;
    private int mDataState = TelephonyManager.DATA_DISCONNECTED;
    private DataState mMMSDataState = DataState.DISCONNECTED;
    private ServiceState mServiceState;
    private SignalStrength mSignalStrength;
    private MobileIconGroup mDefaultIcons;
    private Config mConfig;

    private int mCallState = TelephonyManager.CALL_STATE_IDLE;

    /****************************5G****************************/
    @VisibleForTesting
    FiveGStateListener mFiveGStateListener;
    @VisibleForTesting
    FiveGServiceState mFiveGState;
    private final int NUM_LEVELS_ON_5G;
    /**********************************************************/

    private ImsManager mImsManager;
    private ImsManager.Connector mImsManagerConnector;

    // TODO: Reduce number of vars passed in, if we have the NetworkController, probably don't
    // need listener lists anymore.
    public MobileSignalController(Context context, Config config, boolean hasMobileData,
            TelephonyManager phone, CallbackHandler callbackHandler,
            NetworkControllerImpl networkController, SubscriptionInfo info,
            SubscriptionDefaults defaults, Looper receiverLooper) {
        super("MobileSignalController(" + info.getSubscriptionId() + ")", context,
                NetworkCapabilities.TRANSPORT_CELLULAR, callbackHandler,
                networkController);
        mNetworkToIconLookup = new SparseArray<>();
        mConfig = config;
        mPhone = phone;
        mDefaults = defaults;
        mSubscriptionInfo = info;
        mPhoneStateListener = new MobilePhoneStateListener(info.getSubscriptionId(),
                receiverLooper);
        mFiveGStateListener = new FiveGStateListener();
        mFiveGState = new FiveGServiceState();
        mNetworkNameSeparator = getStringIfExists(R.string.status_bar_network_name_separator);
        mNetworkNameDefault = getStringIfExists(
                com.android.internal.R.string.lockscreen_carrier_default);

        mapIconSets();

        String networkName = info.getCarrierName() != null ? info.getCarrierName().toString()
                : mNetworkNameDefault;
        mLastState.networkName = mCurrentState.networkName = networkName;
        mLastState.networkNameData = mCurrentState.networkNameData = networkName;
        mLastState.enabled = mCurrentState.enabled = hasMobileData;
        mLastState.iconGroup = mCurrentState.iconGroup = mDefaultIcons;
        // Get initial data sim state.
        updateDataSim();

        NUM_LEVELS_ON_5G = FiveGServiceClient.getNumLevels(mContext);

        int phoneId = mSubscriptionInfo.getSimSlotIndex();
        mImsManager = ImsManager.getInstance(mContext, phoneId);
        mImsManagerConnector = new ImsManager.Connector(mContext, phoneId,
                new ImsManager.Connector.Listener() {
                    @Override
                    public void connectionReady(ImsManager manager) throws ImsException {
                        Log.d(mTag, "ImsManager: connection ready.");
                        setListeners();
                    }

                    @Override
                    public void connectionUnavailable() {
                        Log.d(mTag, "ImsManager: connection unavailable.");
                        removeListeners();
                    }
        });


        mObserver = new ContentObserver(new Handler(receiverLooper)) {
            @Override
            public void onChange(boolean selfChange) {
                updateTelephony();
            }
        };
    }

    public void setConfiguration(Config config) {
        mConfig = config;
        mapIconSets();
        updateTelephony();
    }

    public int getDataContentDescription() {
        return getIcons().mDataContentDescription;
    }

    public void setAirplaneMode(boolean airplaneMode) {
        mCurrentState.airplaneMode = airplaneMode;
        notifyListenersIfNecessary();
    }

    public void setUserSetupComplete(boolean userSetup) {
        mCurrentState.userSetup = userSetup;
        notifyListenersIfNecessary();
    }

    @Override
    public void updateConnectivity(BitSet connectedTransports, BitSet validatedTransports) {
        boolean isValidated = validatedTransports.get(mTransportType);
        mCurrentState.isDefault = connectedTransports.get(mTransportType);
        // Only show this as not having connectivity if we are default.
        mCurrentState.inetCondition = (isValidated || !mCurrentState.isDefault) ? 1 : 0;
        notifyListenersIfNecessary();
    }

    public void setCarrierNetworkChangeMode(boolean carrierNetworkChangeMode) {
        mCurrentState.carrierNetworkChangeMode = carrierNetworkChangeMode;
        updateTelephony();
    }

    /**
     * Start listening for phone state changes.
     */
    public void registerListener() {
        mPhone.listen(mPhoneStateListener,
                PhoneStateListener.LISTEN_SERVICE_STATE
                        | PhoneStateListener.LISTEN_SIGNAL_STRENGTHS
                        | PhoneStateListener.LISTEN_CALL_STATE
                        | PhoneStateListener.LISTEN_DATA_CONNECTION_STATE
                        | PhoneStateListener.LISTEN_DATA_ACTIVITY
                        | PhoneStateListener.LISTEN_CARRIER_NETWORK_CHANGE);
        mContext.getContentResolver().registerContentObserver(Global.getUriFor(Global.MOBILE_DATA),
                true, mObserver);
        mContext.getContentResolver().registerContentObserver(Global.getUriFor(
                Global.MOBILE_DATA + mSubscriptionInfo.getSubscriptionId()),
                true, mObserver);
        mContext.registerReceiver(mVolteSwitchObserver,
                new IntentFilter("org.codeaurora.intent.action.ACTION_ENHANCE_4G_SWITCH"));
        mImsManagerConnector.connect();
    }

    /**
     * Stop listening for phone state changes.
     */
    public void unregisterListener() {
        mPhone.listen(mPhoneStateListener, 0);
        mContext.getContentResolver().unregisterContentObserver(mObserver);
        mContext.unregisterReceiver(mVolteSwitchObserver);
        mImsManagerConnector.disconnect();
    }

    /**
     * Produce a mapping of data network types to icon groups for simple and quick use in
     * updateTelephony.
     */
    private void mapIconSets() {
        mNetworkToIconLookup.clear();

        mNetworkToIconLookup.put(TelephonyManager.NETWORK_TYPE_EVDO_0, TelephonyIcons.THREE_G);
        mNetworkToIconLookup.put(TelephonyManager.NETWORK_TYPE_EVDO_A, TelephonyIcons.THREE_G);
        mNetworkToIconLookup.put(TelephonyManager.NETWORK_TYPE_EVDO_B, TelephonyIcons.THREE_G);
        mNetworkToIconLookup.put(TelephonyManager.NETWORK_TYPE_EHRPD, TelephonyIcons.THREE_G);
        mNetworkToIconLookup.put(TelephonyManager.NETWORK_TYPE_UMTS, TelephonyIcons.THREE_G);
        mNetworkToIconLookup.put(TelephonyManager.NETWORK_TYPE_TD_SCDMA, TelephonyIcons.THREE_G);

        if (!mConfig.showAtLeast3G) {
            mNetworkToIconLookup.put(TelephonyManager.NETWORK_TYPE_UNKNOWN,
                    TelephonyIcons.UNKNOWN);
            mNetworkToIconLookup.put(TelephonyManager.NETWORK_TYPE_EDGE, TelephonyIcons.E);
            mNetworkToIconLookup.put(TelephonyManager.NETWORK_TYPE_CDMA, TelephonyIcons.ONE_X);
            mNetworkToIconLookup.put(TelephonyManager.NETWORK_TYPE_1xRTT, TelephonyIcons.ONE_X);

            mDefaultIcons = TelephonyIcons.G;
        } else {
            mNetworkToIconLookup.put(TelephonyManager.NETWORK_TYPE_UNKNOWN,
                    TelephonyIcons.THREE_G);
            mNetworkToIconLookup.put(TelephonyManager.NETWORK_TYPE_EDGE,
                    TelephonyIcons.THREE_G);
            mNetworkToIconLookup.put(TelephonyManager.NETWORK_TYPE_CDMA,
                    TelephonyIcons.THREE_G);
            mNetworkToIconLookup.put(TelephonyManager.NETWORK_TYPE_1xRTT,
                    TelephonyIcons.THREE_G);
            mDefaultIcons = TelephonyIcons.THREE_G;
        }

        MobileIconGroup hGroup = TelephonyIcons.THREE_G;
        MobileIconGroup hPlusGroup = TelephonyIcons.THREE_G;
        if (mConfig.hspaDataDistinguishable) {
            hGroup = TelephonyIcons.H;
            hPlusGroup = TelephonyIcons.H_PLUS;
        }
        mNetworkToIconLookup.put(TelephonyManager.NETWORK_TYPE_HSDPA, hGroup);
        mNetworkToIconLookup.put(TelephonyManager.NETWORK_TYPE_HSUPA, hGroup);
        mNetworkToIconLookup.put(TelephonyManager.NETWORK_TYPE_HSPA, hGroup);
        mNetworkToIconLookup.put(TelephonyManager.NETWORK_TYPE_HSPAP, hPlusGroup);

        if (mConfig.show4gForLte) {
            mNetworkToIconLookup.put(TelephonyManager.NETWORK_TYPE_LTE, TelephonyIcons.FOUR_G);
            if (mConfig.hideLtePlus) {
                mNetworkToIconLookup.put(TelephonyManager.NETWORK_TYPE_LTE_CA,
                        TelephonyIcons.FOUR_G);
            } else {
                mNetworkToIconLookup.put(TelephonyManager.NETWORK_TYPE_LTE_CA,
                        TelephonyIcons.FOUR_G_PLUS);
            }
        } else {
            mNetworkToIconLookup.put(TelephonyManager.NETWORK_TYPE_LTE, TelephonyIcons.LTE);
            if (mConfig.hideLtePlus) {
                mNetworkToIconLookup.put(TelephonyManager.NETWORK_TYPE_LTE_CA,
                        TelephonyIcons.LTE);
            } else {
                mNetworkToIconLookup.put(TelephonyManager.NETWORK_TYPE_LTE_CA,
                        TelephonyIcons.LTE_PLUS);
            }
        }
        mNetworkToIconLookup.put(TelephonyManager.NETWORK_TYPE_IWLAN, TelephonyIcons.WFC);
    }

    private int getNumLevels() {
        if (mConfig.inflateSignalStrengths) {
            return SignalStrength.NUM_SIGNAL_STRENGTH_BINS + 1;
        }
        return SignalStrength.NUM_SIGNAL_STRENGTH_BINS;
    }

    @Override
    public int getCurrentIconId() {
        if (mCurrentState.iconGroup == TelephonyIcons.CARRIER_NETWORK_CHANGE) {
            return SignalDrawable.getCarrierChangeState(getNumLevels());
        } else if (mCurrentState.connected) {
            int level = mCurrentState.level;
            if (mConfig.inflateSignalStrengths) {
                level++;
            }

            boolean dataDisabled = mCurrentState.userSetup
                    && (mCurrentState.iconGroup == TelephonyIcons.DATA_DISABLED
                    || mCurrentState.iconGroup == TelephonyIcons.NOT_DEFAULT_DATA);
            boolean noInternet = mCurrentState.inetCondition == 0;
            boolean cutOut = dataDisabled || noInternet;
            if (mConfig.hideNoInternetState) {
                cutOut = false;
            }
            return SignalDrawable.getState(level, getNumLevels(), cutOut);
        } else if (mCurrentState.enabled) {
            return SignalDrawable.getEmptyState(getNumLevels());
        } else {
            return 0;
        }
    }

    public int getCurrent5GIconId() {
        int level = mFiveGState.getSignalLevel();
        if (mConfig.inflateSignalStrengths) {
            level++;
        }
        boolean dataDisabled = mCurrentState.userSetup
                && mCurrentState.iconGroup == TelephonyIcons.DATA_DISABLED;
        boolean noInternet = mCurrentState.inetCondition == 0;
        boolean cutOut = dataDisabled || noInternet;
        return SignalDrawable.getState(level, NUM_LEVELS_ON_5G , cutOut);
    }

    @Override
    public int getQsCurrentIconId() {
        if (mCurrentState.airplaneMode) {
            return SignalDrawable.getAirplaneModeState(getNumLevels());
        }

        return getCurrentIconId();
    }

    private boolean isVolteSwitchOn() {
        return mImsManager.isEnhanced4gLteModeSettingEnabledByUser();
    }

    private int getVolteResId() {
        int resId = 0;
        int voiceNetTye = getVoiceNetworkType();

        if ( mCurrentState.isVolteRegistered ) {
            resId = R.drawable.ic_volte;
        }else if ( mDataNetType == TelephonyManager.NETWORK_TYPE_LTE
                    || mDataNetType == TelephonyManager.NETWORK_TYPE_LTE_CA
                    || voiceNetTye  == TelephonyManager.NETWORK_TYPE_LTE
                    || voiceNetTye  == TelephonyManager.NETWORK_TYPE_LTE_CA) {
            resId = R.drawable.ic_volte_no_voice;
        }
        return resId;
    }

    private void setListeners() {
        try {
            mImsManager.addCapabilitiesCallback(mCapabilityCallback);
            Log.d(mTag, "addCapabilitiesCallback " + mCapabilityCallback + " into " + mImsManager);
        } catch (ImsException e) {
            Log.d(mTag, "unable to addCapabilitiesCallback callback.");
        }
        queryImsState();
    }

    private void queryImsState() {
        TelephonyManager tm = mPhone.createForSubscriptionId(mSubscriptionInfo.getSubscriptionId());
        boolean isVoiceCapable = tm.isVolteAvailable();
        boolean isVideoCapable = tm.isVideoTelephonyAvailable();
        Log.d(mTag, "tm=" + tm +" phone=" + mPhone
                + " isVoiceCapable=" + isVoiceCapable
                + " isVideoCapable=" +isVideoCapable);
        if ( isVoiceCapable || isVideoCapable ) {
            mCurrentState.isVolteRegistered = true;
        }
    }

    private void removeListeners() {
        try {
            mImsManager.removeCapabilitiesCallback(mCapabilityCallback);
            Log.d(mTag, "removeCapabilitiesCallback " + mCapabilityCallback
                    + " from " + mImsManager);
        } catch (ImsException e) {
            Log.d(mTag, "unable to remove callback.");
        }
    }

    @Override
    public void notifyListeners(SignalCallback callback) {
        MobileIconGroup icons = getIcons();
        final boolean dataDisabled = mCurrentState.iconGroup == TelephonyIcons.DATA_DISABLED
                && mCurrentState.userSetup;

        if ( is5GConnected() ) {
            if ( mFiveGState.isConnectedOnSaMode()
                    || mFiveGState.isConnectedOnNsaMode() && !dataDisabled ) {
                icons = mFiveGState.getIconGroup();
            }
        }

        String contentDescription = getStringIfExists(getContentDescription());
        String dataContentDescription = getStringIfExists(icons.mDataContentDescription);
        if (mCurrentState.inetCondition == 0) {
            dataContentDescription = mContext.getString(R.string.data_connection_no_internet);
        }
<<<<<<< HEAD
=======
        final boolean dataDisabled = (mCurrentState.iconGroup == TelephonyIcons.DATA_DISABLED
                || mCurrentState.iconGroup == TelephonyIcons.NOT_DEFAULT_DATA)
                && mCurrentState.userSetup;
>>>>>>> 825827da

        // Show icon in QS when we are connected or data is disabled.
        boolean showDataIcon = mCurrentState.dataConnected || dataDisabled;
        IconState statusIcon = new IconState(mCurrentState.enabled && !mCurrentState.airplaneMode,
                is5GConnected() ? getCurrent5GIconId() : getCurrentIconId(), contentDescription);

        int qsTypeIcon = 0;
        IconState qsIcon = null;
        String description = null;
        // Only send data sim callbacks to QS.
        if (mCurrentState.dataSim) {
            qsTypeIcon = (showDataIcon || mConfig.alwaysShowDataRatIcon) ? icons.mQsDataType : 0;
            qsIcon = new IconState(mCurrentState.enabled
                    && !mCurrentState.isEmergency, getQsCurrentIconId(), contentDescription);
            description = mCurrentState.isEmergency ? null : mCurrentState.networkName;
        }
        boolean activityIn = mCurrentState.dataConnected
                && !mCurrentState.carrierNetworkChangeMode
                && mCurrentState.activityIn;
        boolean activityOut = mCurrentState.dataConnected
                && !mCurrentState.carrierNetworkChangeMode
                && mCurrentState.activityOut;
        showDataIcon &= mCurrentState.isDefault || dataDisabled;
        int typeIcon = (showDataIcon || mConfig.alwaysShowDataRatIcon
                || mConfig.alwaysShowNetworkTypeIcon
                || mFiveGState.isConnectedOnSaMode() ) ? icons.mDataType : 0;
        int volteIcon = mConfig.showVolteIcon && isVolteSwitchOn() ? getVolteResId() : 0;
        if (DEBUG) {
            Log.d(mTag, "notifyListeners mConfig.alwaysShowNetworkTypeIcon="
                    + mConfig.alwaysShowNetworkTypeIcon + "  mDataNetType:" + mDataNetType +
                    "/" + TelephonyManager.getNetworkTypeName(mDataNetType)
                    + " voiceNetType=" + getVoiceNetworkType() + "/"
                    + TelephonyManager.getNetworkTypeName(getVoiceNetworkType())
                    + " showDataIcon=" + showDataIcon
                    + " mConfig.alwaysShowDataRatIcon=" + mConfig.alwaysShowDataRatIcon
                    + " icons.mDataType=" + icons.mDataType
                    + " mConfig.showVolteIcon=" + mConfig.showVolteIcon
                    + " isVolteSwitchOn=" + isVolteSwitchOn()
                    + " volteIcon=" + volteIcon);
        }
        callback.setMobileDataIndicators(statusIcon, qsIcon, typeIcon, qsTypeIcon,
                activityIn, activityOut,volteIcon,
                dataContentDescription, description, icons.mIsWide,
                mSubscriptionInfo.getSubscriptionId(), mCurrentState.roaming);
    }

    @Override
    protected MobileState cleanState() {
        return new MobileState();
    }

    private boolean isCdma() {
        return (mSignalStrength != null) && !mSignalStrength.isGsm();
    }

    public boolean isEmergencyOnly() {
        return (mServiceState != null && mServiceState.isEmergencyOnly());
    }

    private boolean isRoaming() {
        // During a carrier change, roaming indications need to be supressed.
        if (isCarrierNetworkChangeActive()) {
            return false;
        }
        if (isCdma() && mServiceState != null) {
            final int iconMode = mServiceState.getCdmaEriIconMode();
            return mServiceState.getCdmaEriIconIndex() != EriInfo.ROAMING_INDICATOR_OFF
                    && (iconMode == EriInfo.ROAMING_ICON_MODE_NORMAL
                    || iconMode == EriInfo.ROAMING_ICON_MODE_FLASH);
        } else {
            return mServiceState != null && mServiceState.getRoaming();
        }
    }

    private boolean isCarrierNetworkChangeActive() {
        return mCurrentState.carrierNetworkChangeMode;
    }

    public void handleBroadcast(Intent intent) {
        String action = intent.getAction();
        if (action.equals(TelephonyIntents.SPN_STRINGS_UPDATED_ACTION)) {
            updateNetworkName(intent.getBooleanExtra(TelephonyIntents.EXTRA_SHOW_SPN, false),
                    intent.getStringExtra(TelephonyIntents.EXTRA_SPN),
                    intent.getStringExtra(TelephonyIntents.EXTRA_DATA_SPN),
                    intent.getBooleanExtra(TelephonyIntents.EXTRA_SHOW_PLMN, false),
                    intent.getStringExtra(TelephonyIntents.EXTRA_PLMN));
            notifyListenersIfNecessary();
        } else if (action.equals(TelephonyIntents.ACTION_DEFAULT_DATA_SUBSCRIPTION_CHANGED)) {
            updateDataSim();
            notifyListenersIfNecessary();
        }else if (action.equals(TelephonyIntents.ACTION_ANY_DATA_CONNECTION_STATE_CHANGED)) {
            String apnType = intent.getStringExtra(PhoneConstants.DATA_APN_TYPE_KEY);
            String state = intent.getStringExtra(PhoneConstants.STATE_KEY);
            if ("mms".equals(apnType)) {
                if (DEBUG) {
                    Log.d(mTag, "handleBroadcast MMS connection state=" + state);
                }
                mMMSDataState = DataState.valueOf(state);
                updateTelephony();
            }
        }
    }

    private void updateDataSim() {
        int defaultDataSub = mDefaults.getDefaultDataSubId();
        if (SubscriptionManager.isValidSubscriptionId(defaultDataSub)) {
            mCurrentState.dataSim = defaultDataSub == mSubscriptionInfo.getSubscriptionId();
        } else {
            // There doesn't seem to be a data sim selected, however if
            // there isn't a MobileSignalController with dataSim set, then
            // QS won't get any callbacks and will be blank.  Instead
            // lets just assume we are the data sim (which will basically
            // show one at random) in QS until one is selected.  The user
            // should pick one soon after, so we shouldn't be in this state
            // for long.
            mCurrentState.dataSim = true;
        }
    }

    /**
     * Updates the network's name based on incoming spn and plmn.
     */
    void updateNetworkName(boolean showSpn, String spn, String dataSpn,
            boolean showPlmn, String plmn) {
        if (CHATTY) {
            Log.d("CarrierLabel", "updateNetworkName showSpn=" + showSpn
                    + " spn=" + spn + " dataSpn=" + dataSpn
                    + " showPlmn=" + showPlmn + " plmn=" + plmn);
        }
        StringBuilder str = new StringBuilder();
        StringBuilder strData = new StringBuilder();
        if (showPlmn && plmn != null) {
            str.append(plmn);
            strData.append(plmn);
        }
        if (showSpn && spn != null) {
            if (str.length() != 0) {
                str.append(mNetworkNameSeparator);
            }
            str.append(spn);
        }
        if (str.length() != 0) {
            mCurrentState.networkName = str.toString();
        } else {
            mCurrentState.networkName = mNetworkNameDefault;
        }
        if (showSpn && dataSpn != null) {
            if (strData.length() != 0) {
                strData.append(mNetworkNameSeparator);
            }
            strData.append(dataSpn);
        }
        if (strData.length() != 0) {
            mCurrentState.networkNameData = strData.toString();
        } else {
            mCurrentState.networkNameData = mNetworkNameDefault;
        }
    }

    /**
     * Updates the current state based on mServiceState, mSignalStrength, mDataNetType,
     * mDataState, and mSimState.  It should be called any time one of these is updated.
     * This will call listeners if necessary.
     */
    private final void updateTelephony() {
        if (DEBUG) {
            Log.d(mTag, "updateTelephonySignalStrength: hasService=" +
                    Utils.isInService(mServiceState) + " ss=" + mSignalStrength);
        }
        mCurrentState.connected = Utils.isInService(mServiceState)
                && mSignalStrength != null;
        if (mCurrentState.connected) {
            if (!mSignalStrength.isGsm() && mConfig.alwaysShowCdmaRssi) {
                mCurrentState.level = mSignalStrength.getCdmaLevel();
            } else {
                mCurrentState.level = mSignalStrength.getLevel();
                if (mConfig.showRsrpSignalLevelforLTE) {
                    if (DEBUG) {
                        Log.d(mTag, "updateTelephony CS:" + mServiceState.getVoiceNetworkType()
                                + "/" + TelephonyManager.getNetworkTypeName(
                                mServiceState.getVoiceNetworkType())
                                + ", PS:" + mServiceState.getDataNetworkType()
                                + "/"+ TelephonyManager.getNetworkTypeName(
                                mServiceState.getDataNetworkType()));
                    }
                    int dataType = mServiceState.getDataNetworkType();
                    if (dataType == TelephonyManager.NETWORK_TYPE_LTE ||
                            dataType == TelephonyManager.NETWORK_TYPE_LTE_CA) {
                        mCurrentState.level = getAlternateLteLevel(mSignalStrength);
                    }else if ( dataType == TelephonyManager.NETWORK_TYPE_UNKNOWN) {
                        int voiceType = mServiceState.getVoiceNetworkType();
                        if (voiceType == TelephonyManager.NETWORK_TYPE_LTE ||
                                voiceType == TelephonyManager.NETWORK_TYPE_LTE_CA) {
                            mCurrentState.level = getAlternateLteLevel(mSignalStrength);
                        }
                    }
                }
            }
        }

        // When the device is camped on a 5G Non-Standalone network, the data network type is still
        // LTE. In this case, we first check which 5G icon should be shown.
        MobileIconGroup nr5GIconGroup = getNr5GIconGroup();
        if (nr5GIconGroup != null) {
            mCurrentState.iconGroup = nr5GIconGroup;
        } else if (mNetworkToIconLookup.indexOfKey(mDataNetType) >= 0) {
            mCurrentState.iconGroup = mNetworkToIconLookup.get(mDataNetType);
        } else {
            mCurrentState.iconGroup = mDefaultIcons;
        }

        if ( nr5GIconGroup == null && mConfig.alwaysShowNetworkTypeIcon) {
            int iconType = TelephonyManager.NETWORK_TYPE_UNKNOWN;
            if ( isDataNetworkTypeAvailable() ) {
                iconType = mDataNetType;
            }else {
                iconType = getVoiceNetworkType();
            }

            if (mNetworkToIconLookup.indexOfKey(iconType) >= 0) {
                mCurrentState.iconGroup = mNetworkToIconLookup.get(iconType);
            } else {
                mCurrentState.iconGroup = mDefaultIcons;
            }
        }

        mCurrentState.dataConnected = mCurrentState.connected
                && (mDataState == TelephonyManager.DATA_CONNECTED
                    || mMMSDataState == DataState.CONNECTED);

        mCurrentState.roaming = isRoaming();
        if (isCarrierNetworkChangeActive()) {
            mCurrentState.iconGroup = TelephonyIcons.CARRIER_NETWORK_CHANGE;
<<<<<<< HEAD
        } else if (isDataDisabled() && !mConfig.alwaysShowDataRatIcon
                && !mConfig.alwaysShowNetworkTypeIcon) {
            mCurrentState.iconGroup = TelephonyIcons.DATA_DISABLED;
=======
        } else if (isDataDisabled() && !mConfig.alwaysShowDataRatIcon) {
            if (mSubscriptionInfo.getSubscriptionId()
                    != mDefaults.getDefaultDataSubId()) {
                mCurrentState.iconGroup = TelephonyIcons.NOT_DEFAULT_DATA;
            } else {
                mCurrentState.iconGroup = TelephonyIcons.DATA_DISABLED;
            }
>>>>>>> 825827da
        }
        if (isEmergencyOnly() != mCurrentState.isEmergency) {
            mCurrentState.isEmergency = isEmergencyOnly();
            mNetworkController.recalculateEmergency();
        }
        // Fill in the network name if we think we have it.
        if (mCurrentState.networkName == mNetworkNameDefault && mServiceState != null
                && !TextUtils.isEmpty(mServiceState.getOperatorAlphaShort())) {
            mCurrentState.networkName = mServiceState.getOperatorAlphaShort();
        }

        notifyListenersIfNecessary();
    }

    private MobileIconGroup getNr5GIconGroup() {
        if (mServiceState == null) return null;

<<<<<<< HEAD
        int nrStatus = mServiceState.getNrStatus();
        if (nrStatus == NetworkRegistrationState.NR_STATUS_CONNECTED) {
=======
        int nrState = mServiceState.getNrState();
        if (nrState == NetworkRegistrationInfo.NR_STATE_CONNECTED) {
>>>>>>> 825827da
            // Check if the NR 5G is using millimeter wave and the icon is config.
            if (mServiceState.getNrFrequencyRange() == ServiceState.FREQUENCY_RANGE_MMWAVE) {
                if (mConfig.nr5GIconMap.containsKey(Config.NR_CONNECTED_MMWAVE)) {
                    return mConfig.nr5GIconMap.get(Config.NR_CONNECTED_MMWAVE);
                }
            }

            // If NR 5G is not using millimeter wave or there is no icon for millimeter wave, we
            // check the normal 5G icon.
            if (mConfig.nr5GIconMap.containsKey(Config.NR_CONNECTED)) {
                return mConfig.nr5GIconMap.get(Config.NR_CONNECTED);
            }
<<<<<<< HEAD
        } else if (nrStatus == NetworkRegistrationState.NR_STATUS_NOT_RESTRICTED) {
            if (mConfig.nr5GIconMap.containsKey(Config.NR_NOT_RESTRICTED)) {
                return mConfig.nr5GIconMap.get(Config.NR_NOT_RESTRICTED);
            }
        } else if (nrStatus == NetworkRegistrationState.NR_STATUS_RESTRICTED) {
=======
        } else if (nrState == NetworkRegistrationInfo.NR_STATE_NOT_RESTRICTED) {
            if (mConfig.nr5GIconMap.containsKey(Config.NR_NOT_RESTRICTED)) {
                return mConfig.nr5GIconMap.get(Config.NR_NOT_RESTRICTED);
            }
        } else if (nrState == NetworkRegistrationInfo.NR_STATE_RESTRICTED) {
>>>>>>> 825827da
            if (mConfig.nr5GIconMap.containsKey(Config.NR_RESTRICTED)) {
                return mConfig.nr5GIconMap.get(Config.NR_RESTRICTED);
            }
        }

        return null;
    }

    private boolean isDataDisabled() {
        return !mPhone.getDataEnabled(mSubscriptionInfo.getSubscriptionId());
    }

    private boolean isDataNetworkTypeAvailable() {
        boolean isAvailable = true;
        if ( mDataNetType == TelephonyManager.NETWORK_TYPE_UNKNOWN ) {
            isAvailable = false;
        }else {
            int dataType = getDataNetworkType();
            int voiceType = getVoiceNetworkType();
            if ((dataType == TelephonyManager.NETWORK_TYPE_EVDO_A
                    || dataType == TelephonyManager.NETWORK_TYPE_EVDO_B
                    || dataType == TelephonyManager.NETWORK_TYPE_EHRPD
                    || dataType == TelephonyManager.NETWORK_TYPE_LTE
                    || dataType == TelephonyManager.NETWORK_TYPE_LTE_CA)
                    && (voiceType == TelephonyManager.NETWORK_TYPE_GSM
                    || voiceType == TelephonyManager.NETWORK_TYPE_1xRTT
                    || voiceType == TelephonyManager.NETWORK_TYPE_CDMA)
                    && ( !isCallIdle() )) {
                isAvailable = false;
            }
        }

        return isAvailable;
    }

    private boolean isCallIdle() {
        return mCallState == TelephonyManager.CALL_STATE_IDLE;
    }

    private int getVoiceNetworkType() {
        return mServiceState != null ?
                mServiceState.getVoiceNetworkType() : TelephonyManager.NETWORK_TYPE_UNKNOWN;
    }

    private int getDataNetworkType() {
        return mServiceState != null ?
                mServiceState.getDataNetworkType() : TelephonyManager.NETWORK_TYPE_UNKNOWN;
    }

    private int getAlternateLteLevel(SignalStrength signalStrength) {
        int lteRsrp = signalStrength.getLteDbm();
        if ( lteRsrp == SignalStrength.INVALID ) {
            int signalStrengthLevel = signalStrength.getLevel();
            if (DEBUG) {
                Log.d(mTag, "getAlternateLteLevel lteRsrp:INVALID "
                        + " signalStrengthLevel = " + signalStrengthLevel);
            }
            return signalStrengthLevel;
        }

        int rsrpLevel = SignalStrength.SIGNAL_STRENGTH_NONE_OR_UNKNOWN;
        if (lteRsrp > -44) rsrpLevel = SignalStrength.SIGNAL_STRENGTH_NONE_OR_UNKNOWN;
        else if (lteRsrp >= -97) rsrpLevel = SignalStrength.SIGNAL_STRENGTH_GREAT;
        else if (lteRsrp >= -105) rsrpLevel = SignalStrength.SIGNAL_STRENGTH_GOOD;
        else if (lteRsrp >= -113) rsrpLevel = SignalStrength.SIGNAL_STRENGTH_MODERATE;
        else if (lteRsrp >= -120) rsrpLevel = SignalStrength.SIGNAL_STRENGTH_POOR;
        else if (lteRsrp >= -140) rsrpLevel = SignalStrength.SIGNAL_STRENGTH_NONE_OR_UNKNOWN;
        if (DEBUG) {
            Log.d(mTag, "getAlternateLteLevel lteRsrp:" + lteRsrp + " rsrpLevel = " + rsrpLevel);
        }
        return rsrpLevel;
    }

    @VisibleForTesting
    void setActivity(int activity) {
        mCurrentState.activityIn = activity == TelephonyManager.DATA_ACTIVITY_INOUT
                || activity == TelephonyManager.DATA_ACTIVITY_IN;
        mCurrentState.activityOut = activity == TelephonyManager.DATA_ACTIVITY_INOUT
                || activity == TelephonyManager.DATA_ACTIVITY_OUT;
        notifyListenersIfNecessary();
    }

    public void registerFiveGStateListener(FiveGServiceClient client) {
        int phoneId = mSubscriptionInfo.getSimSlotIndex();
        client.registerListener(phoneId, mFiveGStateListener);
    }

    public void unregisterFiveGStateListener(FiveGServiceClient client) {
        int phoneId = SubscriptionManager.getPhoneId(mSubscriptionInfo.getSubscriptionId());
        client.unregisterListener(phoneId);
    }

    private boolean isDataRegisteredOnLte() {
        boolean registered = false;
        int dataType = getDataNetworkType();
        if (dataType == TelephonyManager.NETWORK_TYPE_LTE ||
                dataType == TelephonyManager.NETWORK_TYPE_LTE_CA) {
            registered = true;
        }
        return registered;
    }

    private boolean is5GConnected() {
        return mFiveGState.isConnectedOnSaMode()
                || mFiveGState.isConnectedOnNsaMode() && isDataRegisteredOnLte();
    }

    @Override
    public void dump(PrintWriter pw) {
        super.dump(pw);
        pw.println("  mSubscription=" + mSubscriptionInfo + ",");
        pw.println("  mServiceState=" + mServiceState + ",");
        pw.println("  mSignalStrength=" + mSignalStrength + ",");
        pw.println("  mDataState=" + mDataState + ",");
        pw.println("  mDataNetType=" + mDataNetType + ",");
        pw.println("  mFiveGState=" + mFiveGState + ",");
    }

    class MobilePhoneStateListener extends PhoneStateListener {
        public MobilePhoneStateListener(int subId, Looper looper) {
            super(subId, looper);
        }

        @Override
        public void onSignalStrengthsChanged(SignalStrength signalStrength) {
            if (DEBUG) {
                Log.d(mTag, "onSignalStrengthsChanged signalStrength=" + signalStrength +
                        ((signalStrength == null) ? "" : (" level=" + signalStrength.getLevel())));
            }
            mSignalStrength = signalStrength;
            updateTelephony();
        }

        @Override
        public void onServiceStateChanged(ServiceState state) {
            if (DEBUG) {
                Log.d(mTag, "onServiceStateChanged voiceState=" + state.getVoiceRegState()
                        + " dataState=" + state.getDataRegState());
            }
            mServiceState = state;
            if (state != null) {
                mDataNetType = state.getDataNetworkType();
                if (mDataNetType == TelephonyManager.NETWORK_TYPE_LTE && mServiceState != null &&
                        mServiceState.isUsingCarrierAggregation()) {
                    mDataNetType = TelephonyManager.NETWORK_TYPE_LTE_CA;
                }
            }
            updateTelephony();
        }

        @Override
        public void onDataConnectionStateChanged(int state, int networkType) {
            if (DEBUG) {
                Log.d(mTag, "onDataConnectionStateChanged: state=" + state
                        + " type=" + networkType);
            }
            mDataState = state;
            mDataNetType = networkType;
            if (mDataNetType == TelephonyManager.NETWORK_TYPE_LTE && mServiceState != null &&
                    mServiceState.isUsingCarrierAggregation()) {
                mDataNetType = TelephonyManager.NETWORK_TYPE_LTE_CA;
            }
            updateTelephony();
        }

        @Override
        public void onDataActivity(int direction) {
            if (DEBUG) {
                Log.d(mTag, "onDataActivity: direction=" + direction);
            }
            setActivity(direction);
        }

        @Override
        public void onCarrierNetworkChange(boolean active) {
            if (DEBUG) {
                Log.d(mTag, "onCarrierNetworkChange: active=" + active);
            }
            mCurrentState.carrierNetworkChangeMode = active;

            updateTelephony();
        }

        @Override
        public void onCallStateChanged(int state, String phoneNumber) {
            if (DEBUG) {
                Log.d(mTag, "onCallStateChanged: state=" + state);
            }
            mCallState = state;
            updateTelephony();
        }
    };

    class FiveGStateListener implements IFiveGStateListener{

        public void onStateChanged(FiveGServiceState state) {
            if (DEBUG) {
                Log.d(mTag, "onStateChanged: state=" + state);
            }
            mFiveGState = state;
            notifyListeners();
        }
    }

    private ImsMmTelManager.CapabilityCallback mCapabilityCallback = new ImsMmTelManager.CapabilityCallback() {
        @Override
        public void onCapabilitiesStatusChanged(MmTelFeature.MmTelCapabilities config) {
            boolean isVoiceCapable =
                    config.isCapable(MmTelFeature.MmTelCapabilities.CAPABILITY_TYPE_VOICE);
            boolean isVideoCapable =
                    config.isCapable(MmTelFeature.MmTelCapabilities.CAPABILITY_TYPE_VIDEO);
            boolean isImsRegistered = mPhone.isImsRegistered(mSubscriptionInfo.getSubscriptionId());
            mCurrentState.isVolteRegistered = isImsRegistered&&(isVoiceCapable||isVideoCapable);
            Log.d(mTag, "onCapabilitiesStatusChanged isVoiceCapable=" + isVoiceCapable
                    + " isVideoCapable=" + isVideoCapable
                    + " isImsRegistered=" + isImsRegistered);
            notifyListenersIfNecessary();
        }
    };

    private final BroadcastReceiver mVolteSwitchObserver = new BroadcastReceiver() {
        public void onReceive(Context context, Intent intent) {
            Log.d(mTag, "action=" + intent.getAction());
            if ( mConfig.showVolteIcon ) {
                notifyListeners();
            }
        }
    };

    static class MobileIconGroup extends SignalController.IconGroup {
        final int mDataContentDescription; // mContentDescriptionDataType
        final int mDataType;
        final boolean mIsWide;
        final int mQsDataType;

        public MobileIconGroup(String name, int[][] sbIcons, int[][] qsIcons, int[] contentDesc,
                int sbNullState, int qsNullState, int sbDiscState, int qsDiscState,
                int discContentDesc, int dataContentDesc, int dataType, boolean isWide) {
            super(name, sbIcons, qsIcons, contentDesc, sbNullState, qsNullState, sbDiscState,
                    qsDiscState, discContentDesc);
            mDataContentDescription = dataContentDesc;
            mDataType = dataType;
            mIsWide = isWide;
            mQsDataType = dataType; // TODO: remove this field
        }
    }

    static class MobileState extends SignalController.State {
        String networkName;
        String networkNameData;
        boolean dataSim;
        boolean dataConnected;
        boolean isEmergency;
        boolean airplaneMode;
        boolean carrierNetworkChangeMode;
        boolean isDefault;
        boolean userSetup;
        boolean roaming;
        boolean isVolteRegistered;


        @Override
        public void copyFrom(State s) {
            super.copyFrom(s);
            MobileState state = (MobileState) s;
            dataSim = state.dataSim;
            networkName = state.networkName;
            networkNameData = state.networkNameData;
            dataConnected = state.dataConnected;
            isDefault = state.isDefault;
            isEmergency = state.isEmergency;
            airplaneMode = state.airplaneMode;
            carrierNetworkChangeMode = state.carrierNetworkChangeMode;
            userSetup = state.userSetup;
            roaming = state.roaming;
            isVolteRegistered = state.isVolteRegistered;
        }

        @Override
        protected void toString(StringBuilder builder) {
            super.toString(builder);
            builder.append(',');
            builder.append("dataSim=").append(dataSim).append(',');
            builder.append("networkName=").append(networkName).append(',');
            builder.append("networkNameData=").append(networkNameData).append(',');
            builder.append("dataConnected=").append(dataConnected).append(',');
            builder.append("roaming=").append(roaming).append(',');
            builder.append("isDefault=").append(isDefault).append(',');
            builder.append("isEmergency=").append(isEmergency).append(',');
            builder.append("airplaneMode=").append(airplaneMode).append(',');
            builder.append("carrierNetworkChangeMode=").append(carrierNetworkChangeMode)
                    .append(',');
            builder.append("userSetup=").append(userSetup).append(',');
            builder.append("isVolteRegistered=").append(isVolteRegistered);
        }

        @Override
        public boolean equals(Object o) {
            return super.equals(o)
                    && Objects.equals(((MobileState) o).networkName, networkName)
                    && Objects.equals(((MobileState) o).networkNameData, networkNameData)
                    && ((MobileState) o).dataSim == dataSim
                    && ((MobileState) o).dataConnected == dataConnected
                    && ((MobileState) o).isEmergency == isEmergency
                    && ((MobileState) o).airplaneMode == airplaneMode
                    && ((MobileState) o).carrierNetworkChangeMode == carrierNetworkChangeMode
                    && ((MobileState) o).userSetup == userSetup
                    && ((MobileState) o).isDefault == isDefault
                    && ((MobileState) o).roaming == roaming
                    && ((MobileState) o).isVolteRegistered == isVolteRegistered;
        }
    }
}<|MERGE_RESOLUTION|>--- conflicted
+++ resolved
@@ -25,13 +25,9 @@
 import android.os.Handler;
 import android.os.Looper;
 import android.provider.Settings.Global;
-<<<<<<< HEAD
-import android.telephony.NetworkRegistrationState;
 import android.telephony.ims.ImsMmTelManager;
 import android.telephony.ims.feature.MmTelFeature;
-=======
 import android.telephony.NetworkRegistrationInfo;
->>>>>>> 825827da
 import android.telephony.PhoneStateListener;
 import android.telephony.ServiceState;
 import android.telephony.SignalStrength;
@@ -47,11 +43,8 @@
 import com.android.internal.annotations.VisibleForTesting;
 import com.android.internal.telephony.TelephonyIntents;
 import com.android.internal.telephony.cdma.EriInfo;
-<<<<<<< HEAD
 import com.android.internal.telephony.PhoneConstants;
 import com.android.internal.telephony.PhoneConstants.DataState;
-=======
->>>>>>> 825827da
 import com.android.settingslib.Utils;
 import com.android.settingslib.graph.SignalDrawable;
 import com.android.systemui.R;
@@ -408,7 +401,8 @@
     @Override
     public void notifyListeners(SignalCallback callback) {
         MobileIconGroup icons = getIcons();
-        final boolean dataDisabled = mCurrentState.iconGroup == TelephonyIcons.DATA_DISABLED
+        final boolean dataDisabled = (mCurrentState.iconGroup == TelephonyIcons.DATA_DISABLED
+                || mCurrentState.iconGroup == TelephonyIcons.NOT_DEFAULT_DATA)
                 && mCurrentState.userSetup;
 
         if ( is5GConnected() ) {
@@ -423,12 +417,6 @@
         if (mCurrentState.inetCondition == 0) {
             dataContentDescription = mContext.getString(R.string.data_connection_no_internet);
         }
-<<<<<<< HEAD
-=======
-        final boolean dataDisabled = (mCurrentState.iconGroup == TelephonyIcons.DATA_DISABLED
-                || mCurrentState.iconGroup == TelephonyIcons.NOT_DEFAULT_DATA)
-                && mCurrentState.userSetup;
->>>>>>> 825827da
 
         // Show icon in QS when we are connected or data is disabled.
         boolean showDataIcon = mCurrentState.dataConnected || dataDisabled;
@@ -662,11 +650,6 @@
         mCurrentState.roaming = isRoaming();
         if (isCarrierNetworkChangeActive()) {
             mCurrentState.iconGroup = TelephonyIcons.CARRIER_NETWORK_CHANGE;
-<<<<<<< HEAD
-        } else if (isDataDisabled() && !mConfig.alwaysShowDataRatIcon
-                && !mConfig.alwaysShowNetworkTypeIcon) {
-            mCurrentState.iconGroup = TelephonyIcons.DATA_DISABLED;
-=======
         } else if (isDataDisabled() && !mConfig.alwaysShowDataRatIcon) {
             if (mSubscriptionInfo.getSubscriptionId()
                     != mDefaults.getDefaultDataSubId()) {
@@ -674,7 +657,6 @@
             } else {
                 mCurrentState.iconGroup = TelephonyIcons.DATA_DISABLED;
             }
->>>>>>> 825827da
         }
         if (isEmergencyOnly() != mCurrentState.isEmergency) {
             mCurrentState.isEmergency = isEmergencyOnly();
@@ -692,13 +674,8 @@
     private MobileIconGroup getNr5GIconGroup() {
         if (mServiceState == null) return null;
 
-<<<<<<< HEAD
-        int nrStatus = mServiceState.getNrStatus();
-        if (nrStatus == NetworkRegistrationState.NR_STATUS_CONNECTED) {
-=======
         int nrState = mServiceState.getNrState();
         if (nrState == NetworkRegistrationInfo.NR_STATE_CONNECTED) {
->>>>>>> 825827da
             // Check if the NR 5G is using millimeter wave and the icon is config.
             if (mServiceState.getNrFrequencyRange() == ServiceState.FREQUENCY_RANGE_MMWAVE) {
                 if (mConfig.nr5GIconMap.containsKey(Config.NR_CONNECTED_MMWAVE)) {
@@ -711,19 +688,11 @@
             if (mConfig.nr5GIconMap.containsKey(Config.NR_CONNECTED)) {
                 return mConfig.nr5GIconMap.get(Config.NR_CONNECTED);
             }
-<<<<<<< HEAD
-        } else if (nrStatus == NetworkRegistrationState.NR_STATUS_NOT_RESTRICTED) {
-            if (mConfig.nr5GIconMap.containsKey(Config.NR_NOT_RESTRICTED)) {
-                return mConfig.nr5GIconMap.get(Config.NR_NOT_RESTRICTED);
-            }
-        } else if (nrStatus == NetworkRegistrationState.NR_STATUS_RESTRICTED) {
-=======
         } else if (nrState == NetworkRegistrationInfo.NR_STATE_NOT_RESTRICTED) {
             if (mConfig.nr5GIconMap.containsKey(Config.NR_NOT_RESTRICTED)) {
                 return mConfig.nr5GIconMap.get(Config.NR_NOT_RESTRICTED);
             }
         } else if (nrState == NetworkRegistrationInfo.NR_STATE_RESTRICTED) {
->>>>>>> 825827da
             if (mConfig.nr5GIconMap.containsKey(Config.NR_RESTRICTED)) {
                 return mConfig.nr5GIconMap.get(Config.NR_RESTRICTED);
             }
