/*
 * Copyright (C) 2010 The Android Open Source Project
 *
 * Licensed under the Apache License, Version 2.0 (the "License");
 * you may not use this file except in compliance with the License.
 * You may obtain a copy of the License at
 *
 *      http://www.apache.org/licenses/LICENSE-2.0
 *
 * Unless required by applicable law or agreed to in writing, software
 * distributed under the License is distributed on an "AS IS" BASIS,
 * WITHOUT WARRANTIES OR CONDITIONS OF ANY KIND, either express or implied.
 * See the License for the specific language governing permissions and
 * limitations under the License.
 */

package com.android.systemui.statusbar.policy;

import java.io.FileDescriptor;
import java.io.PrintWriter;
import java.util.ArrayList;
import java.util.List;

import android.content.BroadcastReceiver;
import android.content.Context;
import android.content.Intent;
import android.content.IntentFilter;
import android.content.res.Resources;
import android.net.ConnectivityManager;
import android.net.NetworkInfo;
import android.net.wifi.WifiConfiguration;
import android.net.wifi.WifiInfo;
import android.net.wifi.WifiManager;
import android.net.wimax.WimaxManagerConstants;
import android.os.Binder;
import android.os.Handler;
import android.os.Message;
import android.os.Messenger;
import android.os.RemoteException;
import android.os.SystemProperties;
import android.provider.Settings;
import android.provider.Telephony;
import android.telephony.PhoneStateListener;
import android.telephony.ServiceState;
import android.telephony.SignalStrength;
import android.telephony.TelephonyManager;
import android.util.Slog;
import android.view.View;
import android.widget.ImageView;
import android.widget.TextView;

import com.android.internal.app.IBatteryStats;
import com.android.internal.telephony.IccCard;
import com.android.internal.telephony.TelephonyIntents;
import com.android.internal.telephony.cdma.EriInfo;
import com.android.server.am.BatteryStatsService;
import com.android.internal.util.AsyncChannel;

import com.android.systemui.R;

public class NetworkController extends BroadcastReceiver {
    // debug
    static final String TAG = "StatusBar.NetworkController";
    static final boolean DEBUG = false;
    static final boolean CHATTY = false; // additional diagnostics, but not logspew

    // telephony
    boolean mHspaDataDistinguishable;
    final TelephonyManager mPhone;
    boolean mDataConnected;
    IccCard.State mSimState = IccCard.State.READY;
    int mPhoneState = TelephonyManager.CALL_STATE_IDLE;
    int mDataNetType = TelephonyManager.NETWORK_TYPE_UNKNOWN;
    int mDataState = TelephonyManager.DATA_DISCONNECTED;
    int mDataActivity = TelephonyManager.DATA_ACTIVITY_NONE;
    ServiceState mServiceState;
    SignalStrength mSignalStrength;
    int[] mDataIconList = TelephonyIcons.DATA_G[0];
    String mNetworkName;
    String mNetworkNameDefault;
    String mNetworkNameSeparator;
    int mPhoneSignalIconId;
    int mDataDirectionIconId; // data + data direction on phones
    int mDataSignalIconId;
    int mDataTypeIconId;
    boolean mDataActive;
    int mMobileActivityIconId; // overlay arrows for data direction
    int mLastSignalLevel;
    boolean mShowPhoneRSSIForData = false;
    boolean mShowAtLeastThreeGees = false;

    String mContentDescriptionPhoneSignal;
    String mContentDescriptionWifi;
    String mContentDescriptionWimax;
    String mContentDescriptionCombinedSignal;
    String mContentDescriptionDataType;

    // wifi
    final WifiManager mWifiManager;
    AsyncChannel mWifiChannel;
    boolean mWifiEnabled, mWifiConnected;
    int mWifiRssi, mWifiLevel;
    String mWifiSsid;
    int mWifiIconId = 0;
    int mWifiActivityIconId = 0; // overlay arrows for wifi direction
    int mWifiActivity = WifiManager.DATA_ACTIVITY_NONE;

    // bluetooth
    private boolean mBluetoothTethered = false;
    private int mBluetoothTetherIconId =
        com.android.internal.R.drawable.stat_sys_tether_bluetooth;

    //wimax
    private boolean mWimaxSupported = false;
    private boolean mIsWimaxEnabled = false;
    private boolean mWimaxConnected = false;
    private boolean mWimaxIdle = false;
    private int mWimaxIconId = 0;
    private int mWimaxSignal = 0;
    private int mWimaxState = 0;
    private int mWimaxExtraState = 0;
    // data connectivity (regardless of state, can we access the internet?)
    // state of inet connection - 0 not connected, 100 connected
    private int mInetCondition = 0;
    private static final int INET_CONDITION_THRESHOLD = 50;

    private boolean mAirplaneMode = false;

    // our ui
    Context mContext;
    ArrayList<ImageView> mPhoneSignalIconViews = new ArrayList<ImageView>();
    ArrayList<ImageView> mDataDirectionIconViews = new ArrayList<ImageView>();
    ArrayList<ImageView> mDataDirectionOverlayIconViews = new ArrayList<ImageView>();
    ArrayList<ImageView> mWifiIconViews = new ArrayList<ImageView>();
    ArrayList<ImageView> mWimaxIconViews = new ArrayList<ImageView>();
    ArrayList<ImageView> mCombinedSignalIconViews = new ArrayList<ImageView>();
    ArrayList<ImageView> mDataTypeIconViews = new ArrayList<ImageView>();
    ArrayList<TextView> mLabelViews = new ArrayList<TextView>();
    ArrayList<SignalCluster> mSignalClusters = new ArrayList<SignalCluster>();
    int mLastPhoneSignalIconId = -1;
    int mLastDataDirectionIconId = -1;
    int mLastDataDirectionOverlayIconId = -1;
    int mLastWifiIconId = -1;
    int mLastWimaxIconId = -1;
    int mLastCombinedSignalIconId = -1;
    int mLastDataTypeIconId = -1;
    String mLastLabel = "";

    private boolean mHasMobileDataFeature;

    boolean mDataAndWifiStacked = false;

    // yuck -- stop doing this here and put it in the framework
    IBatteryStats mBatteryStats;

    public interface SignalCluster {
        void setWifiIndicators(boolean visible, int strengthIcon, int activityIcon, 
                String contentDescription);
        void setMobileDataIndicators(boolean visible, int strengthIcon, int activityIcon,
                int typeIcon, String contentDescription, String typeContentDescription);
        void setIsAirplaneMode(boolean is);
    }

    /**
     * Construct this controller object and register for updates.
     */
    public NetworkController(Context context) {
        mContext = context;
        final Resources res = context.getResources();

        ConnectivityManager cm = (ConnectivityManager)mContext.getSystemService(
                Context.CONNECTIVITY_SERVICE);
        mHasMobileDataFeature = cm.isNetworkSupported(ConnectivityManager.TYPE_MOBILE);

        mShowPhoneRSSIForData = res.getBoolean(R.bool.config_showPhoneRSSIForData);
        mShowAtLeastThreeGees = res.getBoolean(R.bool.config_showMin3G);

        // set up the default wifi icon, used when no radios have ever appeared
        updateWifiIcons();
        updateWimaxIcons();

        // telephony
        mPhone = (TelephonyManager)context.getSystemService(Context.TELEPHONY_SERVICE);
        mPhone.listen(mPhoneStateListener,
                          PhoneStateListener.LISTEN_SERVICE_STATE
                        | PhoneStateListener.LISTEN_SIGNAL_STRENGTHS
                        | PhoneStateListener.LISTEN_CALL_STATE
                        | PhoneStateListener.LISTEN_DATA_CONNECTION_STATE
                        | PhoneStateListener.LISTEN_DATA_ACTIVITY);
        mHspaDataDistinguishable = mContext.getResources().getBoolean(
                R.bool.config_hspa_data_distinguishable);
        mNetworkNameSeparator = mContext.getString(R.string.status_bar_network_name_separator);
        mNetworkNameDefault = mContext.getString(
                com.android.internal.R.string.lockscreen_carrier_default);
        mNetworkName = mNetworkNameDefault;

        // wifi
        mWifiManager = (WifiManager) context.getSystemService(Context.WIFI_SERVICE);
        Handler handler = new WifiHandler();
        mWifiChannel = new AsyncChannel();
        Messenger wifiMessenger = mWifiManager.getMessenger();
        if (wifiMessenger != null) {
            mWifiChannel.connect(mContext, handler, wifiMessenger);
        }

        // broadcasts
        IntentFilter filter = new IntentFilter();
        filter.addAction(WifiManager.RSSI_CHANGED_ACTION);
        filter.addAction(WifiManager.WIFI_STATE_CHANGED_ACTION);
        filter.addAction(WifiManager.NETWORK_STATE_CHANGED_ACTION);
        filter.addAction(TelephonyIntents.ACTION_SIM_STATE_CHANGED);
        filter.addAction(Telephony.Intents.SPN_STRINGS_UPDATED_ACTION);
        filter.addAction(ConnectivityManager.CONNECTIVITY_ACTION);
        filter.addAction(ConnectivityManager.INET_CONDITION_ACTION);
        filter.addAction(Intent.ACTION_CONFIGURATION_CHANGED);
        filter.addAction(Intent.ACTION_AIRPLANE_MODE_CHANGED);
        mWimaxSupported = mContext.getResources().getBoolean(
                com.android.internal.R.bool.config_wimaxEnabled);
        if(mWimaxSupported) {
            filter.addAction(WimaxManagerConstants.WIMAX_NETWORK_STATE_CHANGED_ACTION);
            filter.addAction(WimaxManagerConstants.SIGNAL_LEVEL_CHANGED_ACTION);
            filter.addAction(WimaxManagerConstants.NET_4G_STATE_CHANGED_ACTION);
        }
        context.registerReceiver(this, filter);

        // AIRPLANE_MODE_CHANGED is sent at boot; we've probably already missed it
        updateAirplaneMode();

        // yuck
        mBatteryStats = BatteryStatsService.getService();
    }

    public void addPhoneSignalIconView(ImageView v) {
        mPhoneSignalIconViews.add(v);
    }

    public void addDataDirectionIconView(ImageView v) {
        mDataDirectionIconViews.add(v);
    }

    public void addDataDirectionOverlayIconView(ImageView v) {
        mDataDirectionOverlayIconViews.add(v);
    }

    public void addWifiIconView(ImageView v) {
        mWifiIconViews.add(v);
    }
    public void addWimaxIconView(ImageView v) {
        mWimaxIconViews.add(v);
    }

    public void addCombinedSignalIconView(ImageView v) {
        mCombinedSignalIconViews.add(v);
    }

    public void addDataTypeIconView(ImageView v) {
        mDataTypeIconViews.add(v);
    }

    public void addLabelView(TextView v) {
        mLabelViews.add(v);
    }

    public void addSignalCluster(SignalCluster cluster) {
        mSignalClusters.add(cluster);
        refreshSignalCluster(cluster);
    }

    public void refreshSignalCluster(SignalCluster cluster) {
        cluster.setWifiIndicators(
                mWifiConnected, // only show wifi in the cluster if connected
                mWifiIconId,
                mWifiActivityIconId,
                mContentDescriptionWifi);

        if (mIsWimaxEnabled && mWimaxConnected) {
            // wimax is special
            cluster.setMobileDataIndicators(
                    true,
                    mWimaxIconId,
                    mMobileActivityIconId,
                    mDataTypeIconId,
                    mContentDescriptionWimax,
                    mContentDescriptionDataType);
        } else {
            // normal mobile data
            cluster.setMobileDataIndicators(
                    mHasMobileDataFeature,
                    mShowPhoneRSSIForData ? mPhoneSignalIconId : mDataSignalIconId,
                    mMobileActivityIconId,
                    mDataTypeIconId,
                    mContentDescriptionPhoneSignal,
                    mContentDescriptionDataType);
        }
        cluster.setIsAirplaneMode(mAirplaneMode);
    }

    public void setStackedMode(boolean stacked) {
        mDataAndWifiStacked = true;
    }

    @Override
    public void onReceive(Context context, Intent intent) {
        final String action = intent.getAction();
        if (action.equals(WifiManager.RSSI_CHANGED_ACTION)
                || action.equals(WifiManager.WIFI_STATE_CHANGED_ACTION)
                || action.equals(WifiManager.NETWORK_STATE_CHANGED_ACTION)) {
            updateWifiState(intent);
            refreshViews();
        } else if (action.equals(TelephonyIntents.ACTION_SIM_STATE_CHANGED)) {
            updateSimState(intent);
            updateDataIcon();
            refreshViews();
        } else if (action.equals(Telephony.Intents.SPN_STRINGS_UPDATED_ACTION)) {
            updateNetworkName(intent.getBooleanExtra(Telephony.Intents.EXTRA_SHOW_SPN, false),
                        intent.getStringExtra(Telephony.Intents.EXTRA_SPN),
                        intent.getBooleanExtra(Telephony.Intents.EXTRA_SHOW_PLMN, false),
                        intent.getStringExtra(Telephony.Intents.EXTRA_PLMN));
            refreshViews();
        } else if (action.equals(ConnectivityManager.CONNECTIVITY_ACTION) ||
                 action.equals(ConnectivityManager.INET_CONDITION_ACTION)) {
            updateConnectivity(intent);
            refreshViews();
        } else if (action.equals(Intent.ACTION_CONFIGURATION_CHANGED)) {
            refreshViews();
        } else if (action.equals(Intent.ACTION_AIRPLANE_MODE_CHANGED)) {
            updateAirplaneMode();
            refreshViews();
        } else if (action.equals(WimaxManagerConstants.NET_4G_STATE_CHANGED_ACTION) ||
                action.equals(WimaxManagerConstants.SIGNAL_LEVEL_CHANGED_ACTION) ||
                action.equals(WimaxManagerConstants.WIMAX_NETWORK_STATE_CHANGED_ACTION)) {
            updateWimaxState(intent);
            refreshViews();
        }
    }


    // ===== Telephony ==============================================================

    PhoneStateListener mPhoneStateListener = new PhoneStateListener() {
        @Override
        public void onSignalStrengthsChanged(SignalStrength signalStrength) {
            if (DEBUG) {
                Slog.d(TAG, "onSignalStrengthsChanged signalStrength=" + signalStrength + 
                    ((signalStrength == null) ? "" : (" level=" + signalStrength.getLevel())));
            }
            mSignalStrength = signalStrength;
            updateTelephonySignalStrength();
            refreshViews();
        }

        @Override
        public void onServiceStateChanged(ServiceState state) {
            if (DEBUG) {
                Slog.d(TAG, "onServiceStateChanged state=" + state.getState());
            }
            mServiceState = state;
            updateTelephonySignalStrength();
            updateDataNetType();
            updateDataIcon();
            refreshViews();
        }

        @Override
        public void onCallStateChanged(int state, String incomingNumber) {
            if (DEBUG) {
                Slog.d(TAG, "onCallStateChanged state=" + state);
            }
            // In cdma, if a voice call is made, RSSI should switch to 1x.
            if (isCdma()) {
                updateTelephonySignalStrength();
                refreshViews();
            }
        }

        @Override
        public void onDataConnectionStateChanged(int state, int networkType) {
            if (DEBUG) {
                Slog.d(TAG, "onDataConnectionStateChanged: state=" + state
                        + " type=" + networkType);
            }
            mDataState = state;
            mDataNetType = networkType;
            updateDataNetType();
            updateDataIcon();
            refreshViews();
        }

        @Override
        public void onDataActivity(int direction) {
            if (DEBUG) {
                Slog.d(TAG, "onDataActivity: direction=" + direction);
            }
            mDataActivity = direction;
            updateDataIcon();
            refreshViews();
        }
    };

    private final void updateSimState(Intent intent) {
        String stateExtra = intent.getStringExtra(IccCard.INTENT_KEY_ICC_STATE);
        if (IccCard.INTENT_VALUE_ICC_ABSENT.equals(stateExtra)) {
            mSimState = IccCard.State.ABSENT;
        }
        else if (IccCard.INTENT_VALUE_ICC_CARD_IO_ERROR.equals(stateExtra)) {
            mSimState = IccCard.State.CARD_IO_ERROR;
        }
        else if (IccCard.INTENT_VALUE_ICC_READY.equals(stateExtra)) {
            mSimState = IccCard.State.READY;
        }
        else if (IccCard.INTENT_VALUE_ICC_LOCKED.equals(stateExtra)) {
            final String lockedReason = intent.getStringExtra(IccCard.INTENT_KEY_LOCKED_REASON);
            if (IccCard.INTENT_VALUE_LOCKED_ON_PIN.equals(lockedReason)) {
                mSimState = IccCard.State.PIN_REQUIRED;
            }
            else if (IccCard.INTENT_VALUE_LOCKED_ON_PUK.equals(lockedReason)) {
                mSimState = IccCard.State.PUK_REQUIRED;
            }
            else {
                mSimState = IccCard.State.PERSO_LOCKED;
            }
        } else {
            mSimState = IccCard.State.UNKNOWN;
        }
    }

    private boolean isCdma() {
        return (mSignalStrength != null) && !mSignalStrength.isGsm();
    }

    private boolean hasService() {
        if (mServiceState != null) {
            switch (mServiceState.getState()) {
                case ServiceState.STATE_OUT_OF_SERVICE:
                case ServiceState.STATE_POWER_OFF:
                    return false;
                default:
                    return true;
            }
        } else {
            return false;
        }
    }

    private void updateAirplaneMode() {
        mAirplaneMode = (Settings.System.getInt(mContext.getContentResolver(),
            Settings.System.AIRPLANE_MODE_ON, 0) == 1);
    }

    private final void updateTelephonySignalStrength() {
        if (!hasService()) {
            if (CHATTY) Slog.d(TAG, "updateTelephonySignalStrength: !hasService()");
            mPhoneSignalIconId = R.drawable.stat_sys_signal_0;
            mDataSignalIconId = R.drawable.stat_sys_signal_0;
        } else {
            if (mSignalStrength == null) {
                if (CHATTY) Slog.d(TAG, "updateTelephonySignalStrength: mSignalStrength == null");
                mPhoneSignalIconId = R.drawable.stat_sys_signal_0;
                mDataSignalIconId = R.drawable.stat_sys_signal_0;
                mContentDescriptionPhoneSignal = mContext.getString(
                        AccessibilityContentDescriptions.PHONE_SIGNAL_STRENGTH[0]);
            } else {
                int iconLevel;
                int[] iconList;
                mLastSignalLevel = iconLevel = mSignalStrength.getLevel();
                if (isCdma()) {
                    if (isCdmaEri()) {
                        iconList = TelephonyIcons.TELEPHONY_SIGNAL_STRENGTH_ROAMING[mInetCondition];
                    } else {
                        iconList = TelephonyIcons.TELEPHONY_SIGNAL_STRENGTH[mInetCondition];
                    }
                } else {
                    // Though mPhone is a Manager, this call is not an IPC
                    if (mPhone.isNetworkRoaming()) {
                        iconList = TelephonyIcons.TELEPHONY_SIGNAL_STRENGTH_ROAMING[mInetCondition];
                    } else {
                        iconList = TelephonyIcons.TELEPHONY_SIGNAL_STRENGTH[mInetCondition];
                    }
                }
                mPhoneSignalIconId = iconList[iconLevel];
                mContentDescriptionPhoneSignal = mContext.getString(
                        AccessibilityContentDescriptions.PHONE_SIGNAL_STRENGTH[iconLevel]);

                mDataSignalIconId = TelephonyIcons.DATA_SIGNAL_STRENGTH[mInetCondition][iconLevel];
            }
        }
    }

    private final void updateDataNetType() {
        if (mIsWimaxEnabled && mWimaxConnected) {
            // wimax is a special 4g network not handled by telephony
            mDataIconList = TelephonyIcons.DATA_4G[mInetCondition];
            mDataTypeIconId = R.drawable.stat_sys_data_connected_4g;
            mContentDescriptionDataType = mContext.getString(
                    R.string.accessibility_data_connection_4g);
        } else {
            switch (mDataNetType) {
                case TelephonyManager.NETWORK_TYPE_UNKNOWN:
                    if (!mShowAtLeastThreeGees) {
                        mDataIconList = TelephonyIcons.DATA_G[mInetCondition];
                        mDataTypeIconId = 0;
                        mContentDescriptionDataType = mContext.getString(
                                R.string.accessibility_data_connection_gprs);
                        break;
                    } else {
                        // fall through
                    }
                case TelephonyManager.NETWORK_TYPE_EDGE:
                    if (!mShowAtLeastThreeGees) {
                        mDataIconList = TelephonyIcons.DATA_E[mInetCondition];
                        mDataTypeIconId = R.drawable.stat_sys_data_connected_e;
                        mContentDescriptionDataType = mContext.getString(
                                R.string.accessibility_data_connection_edge);
                        break;
                    } else {
                        // fall through
                    }
                case TelephonyManager.NETWORK_TYPE_UMTS:
                    mDataIconList = TelephonyIcons.DATA_3G[mInetCondition];
                    mDataTypeIconId = R.drawable.stat_sys_data_connected_3g;
                    mContentDescriptionDataType = mContext.getString(
                            R.string.accessibility_data_connection_3g);
                    break;
                case TelephonyManager.NETWORK_TYPE_HSDPA:
                case TelephonyManager.NETWORK_TYPE_HSUPA:
                case TelephonyManager.NETWORK_TYPE_HSPA:
                case TelephonyManager.NETWORK_TYPE_HSPAP:
                    if (mHspaDataDistinguishable) {
                        mDataIconList = TelephonyIcons.DATA_H[mInetCondition];
                        mDataTypeIconId = R.drawable.stat_sys_data_connected_h;
                        mContentDescriptionDataType = mContext.getString(
                                R.string.accessibility_data_connection_3_5g);
                    } else {
                        mDataIconList = TelephonyIcons.DATA_3G[mInetCondition];
                        mDataTypeIconId = R.drawable.stat_sys_data_connected_3g;
                        mContentDescriptionDataType = mContext.getString(
                                R.string.accessibility_data_connection_3g);
                    }
                    break;
                case TelephonyManager.NETWORK_TYPE_CDMA:
                    // display 1xRTT for IS95A/B
                    mDataIconList = TelephonyIcons.DATA_1X[mInetCondition];
                    mDataTypeIconId = R.drawable.stat_sys_data_connected_1x;
                    mContentDescriptionDataType = mContext.getString(
                            R.string.accessibility_data_connection_cdma);
                    break;
                case TelephonyManager.NETWORK_TYPE_1xRTT:
                    mDataIconList = TelephonyIcons.DATA_1X[mInetCondition];
                    mDataTypeIconId = R.drawable.stat_sys_data_connected_1x;
                    mContentDescriptionDataType = mContext.getString(
                            R.string.accessibility_data_connection_cdma);
                    break;
                case TelephonyManager.NETWORK_TYPE_EVDO_0: //fall through
                case TelephonyManager.NETWORK_TYPE_EVDO_A:
                case TelephonyManager.NETWORK_TYPE_EVDO_B:
                case TelephonyManager.NETWORK_TYPE_EHRPD:
                    mDataIconList = TelephonyIcons.DATA_3G[mInetCondition];
                    mDataTypeIconId = R.drawable.stat_sys_data_connected_3g;
                    mContentDescriptionDataType = mContext.getString(
                            R.string.accessibility_data_connection_3g);
<<<<<<< HEAD
                }
                break;
            case TelephonyManager.NETWORK_TYPE_CDMA:
                // display 1xRTT for IS95A/B
                mDataIconList = TelephonyIcons.DATA_1X[mInetCondition];
                mDataTypeIconId = R.drawable.stat_sys_data_connected_1x;
                mContentDescriptionDataType = mContext.getString(
                        R.string.accessibility_data_connection_cdma);
                break;
            case TelephonyManager.NETWORK_TYPE_1xRTT:
                mDataIconList = TelephonyIcons.DATA_1X[mInetCondition];
                mDataTypeIconId = R.drawable.stat_sys_data_connected_1x;
                mContentDescriptionDataType = mContext.getString(
                        R.string.accessibility_data_connection_cdma);
                break;
            case TelephonyManager.NETWORK_TYPE_EVDO_0: //fall through
            case TelephonyManager.NETWORK_TYPE_EVDO_A:
            case TelephonyManager.NETWORK_TYPE_EVDO_B:
            case TelephonyManager.NETWORK_TYPE_EHRPD:
                mDataIconList = TelephonyIcons.DATA_3G[mInetCondition];
                mDataTypeIconId = R.drawable.stat_sys_data_connected_3g;
                mContentDescriptionDataType = mContext.getString(
                        R.string.accessibility_data_connection_3g);
                break;
            case TelephonyManager.NETWORK_TYPE_LTE:
                mDataIconList = TelephonyIcons.DATA_4G[mInetCondition];
                mDataTypeIconId = R.drawable.stat_sys_data_connected_4g;
                mContentDescriptionDataType = mContext.getString(
                        R.string.accessibility_data_connection_4g);
                break;
            case TelephonyManager.NETWORK_TYPE_GPRS:
                mDataIconList = TelephonyIcons.DATA_G[mInetCondition];
                mDataTypeIconId = R.drawable.stat_sys_data_connected_g;
                mContentDescriptionDataType = mContext.getString(
                        R.string.accessibility_data_connection_gprs);
                break;
            default:
                if (DEBUG) {
                    Slog.e(TAG, "updateDataNetType unknown radio:" + mDataNetType );
                }
                mDataNetType = TelephonyManager.NETWORK_TYPE_UNKNOWN;
                mDataTypeIconId = 0;
                break;
=======
                    break;
                case TelephonyManager.NETWORK_TYPE_LTE:
                    mDataIconList = TelephonyIcons.DATA_4G[mInetCondition];
                    mDataTypeIconId = R.drawable.stat_sys_data_connected_4g;
                    mContentDescriptionDataType = mContext.getString(
                            R.string.accessibility_data_connection_4g);
                    break;
                default:
                    if (!mShowAtLeastThreeGees) {
                        mDataIconList = TelephonyIcons.DATA_G[mInetCondition];
                        mDataTypeIconId = R.drawable.stat_sys_data_connected_g;
                        mContentDescriptionDataType = mContext.getString(
                                R.string.accessibility_data_connection_gprs);
                    } else {
                        mDataIconList = TelephonyIcons.DATA_3G[mInetCondition];
                        mDataTypeIconId = R.drawable.stat_sys_data_connected_3g;
                        mContentDescriptionDataType = mContext.getString(
                                R.string.accessibility_data_connection_3g);
                    }
                    break;
            }
>>>>>>> 94180377
        }

        if ((isCdma() && isCdmaEri()) || mPhone.isNetworkRoaming()) {
            mDataTypeIconId = R.drawable.stat_sys_data_connected_roam;
        }
    }

    boolean isCdmaEri() {
        if (mServiceState != null) {
            final int iconIndex = mServiceState.getCdmaEriIconIndex();
            if (iconIndex != EriInfo.ROAMING_INDICATOR_OFF) {
                final int iconMode = mServiceState.getCdmaEriIconMode();
                if (iconMode == EriInfo.ROAMING_ICON_MODE_NORMAL
                        || iconMode == EriInfo.ROAMING_ICON_MODE_FLASH) {
                    return true;
                }
            }
        }
        return false;
    }

    private final void updateDataIcon() {
        int iconId = 0;
        boolean visible = true;
        if (mDataNetType == TelephonyManager.NETWORK_TYPE_UNKNOWN) {
            // If data network type is unknown do not display data icon
            visible = false;
        } else if (!isCdma()) {
            // GSM case, we have to check also the sim state
            if (mSimState == IccCard.State.READY || mSimState == IccCard.State.UNKNOWN) {
                if (mDataState == TelephonyManager.DATA_CONNECTED) {
                    switch (mDataActivity) {
                        case TelephonyManager.DATA_ACTIVITY_IN:
                            iconId = mDataIconList[1];
                            break;
                        case TelephonyManager.DATA_ACTIVITY_OUT:
                            iconId = mDataIconList[2];
                            break;
                        case TelephonyManager.DATA_ACTIVITY_INOUT:
                            iconId = mDataIconList[3];
                            break;
                        default:
                            iconId = mDataIconList[0];
                            break;
                    }
                    mDataDirectionIconId = iconId;
                } else {
                    iconId = 0;
                    visible = false;
                }
            } else {
                iconId = R.drawable.stat_sys_no_sim;
                visible = false; // no SIM? no data
            }
        } else {
            // CDMA case, mDataActivity can be also DATA_ACTIVITY_DORMANT
            if (mDataState == TelephonyManager.DATA_CONNECTED) {
                switch (mDataActivity) {
                    case TelephonyManager.DATA_ACTIVITY_IN:
                        iconId = mDataIconList[1];
                        break;
                    case TelephonyManager.DATA_ACTIVITY_OUT:
                        iconId = mDataIconList[2];
                        break;
                    case TelephonyManager.DATA_ACTIVITY_INOUT:
                        iconId = mDataIconList[3];
                        break;
                    case TelephonyManager.DATA_ACTIVITY_DORMANT:
                    default:
                        iconId = mDataIconList[0];
                        break;
                }
            } else {
                iconId = 0;
                visible = false;
            }
        }

        // yuck - this should NOT be done by the status bar
        long ident = Binder.clearCallingIdentity();
        try {
            mBatteryStats.notePhoneDataConnectionState(mPhone.getNetworkType(), visible);
        } catch (RemoteException e) {
        } finally {
            Binder.restoreCallingIdentity(ident);
        }

        mDataDirectionIconId = iconId;
        mDataConnected = visible;
    }

    void updateNetworkName(boolean showSpn, String spn, boolean showPlmn, String plmn) {
        if (false) {
            Slog.d("CarrierLabel", "updateNetworkName showSpn=" + showSpn + " spn=" + spn
                    + " showPlmn=" + showPlmn + " plmn=" + plmn);
        }
        StringBuilder str = new StringBuilder();
        boolean something = false;
        if (showPlmn && plmn != null) {
            str.append(plmn);
            something = true;
        }
        if (showSpn && spn != null) {
            if (something) {
                str.append(mNetworkNameSeparator);
            }
            str.append(spn);
            something = true;
        }
        if (something) {
            mNetworkName = str.toString();
        } else {
            mNetworkName = mNetworkNameDefault;
        }
    }

    // ===== Wifi ===================================================================

    class WifiHandler extends Handler {
        @Override
        public void handleMessage(Message msg) {
            switch (msg.what) {
                case AsyncChannel.CMD_CHANNEL_HALF_CONNECTED:
                    if (msg.arg1 == AsyncChannel.STATUS_SUCCESSFUL) {
                        mWifiChannel.sendMessage(Message.obtain(this,
                                AsyncChannel.CMD_CHANNEL_FULL_CONNECTION));
                    } else {
                        Slog.e(TAG, "Failed to connect to wifi");
                    }
                    break;
                case WifiManager.DATA_ACTIVITY_NOTIFICATION:
                    if (msg.arg1 != mWifiActivity) {
                        mWifiActivity = msg.arg1;
                        refreshViews();
                    }
                    break;
                default:
                    //Ignore
                    break;
            }
        }
    }

    private void updateWifiState(Intent intent) {
        final String action = intent.getAction();
        if (action.equals(WifiManager.WIFI_STATE_CHANGED_ACTION)) {
            mWifiEnabled = intent.getIntExtra(WifiManager.EXTRA_WIFI_STATE,
                    WifiManager.WIFI_STATE_UNKNOWN) == WifiManager.WIFI_STATE_ENABLED;

        } else if (action.equals(WifiManager.NETWORK_STATE_CHANGED_ACTION)) {
            final NetworkInfo networkInfo = (NetworkInfo)
                    intent.getParcelableExtra(WifiManager.EXTRA_NETWORK_INFO);
            boolean wasConnected = mWifiConnected;
            mWifiConnected = networkInfo != null && networkInfo.isConnected();
            // If we just connected, grab the inintial signal strength and ssid
            if (mWifiConnected && !wasConnected) {
                // try getting it out of the intent first
                WifiInfo info = (WifiInfo) intent.getParcelableExtra(WifiManager.EXTRA_WIFI_INFO);
                if (info == null) {
                    info = mWifiManager.getConnectionInfo();
                }
                if (info != null) {
                    mWifiSsid = huntForSsid(info);
                } else {
                    mWifiSsid = null;
                }
            } else if (!mWifiConnected) {
                mWifiSsid = null;
            }
            // Apparently the wifi level is not stable at this point even if we've just connected to
            // the network; we need to wait for an RSSI_CHANGED_ACTION for that. So let's just set
            // it to 0 for now
            mWifiLevel = 0;
            mWifiRssi = -200;
        } else if (action.equals(WifiManager.RSSI_CHANGED_ACTION)) {
            if (mWifiConnected) {
                mWifiRssi = intent.getIntExtra(WifiManager.EXTRA_NEW_RSSI, -200);
                mWifiLevel = WifiManager.calculateSignalLevel(
                        mWifiRssi, WifiIcons.WIFI_LEVEL_COUNT);
            }
        }

        updateWifiIcons();
    }

    private void updateWifiIcons() {
        if (mWifiConnected) {
            mWifiIconId = WifiIcons.WIFI_SIGNAL_STRENGTH[mInetCondition][mWifiLevel];
            mContentDescriptionWifi = mContext.getString(
                    AccessibilityContentDescriptions.WIFI_CONNECTION_STRENGTH[mWifiLevel]);
        } else {
            if (mDataAndWifiStacked) {
                mWifiIconId = 0;
            } else {
                mWifiIconId = mWifiEnabled ? WifiIcons.WIFI_SIGNAL_STRENGTH[0][0] : 0;
            }
            mContentDescriptionWifi = mContext.getString(R.string.accessibility_no_wifi);
        }
    }

    private String huntForSsid(WifiInfo info) {
        String ssid = info.getSSID();
        if (ssid != null) {
            return ssid;
        }
        // OK, it's not in the connectionInfo; we have to go hunting for it
        List<WifiConfiguration> networks = mWifiManager.getConfiguredNetworks();
        for (WifiConfiguration net : networks) {
            if (net.networkId == info.getNetworkId()) {
                return net.SSID;
            }
        }
        return null;
    }


    // ===== Wimax ===================================================================
    private final void updateWimaxState(Intent intent) {
        final String action = intent.getAction();
        boolean wasConnected = mWimaxConnected;
        if (action.equals(WimaxManagerConstants.NET_4G_STATE_CHANGED_ACTION)) {
            int wimaxStatus = intent.getIntExtra(WimaxManagerConstants.EXTRA_4G_STATE,
                    WimaxManagerConstants.NET_4G_STATE_UNKNOWN);
            mIsWimaxEnabled = (wimaxStatus ==
                    WimaxManagerConstants.NET_4G_STATE_ENABLED);
        } else if (action.equals(WimaxManagerConstants.SIGNAL_LEVEL_CHANGED_ACTION)) {
            mWimaxSignal = intent.getIntExtra(WimaxManagerConstants.EXTRA_NEW_SIGNAL_LEVEL, 0);
        } else if (action.equals(WimaxManagerConstants.WIMAX_NETWORK_STATE_CHANGED_ACTION)) {
            mWimaxState = intent.getIntExtra(WimaxManagerConstants.EXTRA_WIMAX_STATE,
                    WimaxManagerConstants.NET_4G_STATE_UNKNOWN);
            mWimaxExtraState = intent.getIntExtra(
                    WimaxManagerConstants.EXTRA_WIMAX_STATE_DETAIL,
                    WimaxManagerConstants.NET_4G_STATE_UNKNOWN);
            mWimaxConnected = (mWimaxState ==
                    WimaxManagerConstants.WIMAX_STATE_CONNECTED);
            mWimaxIdle = (mWimaxExtraState == WimaxManagerConstants.WIMAX_IDLE);
        }
        updateDataNetType();
        updateWimaxIcons();
    }

    private void updateWimaxIcons() {
        if (mIsWimaxEnabled) {
            if (mWimaxConnected) {
                if (mWimaxIdle)
                    mWimaxIconId = WimaxIcons.WIMAX_IDLE;
                else
                    mWimaxIconId = WimaxIcons.WIMAX_SIGNAL_STRENGTH[mInetCondition][mWimaxSignal];
                mContentDescriptionWimax = mContext.getString(
                        AccessibilityContentDescriptions.WIMAX_CONNECTION_STRENGTH[mWimaxSignal]);
            } else {
                mWimaxIconId = WimaxIcons.WIMAX_DISCONNECTED;
                mContentDescriptionWimax = mContext.getString(R.string.accessibility_no_wimax);
            }
        } else {
            mWimaxIconId = 0;
        }
    }

    // ===== Full or limited Internet connectivity ==================================

    private void updateConnectivity(Intent intent) {
        if (CHATTY) {
            Slog.d(TAG, "updateConnectivity: intent=" + intent);
        }

        NetworkInfo info = (NetworkInfo)(intent.getParcelableExtra(
                ConnectivityManager.EXTRA_NETWORK_INFO));
        int connectionStatus = intent.getIntExtra(ConnectivityManager.EXTRA_INET_CONDITION, 0);

        if (CHATTY) {
            Slog.d(TAG, "updateConnectivity: networkInfo=" + info);
            Slog.d(TAG, "updateConnectivity: connectionStatus=" + connectionStatus);
        }

        mInetCondition = (connectionStatus > INET_CONDITION_THRESHOLD ? 1 : 0);

        if (info != null && info.getType() == ConnectivityManager.TYPE_BLUETOOTH) {
            mBluetoothTethered = info.isConnected();
        } else {
            mBluetoothTethered = false;
        }

        // We want to update all the icons, all at once, for any condition change
        updateDataNetType();
        updateWimaxIcons();
        updateDataIcon();
        updateTelephonySignalStrength();
        updateWifiIcons();
    }


    // ===== Update the views =======================================================

    void refreshViews() {
        Context context = mContext;

        int combinedSignalIconId = 0;
        int combinedActivityIconId = 0;
        String label = "";
        int N;

        if (mDataConnected) {
            label = mNetworkName;
            combinedSignalIconId = mDataSignalIconId;
            switch (mDataActivity) {
                case TelephonyManager.DATA_ACTIVITY_IN:
                    mMobileActivityIconId = R.drawable.stat_sys_signal_in;
                    break;
                case TelephonyManager.DATA_ACTIVITY_OUT:
                    mMobileActivityIconId = R.drawable.stat_sys_signal_out;
                    break;
                case TelephonyManager.DATA_ACTIVITY_INOUT:
                    mMobileActivityIconId = R.drawable.stat_sys_signal_inout;
                    break;
                default:
                    mMobileActivityIconId = 0;
                    break;
            }

            combinedActivityIconId = mMobileActivityIconId;
            combinedSignalIconId = mDataSignalIconId; // set by updateDataIcon()
            mContentDescriptionCombinedSignal = mContentDescriptionDataType;
        }

        if (mWifiConnected) {
            if (mWifiSsid == null) {
                label = context.getString(R.string.status_bar_settings_signal_meter_wifi_nossid);
                mWifiActivityIconId = 0; // no wifis, no bits
            } else {
                label = mWifiSsid;
                switch (mWifiActivity) {
                    case WifiManager.DATA_ACTIVITY_IN:
                        mWifiActivityIconId = R.drawable.stat_sys_wifi_in;
                        break;
                    case WifiManager.DATA_ACTIVITY_OUT:
                        mWifiActivityIconId = R.drawable.stat_sys_wifi_out;
                        break;
                    case WifiManager.DATA_ACTIVITY_INOUT:
                        mWifiActivityIconId = R.drawable.stat_sys_wifi_inout;
                        break;
                    case WifiManager.DATA_ACTIVITY_NONE:
                        mWifiActivityIconId = 0;
                        break;
                }
            }

            combinedActivityIconId = mWifiActivityIconId;
            combinedSignalIconId = mWifiIconId; // set by updateWifiIcons()
            mContentDescriptionCombinedSignal = mContentDescriptionWifi;
        }

        if (mBluetoothTethered) {
            label = mContext.getString(R.string.bluetooth_tethered);
            combinedSignalIconId = mBluetoothTetherIconId;
            mContentDescriptionCombinedSignal = mContext.getString(
                    R.string.accessibility_bluetooth_tether);
        }

        if (mAirplaneMode &&
                (mServiceState == null || (!hasService() && !mServiceState.isEmergencyOnly()))) {
            // Only display the flight-mode icon if not in "emergency calls only" mode.

            // look again; your radios are now airplanes
            mContentDescriptionPhoneSignal = mContext.getString(
                    R.string.accessibility_airplane_mode);
            mPhoneSignalIconId = mDataSignalIconId = R.drawable.stat_sys_signal_flightmode;
            mDataTypeIconId = 0;

            // combined values from connected wifi take precedence over airplane mode
            if (!mWifiConnected) {
                label = context.getString(R.string.status_bar_settings_signal_meter_disconnected);
                mContentDescriptionCombinedSignal = mContentDescriptionPhoneSignal;
                combinedSignalIconId = mDataSignalIconId;
            }
        }
        else if (!mDataConnected && !mWifiConnected && !mBluetoothTethered && !mWimaxConnected) {
            // pretty much totally disconnected

            label = context.getString(R.string.status_bar_settings_signal_meter_disconnected);
            // On devices without mobile radios, we want to show the wifi icon
            combinedSignalIconId =
                mHasMobileDataFeature ? mDataSignalIconId : mWifiIconId;
            mContentDescriptionCombinedSignal = mHasMobileDataFeature
                ? mContentDescriptionDataType : mContentDescriptionWifi;

            if ((isCdma() && isCdmaEri()) || mPhone.isNetworkRoaming()) {
                mDataTypeIconId = R.drawable.stat_sys_data_connected_roam;
            } else {
                mDataTypeIconId = 0;
            }
        }

        if (DEBUG) {
            Slog.d(TAG, "refreshViews connected={"
                    + (mWifiConnected?" wifi":"")
                    + (mDataConnected?" data":"")
                    + " } level="
                    + ((mSignalStrength == null)?"??":Integer.toString(mSignalStrength.getLevel()))
                    + " combinedSignalIconId=0x"
                    + Integer.toHexString(combinedSignalIconId)
                    + "/" + getResourceName(combinedSignalIconId)
                    + " combinedActivityIconId=0x" + Integer.toHexString(combinedActivityIconId)
                    + " mAirplaneMode=" + mAirplaneMode
                    + " mDataActivity=" + mDataActivity
                    + " mPhoneSignalIconId=0x" + Integer.toHexString(mPhoneSignalIconId)
                    + " mDataDirectionIconId=0x" + Integer.toHexString(mDataDirectionIconId)
                    + " mDataSignalIconId=0x" + Integer.toHexString(mDataSignalIconId)
                    + " mDataTypeIconId=0x" + Integer.toHexString(mDataTypeIconId)
                    + " mWifiIconId=0x" + Integer.toHexString(mWifiIconId)
                    + " mBluetoothTetherIconId=0x" + Integer.toHexString(mBluetoothTetherIconId));
        }

        if (mLastPhoneSignalIconId          != mPhoneSignalIconId
         || mLastDataDirectionOverlayIconId != combinedActivityIconId
         || mLastWifiIconId                 != mWifiIconId
         || mLastWimaxIconId                != mWimaxIconId
         || mLastDataTypeIconId             != mDataTypeIconId)
        {
            // NB: the mLast*s will be updated later
            for (SignalCluster cluster : mSignalClusters) {
                refreshSignalCluster(cluster);
            }
        }

        // the phone icon on phones
        if (mLastPhoneSignalIconId != mPhoneSignalIconId) {
            mLastPhoneSignalIconId = mPhoneSignalIconId;
            N = mPhoneSignalIconViews.size();
            for (int i=0; i<N; i++) {
                final ImageView v = mPhoneSignalIconViews.get(i);
                v.setImageResource(mPhoneSignalIconId);
                v.setContentDescription(mContentDescriptionPhoneSignal);
            }
        }

        // the data icon on phones
        if (mLastDataDirectionIconId != mDataDirectionIconId) {
            mLastDataDirectionIconId = mDataDirectionIconId;
            N = mDataDirectionIconViews.size();
            for (int i=0; i<N; i++) {
                final ImageView v = mDataDirectionIconViews.get(i);
                v.setImageResource(mDataDirectionIconId);
                v.setContentDescription(mContentDescriptionDataType);
            }
        }

        // the wifi icon on phones
        if (mLastWifiIconId != mWifiIconId) {
            mLastWifiIconId = mWifiIconId;
            N = mWifiIconViews.size();
            for (int i=0; i<N; i++) {
                final ImageView v = mWifiIconViews.get(i);
                if (mWifiIconId == 0) {
                    v.setVisibility(View.INVISIBLE);
                } else {
                    v.setVisibility(View.VISIBLE);
                    v.setImageResource(mWifiIconId);
                    v.setContentDescription(mContentDescriptionWifi);
                }
            }
        }

        // the wimax icon on phones
        if (mLastWimaxIconId != mWimaxIconId) {
            mLastWimaxIconId = mWimaxIconId;
            N = mWimaxIconViews.size();
            for (int i=0; i<N; i++) {
                final ImageView v = mWimaxIconViews.get(i);
                if (mWimaxIconId == 0) {
                    v.setVisibility(View.INVISIBLE);
                } else {
                    v.setVisibility(View.VISIBLE);
                    v.setImageResource(mWimaxIconId);
                    v.setContentDescription(mContentDescriptionWimax);
                }
           }
        }
        // the combined data signal icon
        if (mLastCombinedSignalIconId != combinedSignalIconId) {
            mLastCombinedSignalIconId = combinedSignalIconId;
            N = mCombinedSignalIconViews.size();
            for (int i=0; i<N; i++) {
                final ImageView v = mCombinedSignalIconViews.get(i);
                v.setImageResource(combinedSignalIconId);
                v.setContentDescription(mContentDescriptionCombinedSignal);
            }
        }

        // the data network type overlay
        if (mLastDataTypeIconId != mDataTypeIconId) {
            mLastDataTypeIconId = mDataTypeIconId;
            N = mDataTypeIconViews.size();
            for (int i=0; i<N; i++) {
                final ImageView v = mDataTypeIconViews.get(i);
                if (mDataTypeIconId == 0) {
                    v.setVisibility(View.INVISIBLE);
                } else {
                    v.setVisibility(View.VISIBLE);
                    v.setImageResource(mDataTypeIconId);
                    v.setContentDescription(mContentDescriptionDataType);
                }
            }
        }

        // the data direction overlay
        if (mLastDataDirectionOverlayIconId != combinedActivityIconId) {
            if (DEBUG) {
                Slog.d(TAG, "changing data overlay icon id to " + combinedActivityIconId);
            }
            mLastDataDirectionOverlayIconId = combinedActivityIconId;
            N = mDataDirectionOverlayIconViews.size();
            for (int i=0; i<N; i++) {
                final ImageView v = mDataDirectionOverlayIconViews.get(i);
                if (combinedActivityIconId == 0) {
                    v.setVisibility(View.INVISIBLE);
                } else {
                    v.setVisibility(View.VISIBLE);
                    v.setImageResource(combinedActivityIconId);
                    v.setContentDescription(mContentDescriptionDataType);
                }
            }
        }

        // the label in the notification panel
        if (!mLastLabel.equals(label)) {
            mLastLabel = label;
            N = mLabelViews.size();
            for (int i=0; i<N; i++) {
                TextView v = mLabelViews.get(i);
                v.setText(label);
            }
        }
    }

    public void dump(FileDescriptor fd, PrintWriter pw, String[] args) {
        pw.println("NetworkController state:");
        pw.println("  - telephony ------");
        pw.print("  hasService()=");
        pw.println(hasService());
        pw.print("  mHspaDataDistinguishable=");
        pw.println(mHspaDataDistinguishable);
        pw.print("  mDataConnected=");
        pw.println(mDataConnected);
        pw.print("  mSimState=");
        pw.println(mSimState);
        pw.print("  mPhoneState=");
        pw.println(mPhoneState);
        pw.print("  mDataState=");
        pw.println(mDataState);
        pw.print("  mDataActivity=");
        pw.println(mDataActivity);
        pw.print("  mDataNetType=");
        pw.print(mDataNetType);
        pw.print("/");
        pw.println(TelephonyManager.getNetworkTypeName(mDataNetType));
        pw.print("  mServiceState=");
        pw.println(mServiceState);
        pw.print("  mSignalStrength=");
        pw.println(mSignalStrength);
        pw.print("  mLastSignalLevel=");
        pw.println(mLastSignalLevel);
        pw.print("  mNetworkName=");
        pw.println(mNetworkName);
        pw.print("  mNetworkNameDefault=");
        pw.println(mNetworkNameDefault);
        pw.print("  mNetworkNameSeparator=");
        pw.println(mNetworkNameSeparator.replace("\n","\\n"));
        pw.print("  mPhoneSignalIconId=0x");
        pw.print(Integer.toHexString(mPhoneSignalIconId));
        pw.print("/");
        pw.println(getResourceName(mPhoneSignalIconId));
        pw.print("  mDataDirectionIconId=");
        pw.print(Integer.toHexString(mDataDirectionIconId));
        pw.print("/");
        pw.println(getResourceName(mDataDirectionIconId));
        pw.print("  mDataSignalIconId=");
        pw.print(Integer.toHexString(mDataSignalIconId));
        pw.print("/");
        pw.println(getResourceName(mDataSignalIconId));
        pw.print("  mDataTypeIconId=");
        pw.print(Integer.toHexString(mDataTypeIconId));
        pw.print("/");
        pw.println(getResourceName(mDataTypeIconId));

        pw.println("  - wifi ------");
        pw.print("  mWifiEnabled=");
        pw.println(mWifiEnabled);
        pw.print("  mWifiConnected=");
        pw.println(mWifiConnected);
        pw.print("  mWifiRssi=");
        pw.println(mWifiRssi);
        pw.print("  mWifiLevel=");
        pw.println(mWifiLevel);
        pw.print("  mWifiSsid=");
        pw.println(mWifiSsid);
        pw.println(String.format("  mWifiIconId=0x%08x/%s",
                    mWifiIconId, getResourceName(mWifiIconId)));
        pw.print("  mWifiActivity=");
        pw.println(mWifiActivity);

        if (mWimaxSupported) {
            pw.println("  - wimax ------");
            pw.print("  mIsWimaxEnabled="); pw.println(mIsWimaxEnabled);
            pw.print("  mWimaxConnected="); pw.println(mWimaxConnected);
            pw.print("  mWimaxIdle="); pw.println(mWimaxIdle);
            pw.println(String.format("  mWimaxIconId=0x%08x/%s",
                        mWimaxIconId, getResourceName(mWimaxIconId)));
            pw.println(String.format("  mWimaxSignal=%d", mWimaxSignal));
            pw.println(String.format("  mWimaxState=%d", mWimaxState));
            pw.println(String.format("  mWimaxExtraState=%d", mWimaxExtraState));
        }

        pw.println("  - Bluetooth ----");
        pw.print("  mBtReverseTethered=");
        pw.println(mBluetoothTethered);

        pw.println("  - connectivity ------");
        pw.print("  mInetCondition=");
        pw.println(mInetCondition);

        pw.println("  - icons ------");
        pw.print("  mLastPhoneSignalIconId=0x");
        pw.print(Integer.toHexString(mLastPhoneSignalIconId));
        pw.print("/");
        pw.println(getResourceName(mLastPhoneSignalIconId));
        pw.print("  mLastDataDirectionIconId=0x");
        pw.print(Integer.toHexString(mLastDataDirectionIconId));
        pw.print("/");
        pw.println(getResourceName(mLastDataDirectionIconId));
        pw.print("  mLastDataDirectionOverlayIconId=0x");
        pw.print(Integer.toHexString(mLastDataDirectionOverlayIconId));
        pw.print("/");
        pw.println(getResourceName(mLastDataDirectionOverlayIconId));
        pw.print("  mLastWifiIconId=0x");
        pw.print(Integer.toHexString(mLastWifiIconId));
        pw.print("/");
        pw.println(getResourceName(mLastWifiIconId));
        pw.print("  mLastCombinedSignalIconId=0x");
        pw.print(Integer.toHexString(mLastCombinedSignalIconId));
        pw.print("/");
        pw.println(getResourceName(mLastCombinedSignalIconId));
        pw.print("  mLastDataTypeIconId=0x");
        pw.print(Integer.toHexString(mLastDataTypeIconId));
        pw.print("/");
        pw.println(getResourceName(mLastDataTypeIconId));
        pw.print("  mLastLabel=");
        pw.print(mLastLabel);
        pw.println("");
    }

    private String getResourceName(int resId) {
        if (resId != 0) {
            final Resources res = mContext.getResources();
            try {
                return res.getResourceName(resId);
            } catch (android.content.res.Resources.NotFoundException ex) {
                return "(unknown)";
            }
        } else {
            return "(null)";
        }
    }

}<|MERGE_RESOLUTION|>--- conflicted
+++ resolved
@@ -558,51 +558,7 @@
                     mDataTypeIconId = R.drawable.stat_sys_data_connected_3g;
                     mContentDescriptionDataType = mContext.getString(
                             R.string.accessibility_data_connection_3g);
-<<<<<<< HEAD
-                }
-                break;
-            case TelephonyManager.NETWORK_TYPE_CDMA:
-                // display 1xRTT for IS95A/B
-                mDataIconList = TelephonyIcons.DATA_1X[mInetCondition];
-                mDataTypeIconId = R.drawable.stat_sys_data_connected_1x;
-                mContentDescriptionDataType = mContext.getString(
-                        R.string.accessibility_data_connection_cdma);
-                break;
-            case TelephonyManager.NETWORK_TYPE_1xRTT:
-                mDataIconList = TelephonyIcons.DATA_1X[mInetCondition];
-                mDataTypeIconId = R.drawable.stat_sys_data_connected_1x;
-                mContentDescriptionDataType = mContext.getString(
-                        R.string.accessibility_data_connection_cdma);
-                break;
-            case TelephonyManager.NETWORK_TYPE_EVDO_0: //fall through
-            case TelephonyManager.NETWORK_TYPE_EVDO_A:
-            case TelephonyManager.NETWORK_TYPE_EVDO_B:
-            case TelephonyManager.NETWORK_TYPE_EHRPD:
-                mDataIconList = TelephonyIcons.DATA_3G[mInetCondition];
-                mDataTypeIconId = R.drawable.stat_sys_data_connected_3g;
-                mContentDescriptionDataType = mContext.getString(
-                        R.string.accessibility_data_connection_3g);
-                break;
-            case TelephonyManager.NETWORK_TYPE_LTE:
-                mDataIconList = TelephonyIcons.DATA_4G[mInetCondition];
-                mDataTypeIconId = R.drawable.stat_sys_data_connected_4g;
-                mContentDescriptionDataType = mContext.getString(
-                        R.string.accessibility_data_connection_4g);
-                break;
-            case TelephonyManager.NETWORK_TYPE_GPRS:
-                mDataIconList = TelephonyIcons.DATA_G[mInetCondition];
-                mDataTypeIconId = R.drawable.stat_sys_data_connected_g;
-                mContentDescriptionDataType = mContext.getString(
-                        R.string.accessibility_data_connection_gprs);
-                break;
-            default:
-                if (DEBUG) {
-                    Slog.e(TAG, "updateDataNetType unknown radio:" + mDataNetType );
-                }
-                mDataNetType = TelephonyManager.NETWORK_TYPE_UNKNOWN;
-                mDataTypeIconId = 0;
-                break;
-=======
+                
                     break;
                 case TelephonyManager.NETWORK_TYPE_LTE:
                     mDataIconList = TelephonyIcons.DATA_4G[mInetCondition];
@@ -610,7 +566,7 @@
                     mContentDescriptionDataType = mContext.getString(
                             R.string.accessibility_data_connection_4g);
                     break;
-                default:
+                case TelephonyManager.NETWORK_TYPE_GPRS:
                     if (!mShowAtLeastThreeGees) {
                         mDataIconList = TelephonyIcons.DATA_G[mInetCondition];
                         mDataTypeIconId = R.drawable.stat_sys_data_connected_g;
@@ -623,8 +579,15 @@
                                 R.string.accessibility_data_connection_3g);
                     }
                     break;
-            }
->>>>>>> 94180377
+
+                default:
+                    if (DEBUG) {
+                        Slog.e(TAG, "updateDataNetType unknown radio:" + mDataNetType );
+                    }
+                    mDataNetType = TelephonyManager.NETWORK_TYPE_UNKNOWN;
+                    mDataTypeIconId = 0;
+                    break;
+            }
         }
 
         if ((isCdma() && isCdmaEri()) || mPhone.isNetworkRoaming()) {
