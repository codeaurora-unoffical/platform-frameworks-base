--- conflicted
+++ resolved
@@ -496,44 +496,25 @@
     }
 
     private final void updateTelephonySignalStrength() {
-<<<<<<< HEAD
 
         if (!hasService() &&
                 (mDataServiceState != ServiceState.STATE_IN_SERVICE)) {
             if (DEBUG) Slog.d(TAG, " No service");
-            mPhoneSignalIconId = R.drawable.stat_sys_signal_0;
-            mDataSignalIconId = R.drawable.stat_sys_signal_0;
+            mPhoneSignalIconId = R.drawable.stat_sys_signal_null;
+            mDataSignalIconId = R.drawable.stat_sys_signal_null;
         } else {
             if ((mSignalStrength == null) || (mServiceState == null)) {
                 if (DEBUG) {
                     Slog.d(TAG, " Null object, mSignalStrength= " + mSignalStrength
                             + " mServiceState " + mServiceState);
                 }
-                mPhoneSignalIconId = R.drawable.stat_sys_signal_0;
-                mDataSignalIconId = R.drawable.stat_sys_signal_0;
-=======
-        if (!hasService()) {
-            if (CHATTY) Slog.d(TAG, "updateTelephonySignalStrength: !hasService()");
-            mPhoneSignalIconId = R.drawable.stat_sys_signal_null;
-            mDataSignalIconId = R.drawable.stat_sys_signal_null;
-        } else {
-            if (mSignalStrength == null) {
-                if (CHATTY) Slog.d(TAG, "updateTelephonySignalStrength: mSignalStrength == null");
                 mPhoneSignalIconId = R.drawable.stat_sys_signal_null;
                 mDataSignalIconId = R.drawable.stat_sys_signal_null;
->>>>>>> df331873
                 mContentDescriptionPhoneSignal = mContext.getString(
                         AccessibilityContentDescriptions.PHONE_SIGNAL_STRENGTH[0]);
             } else {
                 int iconLevel;
                 int[] iconList;
-<<<<<<< HEAD
-                mLastSignalLevel = iconLevel = mSignalStrength.getLevel();
-
-                // Though mPhone is a Manager, this call is not an IPC
-                if ((isCdma() && isCdmaEri()) || mPhone.isNetworkRoaming()) {
-                    iconList = TelephonyIcons.TELEPHONY_SIGNAL_STRENGTH_ROAMING[mInetCondition];
-=======
                 if (isCdma() && mAlwaysShowCdmaRssi) {
                     mLastSignalLevel = iconLevel = mSignalStrength.getCdmaLevel();
                     if(DEBUG) Slog.d(TAG, "mAlwaysShowCdmaRssi=" + mAlwaysShowCdmaRssi
@@ -543,13 +524,9 @@
                     mLastSignalLevel = iconLevel = mSignalStrength.getLevel();
                 }
 
-                if (isCdma()) {
-                    if (isCdmaEri()) {
+                // Though mPhone is a Manager, this call is not an IPC
+                if ((isCdma() && isCdmaEri()) || mPhone.isNetworkRoaming()) {
                         iconList = TelephonyIcons.TELEPHONY_SIGNAL_STRENGTH_ROAMING[mInetCondition];
-                    } else {
-                        iconList = TelephonyIcons.TELEPHONY_SIGNAL_STRENGTH[mInetCondition];
-                    }
->>>>>>> df331873
                 } else {
                     iconList = TelephonyIcons.TELEPHONY_SIGNAL_STRENGTH[mInetCondition];
                 }
