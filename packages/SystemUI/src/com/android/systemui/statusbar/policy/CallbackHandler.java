--- conflicted
+++ resolved
@@ -122,33 +122,22 @@
     }
 
     @Override
-<<<<<<< HEAD
-    public void setMobileDataIndicators(final IconState statusIcon,
-            final int statusType, final boolean activityIn,
+    public void setMobileDataIndicators(final IconState statusIcon, final IconState qsIcon,
+            final int statusType, final int qsType,final boolean activityIn,
             final boolean activityOut, final int dataActivityId,
             final int stackedDataIcon, final int stackedVoiceIcon,
             final String typeContentDescription,
-            final int subId, boolean roaming, boolean isEmergency) {
-        post(() -> {
-            for (SignalCallback signalCluster : mSignalCallbacks) {
-                signalCluster.setMobileDataIndicators(statusIcon, statusType,
-                        activityIn, activityOut, dataActivityId,
-                        stackedDataIcon, stackedVoiceIcon, typeContentDescription,
-                        subId, roaming, isEmergency);
-=======
-    public void setMobileDataIndicators(final IconState statusIcon, final IconState qsIcon,
-            final int statusType, final int qsType,final boolean activityIn,
-            final boolean activityOut, final String typeContentDescription,
             final String description, final boolean isWide, final int subId, boolean roaming) {
         post(new Runnable() {
             @Override
             public void run() {
                 for (SignalCallback signalCluster : mSignalCallbacks) {
                     signalCluster.setMobileDataIndicators(statusIcon, qsIcon, statusType, qsType,
-                            activityIn, activityOut, typeContentDescription, description, isWide,
+                            activityIn, activityOut, dataActivityId,
+                            stackedDataIcon, stackedVoiceIcon,
+                            typeContentDescription, description, isWide,
                             subId, roaming);
                 }
->>>>>>> 9e0d7a4e
             }
         });
     }
