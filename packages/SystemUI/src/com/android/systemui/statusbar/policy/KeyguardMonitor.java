--- conflicted
+++ resolved
@@ -29,8 +29,6 @@
     long getKeyguardFadingAwayDelay();
     long calculateGoingToFullShadeDelay();
 
-<<<<<<< HEAD
-=======
     /**
      * @return a shortened fading away duration similar to
      * {{@link #getKeyguardFadingAwayDuration()}} which may only span half of the duration, unless
@@ -44,7 +42,6 @@
         }
     }
 
->>>>>>> dbf9e87c
     default boolean isDeviceInteractive() {
         return false;
     }
@@ -55,9 +52,6 @@
     default void notifyKeyguardGoingAway(boolean b) {
     }
 
-<<<<<<< HEAD
-    default void notifyKeyguardFadingAway(long delay, long fadeoutDuration) {
-=======
     /**
      * @return {@code true} if the current fading away animation is the fast bypass fading.
      */
@@ -73,7 +67,6 @@
      */
     default void notifyKeyguardFadingAway(long delay, long fadeoutDuration,
             boolean isBypassFading) {
->>>>>>> dbf9e87c
     }
 
     default void notifyKeyguardDoneFading() {
