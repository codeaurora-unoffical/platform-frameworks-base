--- conflicted
+++ resolved
@@ -53,15 +53,9 @@
     boolean isAodPowerSave();
 
     /**
-<<<<<<< HEAD
-     * Initializes the class.
-     */
-    default void init() { }
-=======
      * Returns {@code true} if the device is currently in wireless charging mode.
      */
-    default boolean isWirelessCharging() { return false; }
->>>>>>> 973dd92c
+    default boolean isWirelessCharging() { return false; }6
 
     /**
      * Returns {@code true} if reverse is supported.
