--- conflicted
+++ resolved
@@ -65,9 +65,6 @@
     static final int ICON_4G = R.drawable.stat_sys_data_fully_connected_4g;
     static final int ICON_4G_PLUS = R.drawable.stat_sys_data_fully_connected_4g_plus;
     static final int ICON_1X = R.drawable.stat_sys_data_fully_connected_1x;
-
-<<<<<<< HEAD
-    static final int ICON_DATA_DISABLED = R.drawable.stat_sys_data_disabled;
 
     static final int DATA_TYPE_UNKNOWN = 0;
     static final int DATA_TYPE_G = 1;
@@ -465,10 +462,6 @@
         }
     }
 
-    static final int QS_ICON_DATA_DISABLED = R.drawable.ic_qs_data_disabled;
-
-=======
->>>>>>> ad6b103e
     static final MobileIconGroup CARRIER_NETWORK_CHANGE = new MobileIconGroup(
             "CARRIER_NETWORK_CHANGE",
             null,
