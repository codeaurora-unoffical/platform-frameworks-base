/*
 * Copyright (C) 2008 The Android Open Source Project
 *
 * Licensed under the Apache License, Version 2.0 (the "License");
 * you may not use this file except in compliance with the License.
 * You may obtain a copy of the License at
 *
 *      http://www.apache.org/licenses/LICENSE-2.0
 *
 * Unless required by applicable law or agreed to in writing, software
 * distributed under the License is distributed on an "AS IS" BASIS,
 * WITHOUT WARRANTIES OR CONDITIONS OF ANY KIND, either express or implied.
 * See the License for the specific language governing permissions and
 * limitations under the License.
 */

package com.android.systemui.statusbar.policy;

import android.content.Context;
import android.content.res.Resources;
import android.content.res.TypedArray;
import android.telephony.SignalStrength;
import android.telephony.TelephonyManager;
import android.util.Log;
import android.util.SparseArray;

import com.android.systemui.R;
import com.android.systemui.statusbar.policy.MobileSignalController.MobileIconGroup;

class TelephonyIcons {
    //Default roaming icons with R indicator
    static final int[][] TELEPHONY_SIGNAL_STRENGTH_ROAMING_R = {
        { R.drawable.stat_sys_signal_0_default_roam,
          R.drawable.stat_sys_signal_1_default_roam,
          R.drawable.stat_sys_signal_2_default_roam,
          R.drawable.stat_sys_signal_3_default_roam,
          R.drawable.stat_sys_signal_4_default_roam },
        { R.drawable.stat_sys_signal_0_default_fully_roam,
          R.drawable.stat_sys_signal_1_default_fully_roam,
          R.drawable.stat_sys_signal_2_default_fully_roam,
          R.drawable.stat_sys_signal_3_default_fully_roam,
          R.drawable.stat_sys_signal_4_default_fully_roam }
    };

    //***** Data connection icons

    static final int FLIGHT_MODE_ICON = R.drawable.stat_sys_airplane_mode;

    static final int ICON_LTE = R.drawable.stat_sys_data_fully_connected_lte;
    static final int ICON_LTE_PLUS = R.drawable.stat_sys_data_fully_connected_lte_plus;
    static final int ICON_G = R.drawable.stat_sys_data_fully_connected_g;
    static final int ICON_E = R.drawable.stat_sys_data_fully_connected_e;
    static final int ICON_H = R.drawable.stat_sys_data_fully_connected_h;
    static final int ICON_3G = R.drawable.stat_sys_data_fully_connected_3g;
    static final int ICON_4G = R.drawable.stat_sys_data_fully_connected_4g;
    static final int ICON_4G_PLUS = R.drawable.stat_sys_data_fully_connected_4g_plus;
    static final int ICON_1X = R.drawable.stat_sys_data_fully_connected_1x;

    static final int DATA_TYPE_UNKNOWN = 0;
    static final int DATA_TYPE_G = 1;
    static final int DATA_TYPE_E = 2;
    static final int DATA_TYPE_2G = 3;
    static final int DATA_TYPE_3G = 4;
    static final int DATA_TYPE_4G = 5;
    static final int DATA_TYPE_H = 6;
    static final int DATA_TYPE_HP = 7;
    static final int DATA_TYPE_1X = 8;
    static final int DATA_TYPE_LTE = 9;

    static final int SIGNAL_STRENGTH_TYPE_G = 0;
    static final int SIGNAL_STRENGTH_TYPE_E = 1;
    static final int SIGNAL_STRENGTH_TYPE_3G = 2;
    static final int SIGNAL_STRENGTH_TYPE_4G = 3;
    static final int SIGNAL_STRENGTH_TYPE_H = 4;
    static final int SIGNAL_STRENGTH_TYPE_HP = 5;
    static final int SIGNAL_STRENGTH_TYPE_1X = 6;
    static final int SIGNAL_STRENGTH_TYPE_CDMA = 7;
    static final int SIGNAL_STRENGTH_TYPE_UMTS = 8;

    static final int DEFAULT_SUB = 0;
    static final int INET_TYPE_NUM = 2;
    static final int SIGNAL_LEVEL_NUM = SignalStrength.NUM_SIGNAL_STRENGTH_BINS;
    static final String TAG = "TelephonyIcons";
    static final String NS = "com.android.systemui";
    static final boolean DEBUG = Log.isLoggable(TAG, Log.DEBUG);;

    static String[] mDataTypeArray, mDataTypeGenerationArray;
    static String[] mDataTypeDescriptionArray, mDataTypeGenerationDescArray;
    static String[] mDataActivityArray;
    static String[] mSignalStrengthArray, mSignalStrengthRoamingArray;
    static String[] mSignalNullArray;
    static String[] mSignalStrengthDesc;

    static int[] mSelectedDataTypeIcon;
    static int[] mSelectedQSDataTypeIcon;
    static String[] mSelectedDataTypeDesc;
    static int[] mSelectedDataActivityIndex;
    static int[] mSelectedSignalStreagthIndex;
    static SparseArray<Integer> mStacked2SingleIconLookup;

    private static Resources mRes;
    private static boolean isInitiated = false;

    static void readIconsFromXml(Context context) {
        if (isInitiated) {
            log(TAG, "readIconsFromXml, already read!");
            return;
        }

        mRes = context.getResources();
        try {
            mDataTypeArray = mRes.getStringArray(R.array.multi_data_type);
            mDataTypeDescriptionArray = mRes.getStringArray(
                    R.array.telephony_data_type_description);
            mDataTypeGenerationArray = mRes.getStringArray(
                    R.array.telephony_data_type_generation);
            mDataTypeGenerationDescArray = mRes.getStringArray(
                    R.array.telephony_data_type_generation_description);
            mDataActivityArray = mRes.getStringArray(R.array.multi_data_activity);
            mSignalStrengthArray = mRes.getStringArray(R.array.multi_signal_strength);
            mSignalStrengthRoamingArray = mRes.getStringArray(
                    R.array.multi_signal_strength_roaming);
            mSignalNullArray = mRes.getStringArray(R.array.multi_signal_null);
            mSignalStrengthDesc = mRes.getStringArray(R.array.signal_strength_description);
            initStacked2SingleIconLookup();
        } catch (android.content.res.Resources.NotFoundException e) {
            isInitiated = false;
            log(TAG, "readIconsFromXml, exception happened: " + e);
            return;
        }

        if (mSelectedDataTypeIcon == null
            && mDataTypeArray.length != 0) {
            mSelectedDataTypeIcon = new int[mDataTypeArray.length];
        }
        if (mSelectedQSDataTypeIcon == null
            && mDataTypeArray.length != 0) {
            mSelectedQSDataTypeIcon = new int[mDataTypeArray.length];
        }
        if (mSelectedDataTypeDesc == null
            && mDataTypeArray.length != 0) {
            mSelectedDataTypeDesc = new String[mDataTypeArray.length];
        }
        if (mSelectedDataActivityIndex == null
            && mDataActivityArray.length != 0) {
            mSelectedDataActivityIndex = new int[mDataActivityArray.length];
        }
        if (mSelectedSignalStreagthIndex == null
            && mSignalStrengthArray.length != 0) {
            mSelectedSignalStreagthIndex = new int[mSignalStrengthArray.length];
        }
        isInitiated = true;
    }

    static void initStacked2SingleIconLookup() {
        mStacked2SingleIconLookup = new SparseArray<>();
        TypedArray stackedIcons = mRes.obtainTypedArray(R.array.stacked_signal_icons);
        TypedArray singleIcons = mRes.obtainTypedArray(R.array.single_signal_icons);

        mStacked2SingleIconLookup.clear();
        for (int i = 0; i < stackedIcons.length() && i < singleIcons.length(); i++) {
            mStacked2SingleIconLookup.put(stackedIcons.getResourceId(i,0),
                    singleIcons.getResourceId(i,0));
        }
        stackedIcons.recycle();
        singleIcons.recycle();
        log(TAG, "initStacked2SingleIconLookup: size=" + mStacked2SingleIconLookup.size());
    }

    static int getSignalNullIcon(int slot) {
        if (mSignalNullArray == null) {
            return 0;
        }
        String resName = mSignalNullArray[slot];
        log(TAG, "null signal icon name: " + resName);
        int resId = mRes.getIdentifier(resName, null, NS);
        return resId;
    }

    static void updateDataType(int slot, int type, boolean showAtLeast3G,
            boolean show4GforLte, boolean hspaDistinguishable, int inet) {
        log(TAG, "updateDataType "
                + String.format("slot=%d, type=%d, inetCondition=%d",
                        slot, type, inet)
                + " showAtLeast3G=" + String.valueOf(showAtLeast3G)
                + " show4GforLte=" + String.valueOf(show4GforLte)
                + " hspaDistinguishable=" + String.valueOf(hspaDistinguishable));

        String resName = mDataTypeArray[slot];
        int resId = mRes.getIdentifier(resName, null, NS);
        String[] dataTypeArray = mRes.getStringArray(resId);

        log(TAG, "data type item name: " + resName + " id:" + resId);

        switch (type) {
            case TelephonyManager.NETWORK_TYPE_UNKNOWN:
                if (!showAtLeast3G) {
                    mSelectedDataTypeIcon[slot] = mRes.getIdentifier(
                            dataTypeArray[type], null, NS);
                    mSelectedQSDataTypeIcon[slot] = 0;
                    mSelectedDataTypeDesc[slot] = mDataTypeDescriptionArray[type];
                    mSelectedDataActivityIndex[slot] = 0;
                    mSelectedSignalStreagthIndex[slot] = 0;
                    break;
                } else {
                    // fall through
                }
            case TelephonyManager.NETWORK_TYPE_EDGE:
                if (!showAtLeast3G) {
                    mSelectedDataTypeIcon[slot] = mRes.getIdentifier(
                            dataTypeArray[type], null, NS);
                    mSelectedQSDataTypeIcon[slot] = QS_DATA_E;
                    mSelectedDataTypeDesc[slot] = mDataTypeDescriptionArray[type];
                    mSelectedDataActivityIndex[slot] = DATA_TYPE_E;
                    mSelectedSignalStreagthIndex[slot] = SIGNAL_STRENGTH_TYPE_E;
                    break;
                } else {
                    // fall through
                }
            case TelephonyManager.NETWORK_TYPE_UMTS:
            case TelephonyManager.NETWORK_TYPE_TD_SCDMA:
                mSelectedDataActivityIndex[slot] = DATA_TYPE_3G;
                mSelectedDataTypeIcon[slot] = mRes.getIdentifier(
                        dataTypeArray[type], null, NS);
                mSelectedQSDataTypeIcon[slot] = QS_DATA_3G;
                mSelectedDataTypeDesc[slot] = mDataTypeDescriptionArray[type];
                mSelectedSignalStreagthIndex[slot] = SIGNAL_STRENGTH_TYPE_UMTS;
                break;
            case TelephonyManager.NETWORK_TYPE_HSDPA:
            case TelephonyManager.NETWORK_TYPE_HSUPA:
            case TelephonyManager.NETWORK_TYPE_HSPA:
                if (hspaDistinguishable) {
                    mSelectedDataActivityIndex[slot] = DATA_TYPE_H;
                    mSelectedDataTypeIcon[slot] = mRes.getIdentifier(
                            dataTypeArray[type], null, NS);
                    mSelectedQSDataTypeIcon[slot] = QS_DATA_H;
                    mSelectedDataTypeDesc[slot] = mDataTypeDescriptionArray[type];
                    mSelectedSignalStreagthIndex[slot] = SIGNAL_STRENGTH_TYPE_H;
                } else {
                    mSelectedDataActivityIndex[slot] = DATA_TYPE_3G;
                    mSelectedDataTypeIcon[slot] = mRes.getIdentifier(
                            mDataTypeGenerationArray[0], null, NS);
                    mSelectedQSDataTypeIcon[slot] = QS_DATA_3G;
                    mSelectedDataTypeDesc[slot] = mDataTypeGenerationDescArray[0];
                    mSelectedSignalStreagthIndex[slot] = SIGNAL_STRENGTH_TYPE_3G;
                }
                break;
            case TelephonyManager.NETWORK_TYPE_HSPAP:
                if (hspaDistinguishable) {
                    mSelectedDataActivityIndex[slot] = DATA_TYPE_HP;
                    mSelectedDataTypeIcon[slot] = mRes.getIdentifier(
                            dataTypeArray[type], null, NS);
                    mSelectedQSDataTypeIcon[slot] = QS_DATA_H;
                    mSelectedDataTypeDesc[slot] = mDataTypeDescriptionArray[type];
                    mSelectedSignalStreagthIndex[slot] = SIGNAL_STRENGTH_TYPE_HP;
                } else {
                    mSelectedDataActivityIndex[slot] = DATA_TYPE_3G;
                    mSelectedDataTypeIcon[slot] = mRes.getIdentifier(
                            mDataTypeGenerationArray[0], null, NS);
                    mSelectedQSDataTypeIcon[slot] = QS_DATA_3G;
                    mSelectedDataTypeDesc[slot] = mDataTypeGenerationDescArray[0];
                    mSelectedSignalStreagthIndex[slot] = SIGNAL_STRENGTH_TYPE_3G;
                }
                break;
            case TelephonyManager.NETWORK_TYPE_CDMA:
                if (!showAtLeast3G) {
                    mSelectedDataActivityIndex[slot] = DATA_TYPE_1X;
                    mSelectedDataTypeIcon[slot] = mRes.getIdentifier(
                            dataTypeArray[type], null, NS);
                    mSelectedQSDataTypeIcon[slot] = QS_DATA_1X;
                    mSelectedDataTypeDesc[slot] = mDataTypeDescriptionArray[type];
                    mSelectedSignalStreagthIndex[slot] = SIGNAL_STRENGTH_TYPE_CDMA;
                    break;
                } else {
                    // fall through
                }
            case TelephonyManager.NETWORK_TYPE_1xRTT:
                if (!showAtLeast3G) {
                    mSelectedDataActivityIndex[slot] = DATA_TYPE_1X;
                    mSelectedDataTypeIcon[slot] = mRes.getIdentifier(
                            dataTypeArray[type], null, NS);
                    mSelectedQSDataTypeIcon[slot] = QS_DATA_1X;
                    mSelectedDataTypeDesc[slot] = mDataTypeDescriptionArray[type];
                    mSelectedSignalStreagthIndex[slot] = SIGNAL_STRENGTH_TYPE_1X;
                    break;
                } else {
                    // fall through
                }
            case TelephonyManager.NETWORK_TYPE_EVDO_0: //fall through
            case TelephonyManager.NETWORK_TYPE_EVDO_A:
            case TelephonyManager.NETWORK_TYPE_EVDO_B:
            case TelephonyManager.NETWORK_TYPE_EHRPD:
                 mSelectedDataActivityIndex[slot] = DATA_TYPE_3G;
                 mSelectedDataTypeIcon[slot] = mRes.getIdentifier(
                         dataTypeArray[type], null, NS);
                 mSelectedQSDataTypeIcon[slot] = QS_DATA_3G;
                 mSelectedDataTypeDesc[slot] = mDataTypeDescriptionArray[type];
                 mSelectedSignalStreagthIndex[slot] = SIGNAL_STRENGTH_TYPE_3G;
                break;
            case TelephonyManager.NETWORK_TYPE_LTE:
            case TelephonyManager.NETWORK_TYPE_LTE_CA:
                if (show4GforLte) {
                    mSelectedDataActivityIndex[slot] = DATA_TYPE_4G;
                    mSelectedDataTypeIcon[slot] = mRes.getIdentifier(
                        mDataTypeGenerationArray[1], null, NS);
                    if ( type == TelephonyManager.NETWORK_TYPE_LTE_CA) {
                        //Select 4G+ icon.
                        mSelectedDataTypeIcon[slot] = mRes.getIdentifier(
                                mDataTypeGenerationArray[2], null, NS);
                    }
                    mSelectedQSDataTypeIcon[slot] = QS_DATA_4G;
                    mSelectedDataTypeDesc[slot] = mDataTypeGenerationDescArray[1];
                    mSelectedSignalStreagthIndex[slot] = SIGNAL_STRENGTH_TYPE_4G;
                } else {
                    mSelectedDataActivityIndex[slot] = DATA_TYPE_LTE;
                    mSelectedDataTypeIcon[slot] = mRes.getIdentifier(
                            dataTypeArray[type], null, NS);
                    mSelectedQSDataTypeIcon[slot] = QS_DATA_LTE;
                    mSelectedDataTypeDesc[slot] = mDataTypeDescriptionArray[type];
                    mSelectedSignalStreagthIndex[slot] = SIGNAL_STRENGTH_TYPE_4G;
                }
                break;
            case TelephonyManager.NETWORK_TYPE_GPRS:
            case TelephonyManager.NETWORK_TYPE_GSM:
                if (!showAtLeast3G) {
                    mSelectedDataActivityIndex[slot] = DATA_TYPE_G;
                    mSelectedDataTypeIcon[slot] = mRes.getIdentifier(
                            dataTypeArray[type], null, NS);
                    mSelectedQSDataTypeIcon[slot] = QS_DATA_G;
                    mSelectedDataTypeDesc[slot] = mDataTypeDescriptionArray[type];
                    mSelectedSignalStreagthIndex[slot] = SIGNAL_STRENGTH_TYPE_G;
                } else {
                    mSelectedDataActivityIndex[slot] = DATA_TYPE_3G;
                    mSelectedDataTypeIcon[slot] = mRes.getIdentifier(
                            mDataTypeGenerationArray[0], null, NS);
                    mSelectedQSDataTypeIcon[slot] = QS_DATA_3G;
                    mSelectedDataTypeDesc[slot] = mDataTypeGenerationDescArray[0];;
                    mSelectedSignalStreagthIndex[slot] = SIGNAL_STRENGTH_TYPE_3G;
                }
                break;
            default:
                    mSelectedDataActivityIndex[slot] = DATA_TYPE_UNKNOWN;
                    mSelectedDataTypeIcon[slot] = 0;
                    mSelectedQSDataTypeIcon[slot] = 0;
                    mSelectedDataTypeDesc[slot] = "";
                    mSelectedSignalStreagthIndex[slot] = SIGNAL_STRENGTH_TYPE_G;
                break;
        }
        log(TAG, "updateDataType " + String.format(
                "mSelectedDataTypeIcon[%d]=%d, mSelectedDataActivityIndex=%d",
                slot, mSelectedDataTypeIcon[slot], mSelectedDataActivityIndex[slot]));
    }


    static int getQSDataTypeIcon(int slot) {
        return mSelectedQSDataTypeIcon[slot];
    }

    static int getDataTypeIcon(int slot) {
        log(TAG, "getDataTypeIcon " + String.format("sub=%d", slot));
        return mSelectedDataTypeIcon[slot];
    }

    static int getDataTypeDesc(int slot) {
        return mRes.getIdentifier(mSelectedDataTypeDesc[slot], null, NS);
    }

    static int getDataActivity(int slot, int activity) {
        log(TAG, String.format("getDataActivity, slot=%d, activity=%d",
                slot, activity));

        String[] dataActivityArray = mRes.getStringArray(
                mRes.getIdentifier(mDataActivityArray[slot], null, NS));
        String[] selectedTypeArray = mRes.getStringArray(mRes.getIdentifier(
                dataActivityArray[mSelectedDataActivityIndex[slot]], null, NS));

        return mRes.getIdentifier(selectedTypeArray[activity], null, NS);
    }

    static int getSignalStrengthIcon(int slot, int inet, int level, boolean roaming) {
        log(TAG, "getSignalStrengthIcon: " + String.format(
                "slot=%d, inetCondition=%d, level=%d, roaming=%b", slot, inet, level, roaming));

        String[] signalStrengthArray, selectedTypeArray;

        signalStrengthArray = mRes.getStringArray(mRes.getIdentifier(!roaming ?
                mSignalStrengthArray[slot] : mSignalStrengthRoamingArray[slot], null, NS));
        log(TAG, String.format("signalStrengthArray.length=%d", signalStrengthArray.length));

        selectedTypeArray = mRes.getStringArray(mRes.getIdentifier(
                signalStrengthArray[mSelectedSignalStreagthIndex[slot]], null, NS));
        log(TAG, String.format("selectedTypeArray.length=%d", selectedTypeArray.length));

        String[] inetArray = mRes.getStringArray(
                mRes.getIdentifier(selectedTypeArray[inet], null, NS));
        log(TAG, String.format("inetArray.length=%d", inetArray.length));

        return mRes.getIdentifier(inetArray[level], null, NS);
    }


    static int convertMobileStrengthIcon(int stackedIcon) {
        if (mStacked2SingleIconLookup == null) {
            return stackedIcon;
        }
        int index = mStacked2SingleIconLookup.indexOfKey(stackedIcon);
        if (index >= 0) {
            return mStacked2SingleIconLookup.get(stackedIcon);
        }
        return stackedIcon;
    }

    static int getStackedVoiceIcon(int level) {
        int retValue = 0;
        switch(level){
            case SignalStrength.SIGNAL_STRENGTH_NONE_OR_UNKNOWN:
                retValue = R.drawable.stat_sys_signal_0_2g;
                break;
            case SignalStrength.SIGNAL_STRENGTH_POOR:
                retValue = R.drawable.stat_sys_signal_1_2g;
                break;
            case SignalStrength.SIGNAL_STRENGTH_MODERATE:
                retValue = R.drawable.stat_sys_signal_2_2g;
                break;
            case SignalStrength.SIGNAL_STRENGTH_GOOD:
                retValue = R.drawable.stat_sys_signal_3_2g;
                break;
            case SignalStrength.SIGNAL_STRENGTH_GREAT:
                retValue = R.drawable.stat_sys_signal_4_2g;
                break;
            default:
                break;
        }
        return retValue;
    }

    static int getRoamingSignalIconId(int level, int inet){
        return TELEPHONY_SIGNAL_STRENGTH_ROAMING_R[inet][level];
    }

    static int[]  getSignalStrengthDes(int slot) {
        int[] resId = new int[SIGNAL_LEVEL_NUM];
        for (int i = 0; i < SIGNAL_LEVEL_NUM; i++) {
            resId[i] = mRes.getIdentifier(mSignalStrengthDesc[i], null, NS);
        }
        return resId;
    }

    private static void log(String tag, String str){
        if (DEBUG) {
            Log.d(tag, str);
        }
    }

    static final int ICON_DATA_DISABLED = R.drawable.stat_sys_data_disabled;

<<<<<<< HEAD
    static final int QS_ICON_DATA_DISABLED = R.drawable.ic_qs_data_disabled;


=======
>>>>>>> 96422b65
    static final MobileIconGroup CARRIER_NETWORK_CHANGE = new MobileIconGroup(
            "CARRIER_NETWORK_CHANGE",
            null,
            null,
            AccessibilityContentDescriptions.PHONE_SIGNAL_STRENGTH,
            0, 0,
            0,
            0,
            AccessibilityContentDescriptions.PHONE_SIGNAL_STRENGTH[0],
            R.string.accessibility_carrier_network_change_mode,
            0,
            false,
            0
            );

    static final MobileIconGroup THREE_G = new MobileIconGroup(
            "3G",
            null,
            null,
            AccessibilityContentDescriptions.PHONE_SIGNAL_STRENGTH,
            0, 0,
            0,
            0,
            AccessibilityContentDescriptions.PHONE_SIGNAL_STRENGTH[0],
            R.string.accessibility_data_connection_3g,
            TelephonyIcons.ICON_3G,
            true,
            TelephonyIcons.ICON_3G
            );

    static final MobileIconGroup WFC = new MobileIconGroup(
            "WFC",
            null,
            null,
            AccessibilityContentDescriptions.PHONE_SIGNAL_STRENGTH,
            0, 0,
            0,
            0,
            AccessibilityContentDescriptions.PHONE_SIGNAL_STRENGTH[0],
            0, 0, false, 0
            );

    static final MobileIconGroup UNKNOWN = new MobileIconGroup(
            "Unknown",
            null,
            null,
            AccessibilityContentDescriptions.PHONE_SIGNAL_STRENGTH,
            0, 0,
            0,
            0,
            AccessibilityContentDescriptions.PHONE_SIGNAL_STRENGTH[0],
            0, 0, false, 0
            );

    static final MobileIconGroup E = new MobileIconGroup(
            "E",
            null,
            null,
            AccessibilityContentDescriptions.PHONE_SIGNAL_STRENGTH,
            0, 0,
            0,
            0,
            AccessibilityContentDescriptions.PHONE_SIGNAL_STRENGTH[0],
            R.string.accessibility_data_connection_edge,
            TelephonyIcons.ICON_E,
            false,
            TelephonyIcons.ICON_E
            );

    static final MobileIconGroup ONE_X = new MobileIconGroup(
            "1X",
            null,
            null,
            AccessibilityContentDescriptions.PHONE_SIGNAL_STRENGTH,
            0, 0,
            0,
            0,
            AccessibilityContentDescriptions.PHONE_SIGNAL_STRENGTH[0],
            R.string.accessibility_data_connection_cdma,
            TelephonyIcons.ICON_1X,
            true,
            TelephonyIcons.ICON_1X
            );

    static final MobileIconGroup G = new MobileIconGroup(
            "G",
            null,
            null,
            AccessibilityContentDescriptions.PHONE_SIGNAL_STRENGTH,
            0, 0,
            0,
            0,
            AccessibilityContentDescriptions.PHONE_SIGNAL_STRENGTH[0],
            R.string.accessibility_data_connection_gprs,
            TelephonyIcons.ICON_G,
            false,
            TelephonyIcons.ICON_G
            );

    static final MobileIconGroup H = new MobileIconGroup(
            "H",
            null,
            null,
            AccessibilityContentDescriptions.PHONE_SIGNAL_STRENGTH,
            0, 0,
            0,
            0,
            AccessibilityContentDescriptions.PHONE_SIGNAL_STRENGTH[0],
            R.string.accessibility_data_connection_3_5g,
            TelephonyIcons.ICON_H,
            false,
            TelephonyIcons.ICON_H
            );

    static final MobileIconGroup FOUR_G = new MobileIconGroup(
            "4G",
            null,
            null,
            AccessibilityContentDescriptions.PHONE_SIGNAL_STRENGTH,
            0, 0,
            0,
            0,
            AccessibilityContentDescriptions.PHONE_SIGNAL_STRENGTH[0],
            R.string.accessibility_data_connection_4g,
            TelephonyIcons.ICON_4G,
            true,
            TelephonyIcons.ICON_4G
            );

    static final MobileIconGroup FOUR_G_PLUS = new MobileIconGroup(
            "4G+",
            null,
            null,
            AccessibilityContentDescriptions.PHONE_SIGNAL_STRENGTH,
            0,0,
            0,
            0,
            AccessibilityContentDescriptions.PHONE_SIGNAL_STRENGTH[0],
            R.string.accessibility_data_connection_4g_plus,
            TelephonyIcons.ICON_4G_PLUS,
            true,
            TelephonyIcons.ICON_4G_PLUS
            );

    static final MobileIconGroup LTE = new MobileIconGroup(
            "LTE",
            null,
            null,
            AccessibilityContentDescriptions.PHONE_SIGNAL_STRENGTH,
            0, 0,
            0,
            0,
            AccessibilityContentDescriptions.PHONE_SIGNAL_STRENGTH[0],
            R.string.accessibility_data_connection_lte,
            TelephonyIcons.ICON_LTE,
            true,
            TelephonyIcons.ICON_LTE
            );

    static final MobileIconGroup LTE_PLUS = new MobileIconGroup(
            "LTE+",
            null,
            null,
            AccessibilityContentDescriptions.PHONE_SIGNAL_STRENGTH,
            0, 0,
            0,
            0,
            AccessibilityContentDescriptions.PHONE_SIGNAL_STRENGTH[0],
            R.string.accessibility_data_connection_lte_plus,
            TelephonyIcons.ICON_LTE_PLUS,
            true,
            TelephonyIcons.ICON_LTE_PLUS
            );

    static final MobileIconGroup DATA_DISABLED = new MobileIconGroup(
            "DataDisabled",
            null,
            null,
            AccessibilityContentDescriptions.PHONE_SIGNAL_STRENGTH,
            0, 0,
            0,
            0,
            AccessibilityContentDescriptions.PHONE_SIGNAL_STRENGTH[0],
            R.string.accessibility_cell_data_off,
            TelephonyIcons.ICON_DATA_DISABLED,
            false,
            TelephonyIcons.ICON_DATA_DISABLED
            );
}
<|MERGE_RESOLUTION|>--- conflicted
+++ resolved
@@ -209,7 +209,7 @@
                 if (!showAtLeast3G) {
                     mSelectedDataTypeIcon[slot] = mRes.getIdentifier(
                             dataTypeArray[type], null, NS);
-                    mSelectedQSDataTypeIcon[slot] = QS_DATA_E;
+                    mSelectedQSDataTypeIcon[slot] = ICON_E;
                     mSelectedDataTypeDesc[slot] = mDataTypeDescriptionArray[type];
                     mSelectedDataActivityIndex[slot] = DATA_TYPE_E;
                     mSelectedSignalStreagthIndex[slot] = SIGNAL_STRENGTH_TYPE_E;
@@ -222,7 +222,7 @@
                 mSelectedDataActivityIndex[slot] = DATA_TYPE_3G;
                 mSelectedDataTypeIcon[slot] = mRes.getIdentifier(
                         dataTypeArray[type], null, NS);
-                mSelectedQSDataTypeIcon[slot] = QS_DATA_3G;
+                mSelectedQSDataTypeIcon[slot] = ICON_3G;
                 mSelectedDataTypeDesc[slot] = mDataTypeDescriptionArray[type];
                 mSelectedSignalStreagthIndex[slot] = SIGNAL_STRENGTH_TYPE_UMTS;
                 break;
@@ -233,14 +233,14 @@
                     mSelectedDataActivityIndex[slot] = DATA_TYPE_H;
                     mSelectedDataTypeIcon[slot] = mRes.getIdentifier(
                             dataTypeArray[type], null, NS);
-                    mSelectedQSDataTypeIcon[slot] = QS_DATA_H;
+                    mSelectedQSDataTypeIcon[slot] = ICON_H;
                     mSelectedDataTypeDesc[slot] = mDataTypeDescriptionArray[type];
                     mSelectedSignalStreagthIndex[slot] = SIGNAL_STRENGTH_TYPE_H;
                 } else {
                     mSelectedDataActivityIndex[slot] = DATA_TYPE_3G;
                     mSelectedDataTypeIcon[slot] = mRes.getIdentifier(
                             mDataTypeGenerationArray[0], null, NS);
-                    mSelectedQSDataTypeIcon[slot] = QS_DATA_3G;
+                    mSelectedQSDataTypeIcon[slot] = ICON_3G;
                     mSelectedDataTypeDesc[slot] = mDataTypeGenerationDescArray[0];
                     mSelectedSignalStreagthIndex[slot] = SIGNAL_STRENGTH_TYPE_3G;
                 }
@@ -250,14 +250,14 @@
                     mSelectedDataActivityIndex[slot] = DATA_TYPE_HP;
                     mSelectedDataTypeIcon[slot] = mRes.getIdentifier(
                             dataTypeArray[type], null, NS);
-                    mSelectedQSDataTypeIcon[slot] = QS_DATA_H;
+                    mSelectedQSDataTypeIcon[slot] = ICON_H;
                     mSelectedDataTypeDesc[slot] = mDataTypeDescriptionArray[type];
                     mSelectedSignalStreagthIndex[slot] = SIGNAL_STRENGTH_TYPE_HP;
                 } else {
                     mSelectedDataActivityIndex[slot] = DATA_TYPE_3G;
                     mSelectedDataTypeIcon[slot] = mRes.getIdentifier(
                             mDataTypeGenerationArray[0], null, NS);
-                    mSelectedQSDataTypeIcon[slot] = QS_DATA_3G;
+                    mSelectedQSDataTypeIcon[slot] = ICON_3G;
                     mSelectedDataTypeDesc[slot] = mDataTypeGenerationDescArray[0];
                     mSelectedSignalStreagthIndex[slot] = SIGNAL_STRENGTH_TYPE_3G;
                 }
@@ -267,7 +267,7 @@
                     mSelectedDataActivityIndex[slot] = DATA_TYPE_1X;
                     mSelectedDataTypeIcon[slot] = mRes.getIdentifier(
                             dataTypeArray[type], null, NS);
-                    mSelectedQSDataTypeIcon[slot] = QS_DATA_1X;
+                    mSelectedQSDataTypeIcon[slot] = ICON_1X;
                     mSelectedDataTypeDesc[slot] = mDataTypeDescriptionArray[type];
                     mSelectedSignalStreagthIndex[slot] = SIGNAL_STRENGTH_TYPE_CDMA;
                     break;
@@ -279,7 +279,7 @@
                     mSelectedDataActivityIndex[slot] = DATA_TYPE_1X;
                     mSelectedDataTypeIcon[slot] = mRes.getIdentifier(
                             dataTypeArray[type], null, NS);
-                    mSelectedQSDataTypeIcon[slot] = QS_DATA_1X;
+                    mSelectedQSDataTypeIcon[slot] = ICON_1X;
                     mSelectedDataTypeDesc[slot] = mDataTypeDescriptionArray[type];
                     mSelectedSignalStreagthIndex[slot] = SIGNAL_STRENGTH_TYPE_1X;
                     break;
@@ -293,7 +293,7 @@
                  mSelectedDataActivityIndex[slot] = DATA_TYPE_3G;
                  mSelectedDataTypeIcon[slot] = mRes.getIdentifier(
                          dataTypeArray[type], null, NS);
-                 mSelectedQSDataTypeIcon[slot] = QS_DATA_3G;
+                 mSelectedQSDataTypeIcon[slot] = ICON_3G;
                  mSelectedDataTypeDesc[slot] = mDataTypeDescriptionArray[type];
                  mSelectedSignalStreagthIndex[slot] = SIGNAL_STRENGTH_TYPE_3G;
                 break;
@@ -308,14 +308,14 @@
                         mSelectedDataTypeIcon[slot] = mRes.getIdentifier(
                                 mDataTypeGenerationArray[2], null, NS);
                     }
-                    mSelectedQSDataTypeIcon[slot] = QS_DATA_4G;
+                    mSelectedQSDataTypeIcon[slot] = ICON_4G;
                     mSelectedDataTypeDesc[slot] = mDataTypeGenerationDescArray[1];
                     mSelectedSignalStreagthIndex[slot] = SIGNAL_STRENGTH_TYPE_4G;
                 } else {
                     mSelectedDataActivityIndex[slot] = DATA_TYPE_LTE;
                     mSelectedDataTypeIcon[slot] = mRes.getIdentifier(
                             dataTypeArray[type], null, NS);
-                    mSelectedQSDataTypeIcon[slot] = QS_DATA_LTE;
+                    mSelectedQSDataTypeIcon[slot] = ICON_LTE;
                     mSelectedDataTypeDesc[slot] = mDataTypeDescriptionArray[type];
                     mSelectedSignalStreagthIndex[slot] = SIGNAL_STRENGTH_TYPE_4G;
                 }
@@ -326,14 +326,14 @@
                     mSelectedDataActivityIndex[slot] = DATA_TYPE_G;
                     mSelectedDataTypeIcon[slot] = mRes.getIdentifier(
                             dataTypeArray[type], null, NS);
-                    mSelectedQSDataTypeIcon[slot] = QS_DATA_G;
+                    mSelectedQSDataTypeIcon[slot] = ICON_G;
                     mSelectedDataTypeDesc[slot] = mDataTypeDescriptionArray[type];
                     mSelectedSignalStreagthIndex[slot] = SIGNAL_STRENGTH_TYPE_G;
                 } else {
                     mSelectedDataActivityIndex[slot] = DATA_TYPE_3G;
                     mSelectedDataTypeIcon[slot] = mRes.getIdentifier(
                             mDataTypeGenerationArray[0], null, NS);
-                    mSelectedQSDataTypeIcon[slot] = QS_DATA_3G;
+                    mSelectedQSDataTypeIcon[slot] = ICON_3G;
                     mSelectedDataTypeDesc[slot] = mDataTypeGenerationDescArray[0];;
                     mSelectedSignalStreagthIndex[slot] = SIGNAL_STRENGTH_TYPE_3G;
                 }
@@ -454,12 +454,6 @@
 
     static final int ICON_DATA_DISABLED = R.drawable.stat_sys_data_disabled;
 
-<<<<<<< HEAD
-    static final int QS_ICON_DATA_DISABLED = R.drawable.ic_qs_data_disabled;
-
-
-=======
->>>>>>> 96422b65
     static final MobileIconGroup CARRIER_NETWORK_CHANGE = new MobileIconGroup(
             "CARRIER_NETWORK_CHANGE",
             null,
