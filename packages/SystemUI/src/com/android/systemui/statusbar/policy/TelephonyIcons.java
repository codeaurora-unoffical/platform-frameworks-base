/*
 * Copyright (C) 2008 The Android Open Source Project
 *
 * Licensed under the Apache License, Version 2.0 (the "License");
 * you may not use this file except in compliance with the License.
 * You may obtain a copy of the License at
 *
 *      http://www.apache.org/licenses/LICENSE-2.0
 *
 * Unless required by applicable law or agreed to in writing, software
 * distributed under the License is distributed on an "AS IS" BASIS,
 * WITHOUT WARRANTIES OR CONDITIONS OF ANY KIND, either express or implied.
 * See the License for the specific language governing permissions and
 * limitations under the License.
 */

package com.android.systemui.statusbar.policy;

import android.content.Context;
import android.content.res.Resources;
import android.content.res.TypedArray;
import android.telephony.SignalStrength;
import android.telephony.TelephonyManager;
import android.util.Log;
import android.util.SparseArray;

import com.android.systemui.R;
import com.android.systemui.statusbar.policy.MobileSignalController.MobileIconGroup;

import java.util.HashMap;
import java.util.Map;

class TelephonyIcons {
    //Default roaming icons with R indicator
    static final int[][] TELEPHONY_SIGNAL_STRENGTH_ROAMING_R = {
            { R.drawable.stat_sys_signal_0_default_roam,
                    R.drawable.stat_sys_signal_1_default_roam,
                    R.drawable.stat_sys_signal_2_default_roam,
                    R.drawable.stat_sys_signal_3_default_roam,
                    R.drawable.stat_sys_signal_4_default_roam },
            { R.drawable.stat_sys_signal_0_default_fully_roam,
                    R.drawable.stat_sys_signal_1_default_fully_roam,
                    R.drawable.stat_sys_signal_2_default_fully_roam,
                    R.drawable.stat_sys_signal_3_default_fully_roam,
                    R.drawable.stat_sys_signal_4_default_fully_roam }
    };
    //***** Data connection icons
    static final int FLIGHT_MODE_ICON = R.drawable.stat_sys_airplane_mode;

    static final int ICON_LTE = R.drawable.ic_lte_mobiledata;
    static final int ICON_LTE_PLUS = R.drawable.ic_lte_plus_mobiledata;
    static final int ICON_G = R.drawable.ic_g_mobiledata;
    static final int ICON_E = R.drawable.ic_e_mobiledata;
    static final int ICON_H = R.drawable.ic_h_mobiledata;
    static final int ICON_H_PLUS = R.drawable.ic_h_plus_mobiledata;
    static final int ICON_3G = R.drawable.ic_3g_mobiledata;
    static final int ICON_4G = R.drawable.ic_4g_mobiledata;
    static final int ICON_4G_PLUS = R.drawable.ic_4g_plus_mobiledata;
    static final int ICON_1X = R.drawable.ic_1x_mobiledata;
    static final int ICON_5G = R.drawable.ic_5g_mobiledata;
    static final int ICON_5G_PLUS = R.drawable.ic_5g_plus_mobiledata;
<<<<<<< HEAD
    static final int ICON_5G_SA = R.drawable.ic_5g_mobiledata;
    static final int ICON_5G_BASIC = R.drawable.ic_5g_mobiledata;
    static final int ICON_5G_UWB = R.drawable.ic_5g_uwb_mobiledata;
=======
>>>>>>> 825827da

    static final MobileIconGroup CARRIER_NETWORK_CHANGE = new MobileIconGroup(
            "CARRIER_NETWORK_CHANGE",
            null,
            null,
            AccessibilityContentDescriptions.PHONE_SIGNAL_STRENGTH,
            0, 0,
            0,
            0,
            AccessibilityContentDescriptions.PHONE_SIGNAL_STRENGTH[0],
            R.string.carrier_network_change_mode,
            0,
            false);

    static final MobileIconGroup THREE_G = new MobileIconGroup(
            "3G",
            null,
            null,
            AccessibilityContentDescriptions.PHONE_SIGNAL_STRENGTH,
            0, 0,
            0,
            0,
            AccessibilityContentDescriptions.PHONE_SIGNAL_STRENGTH[0],
            R.string.data_connection_3g,
            TelephonyIcons.ICON_3G,
            true);

    static final MobileIconGroup WFC = new MobileIconGroup(
            "WFC",
            null,
            null,
            AccessibilityContentDescriptions.PHONE_SIGNAL_STRENGTH,
            0, 0,
            0,
            0,
            AccessibilityContentDescriptions.PHONE_SIGNAL_STRENGTH[0],
            0, 0, false);

    static final MobileIconGroup UNKNOWN = new MobileIconGroup(
            "Unknown",
            null,
            null,
            AccessibilityContentDescriptions.PHONE_SIGNAL_STRENGTH,
            0, 0,
            0,
            0,
            AccessibilityContentDescriptions.PHONE_SIGNAL_STRENGTH[0],
            0, 0, false);

    static final MobileIconGroup E = new MobileIconGroup(
            "E",
            null,
            null,
            AccessibilityContentDescriptions.PHONE_SIGNAL_STRENGTH,
            0, 0,
            0,
            0,
            AccessibilityContentDescriptions.PHONE_SIGNAL_STRENGTH[0],
            R.string.data_connection_edge,
            TelephonyIcons.ICON_E,
            false);

    static final MobileIconGroup ONE_X = new MobileIconGroup(
            "1X",
            null,
            null,
            AccessibilityContentDescriptions.PHONE_SIGNAL_STRENGTH,
            0, 0,
            0,
            0,
            AccessibilityContentDescriptions.PHONE_SIGNAL_STRENGTH[0],
            R.string.data_connection_cdma,
            TelephonyIcons.ICON_1X,
            true);

    static final MobileIconGroup G = new MobileIconGroup(
            "G",
            null,
            null,
            AccessibilityContentDescriptions.PHONE_SIGNAL_STRENGTH,
            0, 0,
            0,
            0,
            AccessibilityContentDescriptions.PHONE_SIGNAL_STRENGTH[0],
            R.string.data_connection_gprs,
            TelephonyIcons.ICON_G,
            false);

    static final MobileIconGroup H = new MobileIconGroup(
            "H",
            null,
            null,
            AccessibilityContentDescriptions.PHONE_SIGNAL_STRENGTH,
            0, 0,
            0,
            0,
            AccessibilityContentDescriptions.PHONE_SIGNAL_STRENGTH[0],
            R.string.data_connection_3_5g,
            TelephonyIcons.ICON_H,
            false);

    static final MobileIconGroup H_PLUS = new MobileIconGroup(
            "H+",
            null,
            null,
            AccessibilityContentDescriptions.PHONE_SIGNAL_STRENGTH,
            0, 0,
            0,
            0,
            AccessibilityContentDescriptions.PHONE_SIGNAL_STRENGTH[0],
            R.string.data_connection_3_5g_plus,
            TelephonyIcons.ICON_H_PLUS,
            false);

    static final MobileIconGroup FOUR_G = new MobileIconGroup(
            "4G",
            null,
            null,
            AccessibilityContentDescriptions.PHONE_SIGNAL_STRENGTH,
            0, 0,
            0,
            0,
            AccessibilityContentDescriptions.PHONE_SIGNAL_STRENGTH[0],
            R.string.data_connection_4g,
            TelephonyIcons.ICON_4G,
            true);

    static final MobileIconGroup FOUR_G_PLUS = new MobileIconGroup(
            "4G+",
            null,
            null,
            AccessibilityContentDescriptions.PHONE_SIGNAL_STRENGTH,
            0,0,
            0,
            0,
            AccessibilityContentDescriptions.PHONE_SIGNAL_STRENGTH[0],
            R.string.data_connection_4g_plus,
            TelephonyIcons.ICON_4G_PLUS,
            true);

    static final MobileIconGroup LTE = new MobileIconGroup(
            "LTE",
            null,
            null,
            AccessibilityContentDescriptions.PHONE_SIGNAL_STRENGTH,
            0, 0,
            0,
            0,
            AccessibilityContentDescriptions.PHONE_SIGNAL_STRENGTH[0],
            R.string.data_connection_lte,
            TelephonyIcons.ICON_LTE,
            true);

    static final MobileIconGroup LTE_PLUS = new MobileIconGroup(
            "LTE+",
            null,
            null,
            AccessibilityContentDescriptions.PHONE_SIGNAL_STRENGTH,
            0, 0,
            0,
            0,
            AccessibilityContentDescriptions.PHONE_SIGNAL_STRENGTH[0],
            R.string.data_connection_lte_plus,
            TelephonyIcons.ICON_LTE_PLUS,
            true);

    static final MobileIconGroup NR_5G = new MobileIconGroup(
            "5G",
            null,
            null,
            AccessibilityContentDescriptions.PHONE_SIGNAL_STRENGTH,
            0,
            0,
            0,
            0,
            AccessibilityContentDescriptions.PHONE_SIGNAL_STRENGTH[0],
            R.string.data_connection_5g,
            TelephonyIcons.ICON_5G,
            true);

    static final MobileIconGroup NR_5G_PLUS = new MobileIconGroup(
            "5G_PLUS",
            null,
            null,
            AccessibilityContentDescriptions.PHONE_SIGNAL_STRENGTH,
            0,
            0,
            0,
            0,
            AccessibilityContentDescriptions.PHONE_SIGNAL_STRENGTH[0],
            R.string.data_connection_5g_plus,
            TelephonyIcons.ICON_5G_PLUS,
            true);

    static final MobileIconGroup DATA_DISABLED = new MobileIconGroup(
            "DataDisabled",
            null,
            null,
            AccessibilityContentDescriptions.PHONE_SIGNAL_STRENGTH,
            0, 0,
            0,
            0,
            AccessibilityContentDescriptions.PHONE_SIGNAL_STRENGTH[0],
            R.string.cell_data_off_content_description,
            0,
            false);

<<<<<<< HEAD
    static final MobileIconGroup FIVE_G = new MobileIconGroup(
            "5G",
=======
    static final MobileIconGroup NOT_DEFAULT_DATA = new MobileIconGroup(
            "NotDefaultData",
>>>>>>> 825827da
            null,
            null,
            AccessibilityContentDescriptions.PHONE_SIGNAL_STRENGTH,
            0, 0,
            0,
            0,
            AccessibilityContentDescriptions.PHONE_SIGNAL_STRENGTH[0],
<<<<<<< HEAD
            R.string.data_connection_5g,
            TelephonyIcons.ICON_5G,
            false);

    static final MobileIconGroup FIVE_G_BASIC = new MobileIconGroup(
            "5GBasic",
            null,
            null,
            AccessibilityContentDescriptions.PHONE_SIGNAL_STRENGTH,
            0, 0,
            0,
            0,
            AccessibilityContentDescriptions.PHONE_SIGNAL_STRENGTH[0],
            R.string.data_connection_5g_basic,
            TelephonyIcons.ICON_5G_BASIC,
            false);

    static final MobileIconGroup FIVE_G_UWB = new MobileIconGroup(
            "5GUWB",
            null,
            null,
            AccessibilityContentDescriptions.PHONE_SIGNAL_STRENGTH,
            0, 0,
            0,
            0,
            AccessibilityContentDescriptions.PHONE_SIGNAL_STRENGTH[0],
            R.string.data_connection_5g_uwb,
            TelephonyIcons.ICON_5G_UWB,
            false);

    static final MobileIconGroup FIVE_G_SA = new MobileIconGroup(
            "5GSA",
            null,
            null,
            AccessibilityContentDescriptions.PHONE_SIGNAL_STRENGTH,
            0, 0,
            0,
            0,
            AccessibilityContentDescriptions.PHONE_SIGNAL_STRENGTH[0],
            R.string.data_connection_5g_sa,
            TelephonyIcons.ICON_5G_SA,
            false);

    static final int DATA_TYPE_UNKNOWN = 0;
    static final int DATA_TYPE_G = 1;
    static final int DATA_TYPE_E = 2;
    static final int DATA_TYPE_2G = 3;
    static final int DATA_TYPE_3G = 4;
    static final int DATA_TYPE_4G = 5;
    static final int DATA_TYPE_H = 6;
    static final int DATA_TYPE_HP = 7;
    static final int DATA_TYPE_1X = 8;
    static final int DATA_TYPE_LTE = 9;
    static final int DATA_TYPE_4G_PLUS = 10;

    static final int SIGNAL_STRENGTH_TYPE_G = 0;
    static final int SIGNAL_STRENGTH_TYPE_E = 1;
    static final int SIGNAL_STRENGTH_TYPE_3G = 2;
    static final int SIGNAL_STRENGTH_TYPE_4G = 3;
    static final int SIGNAL_STRENGTH_TYPE_H = 4;
    static final int SIGNAL_STRENGTH_TYPE_HP = 5;
    static final int SIGNAL_STRENGTH_TYPE_1X = 6;
    static final int SIGNAL_STRENGTH_TYPE_CDMA = 7;
    static final int SIGNAL_STRENGTH_TYPE_UMTS = 8;
    static final int SIGNAL_STRENGTH_TYPE_4G_PLUS = 9;

    static final int DEFAULT_SUB = 0;
    static final int INET_TYPE_NUM = 2;
    static final int SIGNAL_LEVEL_NUM = SignalStrength.NUM_SIGNAL_STRENGTH_BINS;
    static final String TAG = "TelephonyIcons";
    static final String NS = "com.android.systemui";
    static final boolean DEBUG = Log.isLoggable(TAG, Log.DEBUG);;

    static String[] mDataTypeArray, mDataTypeGenerationArray;
    static String[] mDataTypeDescriptionArray, mDataTypeGenerationDescArray;
    static String[] mDataActivityArray;
    static String[] mSignalStrengthArray, mSignalStrengthRoamingArray;
    static String[] mSignalNullArray;
    static String[] mSignalStrengthDesc;

    static int[] mSelectedDataTypeIcon;
    static int[] mSelectedQSDataTypeIcon;
    static String[] mSelectedDataTypeDesc;
    static int[] mSelectedDataActivityIndex;
    static int[] mSelectedSignalStreagthIndex;
    static SparseArray<Integer> mStacked2SingleIconLookup;

    private static Resources mRes;
    private static boolean isInitiated = false;

    static void readIconsFromXml(Context context) {
        if (isInitiated) {
            log(TAG, "readIconsFromXml, already read!");
            return;
        }

        mRes = context.getResources();
        try {
            mDataTypeArray = mRes.getStringArray(R.array.multi_data_type);
            mDataTypeDescriptionArray = mRes.getStringArray(
                    R.array.telephony_data_type_description);
            mDataTypeGenerationArray = mRes.getStringArray(
                    R.array.telephony_data_type_generation);
            mDataTypeGenerationDescArray = mRes.getStringArray(
                    R.array.telephony_data_type_generation_description);
            mDataActivityArray = mRes.getStringArray(R.array.multi_data_activity);
            mSignalStrengthArray = mRes.getStringArray(R.array.multi_signal_strength);
            mSignalStrengthRoamingArray = mRes.getStringArray(
                    R.array.multi_signal_strength_roaming);
            mSignalNullArray = mRes.getStringArray(R.array.multi_signal_null);
            mSignalStrengthDesc = mRes.getStringArray(R.array.signal_strength_description);
            initStacked2SingleIconLookup();
        } catch (android.content.res.Resources.NotFoundException e) {
            isInitiated = false;
            log(TAG, "readIconsFromXml, exception happened: " + e);
            return;
        }

        if (mSelectedDataTypeIcon == null
                && mDataTypeArray.length != 0) {
            mSelectedDataTypeIcon = new int[mDataTypeArray.length];
        }
        if (mSelectedQSDataTypeIcon == null
                && mDataTypeArray.length != 0) {
            mSelectedQSDataTypeIcon = new int[mDataTypeArray.length];
        }
        if (mSelectedDataTypeDesc == null
                && mDataTypeArray.length != 0) {
            mSelectedDataTypeDesc = new String[mDataTypeArray.length];
        }
        if (mSelectedDataActivityIndex == null
                && mDataActivityArray.length != 0) {
            mSelectedDataActivityIndex = new int[mDataActivityArray.length];
        }
        if (mSelectedSignalStreagthIndex == null
                && mSignalStrengthArray.length != 0) {
            mSelectedSignalStreagthIndex = new int[mSignalStrengthArray.length];
        }
        isInitiated = true;
    }

    static void initStacked2SingleIconLookup() {
        mStacked2SingleIconLookup = new SparseArray<>();
        TypedArray stackedIcons = mRes.obtainTypedArray(R.array.stacked_signal_icons);
        TypedArray singleIcons = mRes.obtainTypedArray(R.array.single_signal_icons);

        mStacked2SingleIconLookup.clear();
        for (int i = 0; i < stackedIcons.length() && i < singleIcons.length(); i++) {
            mStacked2SingleIconLookup.put(stackedIcons.getResourceId(i,0),
                    singleIcons.getResourceId(i,0));
        }
        stackedIcons.recycle();
        singleIcons.recycle();
        log(TAG, "initStacked2SingleIconLookup: size=" + mStacked2SingleIconLookup.size());
    }

    static int getSignalNullIcon(int slot) {
        if (mSignalNullArray == null) {
            return 0;
        }
        String resName = mSignalNullArray[slot];
        log(TAG, "null signal icon name: " + resName);
        int resId = mRes.getIdentifier(resName, null, NS);
        return resId;
    }

    static void updateDataType(int slot, int type, boolean showAtLeast3G,
                               boolean show4GforLte, boolean hspaDistinguishable, int inet) {
        log(TAG, "updateDataType "
                + String.format("slot=%d, type=%d, inetCondition=%d",
                slot, type, inet)
                + " showAtLeast3G=" + String.valueOf(showAtLeast3G)
                + " show4GforLte=" + String.valueOf(show4GforLte)
                + " hspaDistinguishable=" + String.valueOf(hspaDistinguishable));

        String resName = mDataTypeArray[slot];
        int resId = mRes.getIdentifier(resName, null, NS);
        String[] dataTypeArray = mRes.getStringArray(resId);

        log(TAG, "data type item name: " + resName + " id:" + resId);

        switch (type) {
            case TelephonyManager.NETWORK_TYPE_UNKNOWN:
                if (!showAtLeast3G) {
                    mSelectedDataTypeIcon[slot] = mRes.getIdentifier(
                            dataTypeArray[type], null, NS);
                    mSelectedQSDataTypeIcon[slot] = 0;
                    mSelectedDataTypeDesc[slot] = mDataTypeDescriptionArray[type];
                    mSelectedDataActivityIndex[slot] = 0;
                    mSelectedSignalStreagthIndex[slot] = 0;
                    break;
                } else {
                    // fall through
                }
            case TelephonyManager.NETWORK_TYPE_EDGE:
                if (!showAtLeast3G) {
                    mSelectedDataTypeIcon[slot] = mRes.getIdentifier(
                            dataTypeArray[type], null, NS);
                    mSelectedQSDataTypeIcon[slot] = ICON_E;
                    mSelectedDataTypeDesc[slot] = mDataTypeDescriptionArray[type];
                    mSelectedDataActivityIndex[slot] = DATA_TYPE_E;
                    mSelectedSignalStreagthIndex[slot] = SIGNAL_STRENGTH_TYPE_E;
                    break;
                } else {
                    // fall through
                }
            case TelephonyManager.NETWORK_TYPE_UMTS:
            case TelephonyManager.NETWORK_TYPE_TD_SCDMA:
                mSelectedDataActivityIndex[slot] = DATA_TYPE_3G;
                mSelectedDataTypeIcon[slot] = mRes.getIdentifier(
                        dataTypeArray[type], null, NS);
                mSelectedQSDataTypeIcon[slot] = ICON_3G;
                mSelectedDataTypeDesc[slot] = mDataTypeDescriptionArray[type];
                mSelectedSignalStreagthIndex[slot] = SIGNAL_STRENGTH_TYPE_UMTS;
                break;
            case TelephonyManager.NETWORK_TYPE_HSDPA:
            case TelephonyManager.NETWORK_TYPE_HSUPA:
            case TelephonyManager.NETWORK_TYPE_HSPA:
                if (hspaDistinguishable) {
                    mSelectedDataActivityIndex[slot] = DATA_TYPE_H;
                    mSelectedDataTypeIcon[slot] = mRes.getIdentifier(
                            dataTypeArray[type], null, NS);
                    mSelectedQSDataTypeIcon[slot] = ICON_H;
                    mSelectedDataTypeDesc[slot] = mDataTypeDescriptionArray[type];
                    mSelectedSignalStreagthIndex[slot] = SIGNAL_STRENGTH_TYPE_H;
                } else {
                    mSelectedDataActivityIndex[slot] = DATA_TYPE_3G;
                    mSelectedDataTypeIcon[slot] = mRes.getIdentifier(
                            mDataTypeGenerationArray[0], null, NS);
                    mSelectedQSDataTypeIcon[slot] = ICON_3G;
                    mSelectedDataTypeDesc[slot] = mDataTypeGenerationDescArray[0];
                    mSelectedSignalStreagthIndex[slot] = SIGNAL_STRENGTH_TYPE_3G;
                }
                break;
            case TelephonyManager.NETWORK_TYPE_HSPAP:
                if (hspaDistinguishable) {
                    mSelectedDataActivityIndex[slot] = DATA_TYPE_HP;
                    mSelectedDataTypeIcon[slot] = mRes.getIdentifier(
                            dataTypeArray[type], null, NS);
                    mSelectedQSDataTypeIcon[slot] = ICON_H;
                    mSelectedDataTypeDesc[slot] = mDataTypeDescriptionArray[type];
                    mSelectedSignalStreagthIndex[slot] = SIGNAL_STRENGTH_TYPE_HP;
                } else {
                    mSelectedDataActivityIndex[slot] = DATA_TYPE_3G;
                    mSelectedDataTypeIcon[slot] = mRes.getIdentifier(
                            mDataTypeGenerationArray[0], null, NS);
                    mSelectedQSDataTypeIcon[slot] = ICON_3G;
                    mSelectedDataTypeDesc[slot] = mDataTypeGenerationDescArray[0];
                    mSelectedSignalStreagthIndex[slot] = SIGNAL_STRENGTH_TYPE_3G;
                }
                break;
            case TelephonyManager.NETWORK_TYPE_CDMA:
                if (!showAtLeast3G) {
                    mSelectedDataActivityIndex[slot] = DATA_TYPE_1X;
                    mSelectedDataTypeIcon[slot] = mRes.getIdentifier(
                            dataTypeArray[type], null, NS);
                    mSelectedQSDataTypeIcon[slot] = ICON_1X;
                    mSelectedDataTypeDesc[slot] = mDataTypeDescriptionArray[type];
                    mSelectedSignalStreagthIndex[slot] = SIGNAL_STRENGTH_TYPE_CDMA;
                    break;
                } else {
                    // fall through
                }
            case TelephonyManager.NETWORK_TYPE_1xRTT:
                if (!showAtLeast3G) {
                    mSelectedDataActivityIndex[slot] = DATA_TYPE_1X;
                    mSelectedDataTypeIcon[slot] = mRes.getIdentifier(
                            dataTypeArray[type], null, NS);
                    mSelectedQSDataTypeIcon[slot] = ICON_1X;
                    mSelectedDataTypeDesc[slot] = mDataTypeDescriptionArray[type];
                    mSelectedSignalStreagthIndex[slot] = SIGNAL_STRENGTH_TYPE_1X;
                    break;
                } else {
                    // fall through
                }
            case TelephonyManager.NETWORK_TYPE_EVDO_0: //fall through
            case TelephonyManager.NETWORK_TYPE_EVDO_A:
            case TelephonyManager.NETWORK_TYPE_EVDO_B:
            case TelephonyManager.NETWORK_TYPE_EHRPD:
                mSelectedDataActivityIndex[slot] = DATA_TYPE_3G;
                mSelectedDataTypeIcon[slot] = mRes.getIdentifier(
                        dataTypeArray[type], null, NS);
                mSelectedQSDataTypeIcon[slot] = ICON_3G;
                mSelectedDataTypeDesc[slot] = mDataTypeDescriptionArray[type];
                mSelectedSignalStreagthIndex[slot] = SIGNAL_STRENGTH_TYPE_3G;
                break;
            case TelephonyManager.NETWORK_TYPE_LTE:
            case TelephonyManager.NETWORK_TYPE_LTE_CA:
                if (show4GforLte) {
                    mSelectedDataActivityIndex[slot] = DATA_TYPE_4G;
                    mSelectedDataTypeIcon[slot] = mRes.getIdentifier(
                            mDataTypeGenerationArray[1], null, NS);
                    mSelectedQSDataTypeIcon[slot] = ICON_4G;
                    mSelectedDataTypeDesc[slot] = mDataTypeGenerationDescArray[1];
                    mSelectedSignalStreagthIndex[slot] = SIGNAL_STRENGTH_TYPE_4G;

                    if ( type == TelephonyManager.NETWORK_TYPE_LTE_CA) {
                        //Select 4G+ icon.
                        mSelectedDataTypeIcon[slot] = mRes.getIdentifier(
                                mDataTypeGenerationArray[2], null, NS);
                        mSelectedQSDataTypeIcon[slot] = ICON_4G_PLUS;
                        mSelectedSignalStreagthIndex[slot] = SIGNAL_STRENGTH_TYPE_4G_PLUS;
                        mSelectedDataActivityIndex[slot] = DATA_TYPE_4G_PLUS;
                    }
                } else {
                    mSelectedDataActivityIndex[slot] = DATA_TYPE_LTE;
                    mSelectedDataTypeIcon[slot] = mRes.getIdentifier(
                            dataTypeArray[type], null, NS);
                    mSelectedQSDataTypeIcon[slot] = ICON_LTE;
                    mSelectedDataTypeDesc[slot] = mDataTypeDescriptionArray[type];
                    mSelectedSignalStreagthIndex[slot] = SIGNAL_STRENGTH_TYPE_4G;
                }
                break;
            case TelephonyManager.NETWORK_TYPE_GPRS:
            case TelephonyManager.NETWORK_TYPE_GSM:
                if (!showAtLeast3G) {
                    mSelectedDataActivityIndex[slot] = DATA_TYPE_G;
                    mSelectedDataTypeIcon[slot] = mRes.getIdentifier(
                            dataTypeArray[type], null, NS);
                    mSelectedQSDataTypeIcon[slot] = ICON_G;
                    mSelectedDataTypeDesc[slot] = mDataTypeDescriptionArray[type];
                    mSelectedSignalStreagthIndex[slot] = SIGNAL_STRENGTH_TYPE_G;
                } else {
                    mSelectedDataActivityIndex[slot] = DATA_TYPE_3G;
                    mSelectedDataTypeIcon[slot] = mRes.getIdentifier(
                            mDataTypeGenerationArray[0], null, NS);
                    mSelectedQSDataTypeIcon[slot] = ICON_3G;
                    mSelectedDataTypeDesc[slot] = mDataTypeGenerationDescArray[0];;
                    mSelectedSignalStreagthIndex[slot] = SIGNAL_STRENGTH_TYPE_3G;
                }
                break;
            default:
                mSelectedDataActivityIndex[slot] = DATA_TYPE_UNKNOWN;
                mSelectedDataTypeIcon[slot] = 0;
                mSelectedQSDataTypeIcon[slot] = 0;
                mSelectedDataTypeDesc[slot] = "";
                mSelectedSignalStreagthIndex[slot] = SIGNAL_STRENGTH_TYPE_G;
                break;
        }
        log(TAG, "updateDataType " + String.format(
                "mSelectedDataTypeIcon[%d]=%d, mSelectedDataActivityIndex=%d",
                slot, mSelectedDataTypeIcon[slot], mSelectedDataActivityIndex[slot]));
    }


    static int getQSDataTypeIcon(int slot) {
        return mSelectedQSDataTypeIcon[slot];
    }

    static int getDataTypeIcon(int slot) {
        log(TAG, "getDataTypeIcon " + String.format("sub=%d", slot));
        return mSelectedDataTypeIcon[slot];
    }

    static int getDataTypeDesc(int slot) {
        return mRes.getIdentifier(mSelectedDataTypeDesc[slot], null, NS);
    }

    static int getDataActivity(int slot, int activity) {
        log(TAG, String.format("getDataActivity, slot=%d, activity=%d",
                slot, activity));

        String[] dataActivityArray = mRes.getStringArray(
                mRes.getIdentifier(mDataActivityArray[slot], null, NS));
        String[] selectedTypeArray = mRes.getStringArray(mRes.getIdentifier(
                dataActivityArray[mSelectedDataActivityIndex[slot]], null, NS));

        return mRes.getIdentifier(selectedTypeArray[activity], null, NS);
    }

    static int getSignalStrengthIcon(int slot, int inet, int level, boolean roaming) {
        log(TAG, "getSignalStrengthIcon: " + String.format(
                "slot=%d, inetCondition=%d, level=%d, roaming=%b", slot, inet, level, roaming));

        String[] signalStrengthArray, selectedTypeArray;

        signalStrengthArray = mRes.getStringArray(mRes.getIdentifier(!roaming ?
                mSignalStrengthArray[slot] : mSignalStrengthRoamingArray[slot], null, NS));
        log(TAG, String.format("signalStrengthArray.length=%d", signalStrengthArray.length));

        selectedTypeArray = mRes.getStringArray(mRes.getIdentifier(
                signalStrengthArray[mSelectedSignalStreagthIndex[slot]], null, NS));
        log(TAG, String.format("selectedTypeArray.length=%d", selectedTypeArray.length));

        String[] inetArray = mRes.getStringArray(
                mRes.getIdentifier(selectedTypeArray[inet], null, NS));
        log(TAG, String.format("inetArray.length=%d", inetArray.length));

        return mRes.getIdentifier(inetArray[level], null, NS);
    }


    static int convertMobileStrengthIcon(int stackedIcon) {
        if (mStacked2SingleIconLookup == null) {
            return stackedIcon;
        }
        int index = mStacked2SingleIconLookup.indexOfKey(stackedIcon);
        if (index >= 0) {
            return mStacked2SingleIconLookup.get(stackedIcon);
        }
        return stackedIcon;
    }

    static int getStackedVoiceIcon(int level) {
        int retValue = 0;
        switch(level){
            case SignalStrength.SIGNAL_STRENGTH_NONE_OR_UNKNOWN:
                retValue = R.drawable.stat_sys_signal_0_2g;
                break;
            case SignalStrength.SIGNAL_STRENGTH_POOR:
                retValue = R.drawable.stat_sys_signal_1_2g;
                break;
            case SignalStrength.SIGNAL_STRENGTH_MODERATE:
                retValue = R.drawable.stat_sys_signal_2_2g;
                break;
            case SignalStrength.SIGNAL_STRENGTH_GOOD:
                retValue = R.drawable.stat_sys_signal_3_2g;
                break;
            case SignalStrength.SIGNAL_STRENGTH_GREAT:
                retValue = R.drawable.stat_sys_signal_4_2g;
                break;
            default:
                break;
        }
        return retValue;
    }

    static int getRoamingSignalIconId(int level, int inet){
        return TELEPHONY_SIGNAL_STRENGTH_ROAMING_R[inet][level];
    }

    static int[]  getSignalStrengthDes(int slot) {
        int[] resId = new int[SIGNAL_LEVEL_NUM];
        for (int i = 0; i < SIGNAL_LEVEL_NUM; i++) {
            resId[i] = mRes.getIdentifier(mSignalStrengthDesc[i], null, NS);
        }
        return resId;
    }

    private static void log(String tag, String str){
        if (DEBUG) {
            Log.d(tag, str);
        }
    }
=======
            R.string.not_default_data_content_description,
            0,
            false);

    // When adding a new MobileIconGround, check if the dataContentDescription has to be filtered
    // in QSCarrier#hasValidTypeContentDescription
>>>>>>> 825827da

    /** Mapping icon name(lower case) to the icon object. */
    static final Map<String, MobileIconGroup> ICON_NAME_TO_ICON;
    static {
        ICON_NAME_TO_ICON = new HashMap<>();
        ICON_NAME_TO_ICON.put("carrier_network_change", CARRIER_NETWORK_CHANGE);
        ICON_NAME_TO_ICON.put("3g", THREE_G);
        ICON_NAME_TO_ICON.put("wfc", WFC);
        ICON_NAME_TO_ICON.put("unknown", UNKNOWN);
        ICON_NAME_TO_ICON.put("e", E);
        ICON_NAME_TO_ICON.put("1x", ONE_X);
        ICON_NAME_TO_ICON.put("g", G);
        ICON_NAME_TO_ICON.put("h", H);
        ICON_NAME_TO_ICON.put("h+", H_PLUS);
        ICON_NAME_TO_ICON.put("4g", FOUR_G);
        ICON_NAME_TO_ICON.put("4g+", FOUR_G_PLUS);
        ICON_NAME_TO_ICON.put("lte", LTE);
        ICON_NAME_TO_ICON.put("lte+", LTE_PLUS);
        ICON_NAME_TO_ICON.put("5g", NR_5G);
        ICON_NAME_TO_ICON.put("5g_plus", NR_5G_PLUS);
        ICON_NAME_TO_ICON.put("datadisable", DATA_DISABLED);
<<<<<<< HEAD
=======
        ICON_NAME_TO_ICON.put("notdefaultdata", NOT_DEFAULT_DATA);
>>>>>>> 825827da
    }
}
<|MERGE_RESOLUTION|>--- conflicted
+++ resolved
@@ -59,12 +59,9 @@
     static final int ICON_1X = R.drawable.ic_1x_mobiledata;
     static final int ICON_5G = R.drawable.ic_5g_mobiledata;
     static final int ICON_5G_PLUS = R.drawable.ic_5g_plus_mobiledata;
-<<<<<<< HEAD
     static final int ICON_5G_SA = R.drawable.ic_5g_mobiledata;
     static final int ICON_5G_BASIC = R.drawable.ic_5g_mobiledata;
     static final int ICON_5G_UWB = R.drawable.ic_5g_uwb_mobiledata;
-=======
->>>>>>> 825827da
 
     static final MobileIconGroup CARRIER_NETWORK_CHANGE = new MobileIconGroup(
             "CARRIER_NETWORK_CHANGE",
@@ -272,21 +269,31 @@
             0,
             false);
 
-<<<<<<< HEAD
+    static final MobileIconGroup NOT_DEFAULT_DATA = new MobileIconGroup(
+            "NotDefaultData",
+            null,
+            null,
+            AccessibilityContentDescriptions.PHONE_SIGNAL_STRENGTH,
+            0, 0,
+            0,
+            0,
+            AccessibilityContentDescriptions.PHONE_SIGNAL_STRENGTH[0],
+            R.string.not_default_data_content_description,
+            0,
+            false);
+
+    // When adding a new MobileIconGround, check if the dataContentDescription has to be filtered
+    // in QSCarrier#hasValidTypeContentDescription
+    //
     static final MobileIconGroup FIVE_G = new MobileIconGroup(
             "5G",
-=======
-    static final MobileIconGroup NOT_DEFAULT_DATA = new MobileIconGroup(
-            "NotDefaultData",
->>>>>>> 825827da
-            null,
-            null,
-            AccessibilityContentDescriptions.PHONE_SIGNAL_STRENGTH,
-            0, 0,
-            0,
-            0,
-            AccessibilityContentDescriptions.PHONE_SIGNAL_STRENGTH[0],
-<<<<<<< HEAD
+            null,
+            null,
+            AccessibilityContentDescriptions.PHONE_SIGNAL_STRENGTH,
+            0, 0,
+            0,
+            0,
+            AccessibilityContentDescriptions.PHONE_SIGNAL_STRENGTH[0],
             R.string.data_connection_5g,
             TelephonyIcons.ICON_5G,
             false);
@@ -731,14 +738,6 @@
             Log.d(tag, str);
         }
     }
-=======
-            R.string.not_default_data_content_description,
-            0,
-            false);
-
-    // When adding a new MobileIconGround, check if the dataContentDescription has to be filtered
-    // in QSCarrier#hasValidTypeContentDescription
->>>>>>> 825827da
 
     /** Mapping icon name(lower case) to the icon object. */
     static final Map<String, MobileIconGroup> ICON_NAME_TO_ICON;
@@ -760,9 +759,6 @@
         ICON_NAME_TO_ICON.put("5g", NR_5G);
         ICON_NAME_TO_ICON.put("5g_plus", NR_5G_PLUS);
         ICON_NAME_TO_ICON.put("datadisable", DATA_DISABLED);
-<<<<<<< HEAD
-=======
         ICON_NAME_TO_ICON.put("notdefaultdata", NOT_DEFAULT_DATA);
->>>>>>> 825827da
     }
 }
