--- conflicted
+++ resolved
@@ -528,7 +528,6 @@
     public static final int DATA_CONNECTIVITY_NOT_CONNECTED = 0;
     public static final int DATA_CONNECTIVITY_CONNECTED     = 1;
 
-<<<<<<< HEAD
     public static final int DATA_TYPE_E = 0;
     public static final int DATA_TYPE_G = 1;
     public static final int DATA_TYPE_1X = 2;
@@ -536,7 +535,7 @@
     public static final int DATA_TYPE_H = 4;
     public static final int DATA_TYPE_HP = 5;
     public static final int DATA_TYPE_2G_R = 6;
-=======
+
     // LTE branded "LTE"
     static final int[][] DATA_LTE = {
             { R.drawable.stat_sys_data_connected_lte,
@@ -548,7 +547,6 @@
                     R.drawable.stat_sys_data_fully_connected_lte,
                     R.drawable.stat_sys_data_fully_connected_lte }
     };
->>>>>>> 95983325
 
     public static final int DATA_NONE = 0;
     public static final int DATA_IN = 1;
