--- conflicted
+++ resolved
@@ -1115,16 +1115,13 @@
         boolean hspaDataDistinguishable;
         boolean inflateSignalStrengths = false;
         boolean alwaysShowDataRatIcon = false;
-<<<<<<< HEAD
+        public String patternOfCarrierSpecificDataIcon = "";
+
         boolean readIconsFromXml;
         boolean showRsrpSignalLevelforLTE = false;
         boolean hideNoInternetState = false;
         boolean showVolteIcon = false;
         boolean alwaysShowNetworkTypeIcon = false;
-=======
-        public String patternOfCarrierSpecificDataIcon = "";
-
->>>>>>> 93f8b3c6
         /**
          * Mapping from NR 5G status string to an integer. The NR 5G status string should match
          * those in carrier config.
