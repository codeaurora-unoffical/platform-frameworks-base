--- conflicted
+++ resolved
@@ -193,11 +193,8 @@
     boolean mDataAndWifiStacked = false;
 
     protected static boolean mAppopsStrictEnabled = false;
-<<<<<<< HEAD
-=======
     // The current user ID.
     private int mCurrentUserId;
->>>>>>> 073b8a01
 
     public interface SignalCluster {
         void setWifiIndicators(boolean visible, int strengthIcon,
@@ -1226,10 +1223,7 @@
     }
 
     protected void updateWimaxIcons() {
-<<<<<<< HEAD
-=======
         /* 
->>>>>>> 073b8a01
         if (mIsWimaxEnabled) {
             if (mWimaxConnected) {
                 int inetCondition = inetConditionForNetwork(ConnectivityManager.TYPE_WIMAX);
