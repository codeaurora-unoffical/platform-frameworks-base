--- conflicted
+++ resolved
@@ -1139,29 +1139,11 @@
         boolean hspaDataDistinguishable;
         boolean inflateSignalStrengths = false;
         boolean alwaysShowDataRatIcon = false;
-<<<<<<< HEAD
-        public String patternOfCarrierSpecificDataIcon = "";
-        public long nrIconDisplayGracePeriodMs;
 
         boolean showRsrpSignalLevelforLTE = false;
         boolean hideNoInternetState = false;
         boolean showVolteIcon = false;
         boolean alwaysShowNetworkTypeIcon = false;
-        /**
-         * Mapping from NR 5G status string to an integer. The NR 5G status string should match
-         * those in carrier config.
-         */
-        private static final Map<String, Integer> NR_STATUS_STRING_TO_INDEX;
-        static {
-            NR_STATUS_STRING_TO_INDEX = new HashMap<>(5);
-            NR_STATUS_STRING_TO_INDEX.put("connected_mmwave", NR_CONNECTED_MMWAVE);
-            NR_STATUS_STRING_TO_INDEX.put("connected", NR_CONNECTED);
-            NR_STATUS_STRING_TO_INDEX.put("not_restricted_rrc_idle", NR_NOT_RESTRICTED_RRC_IDLE);
-            NR_STATUS_STRING_TO_INDEX.put("not_restricted_rrc_con", NR_NOT_RESTRICTED_RRC_CON);
-            NR_STATUS_STRING_TO_INDEX.put("restricted", NR_RESTRICTED);
-        }
-=======
->>>>>>> 2208fc9a
 
         static Config readConfig(Context context) {
             Config config = new Config();
