/*
 * Copyright (C) 2010 The Android Open Source Project
 *
 * Licensed under the Apache License, Version 2.0 (the "License");
 * you may not use this file except in compliance with the License.
 * You may obtain a copy of the License at
 *
 *      http://www.apache.org/licenses/LICENSE-2.0
 *
 * Unless required by applicable law or agreed to in writing, software
 * distributed under the License is distributed on an "AS IS" BASIS,
 * WITHOUT WARRANTIES OR CONDITIONS OF ANY KIND, either express or implied.
 * See the License for the specific language governing permissions and
 * limitations under the License.
 */

package com.android.systemui.statusbar.policy;

import static android.net.NetworkCapabilities.NET_CAPABILITY_VALIDATED;
import static android.net.wifi.WifiManager.TrafficStateCallback.DATA_ACTIVITY_IN;
import static android.net.wifi.WifiManager.TrafficStateCallback.DATA_ACTIVITY_INOUT;
import static android.net.wifi.WifiManager.TrafficStateCallback.DATA_ACTIVITY_NONE;
import static android.net.wifi.WifiManager.TrafficStateCallback.DATA_ACTIVITY_OUT;
import static android.telephony.PhoneStateListener.LISTEN_ACTIVE_DATA_SUBSCRIPTION_ID_CHANGE;

import static com.android.internal.telephony.PhoneConstants.MAX_PHONE_COUNT_DUAL_SIM;

import android.content.BroadcastReceiver;
import android.content.Context;
import android.content.Intent;
import android.content.IntentFilter;
import android.content.res.Configuration;
import android.content.res.Resources;
import android.net.ConnectivityManager;
import android.net.Network;
import android.net.NetworkCapabilities;
import android.net.wifi.WifiManager;
import android.os.AsyncTask;
import android.os.Bundle;
import android.os.Handler;
import android.os.Looper;
import android.os.PersistableBundle;
import android.provider.Settings;
import android.telephony.CarrierConfigManager;
import android.telephony.PhoneStateListener;
import android.telephony.ServiceState;
import android.telephony.SignalStrength;
import android.telephony.SubscriptionInfo;
import android.telephony.SubscriptionManager;
import android.telephony.SubscriptionManager.OnSubscriptionsChangedListener;
import android.telephony.TelephonyManager;
import android.text.TextUtils;
import android.text.format.DateUtils;
import android.util.Log;
import android.util.MathUtils;
import android.util.SparseArray;

import com.android.internal.annotations.GuardedBy;
import com.android.internal.annotations.VisibleForTesting;
import com.android.internal.telephony.PhoneConstants;
import com.android.internal.telephony.TelephonyIntents;
import com.android.settingslib.net.DataUsageController;
import com.android.systemui.ConfigurationChangedReceiver;
import com.android.systemui.DemoMode;
import com.android.systemui.Dumpable;
import com.android.systemui.R;
import com.android.systemui.broadcast.BroadcastDispatcher;
import com.android.systemui.dagger.qualifiers.BgLooper;
import com.android.systemui.settings.CurrentUserTracker;
import com.android.systemui.statusbar.policy.DeviceProvisionedController.DeviceProvisionedListener;
import com.android.systemui.statusbar.policy.MobileSignalController.MobileIconGroup;

import java.io.FileDescriptor;
import java.io.PrintWriter;
import java.util.ArrayList;
import java.util.BitSet;
import java.util.Collections;
import java.util.Comparator;
import java.util.HashMap;
import java.util.List;
import java.util.Locale;
import java.util.Map;

import javax.inject.Inject;
import javax.inject.Singleton;

/** Platform implementation of the network controller. **/
@Singleton
public class NetworkControllerImpl extends BroadcastReceiver
        implements NetworkController, DemoMode, DataUsageController.NetworkNameProvider,
        ConfigurationChangedReceiver, Dumpable {
    // debug
    static final String TAG = "NetworkController";
    static final boolean DEBUG = Log.isLoggable(TAG, Log.DEBUG);
    // additional diagnostics, but not logspew
    static final boolean CHATTY =  Log.isLoggable(TAG + "Chat", Log.DEBUG);

    private static final int EMERGENCY_NO_CONTROLLERS = 0;
    private static final int EMERGENCY_FIRST_CONTROLLER = 100;
    private static final int EMERGENCY_VOICE_CONTROLLER = 200;
    private static final int EMERGENCY_NO_SUB = 300;
    private static final int EMERGENCY_ASSUMED_VOICE_CONTROLLER = 400;

    private final Context mContext;
    private final TelephonyManager mPhone;
    private final WifiManager mWifiManager;
    private final ConnectivityManager mConnectivityManager;
    private final SubscriptionManager mSubscriptionManager;
    private final boolean mHasMobileDataFeature;
    private final SubscriptionDefaults mSubDefaults;
    private final DataSaverController mDataSaverController;
    private final CurrentUserTracker mUserTracker;
    private final BroadcastDispatcher mBroadcastDispatcher;
    private final Object mLock = new Object();
    private Config mConfig;

    private PhoneStateListener mPhoneStateListener;
    private int mActiveMobileDataSubscription = SubscriptionManager.INVALID_SUBSCRIPTION_ID;

    // Subcontrollers.
    @VisibleForTesting
    final WifiSignalController mWifiSignalController;

    @VisibleForTesting
    final EthernetSignalController mEthernetSignalController;

    @VisibleForTesting
    final SparseArray<MobileSignalController> mMobileSignalControllers = new SparseArray<>();
    // When no SIMs are around at setup, and one is added later, it seems to default to the first
    // SIM for most actions.  This may be null if there aren't any SIMs around.
    private MobileSignalController mDefaultSignalController;
    private final AccessPointControllerImpl mAccessPoints;
    private final DataUsageController mDataUsageController;

    private boolean mInetCondition; // Used for Logging and demo.

    // BitSets indicating which network transport types (e.g., TRANSPORT_WIFI, TRANSPORT_MOBILE) are
    // connected and validated, respectively.
    private final BitSet mConnectedTransports = new BitSet();
    private final BitSet mValidatedTransports = new BitSet();

    // States that don't belong to a subcontroller.
    private boolean mAirplaneMode = false;
    private boolean mHasNoSubs;
    private Locale mLocale = null;
    // This list holds our ordering.
    private List<SubscriptionInfo> mCurrentSubscriptions = new ArrayList<>();

    @VisibleForTesting
    boolean mListening;

    // The current user ID.
    private int mCurrentUserId;

    private OnSubscriptionsChangedListener mSubscriptionListener;

    // Handler that all broadcasts are received on.
    private final Handler mReceiverHandler;
    // Handler that all callbacks are made on.
    private final CallbackHandler mCallbackHandler;

    private int mEmergencySource;
    private boolean mIsEmergency;

    @VisibleForTesting
    ServiceState mLastServiceState;
    private boolean mUserSetup;
    private boolean mSimDetected;

    @VisibleForTesting
    FiveGServiceClient mFiveGServiceClient;
    /**
     * Construct this controller object and register for updates.
     */
    @Inject
    public NetworkControllerImpl(Context context, @BgLooper Looper bgLooper,
            DeviceProvisionedController deviceProvisionedController,
            BroadcastDispatcher broadcastDispatcher) {
        this(context, (ConnectivityManager) context.getSystemService(Context.CONNECTIVITY_SERVICE),
                (TelephonyManager) context.getSystemService(Context.TELEPHONY_SERVICE),
                (WifiManager) context.getSystemService(Context.WIFI_SERVICE),
                SubscriptionManager.from(context), Config.readConfig(context), bgLooper,
                new CallbackHandler(),
                new AccessPointControllerImpl(context),
                new DataUsageController(context),
                new SubscriptionDefaults(),
                deviceProvisionedController,
                broadcastDispatcher);
        mReceiverHandler.post(mRegisterListeners);
    }

    @VisibleForTesting
    NetworkControllerImpl(Context context, ConnectivityManager connectivityManager,
            TelephonyManager telephonyManager, WifiManager wifiManager,
            SubscriptionManager subManager, Config config, Looper bgLooper,
            CallbackHandler callbackHandler,
            AccessPointControllerImpl accessPointController,
            DataUsageController dataUsageController,
            SubscriptionDefaults defaultsHandler,
            DeviceProvisionedController deviceProvisionedController,
            BroadcastDispatcher broadcastDispatcher) {
        mContext = context;
        mConfig = config;
        mReceiverHandler = new Handler(bgLooper);
        mCallbackHandler = callbackHandler;
        mDataSaverController = new DataSaverControllerImpl(context);
        mBroadcastDispatcher = broadcastDispatcher;

        mSubscriptionManager = subManager;
        mSubDefaults = defaultsHandler;
        mConnectivityManager = connectivityManager;
        mHasMobileDataFeature =
                mConnectivityManager.isNetworkSupported(ConnectivityManager.TYPE_MOBILE);

        // telephony
        mPhone = telephonyManager;

        // wifi
        mWifiManager = wifiManager;

        mLocale = mContext.getResources().getConfiguration().locale;
        mAccessPoints = accessPointController;
        mDataUsageController = dataUsageController;
        mDataUsageController.setNetworkController(this);
        // TODO: Find a way to move this into DataUsageController.
        mDataUsageController.setCallback(new DataUsageController.Callback() {
            @Override
            public void onMobileDataEnabled(boolean enabled) {
                mCallbackHandler.setMobileDataEnabled(enabled);
                notifyControllersMobileDataChanged();
            }
        });
        mWifiSignalController = new WifiSignalController(mContext, mHasMobileDataFeature,
                mCallbackHandler, this, mWifiManager);

        mEthernetSignalController = new EthernetSignalController(mContext, mCallbackHandler, this);

        // AIRPLANE_MODE_CHANGED is sent at boot; we've probably already missed it
        updateAirplaneMode(true /* force callback */);
        mUserTracker = new CurrentUserTracker(broadcastDispatcher) {
            @Override
            public void onUserSwitched(int newUserId) {
                NetworkControllerImpl.this.onUserSwitched(newUserId);
            }
        };
        mUserTracker.startTracking();
        deviceProvisionedController.addCallback(new DeviceProvisionedListener() {
            @Override
            public void onUserSetupChanged() {
                setUserSetupComplete(deviceProvisionedController.isUserSetup(
                        deviceProvisionedController.getCurrentUser()));
            }
        });
        mFiveGServiceClient = FiveGServiceClient.getInstance(context);
        ConnectivityManager.NetworkCallback callback = new ConnectivityManager.NetworkCallback(){
            private Network mLastNetwork;
            private NetworkCapabilities mLastNetworkCapabilities;

            @Override
            public void onCapabilitiesChanged(
                Network network, NetworkCapabilities networkCapabilities) {
                boolean lastValidated = (mLastNetworkCapabilities != null) &&
                    mLastNetworkCapabilities.hasCapability(NET_CAPABILITY_VALIDATED);
                boolean validated =
                    networkCapabilities.hasCapability(NET_CAPABILITY_VALIDATED);

                // This callback is invoked a lot (i.e. when RSSI changes), so avoid updating
                // icons when connectivity state has remained the same.
                if (network.equals(mLastNetwork) &&
                    networkCapabilities.equalsTransportTypes(mLastNetworkCapabilities) &&
                    validated == lastValidated) {
                    return;
                }
                mLastNetwork = network;
                mLastNetworkCapabilities = networkCapabilities;
                updateConnectivity();
            }
        };
        // Even though this callback runs on the receiver handler thread which also processes the
        // CONNECTIVITY_ACTION broadcasts, the broadcast and callback might come in at different
        // times. This is safe since updateConnectivity() builds the list of transports from
        // scratch.
        // TODO: Move off of the deprecated CONNECTIVITY_ACTION broadcast and rely on callbacks
        // exclusively for status bar icons.
        mConnectivityManager.registerDefaultNetworkCallback(callback, mReceiverHandler);
        // Register the listener on our bg looper
        mPhoneStateListener = new PhoneStateListener(mReceiverHandler::post) {
            @Override
            public void onActiveDataSubscriptionIdChanged(int subId) {
                mActiveMobileDataSubscription = subId;
                doUpdateMobileControllers();
            }
        };
    }

    public DataSaverController getDataSaverController() {
        return mDataSaverController;
    }

    private void registerListeners() {
        for (int i = 0; i < mMobileSignalControllers.size(); i++) {
            MobileSignalController mobileSignalController = mMobileSignalControllers.valueAt(i);
            mobileSignalController.registerListener();
            mobileSignalController.registerFiveGStateListener(mFiveGServiceClient);
        }
        if (mSubscriptionListener == null) {
            mSubscriptionListener = new SubListener();
        }
        mSubscriptionManager.addOnSubscriptionsChangedListener(mSubscriptionListener);
        mPhone.listen(mPhoneStateListener, LISTEN_ACTIVE_DATA_SUBSCRIPTION_ID_CHANGE);

        // broadcasts
        IntentFilter filter = new IntentFilter();
        filter.addAction(WifiManager.RSSI_CHANGED_ACTION);
        filter.addAction(WifiManager.WIFI_STATE_CHANGED_ACTION);
        filter.addAction(WifiManager.NETWORK_STATE_CHANGED_ACTION);
        filter.addAction(TelephonyIntents.ACTION_SIM_STATE_CHANGED);
        filter.addAction(TelephonyIntents.ACTION_DEFAULT_DATA_SUBSCRIPTION_CHANGED);
        filter.addAction(TelephonyIntents.ACTION_DEFAULT_VOICE_SUBSCRIPTION_CHANGED);
        filter.addAction(TelephonyIntents.ACTION_SERVICE_STATE_CHANGED);
        filter.addAction(TelephonyIntents.SPN_STRINGS_UPDATED_ACTION);
        filter.addAction(ConnectivityManager.CONNECTIVITY_ACTION);
        filter.addAction(ConnectivityManager.INET_CONDITION_ACTION);
        filter.addAction(Intent.ACTION_AIRPLANE_MODE_CHANGED);
        filter.addAction(Intent.ACTION_BOOT_COMPLETED);
        filter.addAction(CarrierConfigManager.ACTION_CARRIER_CONFIG_CHANGED);
<<<<<<< HEAD
        filter.addAction(TelephonyIntents.ACTION_ANY_DATA_CONNECTION_STATE_CHANGED);
        mContext.registerReceiver(this, filter, null, mReceiverHandler);
=======
        mBroadcastDispatcher.registerReceiver(this, filter, mReceiverHandler);
>>>>>>> 1003ee8f
        mListening = true;

        updateMobileControllers();
    }

    private void unregisterListeners() {
        mListening = false;
        for (int i = 0; i < mMobileSignalControllers.size(); i++) {
            MobileSignalController mobileSignalController = mMobileSignalControllers.valueAt(i);
            mobileSignalController.unregisterListener();
            mobileSignalController.unregisterFiveGStateListener(mFiveGServiceClient);
        }
        mSubscriptionManager.removeOnSubscriptionsChangedListener(mSubscriptionListener);
        mContext.unregisterReceiver(this);
    }

    public int getConnectedWifiLevel() {
        return mWifiSignalController.getState().level;
    }

    @Override
    public AccessPointController getAccessPointController() {
        return mAccessPoints;
    }

    @Override
    public DataUsageController getMobileDataController() {
        return mDataUsageController;
    }

    public void addEmergencyListener(EmergencyListener listener) {
        mCallbackHandler.setListening(listener, true);
        mCallbackHandler.setEmergencyCallsOnly(isEmergencyOnly());
    }

    public void removeEmergencyListener(EmergencyListener listener) {
        mCallbackHandler.setListening(listener, false);
    }

    public boolean hasMobileDataFeature() {
        return mHasMobileDataFeature;
    }

    public boolean hasVoiceCallingFeature() {
        return mPhone.getPhoneType() != TelephonyManager.PHONE_TYPE_NONE;
    }

    private MobileSignalController getDataController() {
        int dataSubId = mSubDefaults.getActiveDataSubId();
        if (!SubscriptionManager.isValidSubscriptionId(dataSubId)) {
            if (DEBUG) Log.e(TAG, "No data sim selected");
            return mDefaultSignalController;
        }
        if (mMobileSignalControllers.indexOfKey(dataSubId) >= 0) {
            return mMobileSignalControllers.get(dataSubId);
        }
        if (DEBUG) Log.e(TAG, "Cannot find controller for data sub: " + dataSubId);
        return mDefaultSignalController;
    }

    @Override
    public String getMobileDataNetworkName() {
        MobileSignalController controller = getDataController();
        return controller != null ? controller.getState().networkNameData : "";
    }

    @Override
    public int getNumberSubscriptions() {
        return mMobileSignalControllers.size();
    }

    boolean isDataControllerDisabled() {
        MobileSignalController dataController = getDataController();
        if (dataController == null) {
            return false;
        }

        return dataController.isDataDisabled();
    }

    private void notifyControllersMobileDataChanged() {
        for (int i = 0; i < mMobileSignalControllers.size(); i++) {
            MobileSignalController mobileSignalController = mMobileSignalControllers.valueAt(i);
            mobileSignalController.onMobileDataChanged();
        }
    }

    public boolean isEmergencyOnly() {
        if (mMobileSignalControllers.size() == 0) {
            // When there are no active subscriptions, determine emengency state from last
            // broadcast.
            mEmergencySource = EMERGENCY_NO_CONTROLLERS;
            return mLastServiceState != null && mLastServiceState.isEmergencyOnly();
        }
        int voiceSubId = mSubDefaults.getDefaultVoiceSubId();
        if (!SubscriptionManager.isValidSubscriptionId(voiceSubId)) {
            for (int i = 0; i < mMobileSignalControllers.size(); i++) {
                MobileSignalController mobileSignalController = mMobileSignalControllers.valueAt(i);
                if (!mobileSignalController.getState().isEmergency) {
                    mEmergencySource = EMERGENCY_FIRST_CONTROLLER
                            + mobileSignalController.mSubscriptionInfo.getSubscriptionId();
                    if (DEBUG) Log.d(TAG, "Found emergency " + mobileSignalController.mTag);
                    return false;
                }
            }
        }
        if (mMobileSignalControllers.indexOfKey(voiceSubId) >= 0) {
            mEmergencySource = EMERGENCY_VOICE_CONTROLLER + voiceSubId;
            if (DEBUG) Log.d(TAG, "Getting emergency from " + voiceSubId);
            return mMobileSignalControllers.get(voiceSubId).getState().isEmergency;
        }
        // If we have the wrong subId but there is only one sim anyway, assume it should be the
        // default.
        if (mMobileSignalControllers.size() == 1) {
            mEmergencySource = EMERGENCY_ASSUMED_VOICE_CONTROLLER
                    + mMobileSignalControllers.keyAt(0);
            if (DEBUG) Log.d(TAG, "Getting assumed emergency from "
                    + mMobileSignalControllers.keyAt(0));
            return mMobileSignalControllers.valueAt(0).getState().isEmergency;
        }
        if (DEBUG) Log.e(TAG, "Cannot find controller for voice sub: " + voiceSubId);
        mEmergencySource = EMERGENCY_NO_SUB + voiceSubId;
        // Something is wrong, better assume we can't make calls...
        return true;
    }

    /**
     * Emergency status may have changed (triggered by MobileSignalController),
     * so we should recheck and send out the state to listeners.
     */
    void recalculateEmergency() {
        mIsEmergency = isEmergencyOnly();
        mCallbackHandler.setEmergencyCallsOnly(mIsEmergency);
    }

    public void addCallback(SignalCallback cb) {
        cb.setSubs(mCurrentSubscriptions);
        cb.setIsAirplaneMode(new IconState(mAirplaneMode,
                TelephonyIcons.FLIGHT_MODE_ICON, R.string.accessibility_airplane_mode, mContext));
        cb.setNoSims(mHasNoSubs, mSimDetected);
        mWifiSignalController.notifyListeners(cb);
        mEthernetSignalController.notifyListeners(cb);
        for (int i = 0; i < mMobileSignalControllers.size(); i++) {
            MobileSignalController mobileSignalController = mMobileSignalControllers.valueAt(i);
            mobileSignalController.notifyListeners(cb);
        }
        mCallbackHandler.setListening(cb, true);
    }

    @Override
    public void removeCallback(SignalCallback cb) {
        mCallbackHandler.setListening(cb, false);
    }

    @Override
    public void setWifiEnabled(final boolean enabled) {
        new AsyncTask<Void, Void, Void>() {
            @Override
            protected Void doInBackground(Void... args) {
                mWifiManager.setWifiEnabled(enabled);
                return null;
            }
        }.execute();
    }

    private void onUserSwitched(int newUserId) {
        mCurrentUserId = newUserId;
        mAccessPoints.onUserSwitched(newUserId);
        updateConnectivity();
    }

    @Override
    public void onReceive(Context context, Intent intent) {
        if (CHATTY) {
            Log.d(TAG, "onReceive: intent=" + intent);
        }
        final String action = intent.getAction();
        switch (action) {
            case ConnectivityManager.CONNECTIVITY_ACTION:
            case ConnectivityManager.INET_CONDITION_ACTION:
                updateConnectivity();
                break;
            case Intent.ACTION_AIRPLANE_MODE_CHANGED:
                refreshLocale();
                updateAirplaneMode(false);
                break;
            case TelephonyIntents.ACTION_DEFAULT_VOICE_SUBSCRIPTION_CHANGED:
                // We are using different subs now, we might be able to make calls.
                recalculateEmergency();
                break;
            case TelephonyIntents.ACTION_DEFAULT_DATA_SUBSCRIPTION_CHANGED:
                // Notify every MobileSignalController so they can know whether they are the
                // data sim or not.
                for (int i = 0; i < mMobileSignalControllers.size(); i++) {
                    MobileSignalController controller = mMobileSignalControllers.valueAt(i);
                    controller.handleBroadcast(intent);
                }
                mConfig = Config.readConfig(mContext);
                mReceiverHandler.post(this::handleConfigurationChanged);
                break;
            case TelephonyIntents.ACTION_SIM_STATE_CHANGED:
                // Avoid rebroadcast because SysUI is direct boot aware.
                if (intent.getBooleanExtra(TelephonyIntents.EXTRA_REBROADCAST_ON_UNLOCK, false)) {
                    break;
                }
                // Might have different subscriptions now.
                updateMobileControllers();
                break;
            case TelephonyIntents.ACTION_SERVICE_STATE_CHANGED:
                mLastServiceState = ServiceState.newFromBundle(intent.getExtras());
                if (mMobileSignalControllers.size() == 0) {
                    // If none of the subscriptions are active, we might need to recalculate
                    // emergency state.
                    recalculateEmergency();
                }
                break;
            case Intent.ACTION_BOOT_COMPLETED:
                mWifiSignalController.handleBootCompleted();
                break;
            case CarrierConfigManager.ACTION_CARRIER_CONFIG_CHANGED:
                mConfig = Config.readConfig(mContext);
                mReceiverHandler.post(this::handleConfigurationChanged);
                break;
            default:
                int subId = intent.getIntExtra(PhoneConstants.SUBSCRIPTION_KEY,
                        SubscriptionManager.INVALID_SUBSCRIPTION_ID);
                if (SubscriptionManager.isValidSubscriptionId(subId)) {
                    if (mMobileSignalControllers.indexOfKey(subId) >= 0) {
                        mMobileSignalControllers.get(subId).handleBroadcast(intent);
                    } else {
                        // Can't find this subscription...  We must be out of date.
                        updateMobileControllers();
                    }
                } else {
                    // No sub id, must be for the wifi.
                    mWifiSignalController.handleBroadcast(intent);
                }
                break;
        }
    }

    public void onConfigurationChanged(Configuration newConfig) {
        mConfig = Config.readConfig(mContext);
        mReceiverHandler.post(new Runnable() {
            @Override
            public void run() {
                handleConfigurationChanged();
            }
        });
    }

    @VisibleForTesting
    void handleConfigurationChanged() {
        updateMobileControllers();
        for (int i = 0; i < mMobileSignalControllers.size(); i++) {
            MobileSignalController controller = mMobileSignalControllers.valueAt(i);
            controller.setConfiguration(mConfig);
        }
        refreshLocale();
    }

    private void updateMobileControllers() {
        if (!mListening) {
            return;
        }
        doUpdateMobileControllers();
    }

    private void filterMobileSubscriptionInSameGroup(List<SubscriptionInfo> subscriptions) {
        if (subscriptions.size() == MAX_PHONE_COUNT_DUAL_SIM) {
            SubscriptionInfo info1 = subscriptions.get(0);
            SubscriptionInfo info2 = subscriptions.get(1);
            if (info1.getGroupUuid() != null && info1.getGroupUuid().equals(info2.getGroupUuid())) {
                // If both subscriptions are primary, show both.
                if (!info1.isOpportunistic() && !info2.isOpportunistic()) return;

                // If carrier required, always show signal bar of primary subscription.
                // Otherwise, show whichever subscription is currently active for Internet.
                boolean alwaysShowPrimary = CarrierConfigManager.getDefaultConfig()
                        .getBoolean(CarrierConfigManager
                        .KEY_ALWAYS_SHOW_PRIMARY_SIGNAL_BAR_IN_OPPORTUNISTIC_NETWORK_BOOLEAN);
                if (alwaysShowPrimary) {
                    subscriptions.remove(info1.isOpportunistic() ? info1 : info2);
                } else {
                    subscriptions.remove(info1.getSubscriptionId() == mActiveMobileDataSubscription
                            ? info2 : info1);
                }
            }
        }
    }

    @VisibleForTesting
    void doUpdateMobileControllers() {
        List<SubscriptionInfo> subscriptions = mSubscriptionManager
                .getActiveSubscriptionInfoList(false);
        if (subscriptions == null) {
            subscriptions = Collections.emptyList();
        }

        filterMobileSubscriptionInSameGroup(subscriptions);

        // If there have been no relevant changes to any of the subscriptions, we can leave as is.
        if (hasCorrectMobileControllers(subscriptions)) {
            // Even if the controllers are correct, make sure we have the right no sims state.
            // Such as on boot, don't need any controllers, because there are no sims,
            // but we still need to update the no sim state.
            updateNoSims();
            return;
        }
        synchronized (mLock) {
            setCurrentSubscriptionsLocked(subscriptions);
        }
        updateNoSims();
        recalculateEmergency();
    }

    @VisibleForTesting
    protected void updateNoSims() {
        boolean hasNoSubs = mHasMobileDataFeature && mMobileSignalControllers.size() == 0;
        boolean simDetected = hasAnySim();
        if (hasNoSubs != mHasNoSubs || simDetected != mSimDetected) {
            mHasNoSubs = hasNoSubs;
            mSimDetected = simDetected;
            mCallbackHandler.setNoSims(mHasNoSubs, mSimDetected);
        }
    }

    private boolean hasAnySim() {
        int simCount = mPhone.getActiveModemCount();
        for (int i = 0; i < simCount; i++) {
            int state = mPhone.getSimState(i);
            if (state != TelephonyManager.SIM_STATE_ABSENT
                    && state != TelephonyManager.SIM_STATE_UNKNOWN) {
                return true;
            }
        }
        return false;
    }

    @GuardedBy("mLock")
    @VisibleForTesting
    public void setCurrentSubscriptionsLocked(List<SubscriptionInfo> subscriptions) {
        Collections.sort(subscriptions, new Comparator<SubscriptionInfo>() {
            @Override
            public int compare(SubscriptionInfo lhs, SubscriptionInfo rhs) {
                return lhs.getSimSlotIndex() == rhs.getSimSlotIndex()
                        ? lhs.getSubscriptionId() - rhs.getSubscriptionId()
                        : lhs.getSimSlotIndex() - rhs.getSimSlotIndex();
            }
        });
        mCurrentSubscriptions = subscriptions;

        SparseArray<MobileSignalController> cachedControllers =
                new SparseArray<MobileSignalController>();
        for (int i = 0; i < mMobileSignalControllers.size(); i++) {
            cachedControllers.put(mMobileSignalControllers.keyAt(i),
                    mMobileSignalControllers.valueAt(i));
        }
        mMobileSignalControllers.clear();
        final int num = subscriptions.size();
        for (int i = 0; i < num; i++) {
            int subId = subscriptions.get(i).getSubscriptionId();
            // If we have a copy of this controller already reuse it, otherwise make a new one.
            if (cachedControllers.indexOfKey(subId) >= 0) {
                mMobileSignalControllers.put(subId, cachedControllers.get(subId));
                cachedControllers.remove(subId);
            } else {
                MobileSignalController controller = new MobileSignalController(mContext, mConfig,
                        mHasMobileDataFeature, mPhone.createForSubscriptionId(subId),
                        mCallbackHandler, this, subscriptions.get(i),
                        mSubDefaults, mReceiverHandler.getLooper());
                controller.setUserSetupComplete(mUserSetup);
                mMobileSignalControllers.put(subId, controller);
                if (subscriptions.get(i).getSimSlotIndex() == 0) {
                    mDefaultSignalController = controller;
                }
                if (mListening) {
                    controller.registerListener();
                    controller.registerFiveGStateListener(mFiveGServiceClient);
                }
            }
        }
        if (mListening) {
            for (int i = 0; i < cachedControllers.size(); i++) {
                int key = cachedControllers.keyAt(i);
                if (cachedControllers.get(key) == mDefaultSignalController) {
                    mDefaultSignalController = null;
                }
                cachedControllers.get(key).unregisterListener();
                cachedControllers.get(key).unregisterFiveGStateListener(mFiveGServiceClient);
            }
        }
        mCallbackHandler.setSubs(subscriptions);
        notifyAllListeners();

        // There may be new MobileSignalControllers around, make sure they get the current
        // inet condition and airplane mode.
        pushConnectivityToSignals();
        updateAirplaneMode(true /* force */);
    }

    private void setUserSetupComplete(final boolean userSetup) {
        mReceiverHandler.post(() -> handleSetUserSetupComplete(userSetup));
    }

    private void handleSetUserSetupComplete(boolean userSetup) {
        mUserSetup = userSetup;
        for (int i = 0; i < mMobileSignalControllers.size(); i++) {
            MobileSignalController controller = mMobileSignalControllers.valueAt(i);
            controller.setUserSetupComplete(mUserSetup);
        }
    }

    @VisibleForTesting
    boolean hasCorrectMobileControllers(List<SubscriptionInfo> allSubscriptions) {
        if (allSubscriptions.size() != mMobileSignalControllers.size()) {
            return false;
        }
        for (SubscriptionInfo info : allSubscriptions) {
            if (mMobileSignalControllers.indexOfKey(info.getSubscriptionId()) < 0) {
                return false;
            }
        }
        return true;
    }

    private void updateAirplaneMode(boolean force) {
        boolean airplaneMode = (Settings.Global.getInt(mContext.getContentResolver(),
                Settings.Global.AIRPLANE_MODE_ON, 0) == 1);
        if (airplaneMode != mAirplaneMode || force) {
            mAirplaneMode = airplaneMode;
            for (int i = 0; i < mMobileSignalControllers.size(); i++) {
                MobileSignalController mobileSignalController = mMobileSignalControllers.valueAt(i);
                mobileSignalController.setAirplaneMode(mAirplaneMode);
            }
            notifyListeners();
        }
    }

    private void refreshLocale() {
        Locale current = mContext.getResources().getConfiguration().locale;
        if (!current.equals(mLocale)) {
            mLocale = current;
            mWifiSignalController.refreshLocale();
            notifyAllListeners();
        }
    }

    /**
     * Forces update of all callbacks on both SignalClusters and
     * NetworkSignalChangedCallbacks.
     */
    private void notifyAllListeners() {
        notifyListeners();
        for (int i = 0; i < mMobileSignalControllers.size(); i++) {
            MobileSignalController mobileSignalController = mMobileSignalControllers.valueAt(i);
            mobileSignalController.notifyListeners();
        }
        mWifiSignalController.notifyListeners();
        mEthernetSignalController.notifyListeners();
    }

    /**
     * Notifies listeners of changes in state of to the NetworkController, but
     * does not notify for any info on SignalControllers, for that call
     * notifyAllListeners.
     */
    private void notifyListeners() {
        mCallbackHandler.setIsAirplaneMode(new IconState(mAirplaneMode,
                TelephonyIcons.FLIGHT_MODE_ICON, R.string.accessibility_airplane_mode, mContext));
        mCallbackHandler.setNoSims(mHasNoSubs, mSimDetected);
    }

    /**
     * Update the Inet conditions and what network we are connected to.
     */
    private void updateConnectivity() {
        mConnectedTransports.clear();
        mValidatedTransports.clear();
        for (NetworkCapabilities nc :
                mConnectivityManager.getDefaultNetworkCapabilitiesForUser(mCurrentUserId)) {
            for (int transportType : nc.getTransportTypes()) {
                mConnectedTransports.set(transportType);
                if (nc.hasCapability(NET_CAPABILITY_VALIDATED)) {
                    mValidatedTransports.set(transportType);
                }
            }
        }

        if (CHATTY) {
            Log.d(TAG, "updateConnectivity: mConnectedTransports=" + mConnectedTransports);
            Log.d(TAG, "updateConnectivity: mValidatedTransports=" + mValidatedTransports);
        }

        mInetCondition = !mValidatedTransports.isEmpty();

        pushConnectivityToSignals();
    }

    /**
     * Pushes the current connectivity state to all SignalControllers.
     */
    private void pushConnectivityToSignals() {
        // We want to update all the icons, all at once, for any condition change
        for (int i = 0; i < mMobileSignalControllers.size(); i++) {
            MobileSignalController mobileSignalController = mMobileSignalControllers.valueAt(i);
            mobileSignalController.updateConnectivity(mConnectedTransports, mValidatedTransports);
        }
        mWifiSignalController.updateConnectivity(mConnectedTransports, mValidatedTransports);
        mEthernetSignalController.updateConnectivity(mConnectedTransports, mValidatedTransports);
    }

    public void dump(FileDescriptor fd, PrintWriter pw, String[] args) {
        pw.println("NetworkController state:");

        pw.println("  - telephony ------");
        pw.print("  hasVoiceCallingFeature()=");
        pw.println(hasVoiceCallingFeature());

        pw.println("  - connectivity ------");
        pw.print("  mConnectedTransports=");
        pw.println(mConnectedTransports);
        pw.print("  mValidatedTransports=");
        pw.println(mValidatedTransports);
        pw.print("  mInetCondition=");
        pw.println(mInetCondition);
        pw.print("  mAirplaneMode=");
        pw.println(mAirplaneMode);
        pw.print("  mLocale=");
        pw.println(mLocale);
        pw.print("  mLastServiceState=");
        pw.println(mLastServiceState);
        pw.print("  mIsEmergency=");
        pw.println(mIsEmergency);
        pw.print("  mEmergencySource=");
        pw.println(emergencyToString(mEmergencySource));

        pw.println("  - config ------");
        pw.print("  patternOfCarrierSpecificDataIcon=");
        pw.println(mConfig.patternOfCarrierSpecificDataIcon);
        pw.print("  nr5GIconMap=");
        pw.println(mConfig.nr5GIconMap.toString());
        pw.print("  nrIconDisplayGracePeriodMs=");
        pw.println(mConfig.nrIconDisplayGracePeriodMs);
        for (int i = 0; i < mMobileSignalControllers.size(); i++) {
            MobileSignalController mobileSignalController = mMobileSignalControllers.valueAt(i);
            mobileSignalController.dump(pw);
        }
        mWifiSignalController.dump(pw);

        mEthernetSignalController.dump(pw);

        mAccessPoints.dump(pw);
    }

    private static final String emergencyToString(int emergencySource) {
        if (emergencySource > EMERGENCY_NO_SUB) {
            return "ASSUMED_VOICE_CONTROLLER(" + (emergencySource - EMERGENCY_VOICE_CONTROLLER)
                    + ")";
        } else if (emergencySource > EMERGENCY_NO_SUB) {
            return "NO_SUB(" + (emergencySource - EMERGENCY_NO_SUB) + ")";
        } else if (emergencySource > EMERGENCY_VOICE_CONTROLLER) {
            return "VOICE_CONTROLLER(" + (emergencySource - EMERGENCY_VOICE_CONTROLLER) + ")";
        } else if (emergencySource > EMERGENCY_FIRST_CONTROLLER) {
            return "FIRST_CONTROLLER(" + (emergencySource - EMERGENCY_FIRST_CONTROLLER) + ")";
        } else if (emergencySource == EMERGENCY_NO_CONTROLLERS) {
            return "NO_CONTROLLERS";
        }
        return "UNKNOWN_SOURCE";
    }

    private boolean mDemoMode;
    private boolean mDemoInetCondition;
    private WifiSignalController.WifiState mDemoWifiState;

    @Override
    public void dispatchDemoCommand(String command, Bundle args) {
        if (!mDemoMode && command.equals(COMMAND_ENTER)) {
            if (DEBUG) Log.d(TAG, "Entering demo mode");
            unregisterListeners();
            mDemoMode = true;
            mDemoInetCondition = mInetCondition;
            mDemoWifiState = mWifiSignalController.getState();
            mDemoWifiState.ssid = "DemoMode";
        } else if (mDemoMode && command.equals(COMMAND_EXIT)) {
            if (DEBUG) Log.d(TAG, "Exiting demo mode");
            mDemoMode = false;
            // Update what MobileSignalControllers, because they may change
            // to set the number of sim slots.
            updateMobileControllers();
            for (int i = 0; i < mMobileSignalControllers.size(); i++) {
                MobileSignalController controller = mMobileSignalControllers.valueAt(i);
                controller.resetLastState();
            }
            mWifiSignalController.resetLastState();
            mReceiverHandler.post(mRegisterListeners);
            notifyAllListeners();
        } else if (mDemoMode && command.equals(COMMAND_NETWORK)) {
            String airplane = args.getString("airplane");
            if (airplane != null) {
                boolean show = airplane.equals("show");
                mCallbackHandler.setIsAirplaneMode(new IconState(show,
                        TelephonyIcons.FLIGHT_MODE_ICON, R.string.accessibility_airplane_mode,
                        mContext));
            }
            String fully = args.getString("fully");
            if (fully != null) {
                mDemoInetCondition = Boolean.parseBoolean(fully);
                BitSet connected = new BitSet();

                if (mDemoInetCondition) {
                    connected.set(mWifiSignalController.mTransportType);
                }
                mWifiSignalController.updateConnectivity(connected, connected);
                for (int i = 0; i < mMobileSignalControllers.size(); i++) {
                    MobileSignalController controller = mMobileSignalControllers.valueAt(i);
                    if (mDemoInetCondition) {
                        connected.set(controller.mTransportType);
                    }
                    controller.updateConnectivity(connected, connected);
                }
            }
            String wifi = args.getString("wifi");
            if (wifi != null) {
                boolean show = wifi.equals("show");
                String level = args.getString("level");
                if (level != null) {
                    mDemoWifiState.level = level.equals("null") ? -1
                            : Math.min(Integer.parseInt(level), WifiIcons.WIFI_LEVEL_COUNT - 1);
                    mDemoWifiState.connected = mDemoWifiState.level >= 0;
                }
                String activity = args.getString("activity");
                if (activity != null) {
                    switch (activity) {
                        case "inout":
                            mWifiSignalController.setActivity(DATA_ACTIVITY_INOUT);
                            break;
                        case "in":
                            mWifiSignalController.setActivity(DATA_ACTIVITY_IN);
                            break;
                        case "out":
                            mWifiSignalController.setActivity(DATA_ACTIVITY_OUT);
                            break;
                        default:
                            mWifiSignalController.setActivity(DATA_ACTIVITY_NONE);
                            break;
                    }
                } else {
                    mWifiSignalController.setActivity(DATA_ACTIVITY_NONE);
                }
                String ssid = args.getString("ssid");
                if (ssid != null) {
                    mDemoWifiState.ssid = ssid;
                }
                mDemoWifiState.enabled = show;
                mWifiSignalController.notifyListeners();
            }
            String sims = args.getString("sims");
            if (sims != null) {
                int num = MathUtils.constrain(Integer.parseInt(sims), 1, 8);
                List<SubscriptionInfo> subs = new ArrayList<>();
                if (num != mMobileSignalControllers.size()) {
                    mMobileSignalControllers.clear();
                    int start = mSubscriptionManager.getActiveSubscriptionInfoCountMax();
                    for (int i = start /* get out of normal index range */; i < start + num; i++) {
                        subs.add(addSignalController(i, i));
                    }
                    mCallbackHandler.setSubs(subs);
                    for (int i = 0; i < mMobileSignalControllers.size(); i++) {
                        int key = mMobileSignalControllers.keyAt(i);
                        MobileSignalController controller = mMobileSignalControllers.get(key);
                        controller.notifyListeners();
                    }
                }
            }
            String nosim = args.getString("nosim");
            if (nosim != null) {
                mHasNoSubs = nosim.equals("show");
                mCallbackHandler.setNoSims(mHasNoSubs, mSimDetected);
            }
            String mobile = args.getString("mobile");
            if (mobile != null) {
                boolean show = mobile.equals("show");
                String datatype = args.getString("datatype");
                String slotString = args.getString("slot");
                int slot = TextUtils.isEmpty(slotString) ? 0 : Integer.parseInt(slotString);
                slot = MathUtils.constrain(slot, 0, 8);
                // Ensure we have enough sim slots
                List<SubscriptionInfo> subs = new ArrayList<>();
                while (mMobileSignalControllers.size() <= slot) {
                    int nextSlot = mMobileSignalControllers.size();
                    subs.add(addSignalController(nextSlot, nextSlot));
                }
                if (!subs.isEmpty()) {
                    mCallbackHandler.setSubs(subs);
                }
                // Hack to index linearly for easy use.
                MobileSignalController controller = mMobileSignalControllers.valueAt(slot);
                controller.getState().dataSim = datatype != null;
                controller.getState().isDefault = datatype != null;
                controller.getState().dataConnected = datatype != null;
                if (datatype != null) {
                    controller.getState().iconGroup =
                            datatype.equals("1x") ? TelephonyIcons.ONE_X :
                            datatype.equals("3g") ? TelephonyIcons.THREE_G :
                            datatype.equals("4g") ? TelephonyIcons.FOUR_G :
                            datatype.equals("4g+") ? TelephonyIcons.FOUR_G_PLUS :
                            datatype.equals("5g") ? TelephonyIcons.NR_5G :
                            datatype.equals("5g+") ? TelephonyIcons.NR_5G_PLUS :
                            datatype.equals("e") ? TelephonyIcons.E :
                            datatype.equals("g") ? TelephonyIcons.G :
                            datatype.equals("h") ? TelephonyIcons.H :
                            datatype.equals("h+") ? TelephonyIcons.H_PLUS :
                            datatype.equals("lte") ? TelephonyIcons.LTE :
                            datatype.equals("lte+") ? TelephonyIcons.LTE_PLUS :
                            datatype.equals("dis") ? TelephonyIcons.DATA_DISABLED :
                            datatype.equals("not") ? TelephonyIcons.NOT_DEFAULT_DATA :
                            TelephonyIcons.UNKNOWN;
                }
                if (args.containsKey("roam")) {
                    controller.getState().roaming = "show".equals(args.getString("roam"));
                }
                String level = args.getString("level");
                if (level != null) {
                    controller.getState().level = level.equals("null") ? -1
                            : Math.min(Integer.parseInt(level),
                                    SignalStrength.NUM_SIGNAL_STRENGTH_BINS);
                    controller.getState().connected = controller.getState().level >= 0;
                }
                if (args.containsKey("inflate")) {
                    for (int i = 0; i < mMobileSignalControllers.size(); i++) {
                        mMobileSignalControllers.valueAt(i).mInflateSignalStrengths =
                                "true".equals(args.getString("inflate"));
                    }
                }
                String activity = args.getString("activity");
                if (activity != null) {
                    controller.getState().dataConnected = true;
                    switch (activity) {
                        case "inout":
                            controller.setActivity(TelephonyManager.DATA_ACTIVITY_INOUT);
                            break;
                        case "in":
                            controller.setActivity(TelephonyManager.DATA_ACTIVITY_IN);
                            break;
                        case "out":
                            controller.setActivity(TelephonyManager.DATA_ACTIVITY_OUT);
                            break;
                        default:
                            controller.setActivity(TelephonyManager.DATA_ACTIVITY_NONE);
                            break;
                    }
                } else {
                    controller.setActivity(TelephonyManager.DATA_ACTIVITY_NONE);
                }
                controller.getState().enabled = show;
                controller.notifyListeners();
            }
            String carrierNetworkChange = args.getString("carriernetworkchange");
            if (carrierNetworkChange != null) {
                boolean show = carrierNetworkChange.equals("show");
                for (int i = 0; i < mMobileSignalControllers.size(); i++) {
                    MobileSignalController controller = mMobileSignalControllers.valueAt(i);
                    controller.setCarrierNetworkChangeMode(show);
                }
            }
        }
    }

    private SubscriptionInfo addSignalController(int id, int simSlotIndex) {
        SubscriptionInfo info = new SubscriptionInfo(id, "", simSlotIndex, "", "", 0, 0, "", 0,
                null, null, null, "", false, null, null);
        MobileSignalController controller = new MobileSignalController(mContext,
                mConfig, mHasMobileDataFeature,
                mPhone.createForSubscriptionId(info.getSubscriptionId()), mCallbackHandler, this, info,
                mSubDefaults, mReceiverHandler.getLooper());
        mMobileSignalControllers.put(id, controller);
        controller.getState().userSetup = true;
        return info;
    }

    public boolean hasEmergencyCryptKeeperText() {
        return EncryptionHelper.IS_DATA_ENCRYPTED;
    }

    public boolean isRadioOn() {
        return !mAirplaneMode;
    }

    private class SubListener extends OnSubscriptionsChangedListener {
        @Override
        public void onSubscriptionsChanged() {
            updateMobileControllers();
        }
    }

    /**
     * Used to register listeners from the BG Looper, this way the PhoneStateListeners that
     * get created will also run on the BG Looper.
     */
    private final Runnable mRegisterListeners = new Runnable() {
        @Override
        public void run() {
            registerListeners();
        }
    };

    public static class SubscriptionDefaults {
        public int getDefaultVoiceSubId() {
            return SubscriptionManager.getDefaultVoiceSubscriptionId();
        }

        public int getDefaultDataSubId() {
            return SubscriptionManager.getDefaultDataSubscriptionId();
        }

        public int getActiveDataSubId() {
            return SubscriptionManager.getActiveDataSubscriptionId();
        }
    }

    @VisibleForTesting
    static class Config {
        static final int NR_CONNECTED_MMWAVE = 1;
        static final int NR_CONNECTED = 2;
        static final int NR_NOT_RESTRICTED_RRC_IDLE = 3;
        static final int NR_NOT_RESTRICTED_RRC_CON = 4;
        static final int NR_RESTRICTED = 5;

        Map<Integer, MobileIconGroup> nr5GIconMap = new HashMap<>();

        boolean showAtLeast3G = false;
        boolean show4gFor3g = false;
        boolean alwaysShowCdmaRssi = false;
        boolean show4gForLte = false;
        boolean hideLtePlus = false;
        boolean hspaDataDistinguishable;
        boolean inflateSignalStrengths = false;
        boolean alwaysShowDataRatIcon = false;
        public String patternOfCarrierSpecificDataIcon = "";
        public long nrIconDisplayGracePeriodMs;

        boolean showRsrpSignalLevelforLTE = false;
        boolean hideNoInternetState = false;
        boolean showVolteIcon = false;
        boolean alwaysShowNetworkTypeIcon = false;
        /**
         * Mapping from NR 5G status string to an integer. The NR 5G status string should match
         * those in carrier config.
         */
        private static final Map<String, Integer> NR_STATUS_STRING_TO_INDEX;
        static {
            NR_STATUS_STRING_TO_INDEX = new HashMap<>(5);
            NR_STATUS_STRING_TO_INDEX.put("connected_mmwave", NR_CONNECTED_MMWAVE);
            NR_STATUS_STRING_TO_INDEX.put("connected", NR_CONNECTED);
            NR_STATUS_STRING_TO_INDEX.put("not_restricted_rrc_idle", NR_NOT_RESTRICTED_RRC_IDLE);
            NR_STATUS_STRING_TO_INDEX.put("not_restricted_rrc_con", NR_NOT_RESTRICTED_RRC_CON);
            NR_STATUS_STRING_TO_INDEX.put("restricted", NR_RESTRICTED);
        }

        static Config readConfig(Context context) {
            Config config = new Config();
            Resources res = context.getResources();

            config.showAtLeast3G = res.getBoolean(R.bool.config_showMin3G);
            config.alwaysShowCdmaRssi =
                    res.getBoolean(com.android.internal.R.bool.config_alwaysUseCdmaRssi);
            config.hspaDataDistinguishable =
                    res.getBoolean(R.bool.config_hspa_data_distinguishable);
            config.inflateSignalStrengths = res.getBoolean(
                    com.android.internal.R.bool.config_inflateSignalStrength);

            config.alwaysShowNetworkTypeIcon =
                    context.getResources().getBoolean(R.bool.config_alwaysShowTypeIcon);
            config.showRsrpSignalLevelforLTE =
                    res.getBoolean(R.bool.config_showRsrpSignalLevelforLTE);
            config.hideNoInternetState = res.getBoolean(R.bool.config_hideNoInternetState);
            config.showVolteIcon = res.getBoolean(R.bool.config_display_volte);

            CarrierConfigManager configMgr = (CarrierConfigManager)
                    context.getSystemService(Context.CARRIER_CONFIG_SERVICE);
            // Handle specific carrier config values for the default data SIM
            int defaultDataSubId = SubscriptionManager.from(context)
                    .getDefaultDataSubscriptionId();
            PersistableBundle b = configMgr.getConfigForSubId(defaultDataSubId);
            if (b != null) {
                config.alwaysShowDataRatIcon = b.getBoolean(
                        CarrierConfigManager.KEY_ALWAYS_SHOW_DATA_RAT_ICON_BOOL);
                config.show4gForLte = b.getBoolean(
                        CarrierConfigManager.KEY_SHOW_4G_FOR_LTE_DATA_ICON_BOOL);
                config.show4gFor3g = b.getBoolean(
                        CarrierConfigManager.KEY_SHOW_4G_FOR_3G_DATA_ICON_BOOL);
                config.hideLtePlus = b.getBoolean(
                        CarrierConfigManager.KEY_HIDE_LTE_PLUS_DATA_ICON_BOOL);
                config.patternOfCarrierSpecificDataIcon = b.getString(
                        CarrierConfigManager.KEY_SHOW_CARRIER_DATA_ICON_PATTERN_STRING);
                String nr5GIconConfiguration =
                        b.getString(CarrierConfigManager.KEY_5G_ICON_CONFIGURATION_STRING);
                if (!TextUtils.isEmpty(nr5GIconConfiguration)) {
                    String[] nr5GIconConfigPairs = nr5GIconConfiguration.trim().split(",");
                    for (String pair : nr5GIconConfigPairs) {
                        add5GIconMapping(pair, config);
                    }
                }
                setDisplayGraceTime(
                        b.getInt(CarrierConfigManager.KEY_5G_ICON_DISPLAY_GRACE_PERIOD_SEC_INT),
                        config);
            }
            return config;
        }

        /**
         * Add a mapping from NR 5G status to the 5G icon. All the icon resources come from
         * {@link TelephonyIcons}.
         *
         * @param keyValuePair the NR 5G status and icon name separated by a colon.
         * @param config container that used to store the parsed configs.
         */
        @VisibleForTesting
        static void add5GIconMapping(String keyValuePair, Config config) {
            String[] kv = (keyValuePair.trim().toLowerCase()).split(":");

            if (kv.length != 2) {
                if (DEBUG) Log.e(TAG, "Invalid 5G icon configuration, config = " + keyValuePair);
                return;
            }

            String key = kv[0], value = kv[1];

            // There is no icon config for the specific 5G status.
            if (value.equals("none")) return;

            if (NR_STATUS_STRING_TO_INDEX.containsKey(key)
                    && TelephonyIcons.ICON_NAME_TO_ICON.containsKey(value)) {
                config.nr5GIconMap.put(
                        NR_STATUS_STRING_TO_INDEX.get(key),
                        TelephonyIcons.ICON_NAME_TO_ICON.get(value));
            }
        }

        /**
         * Set display gracefully period time(MS) depend on carrierConfig KEY
         * KEY_5G_ICON_DISPLAY_GRACE_PERIOD_SEC_INT, and this function will convert to ms.
         * {@link CarrierConfigManager}.
         *
         * @param time   showing 5G icon gracefully in the period of the time(SECOND)
         * @param config container that used to store the parsed configs.
         */
        @VisibleForTesting
        static void setDisplayGraceTime(int time, Config config) {
            config.nrIconDisplayGracePeriodMs = time * DateUtils.SECOND_IN_MILLIS;
        }
    }
}<|MERGE_RESOLUTION|>--- conflicted
+++ resolved
@@ -324,12 +324,8 @@
         filter.addAction(Intent.ACTION_AIRPLANE_MODE_CHANGED);
         filter.addAction(Intent.ACTION_BOOT_COMPLETED);
         filter.addAction(CarrierConfigManager.ACTION_CARRIER_CONFIG_CHANGED);
-<<<<<<< HEAD
         filter.addAction(TelephonyIntents.ACTION_ANY_DATA_CONNECTION_STATE_CHANGED);
-        mContext.registerReceiver(this, filter, null, mReceiverHandler);
-=======
         mBroadcastDispatcher.registerReceiver(this, filter, mReceiverHandler);
->>>>>>> 1003ee8f
         mListening = true;
 
         updateMobileControllers();
