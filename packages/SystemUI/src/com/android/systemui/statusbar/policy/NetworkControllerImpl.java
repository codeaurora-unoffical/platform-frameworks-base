--- conflicted
+++ resolved
@@ -192,12 +192,9 @@
 
     protected static boolean mAppopsStrictEnabled = false;
 
-<<<<<<< HEAD
-=======
     // The current user ID.
     private int mCurrentUserId;
 
->>>>>>> 23a90283
     public interface SignalCluster {
         void setWifiIndicators(boolean visible, int strengthIcon,
 		int activityIcon, String contentDescription);
