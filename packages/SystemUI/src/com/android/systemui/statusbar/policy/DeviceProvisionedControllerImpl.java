/*
 * Copyright (C) 2017 The Android Open Source Project
 *
 * Licensed under the Apache License, Version 2.0 (the "License"); you may not use this file
 * except in compliance with the License. You may obtain a copy of the License at
 *
 *      http://www.apache.org/licenses/LICENSE-2.0
 *
 * Unless required by applicable law or agreed to in writing, software distributed under the
 * License is distributed on an "AS IS" BASIS, WITHOUT WARRANTIES OR CONDITIONS OF ANY
 * KIND, either express or implied. See the License for the specific language governing
 * permissions and limitations under the License.
 */

package com.android.systemui.statusbar.policy;

import static com.android.systemui.Dependency.MAIN_HANDLER_NAME;

import android.app.ActivityManager;
import android.content.ContentResolver;
import android.content.Context;
import android.database.ContentObserver;
import android.net.Uri;
import android.os.Handler;
import android.provider.Settings.Global;
import android.provider.Settings.Secure;
import android.util.Log;

import com.android.systemui.settings.CurrentUserTracker;

import java.util.ArrayList;

import javax.inject.Inject;
import javax.inject.Named;
import javax.inject.Singleton;

/**
 */
@Singleton
public class DeviceProvisionedControllerImpl extends CurrentUserTracker implements
        DeviceProvisionedController {

<<<<<<< HEAD
    private static final String TAG = DeviceProvisionedControllerImpl.class.getSimpleName();
=======
    protected static final String TAG = DeviceProvisionedControllerImpl.class.getSimpleName();
>>>>>>> dbf9e87c
    private final ArrayList<DeviceProvisionedListener> mListeners = new ArrayList<>();
    private final ContentResolver mContentResolver;
    private final Context mContext;
    private final Uri mDeviceProvisionedUri;
    private final Uri mUserSetupUri;
    protected final ContentObserver mSettingsObserver;

    /**
     */
    @Inject
    public DeviceProvisionedControllerImpl(Context context,
            @Named(MAIN_HANDLER_NAME) Handler mainHandler) {
        super(context);
        mContext = context;
        mContentResolver = context.getContentResolver();
        mDeviceProvisionedUri = Global.getUriFor(Global.DEVICE_PROVISIONED);
        mUserSetupUri = Secure.getUriFor(Secure.USER_SETUP_COMPLETE);
        mSettingsObserver = new ContentObserver(mainHandler) {
            @Override
            public void onChange(boolean selfChange, Uri uri, int userId) {
                Log.d(TAG, "Setting change: " + uri);
                if (mUserSetupUri.equals(uri)) {
                    notifySetupChanged();
                } else {
                    notifyProvisionedChanged();
                }
            }
        };
    }

    @Override
    public boolean isDeviceProvisioned() {
        return Global.getInt(mContentResolver, Global.DEVICE_PROVISIONED, 0) != 0;
    }

    @Override
    public boolean isUserSetup(int currentUser) {
        return Secure.getIntForUser(mContentResolver, Secure.USER_SETUP_COMPLETE, 0, currentUser)
                != 0;
    }

    @Override
    public int getCurrentUser() {
        return ActivityManager.getCurrentUser();
    }

    @Override
    public void addCallback(DeviceProvisionedListener listener) {
        mListeners.add(listener);
        if (mListeners.size() == 1) {
            startListening(getCurrentUser());
        }
        listener.onUserSetupChanged();
        listener.onDeviceProvisionedChanged();
    }

    @Override
    public void removeCallback(DeviceProvisionedListener listener) {
        mListeners.remove(listener);
        if (mListeners.size() == 0) {
            stopListening();
        }
    }

    private void startListening(int user) {
        mContentResolver.registerContentObserver(mDeviceProvisionedUri, true,
                mSettingsObserver, 0);
        mContentResolver.registerContentObserver(mUserSetupUri, true,
                mSettingsObserver, user);
        startTracking();
    }

    private void stopListening() {
        stopTracking();
        mContentResolver.unregisterContentObserver(mSettingsObserver);
    }

    @Override
    public void onUserSwitched(int newUserId) {
        mContentResolver.unregisterContentObserver(mSettingsObserver);
        mContentResolver.registerContentObserver(mDeviceProvisionedUri, true,
                mSettingsObserver, 0);
        mContentResolver.registerContentObserver(mUserSetupUri, true,
                mSettingsObserver, newUserId);
        notifyUserChanged();
    }

    private void notifyUserChanged() {
        for (int i = mListeners.size() - 1; i >= 0; --i) {
            mListeners.get(i).onUserSwitched();
        }
    }

    private void notifySetupChanged() {
        for (int i = mListeners.size() - 1; i >= 0; --i) {
            mListeners.get(i).onUserSetupChanged();
        }
    }

    private void notifyProvisionedChanged() {
        for (int i = mListeners.size() - 1; i >= 0; --i) {
            mListeners.get(i).onDeviceProvisionedChanged();
        }
    }
}<|MERGE_RESOLUTION|>--- conflicted
+++ resolved
@@ -40,11 +40,7 @@
 public class DeviceProvisionedControllerImpl extends CurrentUserTracker implements
         DeviceProvisionedController {
 
-<<<<<<< HEAD
-    private static final String TAG = DeviceProvisionedControllerImpl.class.getSimpleName();
-=======
     protected static final String TAG = DeviceProvisionedControllerImpl.class.getSimpleName();
->>>>>>> dbf9e87c
     private final ArrayList<DeviceProvisionedListener> mListeners = new ArrayList<>();
     private final ContentResolver mContentResolver;
     private final Context mContext;
