--- conflicted
+++ resolved
@@ -119,11 +119,8 @@
     private boolean mBlockWifi;
     private boolean mBlockEthernet;
     private boolean mActivityEnabled;
-<<<<<<< HEAD
     private boolean mWifiActivityEnabled;
-=======
     private boolean mForceBlockWifi;
->>>>>>> ad6b103e
 
     public SignalClusterView(Context context) {
         this(context, null);
@@ -303,17 +300,10 @@
     }
 
     @Override
-<<<<<<< HEAD
-    public void setMobileDataIndicators(IconState statusIcon, IconState qsIcon, int statusType,
-            int qsType, boolean activityIn, boolean activityOut, int dataActivityId,
-            int stackedDataId, int stackedVoiceId,
-            String typeContentDescription, String description, boolean isWide,
-            int subId, boolean roaming) {
-=======
     public void setMobileDataIndicators(IconState statusIcon, int statusType,
-            boolean activityIn, boolean activityOut, String typeContentDescription,
+            boolean activityIn, boolean activityOut, int dataActivityId,
+            int stackedDataId, int stackedVoiceId, String typeContentDescription,
             int subId, boolean roaming, boolean isEmergency) {
->>>>>>> ad6b103e
         PhoneState state = getState(subId);
         if (state == null) {
             return;
