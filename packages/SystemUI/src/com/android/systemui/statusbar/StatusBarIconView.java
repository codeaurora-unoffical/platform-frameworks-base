/*
 * Copyright (C) 2008 The Android Open Source Project
 *
 * Licensed under the Apache License, Version 2.0 (the "License");
 * you may not use this file except in compliance with the License.
 * You may obtain a copy of the License at
 *
 *      http://www.apache.org/licenses/LICENSE-2.0
 *
 * Unless required by applicable law or agreed to in writing, software
 * distributed under the License is distributed on an "AS IS" BASIS,
 * WITHOUT WARRANTIES OR CONDITIONS OF ANY KIND, either express or implied.
 * See the License for the specific language governing permissions and
 * limitations under the License.
 */

package com.android.systemui.statusbar;

import static com.android.systemui.plugins.DarkIconDispatcher.getTint;

import android.animation.Animator;
import android.animation.AnimatorListenerAdapter;
import android.animation.ObjectAnimator;
import android.animation.ValueAnimator;
import android.app.Notification;
import android.content.Context;
import android.content.pm.ApplicationInfo;
import android.content.res.ColorStateList;
import android.content.res.Configuration;
import android.content.res.Resources;
import android.graphics.Canvas;
import android.graphics.Color;
import android.graphics.ColorMatrixColorFilter;
import android.graphics.Paint;
import android.graphics.Rect;
import android.graphics.drawable.Drawable;
import android.graphics.drawable.Icon;
import android.os.Parcelable;
import android.os.UserHandle;
import android.service.notification.StatusBarNotification;
import android.text.TextUtils;
import android.util.AttributeSet;
import android.util.FloatProperty;
import android.util.Log;
import android.util.Property;
import android.util.TypedValue;
import android.view.ViewDebug;
import android.view.accessibility.AccessibilityEvent;
import android.view.animation.Interpolator;

import androidx.core.graphics.ColorUtils;

import com.android.internal.statusbar.StatusBarIcon;
import com.android.internal.util.ContrastColorUtil;
import com.android.systemui.Interpolators;
import com.android.systemui.R;
import com.android.systemui.statusbar.notification.NotificationIconDozeHelper;
import com.android.systemui.statusbar.notification.NotificationUtils;

import java.text.NumberFormat;
import java.util.Arrays;

public class StatusBarIconView extends AnimatedImageView implements StatusIconDisplayable {
    public static final int NO_COLOR = 0;

    /**
     * Multiply alpha values with (1+DARK_ALPHA_BOOST) when dozing. The chosen value boosts
     * everything above 30% to 50%, making it appear on 1bit color depths.
     */
    private static final float DARK_ALPHA_BOOST = 0.67f;
    /**
     * Status icons are currently drawn with the intention of being 17dp tall, but we
     * want to scale them (in a way that doesn't require an asset dump) down 2dp. So
     * 17dp * (15 / 17) = 15dp, the new height. After the first call to {@link #reloadDimens} all
     * values will be in px.
     */
    private float mSystemIconDesiredHeight = 15f;
    private float mSystemIconIntrinsicHeight = 17f;
    private float mSystemIconDefaultScale = mSystemIconDesiredHeight / mSystemIconIntrinsicHeight;
    private final int ANIMATION_DURATION_FAST = 100;

    public static final int STATE_ICON = 0;
    public static final int STATE_DOT = 1;
    public static final int STATE_HIDDEN = 2;

    private static final String TAG = "StatusBarIconView";
    private static final Property<StatusBarIconView, Float> ICON_APPEAR_AMOUNT
            = new FloatProperty<StatusBarIconView>("iconAppearAmount") {

        @Override
        public void setValue(StatusBarIconView object, float value) {
            object.setIconAppearAmount(value);
        }

        @Override
        public Float get(StatusBarIconView object) {
            return object.getIconAppearAmount();
        }
    };
    private static final Property<StatusBarIconView, Float> DOT_APPEAR_AMOUNT
            = new FloatProperty<StatusBarIconView>("dot_appear_amount") {

        @Override
        public void setValue(StatusBarIconView object, float value) {
            object.setDotAppearAmount(value);
        }

        @Override
        public Float get(StatusBarIconView object) {
            return object.getDotAppearAmount();
        }
    };

    private boolean mAlwaysScaleIcon;
    private int mStatusBarIconDrawingSizeIncreased = 1;
    private int mStatusBarIconDrawingSize = 1;
    private int mStatusBarIconSize = 1;
    private StatusBarIcon mIcon;
    @ViewDebug.ExportedProperty private String mSlot;
    private Drawable mNumberBackground;
    private Paint mNumberPain;
    private int mNumberX;
    private int mNumberY;
    private String mNumberText;
    private StatusBarNotification mNotification;
    private final boolean mBlocked;
    private int mDensity;
    private boolean mNightMode;
    private float mIconScale = 1.0f;
    private final Paint mDotPaint = new Paint(Paint.ANTI_ALIAS_FLAG);
    private float mDotRadius;
    private int mStaticDotRadius;
    private int mVisibleState = STATE_ICON;
    private float mIconAppearAmount = 1.0f;
    private ObjectAnimator mIconAppearAnimator;
    private ObjectAnimator mDotAnimator;
    private float mDotAppearAmount;
    private OnVisibilityChangedListener mOnVisibilityChangedListener;
    private int mDrawableColor;
    private int mIconColor;
    private int mDecorColor;
    private float mDozeAmount;
    private ValueAnimator mColorAnimator;
    private int mCurrentSetColor = NO_COLOR;
    private int mAnimationStartColor = NO_COLOR;
    private final ValueAnimator.AnimatorUpdateListener mColorUpdater
            = animation -> {
        int newColor = NotificationUtils.interpolateColors(mAnimationStartColor, mIconColor,
                animation.getAnimatedFraction());
        setColorInternal(newColor);
    };
    private final NotificationIconDozeHelper mDozer;
    private int mContrastedDrawableColor;
    private int mCachedContrastBackgroundColor = NO_COLOR;
    private float[] mMatrix;
    private ColorMatrixColorFilter mMatrixColorFilter;
    private boolean mIsInShelf;
    private Runnable mLayoutRunnable;
    private boolean mDismissed;
    private Runnable mOnDismissListener;
    private boolean mIncreasedSize;

    public StatusBarIconView(Context context, String slot, StatusBarNotification sbn) {
        this(context, slot, sbn, false);
    }

    public StatusBarIconView(Context context, String slot, StatusBarNotification sbn,
            boolean blocked) {
        super(context);
        mDozer = new NotificationIconDozeHelper(context);
        mBlocked = blocked;
        mSlot = slot;
        mNumberPain = new Paint();
        mNumberPain.setTextAlign(Paint.Align.CENTER);
        mNumberPain.setColor(context.getColor(R.drawable.notification_number_text_color));
        mNumberPain.setAntiAlias(true);
        setNotification(sbn);
        setScaleType(ScaleType.CENTER);
        mDensity = context.getResources().getDisplayMetrics().densityDpi;
        Configuration configuration = context.getResources().getConfiguration();
        mNightMode = (configuration.uiMode & Configuration.UI_MODE_NIGHT_MASK)
                == Configuration.UI_MODE_NIGHT_YES;
        initializeDecorColor();
        reloadDimens();
        maybeUpdateIconScaleDimens();
    }

    /** Should always be preceded by {@link #reloadDimens()} */
    private void maybeUpdateIconScaleDimens() {
        // We do not resize and scale system icons (on the right), only notification icons (on the
        // left).
        if (mNotification != null || mAlwaysScaleIcon) {
            updateIconScaleForNotifications();
        } else {
            updateIconScaleForSystemIcons();
        }
    }

    private void updateIconScaleForNotifications() {
        final float imageBounds = mIncreasedSize ?
                mStatusBarIconDrawingSizeIncreased : mStatusBarIconDrawingSize;
        final int outerBounds = mStatusBarIconSize;
        mIconScale = imageBounds / (float)outerBounds;
        updatePivot();
    }

    // Makes sure that all icons are scaled to the same height (15dp). If we cannot get a height
    // for the icon, it uses the default SCALE (15f / 17f) which is the old behavior
    private void updateIconScaleForSystemIcons() {
        float iconHeight = getIconHeight();
        if (iconHeight != 0) {
            mIconScale = mSystemIconDesiredHeight / iconHeight;
        } else {
            mIconScale = mSystemIconDefaultScale;
        }
    }

    private float getIconHeight() {
        Drawable d = getDrawable();
        if (d != null) {
            return (float) getDrawable().getIntrinsicHeight();
        } else {
            return mSystemIconIntrinsicHeight;
        }
    }

    public float getIconScaleIncreased() {
        return (float) mStatusBarIconDrawingSizeIncreased / mStatusBarIconDrawingSize;
    }

    public float getIconScale() {
        return mIconScale;
    }

    @Override
    protected void onConfigurationChanged(Configuration newConfig) {
        super.onConfigurationChanged(newConfig);
        int density = newConfig.densityDpi;
        if (density != mDensity) {
            mDensity = density;
            reloadDimens();
            updateDrawable();
            maybeUpdateIconScaleDimens();
        }
        boolean nightMode = (newConfig.uiMode & Configuration.UI_MODE_NIGHT_MASK)
                == Configuration.UI_MODE_NIGHT_YES;
        if (nightMode != mNightMode) {
            mNightMode = nightMode;
            initializeDecorColor();
        }
    }

    private void reloadDimens() {
        boolean applyRadius = mDotRadius == mStaticDotRadius;
        Resources res = getResources();
        mStaticDotRadius = res.getDimensionPixelSize(R.dimen.overflow_dot_radius);
        mStatusBarIconSize = res.getDimensionPixelSize(R.dimen.status_bar_icon_size);
        mStatusBarIconDrawingSizeIncreased =
                res.getDimensionPixelSize(R.dimen.status_bar_icon_drawing_size_dark);
        mStatusBarIconDrawingSize =
                res.getDimensionPixelSize(R.dimen.status_bar_icon_drawing_size);
        if (applyRadius) {
            mDotRadius = mStaticDotRadius;
        }
        mSystemIconDesiredHeight = res.getDimension(
                com.android.internal.R.dimen.status_bar_system_icon_size);
        mSystemIconIntrinsicHeight = res.getDimension(
                com.android.internal.R.dimen.status_bar_system_icon_intrinsic_size);
        mSystemIconDefaultScale = mSystemIconDesiredHeight / mSystemIconIntrinsicHeight;
    }

    public void setNotification(StatusBarNotification notification) {
        mNotification = notification;
        if (notification != null) {
            setContentDescription(notification.getNotification());
        }
        maybeUpdateIconScaleDimens();
    }

    public StatusBarIconView(Context context, AttributeSet attrs) {
        super(context, attrs);
        mDozer = new NotificationIconDozeHelper(context);
        mBlocked = false;
        mAlwaysScaleIcon = true;
        reloadDimens();
        maybeUpdateIconScaleDimens();
        mDensity = context.getResources().getDisplayMetrics().densityDpi;
    }

    private static boolean streq(String a, String b) {
        if (a == b) {
            return true;
        }
        if (a == null && b != null) {
            return false;
        }
        if (a != null && b == null) {
            return false;
        }
        return a.equals(b);
    }

    public boolean equalIcons(Icon a, Icon b) {
        if (a == b) return true;
        if (a.getType() != b.getType()) return false;
        switch (a.getType()) {
            case Icon.TYPE_RESOURCE:
                return a.getResPackage().equals(b.getResPackage()) && a.getResId() == b.getResId();
            case Icon.TYPE_URI:
                return a.getUriString().equals(b.getUriString());
            default:
                return false;
        }
    }
    /**
     * Returns whether the set succeeded.
     */
    public boolean set(StatusBarIcon icon) {
        final boolean iconEquals = mIcon != null && equalIcons(mIcon.icon, icon.icon);
        final boolean levelEquals = iconEquals
                && mIcon.iconLevel == icon.iconLevel;
        final boolean visibilityEquals = mIcon != null
                && mIcon.visible == icon.visible;
        final boolean numberEquals = mIcon != null
                && mIcon.number == icon.number;
        mIcon = icon.clone();
        setContentDescription(icon.contentDescription);
        if (!iconEquals) {
            if (!updateDrawable(false /* no clear */)) return false;
            // we have to clear the grayscale tag since it may have changed
            setTag(R.id.icon_is_grayscale, null);
            // Maybe set scale based on icon height
            maybeUpdateIconScaleDimens();
        }
        if (!levelEquals) {
            setImageLevel(icon.iconLevel);
        }

        if (!numberEquals) {
            if (icon.number > 0 && getContext().getResources().getBoolean(
                        R.bool.config_statusBarShowNumber)) {
                if (mNumberBackground == null) {
                    mNumberBackground = getContext().getResources().getDrawable(
                            R.drawable.ic_notification_overlay);
                }
                placeNumber();
            } else {
                mNumberBackground = null;
                mNumberText = null;
            }
            invalidate();
        }
        if (!visibilityEquals) {
            setVisibility(icon.visible && !mBlocked ? VISIBLE : GONE);
        }
        return true;
    }

    public void updateDrawable() {
        updateDrawable(true /* with clear */);
    }

    private boolean updateDrawable(boolean withClear) {
        if (mIcon == null) {
            return false;
        }
        Drawable drawable;
        try {
            drawable = getIcon(mIcon);
        } catch (OutOfMemoryError e) {
            Log.w(TAG, "OOM while inflating " + mIcon.icon + " for slot " + mSlot);
            return false;
        }

        if (drawable == null) {
            Log.w(TAG, "No icon for slot " + mSlot + "; " + mIcon.icon);
            return false;
        }
        if (withClear) {
            setImageDrawable(null);
        }
        setImageDrawable(drawable);
        return true;
    }

    public Icon getSourceIcon() {
        return mIcon.icon;
    }

    private Drawable getIcon(StatusBarIcon icon) {
        return getIcon(getContext(), icon);
    }

    /**
     * Returns the right icon to use for this item
     *
     * @param context Context to use to get resources
     * @return Drawable for this item, or null if the package or item could not
     *         be found
     */
    public static Drawable getIcon(Context context, StatusBarIcon statusBarIcon) {
        int userId = statusBarIcon.user.getIdentifier();
        if (userId == UserHandle.USER_ALL) {
            userId = UserHandle.USER_SYSTEM;
        }

        Drawable icon = statusBarIcon.icon.loadDrawableAsUser(context, userId);

        TypedValue typedValue = new TypedValue();
        context.getResources().getValue(R.dimen.status_bar_icon_scale_factor, typedValue, true);
        float scaleFactor = typedValue.getFloat();

        // No need to scale the icon, so return it as is.
        if (scaleFactor == 1.f) {
            return icon;
        }

        return new ScalingDrawableWrapper(icon, scaleFactor);
    }

    public StatusBarIcon getStatusBarIcon() {
        return mIcon;
    }

    @Override
    public void onInitializeAccessibilityEvent(AccessibilityEvent event) {
        super.onInitializeAccessibilityEvent(event);
        if (mNotification != null) {
            event.setParcelableData(mNotification.getNotification());
        }
    }

    @Override
    protected void onSizeChanged(int w, int h, int oldw, int oldh) {
        super.onSizeChanged(w, h, oldw, oldh);
        if (mNumberBackground != null) {
            placeNumber();
        }
    }

    @Override
    public void onRtlPropertiesChanged(int layoutDirection) {
        super.onRtlPropertiesChanged(layoutDirection);
        updateDrawable();
    }

    @Override
    protected void onDraw(Canvas canvas) {
        if (mIconAppearAmount > 0.0f) {
            canvas.save();
            canvas.scale(mIconScale * mIconAppearAmount, mIconScale * mIconAppearAmount,
                    getWidth() / 2, getHeight() / 2);
            super.onDraw(canvas);
            canvas.restore();
        }

        if (mNumberBackground != null) {
            mNumberBackground.draw(canvas);
            canvas.drawText(mNumberText, mNumberX, mNumberY, mNumberPain);
        }
        if (mDotAppearAmount != 0.0f) {
            float radius;
            float alpha = Color.alpha(mDecorColor) / 255.f;
            if (mDotAppearAmount <= 1.0f) {
                radius = mDotRadius * mDotAppearAmount;
            } else {
                float fadeOutAmount = mDotAppearAmount - 1.0f;
                alpha = alpha * (1.0f - fadeOutAmount);
                radius = NotificationUtils.interpolate(mDotRadius, getWidth() / 4, fadeOutAmount);
            }
            mDotPaint.setAlpha((int) (alpha * 255));
            canvas.drawCircle(mStatusBarIconSize / 2, getHeight() / 2, radius, mDotPaint);
        }
    }

    @Override
    protected void debug(int depth) {
        super.debug(depth);
        Log.d("View", debugIndent(depth) + "slot=" + mSlot);
        Log.d("View", debugIndent(depth) + "icon=" + mIcon);
    }

    void placeNumber() {
        final String str;
        final int tooBig = getContext().getResources().getInteger(
                android.R.integer.status_bar_notification_info_maxnum);
        if (mIcon.number > tooBig) {
            str = getContext().getResources().getString(
                        android.R.string.status_bar_notification_info_overflow);
        } else {
            NumberFormat f = NumberFormat.getIntegerInstance();
            str = f.format(mIcon.number);
        }
        mNumberText = str;

        final int w = getWidth();
        final int h = getHeight();
        final Rect r = new Rect();
        mNumberPain.getTextBounds(str, 0, str.length(), r);
        final int tw = r.right - r.left;
        final int th = r.bottom - r.top;
        mNumberBackground.getPadding(r);
        int dw = r.left + tw + r.right;
        if (dw < mNumberBackground.getMinimumWidth()) {
            dw = mNumberBackground.getMinimumWidth();
        }
        mNumberX = w-r.right-((dw-r.right-r.left)/2);
        int dh = r.top + th + r.bottom;
        if (dh < mNumberBackground.getMinimumWidth()) {
            dh = mNumberBackground.getMinimumWidth();
        }
        mNumberY = h-r.bottom-((dh-r.top-th-r.bottom)/2);
        mNumberBackground.setBounds(w-dw, h-dh, w, h);
    }

    private void setContentDescription(Notification notification) {
        if (notification != null) {
            String d = contentDescForNotification(mContext, notification);
            if (!TextUtils.isEmpty(d)) {
                setContentDescription(d);
            }
        }
    }

    public String toString() {
        return "StatusBarIconView(slot=" + mSlot + " icon=" + mIcon
            + " notification=" + mNotification + ")";
    }

    public StatusBarNotification getNotification() {
        return mNotification;
    }

    public String getSlot() {
        return mSlot;
    }


    public static String contentDescForNotification(Context c, Notification n) {
        String appName = "";
        try {
            Notification.Builder builder = Notification.Builder.recoverBuilder(c, n);
            appName = builder.loadHeaderAppName();
        } catch (RuntimeException e) {
            Log.e(TAG, "Unable to recover builder", e);
            // Trying to get the app name from the app info instead.
            Parcelable appInfo = n.extras.getParcelable(
                    Notification.EXTRA_BUILDER_APPLICATION_INFO);
            if (appInfo instanceof ApplicationInfo) {
                appName = String.valueOf(((ApplicationInfo) appInfo).loadLabel(
                        c.getPackageManager()));
            }
        }

        CharSequence title = n.extras.getCharSequence(Notification.EXTRA_TITLE);
        CharSequence text = n.extras.getCharSequence(Notification.EXTRA_TEXT);
        CharSequence ticker = n.tickerText;

        // Some apps just put the app name into the title
        CharSequence titleOrText = TextUtils.equals(title, appName) ? text : title;

        CharSequence desc = !TextUtils.isEmpty(titleOrText) ? titleOrText
                : !TextUtils.isEmpty(ticker) ? ticker : "";

        return c.getString(R.string.accessibility_desc_notification_icon, appName, desc);
    }

    /**
     * Set the color that is used to draw decoration like the overflow dot. This will not be applied
     * to the drawable.
     */
    public void setDecorColor(int iconTint) {
        mDecorColor = iconTint;
        updateDecorColor();
    }

    private void initializeDecorColor() {
        if (mNotification != null) {
            setDecorColor(getContext().getColor(mNightMode
                    ? com.android.internal.R.color.notification_default_color_dark
                    : com.android.internal.R.color.notification_default_color_light));
        }
    }

    private void updateDecorColor() {
        int color = NotificationUtils.interpolateColors(mDecorColor, Color.WHITE, mDozeAmount);
        if (mDotPaint.getColor() != color) {
            mDotPaint.setColor(color);

            if (mDotAppearAmount != 0) {
                invalidate();
            }
        }
    }

    /**
     * Set the static color that should be used for the drawable of this icon if it's not
     * transitioning this also immediately sets the color.
     */
    public void setStaticDrawableColor(int color) {
        mDrawableColor = color;
        setColorInternal(color);
        updateContrastedStaticColor();
        mIconColor = color;
        mDozer.setColor(color);
    }

    private void setColorInternal(int color) {
        mCurrentSetColor = color;
        updateIconColor();
    }

    private void updateIconColor() {
        if (mCurrentSetColor != NO_COLOR) {
            if (mMatrixColorFilter == null) {
                mMatrix = new float[4 * 5];
                mMatrixColorFilter = new ColorMatrixColorFilter(mMatrix);
            }
            int color = NotificationUtils.interpolateColors(
                    mCurrentSetColor, Color.WHITE, mDozeAmount);
            updateTintMatrix(mMatrix, color, DARK_ALPHA_BOOST * mDozeAmount);
            mMatrixColorFilter.setColorMatrixArray(mMatrix);
            setColorFilter(null);  // setColorFilter only invalidates if the instance changed.
            setColorFilter(mMatrixColorFilter);
        } else {
            mDozer.updateGrayscale(this, mDozeAmount);
        }
    }

    /**
     * Updates {@param array} such that it represents a matrix that changes RGB to {@param color}
     * and multiplies the alpha channel with the color's alpha+{@param alphaBoost}.
     */
    private static void updateTintMatrix(float[] array, int color, float alphaBoost) {
        Arrays.fill(array, 0);
        array[4] = Color.red(color);
        array[9] = Color.green(color);
        array[14] = Color.blue(color);
        array[18] = Color.alpha(color) / 255f + alphaBoost;
    }

    public void setIconColor(int iconColor, boolean animate) {
        if (mIconColor != iconColor) {
            mIconColor = iconColor;
            if (mColorAnimator != null) {
                mColorAnimator.cancel();
            }
            if (mCurrentSetColor == iconColor) {
                return;
            }
            if (animate && mCurrentSetColor != NO_COLOR) {
                mAnimationStartColor = mCurrentSetColor;
                mColorAnimator = ValueAnimator.ofFloat(0.0f, 1.0f);
                mColorAnimator.setInterpolator(Interpolators.FAST_OUT_SLOW_IN);
                mColorAnimator.setDuration(ANIMATION_DURATION_FAST);
                mColorAnimator.addUpdateListener(mColorUpdater);
                mColorAnimator.addListener(new AnimatorListenerAdapter() {
                    @Override
                    public void onAnimationEnd(Animator animation) {
                        mColorAnimator = null;
                        mAnimationStartColor = NO_COLOR;
                    }
                });
                mColorAnimator.start();
            } else {
                setColorInternal(iconColor);
            }
        }
    }

    public int getStaticDrawableColor() {
        return mDrawableColor;
    }

    /**
     * A drawable color that passes GAR on a specific background.
     * This value is cached.
     *
     * @param backgroundColor Background to test against.
     * @return GAR safe version of {@link StatusBarIconView#getStaticDrawableColor()}.
     */
    int getContrastedStaticDrawableColor(int backgroundColor) {
        if (mCachedContrastBackgroundColor != backgroundColor) {
            mCachedContrastBackgroundColor = backgroundColor;
            updateContrastedStaticColor();
        }
        return mContrastedDrawableColor;
    }

    private void updateContrastedStaticColor() {
        if (Color.alpha(mCachedContrastBackgroundColor) != 255) {
            mContrastedDrawableColor = mDrawableColor;
            return;
        }
        // We'll modify the color if it doesn't pass GAR
        int contrastedColor = mDrawableColor;
        if (!ContrastColorUtil.satisfiesTextContrast(mCachedContrastBackgroundColor,
                contrastedColor)) {
            float[] hsl = new float[3];
            ColorUtils.colorToHSL(mDrawableColor, hsl);
            // This is basically a light grey, pushing the color will only distort it.
            // Best thing to do in here is to fallback to the default color.
            if (hsl[1] < 0.2f) {
                contrastedColor = Notification.COLOR_DEFAULT;
            }
            boolean isDark = !ContrastColorUtil.isColorLight(mCachedContrastBackgroundColor);
            contrastedColor = ContrastColorUtil.resolveContrastColor(mContext,
                    contrastedColor, mCachedContrastBackgroundColor, isDark);
        }
        mContrastedDrawableColor = contrastedColor;
    }

    @Override
    public void setVisibleState(int state) {
        setVisibleState(state, true /* animate */, null /* endRunnable */);
    }

    public void setVisibleState(int state, boolean animate) {
        setVisibleState(state, animate, null);
    }

    @Override
    public boolean hasOverlappingRendering() {
        return false;
    }

    public void setVisibleState(int visibleState, boolean animate, Runnable endRunnable) {
        setVisibleState(visibleState, animate, endRunnable, 0);
    }

    /**
     * Set the visibleState of this view.
     *
     * @param visibleState The new state.
     * @param animate Should we animate?
     * @param endRunnable The runnable to run at the end.
     * @param duration The duration of an animation or 0 if the default should be taken.
     */
    public void setVisibleState(int visibleState, boolean animate, Runnable endRunnable,
            long duration) {
        boolean runnableAdded = false;
        if (visibleState != mVisibleState) {
            mVisibleState = visibleState;
            if (mIconAppearAnimator != null) {
                mIconAppearAnimator.cancel();
            }
            if (mDotAnimator != null) {
                mDotAnimator.cancel();
            }
            if (animate) {
                float targetAmount = 0.0f;
                Interpolator interpolator = Interpolators.FAST_OUT_LINEAR_IN;
                if (visibleState == STATE_ICON) {
                    targetAmount = 1.0f;
                    interpolator = Interpolators.LINEAR_OUT_SLOW_IN;
                }
                float currentAmount = getIconAppearAmount();
                if (targetAmount != currentAmount) {
                    mIconAppearAnimator = ObjectAnimator.ofFloat(this, ICON_APPEAR_AMOUNT,
                            currentAmount, targetAmount);
                    mIconAppearAnimator.setInterpolator(interpolator);
                    mIconAppearAnimator.setDuration(duration == 0 ? ANIMATION_DURATION_FAST
                            : duration);
                    mIconAppearAnimator.addListener(new AnimatorListenerAdapter() {
                        @Override
                        public void onAnimationEnd(Animator animation) {
                            mIconAppearAnimator = null;
                            runRunnable(endRunnable);
                        }
                    });
                    mIconAppearAnimator.start();
                    runnableAdded = true;
                }

                targetAmount = visibleState == STATE_ICON ? 2.0f : 0.0f;
                interpolator = Interpolators.FAST_OUT_LINEAR_IN;
                if (visibleState == STATE_DOT) {
                    targetAmount = 1.0f;
                    interpolator = Interpolators.LINEAR_OUT_SLOW_IN;
                }
                currentAmount = getDotAppearAmount();
                if (targetAmount != currentAmount) {
                    mDotAnimator = ObjectAnimator.ofFloat(this, DOT_APPEAR_AMOUNT,
                            currentAmount, targetAmount);
                    mDotAnimator.setInterpolator(interpolator);;
                    mDotAnimator.setDuration(duration == 0 ? ANIMATION_DURATION_FAST
                            : duration);
                    final boolean runRunnable = !runnableAdded;
                    mDotAnimator.addListener(new AnimatorListenerAdapter() {
                        @Override
                        public void onAnimationEnd(Animator animation) {
                            mDotAnimator = null;
                            if (runRunnable) {
                                runRunnable(endRunnable);
                            }
                        }
                    });
                    mDotAnimator.start();
                    runnableAdded = true;
                }
            } else {
                setIconAppearAmount(visibleState == STATE_ICON ? 1.0f : 0.0f);
                setDotAppearAmount(visibleState == STATE_DOT ? 1.0f
                        : visibleState == STATE_ICON ? 2.0f
                        : 0.0f);
            }
        }
        if (!runnableAdded) {
            runRunnable(endRunnable);
        }
    }

    private void runRunnable(Runnable runnable) {
        if (runnable != null) {
            runnable.run();
        }
    }

    public void setIconAppearAmount(float iconAppearAmount) {
        if (mIconAppearAmount != iconAppearAmount) {
            mIconAppearAmount = iconAppearAmount;
            invalidate();
        }
    }

    public float getIconAppearAmount() {
        return mIconAppearAmount;
    }

    public int getVisibleState() {
        return mVisibleState;
    }

    public void setDotAppearAmount(float dotAppearAmount) {
        if (mDotAppearAmount != dotAppearAmount) {
            mDotAppearAmount = dotAppearAmount;
            invalidate();
        }
    }

    @Override
    public void setVisibility(int visibility) {
        super.setVisibility(visibility);
        if (mOnVisibilityChangedListener != null) {
            mOnVisibilityChangedListener.onVisibilityChanged(visibility);
        }
    }

    public float getDotAppearAmount() {
        return mDotAppearAmount;
    }

    public void setOnVisibilityChangedListener(OnVisibilityChangedListener listener) {
        mOnVisibilityChangedListener = listener;
    }

<<<<<<< HEAD
    public void setDark(boolean dark, boolean fade, long delay) {
        mDozer.setIntensityDark(f -> {
            mDarkAmount = f;
            maybeUpdateIconScaleDimens();
=======
    public void setDozing(boolean dozing, boolean fade, long delay) {
        mDozer.setDozing(f -> {
            mDozeAmount = f;
>>>>>>> dbf9e87c
            updateDecorColor();
            updateIconColor();
            updateAllowAnimation();
        }, dozing, fade, delay, this);
    }

    private void updateAllowAnimation() {
        if (mDozeAmount == 0 || mDozeAmount == 1) {
            setAllowAnimation(mDozeAmount == 0);
        }
    }

    /**
     * This method returns the drawing rect for the view which is different from the regular
     * drawing rect, since we layout all children at position 0 and usually the translation is
     * neglected. The standard implementation doesn't account for translation.
     *
     * @param outRect The (scrolled) drawing bounds of the view.
     */
    @Override
    public void getDrawingRect(Rect outRect) {
        super.getDrawingRect(outRect);
        float translationX = getTranslationX();
        float translationY = getTranslationY();
        outRect.left += translationX;
        outRect.right += translationX;
        outRect.top += translationY;
        outRect.bottom += translationY;
    }

    public void setIsInShelf(boolean isInShelf) {
        mIsInShelf = isInShelf;
    }

    public boolean isInShelf() {
        return mIsInShelf;
    }

    @Override
    protected void onLayout(boolean changed, int left, int top, int right, int bottom) {
        super.onLayout(changed, left, top, right, bottom);
        if (mLayoutRunnable != null) {
            mLayoutRunnable.run();
            mLayoutRunnable = null;
        }
        updatePivot();
    }

    private void updatePivot() {
        setPivotX((1 - mIconScale) / 2.0f * getWidth());
        setPivotY((getHeight() - mIconScale * getWidth()) / 2.0f);
    }

    public void executeOnLayout(Runnable runnable) {
        mLayoutRunnable = runnable;
    }

    public void setDismissed() {
        mDismissed = true;
        if (mOnDismissListener != null) {
            mOnDismissListener.run();
        }
    }

    public boolean isDismissed() {
        return mDismissed;
    }

    public void setOnDismissListener(Runnable onDismissListener) {
        mOnDismissListener = onDismissListener;
    }

    @Override
    public void onDarkChanged(Rect area, float darkIntensity, int tint) {
        int areaTint = getTint(area, this, tint);
        ColorStateList color = ColorStateList.valueOf(areaTint);
        setImageTintList(color);
        setDecorColor(areaTint);
    }

    @Override
    public boolean isIconVisible() {
        return mIcon != null && mIcon.visible;
    }

    @Override
    public boolean isIconBlocked() {
        return mBlocked;
    }

    public void setIncreasedSize(boolean increasedSize) {
        mIncreasedSize = increasedSize;
        maybeUpdateIconScaleDimens();
    }

    public interface OnVisibilityChangedListener {
        void onVisibilityChanged(int newVisibility);
    }
}<|MERGE_RESOLUTION|>--- conflicted
+++ resolved
@@ -854,16 +854,9 @@
         mOnVisibilityChangedListener = listener;
     }
 
-<<<<<<< HEAD
-    public void setDark(boolean dark, boolean fade, long delay) {
-        mDozer.setIntensityDark(f -> {
-            mDarkAmount = f;
-            maybeUpdateIconScaleDimens();
-=======
     public void setDozing(boolean dozing, boolean fade, long delay) {
         mDozer.setDozing(f -> {
             mDozeAmount = f;
->>>>>>> dbf9e87c
             updateDecorColor();
             updateIconColor();
             updateAllowAnimation();
