/*
 * Copyright (C) 2017 The Android Open Source Project
 *
 * Licensed under the Apache License, Version 2.0 (the "License");
 * you may not use this file except in compliance with the License.
 * You may obtain a copy of the License at
 *
 *      http://www.apache.org/licenses/LICENSE-2.0
 *
 * Unless required by applicable law or agreed to in writing, software
 * distributed under the License is distributed on an "AS IS" BASIS,
 * WITHOUT WARRANTIES OR CONDITIONS OF ANY KIND, either express or implied.
 * See the License for the specific language governing permissions and
 * limitations under the License
 */
package com.android.systemui.statusbar;

import static android.app.WindowConfiguration.WINDOWING_MODE_FULLSCREEN_OR_SPLIT_SCREEN_SECONDARY;

import static com.android.systemui.Dependency.MAIN_HANDLER_NAME;

import android.annotation.NonNull;
import android.annotation.Nullable;
import android.app.ActivityManager;
import android.app.ActivityOptions;
import android.app.KeyguardManager;
import android.app.Notification;
import android.app.PendingIntent;
import android.app.RemoteInput;
import android.content.Context;
import android.content.Intent;
import android.os.Handler;
import android.os.RemoteException;
import android.os.ServiceManager;
import android.os.SystemClock;
import android.os.SystemProperties;
import android.os.UserManager;
import android.service.notification.StatusBarNotification;
import android.text.TextUtils;
import android.util.ArraySet;
import android.util.Log;
import android.util.Pair;
import android.view.MotionEvent;
import android.view.View;
import android.view.ViewGroup;
import android.view.ViewParent;
import android.widget.RemoteViews;
import android.widget.TextView;

import com.android.internal.annotations.VisibleForTesting;
import com.android.internal.statusbar.IStatusBarService;
import com.android.internal.statusbar.NotificationVisibility;
import com.android.systemui.Dumpable;
import com.android.systemui.R;
<<<<<<< HEAD
=======
import com.android.systemui.plugins.statusbar.StatusBarStateController;
>>>>>>> dbf9e87c
import com.android.systemui.statusbar.notification.NotificationEntryListener;
import com.android.systemui.statusbar.notification.NotificationEntryManager;
import com.android.systemui.statusbar.notification.collection.NotificationEntry;
import com.android.systemui.statusbar.notification.collection.NotificationEntry.EditedSuggestionInfo;
import com.android.systemui.statusbar.notification.logging.NotificationLogger;
import com.android.systemui.statusbar.notification.row.ExpandableNotificationRow;
import com.android.systemui.statusbar.phone.ShadeController;
import com.android.systemui.statusbar.policy.RemoteInputView;

import java.io.FileDescriptor;
import java.io.PrintWriter;
import java.util.ArrayList;
import java.util.Objects;
import java.util.Set;

import javax.inject.Inject;
import javax.inject.Named;
import javax.inject.Singleton;

import dagger.Lazy;

/**
 * Class for handling remote input state over a set of notifications. This class handles things
 * like keeping notifications temporarily that were cancelled as a response to a remote input
 * interaction, keeping track of notifications to remove when NotificationPresenter is collapsed,
 * and handling clicks on remote views.
 */
@Singleton
public class NotificationRemoteInputManager implements Dumpable {
    public static final boolean ENABLE_REMOTE_INPUT =
            SystemProperties.getBoolean("debug.enable_remote_input", true);
    public static boolean FORCE_REMOTE_INPUT_HISTORY =
            SystemProperties.getBoolean("debug.force_remoteinput_history", true);
    private static final boolean DEBUG = false;
    private static final String TAG = "NotifRemoteInputManager";

    /**
     * How long to wait before auto-dismissing a notification that was kept for remote input, and
     * has now sent a remote input. We auto-dismiss, because the app may not see a reason to cancel
     * these given that they technically don't exist anymore. We wait a bit in case the app issues
     * an update.
     */
    private static final int REMOTE_INPUT_KEPT_ENTRY_AUTO_CANCEL_DELAY = 200;

    /**
     * Notifications that are already removed but are kept around because we want to show the
     * remote input history. See {@link RemoteInputHistoryExtender} and
     * {@link SmartReplyHistoryExtender}.
     */
    protected final ArraySet<String> mKeysKeptForRemoteInputHistory = new ArraySet<>();

    /**
     * Notifications that are already removed but are kept around because the remote input is
     * actively being used (i.e. user is typing in it).  See {@link RemoteInputActiveExtender}.
     */
    protected final ArraySet<NotificationEntry> mEntriesKeptForRemoteInputActive =
            new ArraySet<>();

    // Dependencies:
    private final NotificationLockscreenUserManager mLockscreenUserManager;
    private final SmartReplyController mSmartReplyController;
    private final NotificationEntryManager mEntryManager;
    private final Handler mMainHandler;

    private final Lazy<ShadeController> mShadeController;

    protected final Context mContext;
    private final UserManager mUserManager;
    private final KeyguardManager mKeyguardManager;
<<<<<<< HEAD
=======
    private final StatusBarStateController mStatusBarStateController;
>>>>>>> dbf9e87c

    protected RemoteInputController mRemoteInputController;
    protected NotificationLifetimeExtender.NotificationSafeToRemoveCallback
            mNotificationLifetimeFinishedCallback;
    protected IStatusBarService mBarService;
    protected Callback mCallback;
    protected final ArrayList<NotificationLifetimeExtender> mLifetimeExtenders = new ArrayList<>();

    private final RemoteViews.OnClickHandler mOnClickHandler = new RemoteViews.OnClickHandler() {

        @Override
        public boolean onClickHandler(
                View view, PendingIntent pendingIntent, RemoteViews.RemoteResponse response) {
            mShadeController.get().wakeUpIfDozing(SystemClock.uptimeMillis(), view,
                    "NOTIFICATION_CLICK");

            if (handleRemoteInput(view, pendingIntent)) {
                return true;
            }

            if (DEBUG) {
                Log.v(TAG, "Notification click handler invoked for intent: " + pendingIntent);
            }
            logActionClick(view, pendingIntent);
            // The intent we are sending is for the application, which
            // won't have permission to immediately start an activity after
            // the user switches to home.  We know it is safe to do at this
            // point, so make sure new activity switches are now allowed.
            try {
                ActivityManager.getService().resumeAppSwitches();
            } catch (RemoteException e) {
            }
            return mCallback.handleRemoteViewClick(view, pendingIntent, () -> {
                Pair<Intent, ActivityOptions> options = response.getLaunchOptions(view);
                options.second.setLaunchWindowingMode(
                        WINDOWING_MODE_FULLSCREEN_OR_SPLIT_SCREEN_SECONDARY);
                return RemoteViews.startPendingIntent(view, pendingIntent, options);
            });
        }

        private void logActionClick(View view, PendingIntent actionIntent) {
            Integer actionIndex = (Integer)
                    view.getTag(com.android.internal.R.id.notification_action_index_tag);
            if (actionIndex == null) {
                // Custom action button, not logging.
                return;
            }
            ViewParent parent = view.getParent();
            StatusBarNotification statusBarNotification = getNotificationForParent(parent);
            if (statusBarNotification == null) {
                Log.w(TAG, "Couldn't determine notification for click.");
                return;
            }
            String key = statusBarNotification.getKey();
            int buttonIndex = -1;
            // If this is a default template, determine the index of the button.
            if (view.getId() == com.android.internal.R.id.action0 &&
                    parent != null && parent instanceof ViewGroup) {
                ViewGroup actionGroup = (ViewGroup) parent;
                buttonIndex = actionGroup.indexOfChild(view);
            }
            final int count = mEntryManager.getNotificationData().getActiveNotifications().size();
            final int rank = mEntryManager.getNotificationData().getRank(key);

            // Notification may be updated before this function is executed, and thus play safe
            // here and verify that the action object is still the one that where the click happens.
            Notification.Action[] actions = statusBarNotification.getNotification().actions;
            if (actions == null || actionIndex >= actions.length) {
                Log.w(TAG, "statusBarNotification.getNotification().actions is null or invalid");
                return;
            }
            final Notification.Action action =
                    statusBarNotification.getNotification().actions[actionIndex];
            if (!Objects.equals(action.actionIntent, actionIntent)) {
                Log.w(TAG, "actionIntent does not match");
                return;
            }
            NotificationVisibility.NotificationLocation location =
                    NotificationLogger.getNotificationLocation(
                            mEntryManager.getNotificationData().get(key));
            final NotificationVisibility nv =
                    NotificationVisibility.obtain(key, rank, count, true, location);
            try {
                mBarService.onNotificationActionClick(key, buttonIndex, action, nv, false);
            } catch (RemoteException e) {
                // Ignore
            }
        }

        private StatusBarNotification getNotificationForParent(ViewParent parent) {
            while (parent != null) {
                if (parent instanceof ExpandableNotificationRow) {
                    return ((ExpandableNotificationRow) parent).getStatusBarNotification();
                }
                parent = parent.getParent();
            }
            return null;
        }

        private boolean handleRemoteInput(View view, PendingIntent pendingIntent) {
            if (mCallback.shouldHandleRemoteInput(view, pendingIntent)) {
                return true;
            }

            Object tag = view.getTag(com.android.internal.R.id.remote_input_tag);
            RemoteInput[] inputs = null;
            if (tag instanceof RemoteInput[]) {
                inputs = (RemoteInput[]) tag;
            }

            if (inputs == null) {
                return false;
            }

            RemoteInput input = null;

            for (RemoteInput i : inputs) {
                if (i.getAllowFreeFormInput()) {
                    input = i;
                }
            }

            if (input == null) {
                return false;
            }

            return activateRemoteInput(view, inputs, input, pendingIntent,
                    null /* editedSuggestionInfo */);
        }
    };

    @Inject
    public NotificationRemoteInputManager(
            Context context,
            NotificationLockscreenUserManager lockscreenUserManager,
            SmartReplyController smartReplyController,
            NotificationEntryManager notificationEntryManager,
            Lazy<ShadeController> shadeController,
<<<<<<< HEAD
=======
            StatusBarStateController statusBarStateController,
>>>>>>> dbf9e87c
            @Named(MAIN_HANDLER_NAME) Handler mainHandler) {
        mContext = context;
        mLockscreenUserManager = lockscreenUserManager;
        mSmartReplyController = smartReplyController;
        mEntryManager = notificationEntryManager;
        mShadeController = shadeController;
        mMainHandler = mainHandler;
        mBarService = IStatusBarService.Stub.asInterface(
                ServiceManager.getService(Context.STATUS_BAR_SERVICE));
        mUserManager = (UserManager) mContext.getSystemService(Context.USER_SERVICE);
        addLifetimeExtenders();
        mKeyguardManager = context.getSystemService(KeyguardManager.class);
<<<<<<< HEAD
=======
        mStatusBarStateController = statusBarStateController;
>>>>>>> dbf9e87c

        notificationEntryManager.addNotificationEntryListener(new NotificationEntryListener() {
            @Override
            public void onPreEntryUpdated(NotificationEntry entry) {
                // Mark smart replies as sent whenever a notification is updated - otherwise the
                // smart replies are never marked as sent.
                mSmartReplyController.stopSending(entry);
            }

            @Override
            public void onEntryRemoved(
                    @Nullable NotificationEntry entry,
                    NotificationVisibility visibility,
                    boolean removedByUser) {
                // We're removing the notification, the smart controller can forget about it.
                mSmartReplyController.stopSending(entry);

                if (removedByUser && entry != null) {
                    onPerformRemoveNotification(entry, entry.key);
                }
            }
        });
    }

    /** Initializes this component with the provided dependencies. */
    public void setUpWithCallback(Callback callback, RemoteInputController.Delegate delegate) {
        mCallback = callback;
        mRemoteInputController = new RemoteInputController(delegate);
        mRemoteInputController.addCallback(new RemoteInputController.Callback() {
            @Override
            public void onRemoteInputSent(NotificationEntry entry) {
                if (FORCE_REMOTE_INPUT_HISTORY
                        && isNotificationKeptForRemoteInputHistory(entry.key)) {
                    mNotificationLifetimeFinishedCallback.onSafeToRemove(entry.key);
                } else if (mEntriesKeptForRemoteInputActive.contains(entry)) {
                    // We're currently holding onto this notification, but from the apps point of
                    // view it is already canceled, so we'll need to cancel it on the apps behalf
                    // after sending - unless the app posts an update in the mean time, so wait a
                    // bit.
                    mMainHandler.postDelayed(() -> {
                        if (mEntriesKeptForRemoteInputActive.remove(entry)) {
                            mNotificationLifetimeFinishedCallback.onSafeToRemove(entry.key);
                        }
                    }, REMOTE_INPUT_KEPT_ENTRY_AUTO_CANCEL_DELAY);
                }
                try {
                    mBarService.onNotificationDirectReplied(entry.notification.getKey());
                    if (entry.editedSuggestionInfo != null) {
                        boolean modifiedBeforeSending =
                                !TextUtils.equals(entry.remoteInputText,
                                        entry.editedSuggestionInfo.originalText);
                        mBarService.onNotificationSmartReplySent(
                                entry.notification.getKey(),
                                entry.editedSuggestionInfo.index,
                                entry.editedSuggestionInfo.originalText,
                                NotificationLogger
                                        .getNotificationLocation(entry)
                                        .toMetricsEventEnum(),
                                modifiedBeforeSending);
                    }
                } catch (RemoteException e) {
                    // Nothing to do, system going down
                }
            }
        });
        mSmartReplyController.setCallback((entry, reply) -> {
            StatusBarNotification newSbn =
                    rebuildNotificationWithRemoteInput(entry, reply, true /* showSpinner */);
            mEntryManager.updateNotification(newSbn, null /* ranking */);
        });
    }

    /**
     * Activates a given {@link RemoteInput}
     *
     * @param view The view of the action button or suggestion chip that was tapped.
     * @param inputs The remote inputs that need to be sent to the app.
     * @param input The remote input that needs to be activated.
     * @param pendingIntent The pending intent to be sent to the app.
     * @param editedSuggestionInfo The smart reply that should be inserted in the remote input, or
     *         {@code null} if the user is not editing a smart reply.
     * @return Whether the {@link RemoteInput} was activated.
     */
    public boolean activateRemoteInput(View view, RemoteInput[] inputs, RemoteInput input,
            PendingIntent pendingIntent, @Nullable EditedSuggestionInfo editedSuggestionInfo) {

        ViewParent p = view.getParent();
        RemoteInputView riv = null;
        ExpandableNotificationRow row = null;
        while (p != null) {
            if (p instanceof View) {
                View pv = (View) p;
                if (pv.isRootNamespace()) {
                    riv = findRemoteInputView(pv);
                    row = (ExpandableNotificationRow) pv.getTag(R.id.row_tag_for_content_view);
                    break;
                }
            }
            p = p.getParent();
        }

        if (row == null) {
            return false;
        }

        row.setUserExpanded(true);

        if (!mLockscreenUserManager.shouldAllowLockscreenRemoteInput()) {
            final int userId = pendingIntent.getCreatorUserHandle().getIdentifier();
<<<<<<< HEAD
            if (mLockscreenUserManager.isLockscreenPublicMode(userId)) {
=======
            if (mLockscreenUserManager.isLockscreenPublicMode(userId)
                    || mStatusBarStateController.getState() == StatusBarState.KEYGUARD) {
                // Even if we don't have security we should go through this flow, otherwise we won't
                // go to the shade
>>>>>>> dbf9e87c
                mCallback.onLockedRemoteInput(row, view);
                return true;
            }
            if (mUserManager.getUserInfo(userId).isManagedProfile()
                    && mKeyguardManager.isDeviceLocked(userId)) {
                mCallback.onLockedWorkRemoteInput(userId, row, view);
                return true;
            }
        }

<<<<<<< HEAD
=======
        if (riv != null && !riv.isAttachedToWindow()) {
            // the remoteInput isn't attached to the window anymore :/ Let's focus on the expanded
            // one instead if it's available
            riv = null;
        }
>>>>>>> dbf9e87c
        if (riv == null) {
            riv = findRemoteInputView(row.getPrivateLayout().getExpandedChild());
            if (riv == null) {
                return false;
            }
        }
        if (riv == row.getPrivateLayout().getExpandedRemoteInput()
                && !row.getPrivateLayout().getExpandedChild().isShown()) {
            // The expanded layout is selected, but it's not shown yet, let's wait on it to
            // show before we do the animation.
            mCallback.onMakeExpandedVisibleForRemoteInput(row, view);
            return true;
        }

<<<<<<< HEAD
=======
        if (!riv.isAttachedToWindow()) {
            // if we still didn't find a view that is attached, let's abort.
            return false;
        }
>>>>>>> dbf9e87c
        int width = view.getWidth();
        if (view instanceof TextView) {
            // Center the reveal on the text which might be off-center from the TextView
            TextView tv = (TextView) view;
            if (tv.getLayout() != null) {
                int innerWidth = (int) tv.getLayout().getLineWidth(0);
                innerWidth += tv.getCompoundPaddingLeft() + tv.getCompoundPaddingRight();
                width = Math.min(width, innerWidth);
            }
        }
        int cx = view.getLeft() + width / 2;
        int cy = view.getTop() + view.getHeight() / 2;
        int w = riv.getWidth();
        int h = riv.getHeight();
        int r = Math.max(
                Math.max(cx + cy, cx + (h - cy)),
                Math.max((w - cx) + cy, (w - cx) + (h - cy)));

        riv.setRevealParameters(cx, cy, r);
        riv.setPendingIntent(pendingIntent);
        riv.setRemoteInput(inputs, input, editedSuggestionInfo);
        riv.focusAnimated();

        return true;
    }

    private RemoteInputView findRemoteInputView(View v) {
        if (v == null) {
            return null;
        }
        return (RemoteInputView) v.findViewWithTag(RemoteInputView.VIEW_TAG);
    }

    /**
     * Adds all the notification lifetime extenders. Each extender represents a reason for the
     * NotificationRemoteInputManager to keep a notification lifetime extended.
     */
    protected void addLifetimeExtenders() {
        mLifetimeExtenders.add(new RemoteInputHistoryExtender());
        mLifetimeExtenders.add(new SmartReplyHistoryExtender());
        mLifetimeExtenders.add(new RemoteInputActiveExtender());
    }

    public ArrayList<NotificationLifetimeExtender> getLifetimeExtenders() {
        return mLifetimeExtenders;
<<<<<<< HEAD
    }

    public RemoteInputController getController() {
        return mRemoteInputController;
    }

=======
    }

    public RemoteInputController getController() {
        return mRemoteInputController;
    }

>>>>>>> dbf9e87c
    @VisibleForTesting
    void onPerformRemoveNotification(NotificationEntry entry, final String key) {
        if (mKeysKeptForRemoteInputHistory.contains(key)) {
            mKeysKeptForRemoteInputHistory.remove(key);
        }
        if (mRemoteInputController.isRemoteInputActive(entry)) {
            mRemoteInputController.removeRemoteInput(entry, null);
        }
    }

    public void onPanelCollapsed() {
        for (int i = 0; i < mEntriesKeptForRemoteInputActive.size(); i++) {
            NotificationEntry entry = mEntriesKeptForRemoteInputActive.valueAt(i);
            mRemoteInputController.removeRemoteInput(entry, null);
            if (mNotificationLifetimeFinishedCallback != null) {
                mNotificationLifetimeFinishedCallback.onSafeToRemove(entry.key);
            }
        }
        mEntriesKeptForRemoteInputActive.clear();
    }

    public boolean isNotificationKeptForRemoteInputHistory(String key) {
        return mKeysKeptForRemoteInputHistory.contains(key);
    }

    public boolean shouldKeepForRemoteInputHistory(NotificationEntry entry) {
        if (!FORCE_REMOTE_INPUT_HISTORY) {
            return false;
        }
        return (mRemoteInputController.isSpinning(entry.key) || entry.hasJustSentRemoteInput());
    }

    public boolean shouldKeepForSmartReplyHistory(NotificationEntry entry) {
        if (!FORCE_REMOTE_INPUT_HISTORY) {
            return false;
        }
        return mSmartReplyController.isSendingSmartReply(entry.key);
    }

    public void checkRemoteInputOutside(MotionEvent event) {
        if (event.getAction() == MotionEvent.ACTION_OUTSIDE // touch outside the source bar
                && event.getX() == 0 && event.getY() == 0  // a touch outside both bars
                && mRemoteInputController.isRemoteInputActive()) {
            mRemoteInputController.closeRemoteInputs();
        }
    }

    @VisibleForTesting
    StatusBarNotification rebuildNotificationForCanceledSmartReplies(
            NotificationEntry entry) {
        return rebuildNotificationWithRemoteInput(entry, null /* remoteInputTest */,
                false /* showSpinner */);
    }

    @VisibleForTesting
    StatusBarNotification rebuildNotificationWithRemoteInput(NotificationEntry entry,
            CharSequence remoteInputText, boolean showSpinner) {
        StatusBarNotification sbn = entry.notification;

        Notification.Builder b = Notification.Builder
                .recoverBuilder(mContext, sbn.getNotification().clone());
        if (remoteInputText != null) {
            CharSequence[] oldHistory = sbn.getNotification().extras
                    .getCharSequenceArray(Notification.EXTRA_REMOTE_INPUT_HISTORY);
            CharSequence[] newHistory;
            if (oldHistory == null) {
                newHistory = new CharSequence[1];
            } else {
                newHistory = new CharSequence[oldHistory.length + 1];
                System.arraycopy(oldHistory, 0, newHistory, 1, oldHistory.length);
            }
            newHistory[0] = String.valueOf(remoteInputText);
            b.setRemoteInputHistory(newHistory);
        }
        b.setShowRemoteInputSpinner(showSpinner);
        b.setHideSmartReplies(true);

        Notification newNotification = b.build();

        // Undo any compatibility view inflation
        newNotification.contentView = sbn.getNotification().contentView;
        newNotification.bigContentView = sbn.getNotification().bigContentView;
        newNotification.headsUpContentView = sbn.getNotification().headsUpContentView;

        return new StatusBarNotification(
                sbn.getPackageName(),
                sbn.getOpPkg(),
                sbn.getId(),
                sbn.getTag(),
                sbn.getUid(),
                sbn.getInitialPid(),
                newNotification,
                sbn.getUser(),
                sbn.getOverrideGroupKey(),
                sbn.getPostTime());
    }

    @Override
    public void dump(FileDescriptor fd, PrintWriter pw, String[] args) {
        pw.println("NotificationRemoteInputManager state:");
        pw.print("  mKeysKeptForRemoteInputHistory: ");
        pw.println(mKeysKeptForRemoteInputHistory);
        pw.print("  mEntriesKeptForRemoteInputActive: ");
        pw.println(mEntriesKeptForRemoteInputActive);
    }

    public void bindRow(ExpandableNotificationRow row) {
        row.setRemoteInputController(mRemoteInputController);
        row.setRemoteViewClickHandler(mOnClickHandler);
    }

    @VisibleForTesting
    public Set<NotificationEntry> getEntriesKeptForRemoteInputActive() {
        return mEntriesKeptForRemoteInputActive;
    }

    /**
     * NotificationRemoteInputManager has multiple reasons to keep notification lifetime extended
     * so we implement multiple NotificationLifetimeExtenders
     */
    protected abstract class RemoteInputExtender implements NotificationLifetimeExtender {
        @Override
        public void setCallback(NotificationSafeToRemoveCallback callback) {
            if (mNotificationLifetimeFinishedCallback == null) {
                mNotificationLifetimeFinishedCallback = callback;
            }
        }
    }

    /**
     * Notification is kept alive as it was cancelled in response to a remote input interaction.
     * This allows us to show what you replied and allows you to continue typing into it.
     */
    protected class RemoteInputHistoryExtender extends RemoteInputExtender {
        @Override
        public boolean shouldExtendLifetime(@NonNull NotificationEntry entry) {
            return shouldKeepForRemoteInputHistory(entry);
        }

        @Override
        public void setShouldManageLifetime(NotificationEntry entry,
                boolean shouldExtend) {
            if (shouldExtend) {
                CharSequence remoteInputText = entry.remoteInputText;
                if (TextUtils.isEmpty(remoteInputText)) {
                    remoteInputText = entry.remoteInputTextWhenReset;
                }
                StatusBarNotification newSbn = rebuildNotificationWithRemoteInput(entry,
                        remoteInputText, false /* showSpinner */);
                entry.onRemoteInputInserted();

                if (newSbn == null) {
                    return;
                }

                mEntryManager.updateNotification(newSbn, null);

                // Ensure the entry hasn't already been removed. This can happen if there is an
                // inflation exception while updating the remote history
                if (entry.isRemoved()) {
                    return;
                }

                if (Log.isLoggable(TAG, Log.DEBUG)) {
                    Log.d(TAG, "Keeping notification around after sending remote input "
                            + entry.key);
                }

                mKeysKeptForRemoteInputHistory.add(entry.key);
            } else {
                mKeysKeptForRemoteInputHistory.remove(entry.key);
            }
        }
    }

    /**
     * Notification is kept alive for smart reply history.  Similar to REMOTE_INPUT_HISTORY but with
     * {@link SmartReplyController} specific logic
     */
    protected class SmartReplyHistoryExtender extends RemoteInputExtender {
        @Override
        public boolean shouldExtendLifetime(@NonNull NotificationEntry entry) {
            return shouldKeepForSmartReplyHistory(entry);
        }

        @Override
        public void setShouldManageLifetime(NotificationEntry entry,
                boolean shouldExtend) {
            if (shouldExtend) {
                StatusBarNotification newSbn = rebuildNotificationForCanceledSmartReplies(entry);

                if (newSbn == null) {
                    return;
                }

                mEntryManager.updateNotification(newSbn, null);

                if (entry.isRemoved()) {
                    return;
                }

                if (Log.isLoggable(TAG, Log.DEBUG)) {
                    Log.d(TAG, "Keeping notification around after sending smart reply "
                            + entry.key);
                }

                mKeysKeptForRemoteInputHistory.add(entry.key);
            } else {
                mKeysKeptForRemoteInputHistory.remove(entry.key);
                mSmartReplyController.stopSending(entry);
            }
        }
    }

    /**
     * Notification is kept alive because the user is still using the remote input
     */
    protected class RemoteInputActiveExtender extends RemoteInputExtender {
        @Override
        public boolean shouldExtendLifetime(@NonNull NotificationEntry entry) {
            return mRemoteInputController.isRemoteInputActive(entry);
        }

        @Override
        public void setShouldManageLifetime(NotificationEntry entry,
                boolean shouldExtend) {
            if (shouldExtend) {
                if (Log.isLoggable(TAG, Log.DEBUG)) {
                    Log.d(TAG, "Keeping notification around while remote input active "
                            + entry.key);
                }
                mEntriesKeptForRemoteInputActive.add(entry);
            } else {
                mEntriesKeptForRemoteInputActive.remove(entry);
            }
        }
    }

    /**
     * Callback for various remote input related events, or for providing information that
     * NotificationRemoteInputManager needs to know to decide what to do.
     */
    public interface Callback {

        /**
         * Called when remote input was activated but the device is locked.
         *
         * @param row
         * @param clicked
         */
        void onLockedRemoteInput(ExpandableNotificationRow row, View clicked);

        /**
         * Called when remote input was activated but the device is locked and in a managed profile.
         *
         * @param userId
         * @param row
         * @param clicked
         */
        void onLockedWorkRemoteInput(int userId, ExpandableNotificationRow row, View clicked);

        /**
         * Called when a row should be made expanded for the purposes of remote input.
         *
         * @param row
         * @param clickedView
         */
        void onMakeExpandedVisibleForRemoteInput(ExpandableNotificationRow row, View clickedView);

        /**
         * Return whether or not remote input should be handled for this view.
         *
         * @param view
         * @param pendingIntent
         * @return true iff the remote input should be handled
         */
        boolean shouldHandleRemoteInput(View view, PendingIntent pendingIntent);

        /**
         * Performs any special handling for a remote view click. The default behaviour can be
         * called through the defaultHandler parameter.
         *
         * @param view
         * @param pendingIntent
         * @param defaultHandler
         * @return  true iff the click was handled
         */
        boolean handleRemoteViewClick(View view, PendingIntent pendingIntent,
                ClickHandler defaultHandler);
    }

    /**
     * Helper interface meant for passing the default on click behaviour to NotificationPresenter,
     * so it may do its own handling before invoking the default behaviour.
     */
    public interface ClickHandler {
        /**
         * Tries to handle a click on a remote view.
         *
         * @return true iff the click was handled
         */
        boolean handleClick();
    }
}<|MERGE_RESOLUTION|>--- conflicted
+++ resolved
@@ -52,10 +52,7 @@
 import com.android.internal.statusbar.NotificationVisibility;
 import com.android.systemui.Dumpable;
 import com.android.systemui.R;
-<<<<<<< HEAD
-=======
 import com.android.systemui.plugins.statusbar.StatusBarStateController;
->>>>>>> dbf9e87c
 import com.android.systemui.statusbar.notification.NotificationEntryListener;
 import com.android.systemui.statusbar.notification.NotificationEntryManager;
 import com.android.systemui.statusbar.notification.collection.NotificationEntry;
@@ -125,10 +122,7 @@
     protected final Context mContext;
     private final UserManager mUserManager;
     private final KeyguardManager mKeyguardManager;
-<<<<<<< HEAD
-=======
     private final StatusBarStateController mStatusBarStateController;
->>>>>>> dbf9e87c
 
     protected RemoteInputController mRemoteInputController;
     protected NotificationLifetimeExtender.NotificationSafeToRemoveCallback
@@ -267,10 +261,7 @@
             SmartReplyController smartReplyController,
             NotificationEntryManager notificationEntryManager,
             Lazy<ShadeController> shadeController,
-<<<<<<< HEAD
-=======
             StatusBarStateController statusBarStateController,
->>>>>>> dbf9e87c
             @Named(MAIN_HANDLER_NAME) Handler mainHandler) {
         mContext = context;
         mLockscreenUserManager = lockscreenUserManager;
@@ -283,10 +274,7 @@
         mUserManager = (UserManager) mContext.getSystemService(Context.USER_SERVICE);
         addLifetimeExtenders();
         mKeyguardManager = context.getSystemService(KeyguardManager.class);
-<<<<<<< HEAD
-=======
         mStatusBarStateController = statusBarStateController;
->>>>>>> dbf9e87c
 
         notificationEntryManager.addNotificationEntryListener(new NotificationEntryListener() {
             @Override
@@ -396,14 +384,10 @@
 
         if (!mLockscreenUserManager.shouldAllowLockscreenRemoteInput()) {
             final int userId = pendingIntent.getCreatorUserHandle().getIdentifier();
-<<<<<<< HEAD
-            if (mLockscreenUserManager.isLockscreenPublicMode(userId)) {
-=======
             if (mLockscreenUserManager.isLockscreenPublicMode(userId)
                     || mStatusBarStateController.getState() == StatusBarState.KEYGUARD) {
                 // Even if we don't have security we should go through this flow, otherwise we won't
                 // go to the shade
->>>>>>> dbf9e87c
                 mCallback.onLockedRemoteInput(row, view);
                 return true;
             }
@@ -414,14 +398,11 @@
             }
         }
 
-<<<<<<< HEAD
-=======
         if (riv != null && !riv.isAttachedToWindow()) {
             // the remoteInput isn't attached to the window anymore :/ Let's focus on the expanded
             // one instead if it's available
             riv = null;
         }
->>>>>>> dbf9e87c
         if (riv == null) {
             riv = findRemoteInputView(row.getPrivateLayout().getExpandedChild());
             if (riv == null) {
@@ -436,13 +417,10 @@
             return true;
         }
 
-<<<<<<< HEAD
-=======
         if (!riv.isAttachedToWindow()) {
             // if we still didn't find a view that is attached, let's abort.
             return false;
         }
->>>>>>> dbf9e87c
         int width = view.getWidth();
         if (view instanceof TextView) {
             // Center the reveal on the text which might be off-center from the TextView
@@ -488,21 +466,12 @@
 
     public ArrayList<NotificationLifetimeExtender> getLifetimeExtenders() {
         return mLifetimeExtenders;
-<<<<<<< HEAD
     }
 
     public RemoteInputController getController() {
         return mRemoteInputController;
     }
 
-=======
-    }
-
-    public RemoteInputController getController() {
-        return mRemoteInputController;
-    }
-
->>>>>>> dbf9e87c
     @VisibleForTesting
     void onPerformRemoveNotification(NotificationEntry entry, final String key) {
         if (mKeysKeptForRemoteInputHistory.contains(key)) {
