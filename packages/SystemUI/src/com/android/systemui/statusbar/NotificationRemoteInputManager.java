/*
 * Copyright (C) 2017 The Android Open Source Project
 *
 * Licensed under the Apache License, Version 2.0 (the "License");
 * you may not use this file except in compliance with the License.
 * You may obtain a copy of the License at
 *
 *      http://www.apache.org/licenses/LICENSE-2.0
 *
 * Unless required by applicable law or agreed to in writing, software
 * distributed under the License is distributed on an "AS IS" BASIS,
 * WITHOUT WARRANTIES OR CONDITIONS OF ANY KIND, either express or implied.
 * See the License for the specific language governing permissions and
 * limitations under the License
 */
package com.android.systemui.statusbar;

import static android.app.WindowConfiguration.WINDOWING_MODE_FULLSCREEN_OR_SPLIT_SCREEN_SECONDARY;

<<<<<<< HEAD
import android.annotation.NonNull;
=======
import static com.android.systemui.Dependency.MAIN_HANDLER_NAME;

import android.annotation.NonNull;
import android.annotation.Nullable;
>>>>>>> de843449
import android.app.ActivityManager;
import android.app.ActivityOptions;
import android.app.KeyguardManager;
import android.app.Notification;
import android.app.PendingIntent;
import android.app.RemoteInput;
import android.content.Context;
import android.content.Intent;
import android.os.Handler;
import android.os.RemoteException;
import android.os.ServiceManager;
import android.os.SystemClock;
import android.os.SystemProperties;
import android.os.UserManager;
import android.service.notification.StatusBarNotification;
import android.text.TextUtils;
import android.util.ArraySet;
import android.util.Log;
import android.util.Pair;
import android.view.MotionEvent;
import android.view.View;
import android.view.ViewGroup;
import android.view.ViewParent;
import android.widget.RemoteViews;
import android.widget.TextView;

import com.android.internal.annotations.VisibleForTesting;
import com.android.internal.statusbar.IStatusBarService;
import com.android.internal.statusbar.NotificationVisibility;
import com.android.systemui.Dumpable;
import com.android.systemui.statusbar.notification.NotificationData;
<<<<<<< HEAD
=======
import com.android.systemui.statusbar.notification.NotificationEntryListener;
>>>>>>> de843449
import com.android.systemui.statusbar.notification.NotificationEntryManager;
import com.android.systemui.statusbar.notification.row.ExpandableNotificationRow;
import com.android.systemui.statusbar.phone.ShadeController;
import com.android.systemui.statusbar.policy.RemoteInputView;

import java.io.FileDescriptor;
import java.io.PrintWriter;
import java.util.ArrayList;
import java.util.Set;

import javax.inject.Inject;
import javax.inject.Named;
import javax.inject.Singleton;

import dagger.Lazy;

/**
 * Class for handling remote input state over a set of notifications. This class handles things
 * like keeping notifications temporarily that were cancelled as a response to a remote input
 * interaction, keeping track of notifications to remove when NotificationPresenter is collapsed,
 * and handling clicks on remote views.
 */
@Singleton
public class NotificationRemoteInputManager implements Dumpable {
    public static final boolean ENABLE_REMOTE_INPUT =
            SystemProperties.getBoolean("debug.enable_remote_input", true);
    public static boolean FORCE_REMOTE_INPUT_HISTORY =
            SystemProperties.getBoolean("debug.force_remoteinput_history", true);
    private static final boolean DEBUG = false;
    private static final String TAG = "NotifRemoteInputManager";

    /**
     * How long to wait before auto-dismissing a notification that was kept for remote input, and
     * has now sent a remote input. We auto-dismiss, because the app may not see a reason to cancel
     * these given that they technically don't exist anymore. We wait a bit in case the app issues
     * an update.
     */
    private static final int REMOTE_INPUT_KEPT_ENTRY_AUTO_CANCEL_DELAY = 200;

    /**
     * Notifications that are already removed but are kept around because we want to show the
     * remote input history. See {@link RemoteInputHistoryExtender} and
     * {@link SmartReplyHistoryExtender}.
     */
    protected final ArraySet<String> mKeysKeptForRemoteInputHistory = new ArraySet<>();

    /**
     * Notifications that are already removed but are kept around because the remote input is
     * actively being used (i.e. user is typing in it).  See {@link RemoteInputActiveExtender}.
     */
    protected final ArraySet<NotificationData.Entry> mEntriesKeptForRemoteInputActive =
            new ArraySet<>();

    // Dependencies:
<<<<<<< HEAD
    protected final NotificationLockscreenUserManager mLockscreenUserManager =
            Dependency.get(NotificationLockscreenUserManager.class);
    protected final SmartReplyController mSmartReplyController =
            Dependency.get(SmartReplyController.class);
    private final NotificationEntryManager mEntryManager
            = Dependency.get(NotificationEntryManager.class);

    // Lazy
    private ShadeController mShadeController;
=======
    private final NotificationLockscreenUserManager mLockscreenUserManager;
    private final SmartReplyController mSmartReplyController;
    private final NotificationEntryManager mEntryManager;
    private final Handler mMainHandler;

    private final Lazy<ShadeController> mShadeController;
>>>>>>> de843449

    protected final Context mContext;
    private final UserManager mUserManager;
    private final KeyguardManager mKeyguardManager;

    protected RemoteInputController mRemoteInputController;
<<<<<<< HEAD
    protected NotificationPresenter mPresenter;
=======
>>>>>>> de843449
    protected NotificationLifetimeExtender.NotificationSafeToRemoveCallback
            mNotificationLifetimeFinishedCallback;
    protected IStatusBarService mBarService;
    protected Callback mCallback;
    protected final ArrayList<NotificationLifetimeExtender> mLifetimeExtenders = new ArrayList<>();

    private final RemoteViews.OnClickHandler mOnClickHandler = new RemoteViews.OnClickHandler() {

        @Override
        public boolean onClickHandler(
                View view, PendingIntent pendingIntent, RemoteViews.RemoteResponse response) {
<<<<<<< HEAD
            getShadeController().wakeUpIfDozing(SystemClock.uptimeMillis(), view);
=======
            mShadeController.get().wakeUpIfDozing(SystemClock.uptimeMillis(), view);
>>>>>>> de843449

            if (handleRemoteInput(view, pendingIntent)) {
                return true;
            }

            if (DEBUG) {
                Log.v(TAG, "Notification click handler invoked for intent: " + pendingIntent);
            }
            logActionClick(view);
            // The intent we are sending is for the application, which
            // won't have permission to immediately start an activity after
            // the user switches to home.  We know it is safe to do at this
            // point, so make sure new activity switches are now allowed.
            try {
                ActivityManager.getService().resumeAppSwitches();
            } catch (RemoteException e) {
            }
<<<<<<< HEAD
            return mCallback.handleRemoteViewClick(pendingIntent, () -> {
=======
            return mCallback.handleRemoteViewClick(view, pendingIntent, () -> {
>>>>>>> de843449
                Pair<Intent, ActivityOptions> options = response.getLaunchOptions(view);
                options.second.setLaunchWindowingMode(
                        WINDOWING_MODE_FULLSCREEN_OR_SPLIT_SCREEN_SECONDARY);
                return RemoteViews.startPendingIntent(view, pendingIntent, options);
            });
        }

        private void logActionClick(View view) {
            Integer actionIndex = (Integer)
                    view.getTag(com.android.internal.R.id.notification_action_index_tag);
            if (actionIndex == null) {
                Log.e(TAG, "Couldn't retrieve the actionIndex from the clicked button");
                return;
            }
            ViewParent parent = view.getParent();
            StatusBarNotification statusBarNotification = getNotificationForParent(parent);
            if (statusBarNotification == null) {
                Log.w(TAG, "Couldn't determine notification for click.");
                return;
            }
            String key = statusBarNotification.getKey();
            int buttonIndex = -1;
            // If this is a default template, determine the index of the button.
            if (view.getId() == com.android.internal.R.id.action0 &&
                    parent != null && parent instanceof ViewGroup) {
                ViewGroup actionGroup = (ViewGroup) parent;
                buttonIndex = actionGroup.indexOfChild(view);
            }
            final int count = mEntryManager.getNotificationData().getActiveNotifications().size();
            final int rank = mEntryManager.getNotificationData().getRank(key);
            final Notification.Action action =
                    statusBarNotification.getNotification().actions[actionIndex];
            final NotificationVisibility nv = NotificationVisibility.obtain(key, rank, count, true);
            try {
                mBarService.onNotificationActionClick(key, buttonIndex, action, nv, false);
            } catch (RemoteException e) {
                // Ignore
            }
        }

        private StatusBarNotification getNotificationForParent(ViewParent parent) {
            while (parent != null) {
                if (parent instanceof ExpandableNotificationRow) {
                    return ((ExpandableNotificationRow) parent).getStatusBarNotification();
                }
                parent = parent.getParent();
            }
            return null;
        }

        private boolean handleRemoteInput(View view, PendingIntent pendingIntent) {
            if (mCallback.shouldHandleRemoteInput(view, pendingIntent)) {
                return true;
            }

            Object tag = view.getTag(com.android.internal.R.id.remote_input_tag);
            RemoteInput[] inputs = null;
            if (tag instanceof RemoteInput[]) {
                inputs = (RemoteInput[]) tag;
            }

            if (inputs == null) {
                return false;
            }

            RemoteInput input = null;

            for (RemoteInput i : inputs) {
                if (i.getAllowFreeFormInput()) {
                    input = i;
                }
            }

            if (input == null) {
                return false;
            }

<<<<<<< HEAD
            ViewParent p = view.getParent();
            RemoteInputView riv = null;
            while (p != null) {
                if (p instanceof View) {
                    View pv = (View) p;
                    if (pv.isRootNamespace()) {
                        riv = findRemoteInputView(pv);
                        break;
                    }
                }
                p = p.getParent();
            }
            ExpandableNotificationRow row = null;
            while (p != null) {
                if (p instanceof ExpandableNotificationRow) {
                    row = (ExpandableNotificationRow) p;
                    break;
                }
                p = p.getParent();
            }

            if (row == null) {
                return false;
            }

            row.setUserExpanded(true);

            if (!mLockscreenUserManager.shouldAllowLockscreenRemoteInput()) {
                final int userId = pendingIntent.getCreatorUserHandle().getIdentifier();
                if (mLockscreenUserManager.isLockscreenPublicMode(userId)) {
                    mCallback.onLockedRemoteInput(row, view);
                    return true;
                }
                if (mUserManager.getUserInfo(userId).isManagedProfile()
                        && mKeyguardManager.isDeviceLocked(userId)) {
                    mCallback.onLockedWorkRemoteInput(userId, row, view);
                    return true;
                }
            }

            if (riv == null) {
                riv = findRemoteInputView(row.getPrivateLayout().getExpandedChild());
                if (riv == null) {
                    return false;
                }
                if (!row.getPrivateLayout().getExpandedChild().isShown()) {
                    mCallback.onMakeExpandedVisibleForRemoteInput(row, view);
                    return true;
                }
            }

            int width = view.getWidth();
            if (view instanceof TextView) {
                // Center the reveal on the text which might be off-center from the TextView
                TextView tv = (TextView) view;
                if (tv.getLayout() != null) {
                    int innerWidth = (int) tv.getLayout().getLineWidth(0);
                    innerWidth += tv.getCompoundPaddingLeft() + tv.getCompoundPaddingRight();
                    width = Math.min(width, innerWidth);
                }
            }
            int cx = view.getLeft() + width / 2;
            int cy = view.getTop() + view.getHeight() / 2;
            int w = riv.getWidth();
            int h = riv.getHeight();
            int r = Math.max(
                    Math.max(cx + cy, cx + (h - cy)),
                    Math.max((w - cx) + cy, (w - cx) + (h - cy)));

            riv.setRevealParameters(cx, cy, r);
            riv.setPendingIntent(pendingIntent);
            riv.setRemoteInput(inputs, input);
            riv.focusAnimated();

            return true;
        }

        private RemoteInputView findRemoteInputView(View v) {
            if (v == null) {
                return null;
            }
            return (RemoteInputView) v.findViewWithTag(RemoteInputView.VIEW_TAG);
        }
    };

    private ShadeController getShadeController() {
        if (mShadeController == null) {
            mShadeController = Dependency.get(ShadeController.class);
        }
        return mShadeController;
    }

    public NotificationRemoteInputManager(Context context) {
=======
            return activateRemoteInput(view, inputs, input, pendingIntent);
        }
    };

    @Inject
    public NotificationRemoteInputManager(
            Context context,
            NotificationLockscreenUserManager lockscreenUserManager,
            SmartReplyController smartReplyController,
            NotificationEntryManager notificationEntryManager,
            Lazy<ShadeController> shadeController,
            @Named(MAIN_HANDLER_NAME) Handler mainHandler) {
>>>>>>> de843449
        mContext = context;
        mLockscreenUserManager = lockscreenUserManager;
        mSmartReplyController = smartReplyController;
        mEntryManager = notificationEntryManager;
        mShadeController = shadeController;
        mMainHandler = mainHandler;
        mBarService = IStatusBarService.Stub.asInterface(
                ServiceManager.getService(Context.STATUS_BAR_SERVICE));
        mUserManager = (UserManager) mContext.getSystemService(Context.USER_SERVICE);
        addLifetimeExtenders();
        mKeyguardManager = context.getSystemService(KeyguardManager.class);
<<<<<<< HEAD
    }

    public void setUpWithPresenter(NotificationPresenter presenter,
            Callback callback,
            RemoteInputController.Delegate delegate) {
        mPresenter = presenter;
=======

        notificationEntryManager.addNotificationEntryListener(new NotificationEntryListener() {
            @Override
            public void onEntryRemoved(
                    @Nullable NotificationData.Entry entry,
                    String key,
                    StatusBarNotification old,
                    NotificationVisibility visibility,
                    boolean lifetimeExtended,
                    boolean removedByUser) {
                if (removedByUser && entry != null) {
                    onPerformRemoveNotification(entry, key);
                }
            }
        });
    }

    /** Initializes this component with the provided dependencies. */
    public void setUpWithCallback(Callback callback, RemoteInputController.Delegate delegate) {
>>>>>>> de843449
        mCallback = callback;
        mRemoteInputController = new RemoteInputController(delegate);
        mRemoteInputController.addCallback(new RemoteInputController.Callback() {
            @Override
            public void onRemoteInputSent(NotificationData.Entry entry) {
                if (FORCE_REMOTE_INPUT_HISTORY
                        && isNotificationKeptForRemoteInputHistory(entry.key)) {
                    mNotificationLifetimeFinishedCallback.onSafeToRemove(entry.key);
                } else if (mEntriesKeptForRemoteInputActive.contains(entry)) {
                    // We're currently holding onto this notification, but from the apps point of
                    // view it is already canceled, so we'll need to cancel it on the apps behalf
                    // after sending - unless the app posts an update in the mean time, so wait a
                    // bit.
<<<<<<< HEAD
                    Dependency.get(Dependency.MAIN_HANDLER).postDelayed(() -> {
=======
                    mMainHandler.postDelayed(() -> {
>>>>>>> de843449
                        if (mEntriesKeptForRemoteInputActive.remove(entry)) {
                            mNotificationLifetimeFinishedCallback.onSafeToRemove(entry.key);
                        }
                    }, REMOTE_INPUT_KEPT_ENTRY_AUTO_CANCEL_DELAY);
                }
                try {
                    mBarService.onNotificationDirectReplied(entry.notification.getKey());
                } catch (RemoteException e) {
                    // Nothing to do, system going down
                }
            }
        });
        mSmartReplyController.setCallback((entry, reply) -> {
            StatusBarNotification newSbn =
                    rebuildNotificationWithRemoteInput(entry, reply, true /* showSpinner */);
            mEntryManager.updateNotification(newSbn, null /* ranking */);
        });
    }

    /**
<<<<<<< HEAD
     * Adds all the notification lifetime extenders. Each extender represents a reason for the
     * NotificationRemoteInputManager to keep a notification lifetime extended.
     */
    protected void addLifetimeExtenders() {
        mLifetimeExtenders.add(new RemoteInputHistoryExtender());
        mLifetimeExtenders.add(new SmartReplyHistoryExtender());
        mLifetimeExtenders.add(new RemoteInputActiveExtender());
    }

    public ArrayList<NotificationLifetimeExtender> getLifetimeExtenders() {
        return mLifetimeExtenders;
    }

    public RemoteInputController getController() {
        return mRemoteInputController;
    }

    public void onPerformRemoveNotification(StatusBarNotification n,
            NotificationData.Entry entry) {
        if (mKeysKeptForRemoteInputHistory.contains(n.getKey())) {
            mKeysKeptForRemoteInputHistory.remove(n.getKey());
=======
     * Activates a given {@link RemoteInput}
     *
     * @param view The view of the action button or suggestion chip that was tapped.
     * @param inputs The remote inputs that need to be sent to the app.
     * @param input The remote input that needs to be activated.
     * @param pendingIntent The pending intent to be sent to the app.
     * @return Whether the {@link RemoteInput} was activated.
     */
    public boolean activateRemoteInput(View view, RemoteInput[] inputs, RemoteInput input,
            PendingIntent pendingIntent) {

        ViewParent p = view.getParent();
        RemoteInputView riv = null;
        while (p != null) {
            if (p instanceof View) {
                View pv = (View) p;
                if (pv.isRootNamespace()) {
                    riv = findRemoteInputView(pv);
                    break;
                }
            }
            p = p.getParent();
        }
        ExpandableNotificationRow row = null;
        while (p != null) {
            if (p instanceof ExpandableNotificationRow) {
                row = (ExpandableNotificationRow) p;
                break;
            }
            p = p.getParent();
        }

        if (row == null) {
            return false;
        }

        row.setUserExpanded(true);

        if (!mLockscreenUserManager.shouldAllowLockscreenRemoteInput()) {
            final int userId = pendingIntent.getCreatorUserHandle().getIdentifier();
            if (mLockscreenUserManager.isLockscreenPublicMode(userId)) {
                mCallback.onLockedRemoteInput(row, view);
                return true;
            }
            if (mUserManager.getUserInfo(userId).isManagedProfile()
                    && mKeyguardManager.isDeviceLocked(userId)) {
                mCallback.onLockedWorkRemoteInput(userId, row, view);
                return true;
            }
        }

        if (riv == null) {
            riv = findRemoteInputView(row.getPrivateLayout().getExpandedChild());
            if (riv == null) {
                return false;
            }
            if (!row.getPrivateLayout().getExpandedChild().isShown()) {
                mCallback.onMakeExpandedVisibleForRemoteInput(row, view);
                return true;
            }
        }

        int width = view.getWidth();
        if (view instanceof TextView) {
            // Center the reveal on the text which might be off-center from the TextView
            TextView tv = (TextView) view;
            if (tv.getLayout() != null) {
                int innerWidth = (int) tv.getLayout().getLineWidth(0);
                innerWidth += tv.getCompoundPaddingLeft() + tv.getCompoundPaddingRight();
                width = Math.min(width, innerWidth);
            }
        }
        int cx = view.getLeft() + width / 2;
        int cy = view.getTop() + view.getHeight() / 2;
        int w = riv.getWidth();
        int h = riv.getHeight();
        int r = Math.max(
                Math.max(cx + cy, cx + (h - cy)),
                Math.max((w - cx) + cy, (w - cx) + (h - cy)));

        riv.setRevealParameters(cx, cy, r);
        riv.setPendingIntent(pendingIntent);
        riv.setRemoteInput(inputs, input);
        riv.focusAnimated();

        return true;
    }

    private RemoteInputView findRemoteInputView(View v) {
        if (v == null) {
            return null;
        }
        return (RemoteInputView) v.findViewWithTag(RemoteInputView.VIEW_TAG);
    }

    /**
     * Adds all the notification lifetime extenders. Each extender represents a reason for the
     * NotificationRemoteInputManager to keep a notification lifetime extended.
     */
    protected void addLifetimeExtenders() {
        mLifetimeExtenders.add(new RemoteInputHistoryExtender());
        mLifetimeExtenders.add(new SmartReplyHistoryExtender());
        mLifetimeExtenders.add(new RemoteInputActiveExtender());
    }

    public ArrayList<NotificationLifetimeExtender> getLifetimeExtenders() {
        return mLifetimeExtenders;
    }

    public RemoteInputController getController() {
        return mRemoteInputController;
    }

    @VisibleForTesting
    void onPerformRemoveNotification(NotificationData.Entry entry, final String key) {
        if (mKeysKeptForRemoteInputHistory.contains(key)) {
            mKeysKeptForRemoteInputHistory.remove(key);
>>>>>>> de843449
        }
        if (mRemoteInputController.isRemoteInputActive(entry)) {
            mRemoteInputController.removeRemoteInput(entry, null);
        }
    }

    public void onPanelCollapsed() {
        for (int i = 0; i < mEntriesKeptForRemoteInputActive.size(); i++) {
            NotificationData.Entry entry = mEntriesKeptForRemoteInputActive.valueAt(i);
            mRemoteInputController.removeRemoteInput(entry, null);
            if (mNotificationLifetimeFinishedCallback != null) {
                mNotificationLifetimeFinishedCallback.onSafeToRemove(entry.key);
            }
<<<<<<< HEAD
        }
        mEntriesKeptForRemoteInputActive.clear();
    }

    public boolean isNotificationKeptForRemoteInputHistory(String key) {
        return mKeysKeptForRemoteInputHistory.contains(key);
    }

    public boolean shouldKeepForRemoteInputHistory(NotificationData.Entry entry) {
        if (entry.isDismissed()) {
            return false;
        }
        if (!FORCE_REMOTE_INPUT_HISTORY) {
            return false;
        }
=======
        }
        mEntriesKeptForRemoteInputActive.clear();
    }

    public boolean isNotificationKeptForRemoteInputHistory(String key) {
        return mKeysKeptForRemoteInputHistory.contains(key);
    }

    public boolean shouldKeepForRemoteInputHistory(NotificationData.Entry entry) {
        if (entry.isDismissed()) {
            return false;
        }
        if (!FORCE_REMOTE_INPUT_HISTORY) {
            return false;
        }
>>>>>>> de843449
        return (mRemoteInputController.isSpinning(entry.key) || entry.hasJustSentRemoteInput());
    }

    public boolean shouldKeepForSmartReplyHistory(NotificationData.Entry entry) {
        if (entry.isDismissed()) {
            return false;
        }
        if (!FORCE_REMOTE_INPUT_HISTORY) {
            return false;
        }
        return mSmartReplyController.isSendingSmartReply(entry.key);
    }

    public void checkRemoteInputOutside(MotionEvent event) {
        if (event.getAction() == MotionEvent.ACTION_OUTSIDE // touch outside the source bar
                && event.getX() == 0 && event.getY() == 0  // a touch outside both bars
                && mRemoteInputController.isRemoteInputActive()) {
            mRemoteInputController.closeRemoteInputs();
        }
    }

    @VisibleForTesting
    StatusBarNotification rebuildNotificationForCanceledSmartReplies(
            NotificationData.Entry entry) {
        return rebuildNotificationWithRemoteInput(entry, null /* remoteInputTest */,
                false /* showSpinner */);
    }

    @VisibleForTesting
    StatusBarNotification rebuildNotificationWithRemoteInput(NotificationData.Entry entry,
            CharSequence remoteInputText, boolean showSpinner) {
        StatusBarNotification sbn = entry.notification;

        Notification.Builder b = Notification.Builder
                .recoverBuilder(mContext, sbn.getNotification().clone());
        if (remoteInputText != null) {
            CharSequence[] oldHistory = sbn.getNotification().extras
                    .getCharSequenceArray(Notification.EXTRA_REMOTE_INPUT_HISTORY);
            CharSequence[] newHistory;
            if (oldHistory == null) {
                newHistory = new CharSequence[1];
            } else {
                newHistory = new CharSequence[oldHistory.length + 1];
                System.arraycopy(oldHistory, 0, newHistory, 1, oldHistory.length);
            }
            newHistory[0] = String.valueOf(remoteInputText);
            b.setRemoteInputHistory(newHistory);
        }
        b.setShowRemoteInputSpinner(showSpinner);
        b.setHideSmartReplies(true);

        Notification newNotification = b.build();

        // Undo any compatibility view inflation
        newNotification.contentView = sbn.getNotification().contentView;
        newNotification.bigContentView = sbn.getNotification().bigContentView;
        newNotification.headsUpContentView = sbn.getNotification().headsUpContentView;

        return new StatusBarNotification(
                sbn.getPackageName(),
                sbn.getOpPkg(),
                sbn.getId(),
                sbn.getTag(),
                sbn.getUid(),
                sbn.getInitialPid(),
                newNotification,
                sbn.getUser(),
                sbn.getOverrideGroupKey(),
                sbn.getPostTime());
    }

    @Override
    public void dump(FileDescriptor fd, PrintWriter pw, String[] args) {
        pw.println("NotificationRemoteInputManager state:");
        pw.print("  mKeysKeptForRemoteInputHistory: ");
        pw.println(mKeysKeptForRemoteInputHistory);
        pw.print("  mEntriesKeptForRemoteInputActive: ");
        pw.println(mEntriesKeptForRemoteInputActive);
    }

    public void bindRow(ExpandableNotificationRow row) {
        row.setRemoteInputController(mRemoteInputController);
        row.setRemoteViewClickHandler(mOnClickHandler);
    }

    @VisibleForTesting
    public Set<NotificationData.Entry> getEntriesKeptForRemoteInputActive() {
        return mEntriesKeptForRemoteInputActive;
    }

    /**
     * NotificationRemoteInputManager has multiple reasons to keep notification lifetime extended
     * so we implement multiple NotificationLifetimeExtenders
     */
    protected abstract class RemoteInputExtender implements NotificationLifetimeExtender {
        @Override
        public void setCallback(NotificationSafeToRemoveCallback callback) {
            if (mNotificationLifetimeFinishedCallback == null) {
                mNotificationLifetimeFinishedCallback = callback;
            }
        }
    }

    /**
     * Notification is kept alive as it was cancelled in response to a remote input interaction.
     * This allows us to show what you replied and allows you to continue typing into it.
     */
    protected class RemoteInputHistoryExtender extends RemoteInputExtender {
        @Override
        public boolean shouldExtendLifetime(@NonNull NotificationData.Entry entry) {
            return shouldKeepForRemoteInputHistory(entry);
        }

        @Override
        public void setShouldManageLifetime(NotificationData.Entry entry,
                boolean shouldExtend) {
            if (shouldExtend) {
                CharSequence remoteInputText = entry.remoteInputText;
                if (TextUtils.isEmpty(remoteInputText)) {
                    remoteInputText = entry.remoteInputTextWhenReset;
                }
                StatusBarNotification newSbn = rebuildNotificationWithRemoteInput(entry,
                        remoteInputText, false /* showSpinner */);
                entry.onRemoteInputInserted();

                if (newSbn == null) {
                    return;
                }

                mEntryManager.updateNotification(newSbn, null);

                // Ensure the entry hasn't already been removed. This can happen if there is an
                // inflation exception while updating the remote history
                if (entry.isRemoved()) {
                    return;
                }

                if (Log.isLoggable(TAG, Log.DEBUG)) {
                    Log.d(TAG, "Keeping notification around after sending remote input "
                            + entry.key);
                }

                mKeysKeptForRemoteInputHistory.add(entry.key);
            } else {
                mKeysKeptForRemoteInputHistory.remove(entry.key);
            }
        }
    }

    /**
     * Notification is kept alive for smart reply history.  Similar to REMOTE_INPUT_HISTORY but with
     * {@link SmartReplyController} specific logic
     */
    protected class SmartReplyHistoryExtender extends RemoteInputExtender {
        @Override
        public boolean shouldExtendLifetime(@NonNull NotificationData.Entry entry) {
            return shouldKeepForSmartReplyHistory(entry);
        }

        @Override
        public void setShouldManageLifetime(NotificationData.Entry entry,
                boolean shouldExtend) {
            if (shouldExtend) {
                StatusBarNotification newSbn = rebuildNotificationForCanceledSmartReplies(entry);

                if (newSbn == null) {
                    return;
                }

                mEntryManager.updateNotification(newSbn, null);

                if (entry.isRemoved()) {
                    return;
                }

                if (Log.isLoggable(TAG, Log.DEBUG)) {
                    Log.d(TAG, "Keeping notification around after sending smart reply "
                            + entry.key);
                }

                mKeysKeptForRemoteInputHistory.add(entry.key);
            } else {
                mKeysKeptForRemoteInputHistory.remove(entry.key);
                mSmartReplyController.stopSending(entry);
            }
        }
    }

    /**
     * Notification is kept alive because the user is still using the remote input
     */
    protected class RemoteInputActiveExtender extends RemoteInputExtender {
        @Override
        public boolean shouldExtendLifetime(@NonNull NotificationData.Entry entry) {
            if (entry.isDismissed()) {
                return false;
            }
            return mRemoteInputController.isRemoteInputActive(entry);
        }

        @Override
        public void setShouldManageLifetime(NotificationData.Entry entry,
                boolean shouldExtend) {
            if (shouldExtend) {
                if (Log.isLoggable(TAG, Log.DEBUG)) {
                    Log.d(TAG, "Keeping notification around while remote input active "
                            + entry.key);
                }
                mEntriesKeptForRemoteInputActive.add(entry);
            } else {
                mEntriesKeptForRemoteInputActive.remove(entry);
            }
        }
    }

    /**
     * Callback for various remote input related events, or for providing information that
     * NotificationRemoteInputManager needs to know to decide what to do.
     */
    public interface Callback {

        /**
         * Called when remote input was activated but the device is locked.
         *
         * @param row
         * @param clicked
         */
        void onLockedRemoteInput(ExpandableNotificationRow row, View clicked);

        /**
         * Called when remote input was activated but the device is locked and in a managed profile.
         *
         * @param userId
         * @param row
         * @param clicked
         */
        void onLockedWorkRemoteInput(int userId, ExpandableNotificationRow row, View clicked);

        /**
         * Called when a row should be made expanded for the purposes of remote input.
         *
         * @param row
         * @param clickedView
         */
        void onMakeExpandedVisibleForRemoteInput(ExpandableNotificationRow row, View clickedView);

        /**
         * Return whether or not remote input should be handled for this view.
         *
         * @param view
         * @param pendingIntent
         * @return true iff the remote input should be handled
         */
        boolean shouldHandleRemoteInput(View view, PendingIntent pendingIntent);

        /**
         * Performs any special handling for a remote view click. The default behaviour can be
         * called through the defaultHandler parameter.
         *
         * @param pendingIntent
         * @param defaultHandler
         * @return  true iff the click was handled
         */
<<<<<<< HEAD
        boolean handleRemoteViewClick(PendingIntent pendingIntent, ClickHandler defaultHandler);
=======
        boolean handleRemoteViewClick(View view, PendingIntent pendingIntent,
                ClickHandler defaultHandler);
>>>>>>> de843449
    }

    /**
     * Helper interface meant for passing the default on click behaviour to NotificationPresenter,
     * so it may do its own handling before invoking the default behaviour.
     */
    public interface ClickHandler {
        /**
         * Tries to handle a click on a remote view.
         *
         * @return true iff the click was handled
         */
        boolean handleClick();
    }
}<|MERGE_RESOLUTION|>--- conflicted
+++ resolved
@@ -17,14 +17,10 @@
 
 import static android.app.WindowConfiguration.WINDOWING_MODE_FULLSCREEN_OR_SPLIT_SCREEN_SECONDARY;
 
-<<<<<<< HEAD
-import android.annotation.NonNull;
-=======
 import static com.android.systemui.Dependency.MAIN_HANDLER_NAME;
 
 import android.annotation.NonNull;
 import android.annotation.Nullable;
->>>>>>> de843449
 import android.app.ActivityManager;
 import android.app.ActivityOptions;
 import android.app.KeyguardManager;
@@ -56,10 +52,7 @@
 import com.android.internal.statusbar.NotificationVisibility;
 import com.android.systemui.Dumpable;
 import com.android.systemui.statusbar.notification.NotificationData;
-<<<<<<< HEAD
-=======
 import com.android.systemui.statusbar.notification.NotificationEntryListener;
->>>>>>> de843449
 import com.android.systemui.statusbar.notification.NotificationEntryManager;
 import com.android.systemui.statusbar.notification.row.ExpandableNotificationRow;
 import com.android.systemui.statusbar.phone.ShadeController;
@@ -114,34 +107,18 @@
             new ArraySet<>();
 
     // Dependencies:
-<<<<<<< HEAD
-    protected final NotificationLockscreenUserManager mLockscreenUserManager =
-            Dependency.get(NotificationLockscreenUserManager.class);
-    protected final SmartReplyController mSmartReplyController =
-            Dependency.get(SmartReplyController.class);
-    private final NotificationEntryManager mEntryManager
-            = Dependency.get(NotificationEntryManager.class);
-
-    // Lazy
-    private ShadeController mShadeController;
-=======
     private final NotificationLockscreenUserManager mLockscreenUserManager;
     private final SmartReplyController mSmartReplyController;
     private final NotificationEntryManager mEntryManager;
     private final Handler mMainHandler;
 
     private final Lazy<ShadeController> mShadeController;
->>>>>>> de843449
 
     protected final Context mContext;
     private final UserManager mUserManager;
     private final KeyguardManager mKeyguardManager;
 
     protected RemoteInputController mRemoteInputController;
-<<<<<<< HEAD
-    protected NotificationPresenter mPresenter;
-=======
->>>>>>> de843449
     protected NotificationLifetimeExtender.NotificationSafeToRemoveCallback
             mNotificationLifetimeFinishedCallback;
     protected IStatusBarService mBarService;
@@ -153,11 +130,7 @@
         @Override
         public boolean onClickHandler(
                 View view, PendingIntent pendingIntent, RemoteViews.RemoteResponse response) {
-<<<<<<< HEAD
-            getShadeController().wakeUpIfDozing(SystemClock.uptimeMillis(), view);
-=======
             mShadeController.get().wakeUpIfDozing(SystemClock.uptimeMillis(), view);
->>>>>>> de843449
 
             if (handleRemoteInput(view, pendingIntent)) {
                 return true;
@@ -175,11 +148,7 @@
                 ActivityManager.getService().resumeAppSwitches();
             } catch (RemoteException e) {
             }
-<<<<<<< HEAD
-            return mCallback.handleRemoteViewClick(pendingIntent, () -> {
-=======
             return mCallback.handleRemoteViewClick(view, pendingIntent, () -> {
->>>>>>> de843449
                 Pair<Intent, ActivityOptions> options = response.getLaunchOptions(view);
                 options.second.setLaunchWindowingMode(
                         WINDOWING_MODE_FULLSCREEN_OR_SPLIT_SCREEN_SECONDARY);
@@ -257,101 +226,6 @@
                 return false;
             }
 
-<<<<<<< HEAD
-            ViewParent p = view.getParent();
-            RemoteInputView riv = null;
-            while (p != null) {
-                if (p instanceof View) {
-                    View pv = (View) p;
-                    if (pv.isRootNamespace()) {
-                        riv = findRemoteInputView(pv);
-                        break;
-                    }
-                }
-                p = p.getParent();
-            }
-            ExpandableNotificationRow row = null;
-            while (p != null) {
-                if (p instanceof ExpandableNotificationRow) {
-                    row = (ExpandableNotificationRow) p;
-                    break;
-                }
-                p = p.getParent();
-            }
-
-            if (row == null) {
-                return false;
-            }
-
-            row.setUserExpanded(true);
-
-            if (!mLockscreenUserManager.shouldAllowLockscreenRemoteInput()) {
-                final int userId = pendingIntent.getCreatorUserHandle().getIdentifier();
-                if (mLockscreenUserManager.isLockscreenPublicMode(userId)) {
-                    mCallback.onLockedRemoteInput(row, view);
-                    return true;
-                }
-                if (mUserManager.getUserInfo(userId).isManagedProfile()
-                        && mKeyguardManager.isDeviceLocked(userId)) {
-                    mCallback.onLockedWorkRemoteInput(userId, row, view);
-                    return true;
-                }
-            }
-
-            if (riv == null) {
-                riv = findRemoteInputView(row.getPrivateLayout().getExpandedChild());
-                if (riv == null) {
-                    return false;
-                }
-                if (!row.getPrivateLayout().getExpandedChild().isShown()) {
-                    mCallback.onMakeExpandedVisibleForRemoteInput(row, view);
-                    return true;
-                }
-            }
-
-            int width = view.getWidth();
-            if (view instanceof TextView) {
-                // Center the reveal on the text which might be off-center from the TextView
-                TextView tv = (TextView) view;
-                if (tv.getLayout() != null) {
-                    int innerWidth = (int) tv.getLayout().getLineWidth(0);
-                    innerWidth += tv.getCompoundPaddingLeft() + tv.getCompoundPaddingRight();
-                    width = Math.min(width, innerWidth);
-                }
-            }
-            int cx = view.getLeft() + width / 2;
-            int cy = view.getTop() + view.getHeight() / 2;
-            int w = riv.getWidth();
-            int h = riv.getHeight();
-            int r = Math.max(
-                    Math.max(cx + cy, cx + (h - cy)),
-                    Math.max((w - cx) + cy, (w - cx) + (h - cy)));
-
-            riv.setRevealParameters(cx, cy, r);
-            riv.setPendingIntent(pendingIntent);
-            riv.setRemoteInput(inputs, input);
-            riv.focusAnimated();
-
-            return true;
-        }
-
-        private RemoteInputView findRemoteInputView(View v) {
-            if (v == null) {
-                return null;
-            }
-            return (RemoteInputView) v.findViewWithTag(RemoteInputView.VIEW_TAG);
-        }
-    };
-
-    private ShadeController getShadeController() {
-        if (mShadeController == null) {
-            mShadeController = Dependency.get(ShadeController.class);
-        }
-        return mShadeController;
-    }
-
-    public NotificationRemoteInputManager(Context context) {
-=======
             return activateRemoteInput(view, inputs, input, pendingIntent);
         }
     };
@@ -364,7 +238,6 @@
             NotificationEntryManager notificationEntryManager,
             Lazy<ShadeController> shadeController,
             @Named(MAIN_HANDLER_NAME) Handler mainHandler) {
->>>>>>> de843449
         mContext = context;
         mLockscreenUserManager = lockscreenUserManager;
         mSmartReplyController = smartReplyController;
@@ -376,14 +249,6 @@
         mUserManager = (UserManager) mContext.getSystemService(Context.USER_SERVICE);
         addLifetimeExtenders();
         mKeyguardManager = context.getSystemService(KeyguardManager.class);
-<<<<<<< HEAD
-    }
-
-    public void setUpWithPresenter(NotificationPresenter presenter,
-            Callback callback,
-            RemoteInputController.Delegate delegate) {
-        mPresenter = presenter;
-=======
 
         notificationEntryManager.addNotificationEntryListener(new NotificationEntryListener() {
             @Override
@@ -403,7 +268,6 @@
 
     /** Initializes this component with the provided dependencies. */
     public void setUpWithCallback(Callback callback, RemoteInputController.Delegate delegate) {
->>>>>>> de843449
         mCallback = callback;
         mRemoteInputController = new RemoteInputController(delegate);
         mRemoteInputController.addCallback(new RemoteInputController.Callback() {
@@ -417,11 +281,7 @@
                     // view it is already canceled, so we'll need to cancel it on the apps behalf
                     // after sending - unless the app posts an update in the mean time, so wait a
                     // bit.
-<<<<<<< HEAD
-                    Dependency.get(Dependency.MAIN_HANDLER).postDelayed(() -> {
-=======
                     mMainHandler.postDelayed(() -> {
->>>>>>> de843449
                         if (mEntriesKeptForRemoteInputActive.remove(entry)) {
                             mNotificationLifetimeFinishedCallback.onSafeToRemove(entry.key);
                         }
@@ -442,29 +302,6 @@
     }
 
     /**
-<<<<<<< HEAD
-     * Adds all the notification lifetime extenders. Each extender represents a reason for the
-     * NotificationRemoteInputManager to keep a notification lifetime extended.
-     */
-    protected void addLifetimeExtenders() {
-        mLifetimeExtenders.add(new RemoteInputHistoryExtender());
-        mLifetimeExtenders.add(new SmartReplyHistoryExtender());
-        mLifetimeExtenders.add(new RemoteInputActiveExtender());
-    }
-
-    public ArrayList<NotificationLifetimeExtender> getLifetimeExtenders() {
-        return mLifetimeExtenders;
-    }
-
-    public RemoteInputController getController() {
-        return mRemoteInputController;
-    }
-
-    public void onPerformRemoveNotification(StatusBarNotification n,
-            NotificationData.Entry entry) {
-        if (mKeysKeptForRemoteInputHistory.contains(n.getKey())) {
-            mKeysKeptForRemoteInputHistory.remove(n.getKey());
-=======
      * Activates a given {@link RemoteInput}
      *
      * @param view The view of the action button or suggestion chip that was tapped.
@@ -582,7 +419,6 @@
     void onPerformRemoveNotification(NotificationData.Entry entry, final String key) {
         if (mKeysKeptForRemoteInputHistory.contains(key)) {
             mKeysKeptForRemoteInputHistory.remove(key);
->>>>>>> de843449
         }
         if (mRemoteInputController.isRemoteInputActive(entry)) {
             mRemoteInputController.removeRemoteInput(entry, null);
@@ -596,7 +432,6 @@
             if (mNotificationLifetimeFinishedCallback != null) {
                 mNotificationLifetimeFinishedCallback.onSafeToRemove(entry.key);
             }
-<<<<<<< HEAD
         }
         mEntriesKeptForRemoteInputActive.clear();
     }
@@ -612,23 +447,6 @@
         if (!FORCE_REMOTE_INPUT_HISTORY) {
             return false;
         }
-=======
-        }
-        mEntriesKeptForRemoteInputActive.clear();
-    }
-
-    public boolean isNotificationKeptForRemoteInputHistory(String key) {
-        return mKeysKeptForRemoteInputHistory.contains(key);
-    }
-
-    public boolean shouldKeepForRemoteInputHistory(NotificationData.Entry entry) {
-        if (entry.isDismissed()) {
-            return false;
-        }
-        if (!FORCE_REMOTE_INPUT_HISTORY) {
-            return false;
-        }
->>>>>>> de843449
         return (mRemoteInputController.isSpinning(entry.key) || entry.hasJustSentRemoteInput());
     }
 
@@ -888,16 +706,13 @@
          * Performs any special handling for a remote view click. The default behaviour can be
          * called through the defaultHandler parameter.
          *
+         * @param view
          * @param pendingIntent
          * @param defaultHandler
          * @return  true iff the click was handled
          */
-<<<<<<< HEAD
-        boolean handleRemoteViewClick(PendingIntent pendingIntent, ClickHandler defaultHandler);
-=======
         boolean handleRemoteViewClick(View view, PendingIntent pendingIntent,
                 ClickHandler defaultHandler);
->>>>>>> de843449
     }
 
     /**
