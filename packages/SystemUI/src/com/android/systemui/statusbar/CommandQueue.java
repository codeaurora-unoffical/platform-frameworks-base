/*
 * Copyright (C) 2010 The Android Open Source Project
 *
 * Licensed under the Apache License, Version 2.0 (the "License");
 * you may not use this file except in compliance with the License.
 * You may obtain a copy of the License at
 *
 *      http://www.apache.org/licenses/LICENSE-2.0
 *
 * Unless required by applicable law or agreed to in writing, software
 * distributed under the License is distributed on an "AS IS" BASIS,
 * WITHOUT WARRANTIES OR CONDITIONS OF ANY KIND, either express or implied.
 * See the License for the specific language governing permissions and
 * limitations under the License.
 */

package com.android.systemui.statusbar;

import static android.app.StatusBarManager.DISABLE2_NONE;
import static android.app.StatusBarManager.DISABLE_NONE;
import static android.inputmethodservice.InputMethodService.BACK_DISPOSITION_DEFAULT;
import static android.inputmethodservice.InputMethodService.IME_INVISIBLE;
import static android.view.Display.DEFAULT_DISPLAY;
import static android.view.Display.INVALID_DISPLAY;

import static com.android.systemui.statusbar.phone.StatusBar.ONLY_CORE_APPS;

import android.app.StatusBarManager;
import android.app.StatusBarManager.Disable2Flags;
import android.app.StatusBarManager.DisableFlags;
import android.app.StatusBarManager.WindowType;
import android.app.StatusBarManager.WindowVisibleState;
import android.content.ComponentName;
import android.content.Context;
import android.graphics.Rect;
import android.hardware.biometrics.IBiometricServiceReceiverInternal;
import android.hardware.display.DisplayManager;
import android.inputmethodservice.InputMethodService.BackDispositionMode;
import android.os.Bundle;
import android.os.Handler;
import android.os.IBinder;
import android.os.Looper;
import android.os.Message;
import android.util.Pair;
import android.util.SparseArray;
<<<<<<< HEAD
import android.view.inputmethod.InputMethodSystemProperty;
=======
>>>>>>> dbf9e87c

import androidx.annotation.VisibleForTesting;

import com.android.internal.os.SomeArgs;
import com.android.internal.statusbar.IStatusBar;
import com.android.internal.statusbar.StatusBarIcon;
import com.android.systemui.SystemUI;
import com.android.systemui.statusbar.CommandQueue.Callbacks;
import com.android.systemui.statusbar.policy.CallbackController;

import java.util.ArrayList;

/**
 * This class takes the functions from IStatusBar that come in on
 * binder pool threads and posts messages to get them onto the main
 * thread, and calls onto Callbacks.  It also takes care of
 * coalescing these calls so they don't stack up.  For the calls
 * are coalesced, note that they are all idempotent.
 */
public class CommandQueue extends IStatusBar.Stub implements CallbackController<Callbacks>,
        DisplayManager.DisplayListener {
    private static final int INDEX_MASK = 0xffff;
    private static final int MSG_SHIFT  = 16;
    private static final int MSG_MASK   = 0xffff << MSG_SHIFT;

    private static final int OP_SET_ICON    = 1;
    private static final int OP_REMOVE_ICON = 2;

    private static final int MSG_ICON                          = 1 << MSG_SHIFT;
    private static final int MSG_DISABLE                       = 2 << MSG_SHIFT;
    private static final int MSG_EXPAND_NOTIFICATIONS          = 3 << MSG_SHIFT;
    private static final int MSG_COLLAPSE_PANELS               = 4 << MSG_SHIFT;
    private static final int MSG_EXPAND_SETTINGS               = 5 << MSG_SHIFT;
    private static final int MSG_SET_SYSTEMUI_VISIBILITY       = 6 << MSG_SHIFT;
    private static final int MSG_DISPLAY_READY                 = 7 << MSG_SHIFT;
    private static final int MSG_SHOW_IME_BUTTON               = 8 << MSG_SHIFT;
    private static final int MSG_TOGGLE_RECENT_APPS            = 9 << MSG_SHIFT;
    private static final int MSG_PRELOAD_RECENT_APPS           = 10 << MSG_SHIFT;
    private static final int MSG_CANCEL_PRELOAD_RECENT_APPS    = 11 << MSG_SHIFT;
    private static final int MSG_SET_WINDOW_STATE              = 12 << MSG_SHIFT;
    private static final int MSG_SHOW_RECENT_APPS              = 13 << MSG_SHIFT;
    private static final int MSG_HIDE_RECENT_APPS              = 14 << MSG_SHIFT;
    private static final int MSG_SHOW_SCREEN_PIN_REQUEST       = 18 << MSG_SHIFT;
    private static final int MSG_APP_TRANSITION_PENDING        = 19 << MSG_SHIFT;
    private static final int MSG_APP_TRANSITION_CANCELLED      = 20 << MSG_SHIFT;
    private static final int MSG_APP_TRANSITION_STARTING       = 21 << MSG_SHIFT;
    private static final int MSG_ASSIST_DISCLOSURE             = 22 << MSG_SHIFT;
    private static final int MSG_START_ASSIST                  = 23 << MSG_SHIFT;
    private static final int MSG_CAMERA_LAUNCH_GESTURE         = 24 << MSG_SHIFT;
    private static final int MSG_TOGGLE_KEYBOARD_SHORTCUTS     = 25 << MSG_SHIFT;
    private static final int MSG_SHOW_PICTURE_IN_PICTURE_MENU  = 26 << MSG_SHIFT;
    private static final int MSG_ADD_QS_TILE                   = 27 << MSG_SHIFT;
    private static final int MSG_REMOVE_QS_TILE                = 28 << MSG_SHIFT;
    private static final int MSG_CLICK_QS_TILE                 = 29 << MSG_SHIFT;
    private static final int MSG_TOGGLE_APP_SPLIT_SCREEN       = 30 << MSG_SHIFT;
    private static final int MSG_APP_TRANSITION_FINISHED       = 31 << MSG_SHIFT;
    private static final int MSG_DISMISS_KEYBOARD_SHORTCUTS    = 32 << MSG_SHIFT;
    private static final int MSG_HANDLE_SYSTEM_KEY             = 33 << MSG_SHIFT;
    private static final int MSG_SHOW_GLOBAL_ACTIONS           = 34 << MSG_SHIFT;
    private static final int MSG_TOGGLE_PANEL                  = 35 << MSG_SHIFT;
    private static final int MSG_SHOW_SHUTDOWN_UI              = 36 << MSG_SHIFT;
    private static final int MSG_SET_TOP_APP_HIDES_STATUS_BAR  = 37 << MSG_SHIFT;
    private static final int MSG_ROTATION_PROPOSAL             = 38 << MSG_SHIFT;
    private static final int MSG_BIOMETRIC_SHOW                = 39 << MSG_SHIFT;
    private static final int MSG_BIOMETRIC_AUTHENTICATED       = 40 << MSG_SHIFT;
    private static final int MSG_BIOMETRIC_HELP                = 41 << MSG_SHIFT;
    private static final int MSG_BIOMETRIC_ERROR               = 42 << MSG_SHIFT;
    private static final int MSG_BIOMETRIC_HIDE                = 43 << MSG_SHIFT;
    private static final int MSG_SHOW_CHARGING_ANIMATION       = 44 << MSG_SHIFT;
    private static final int MSG_SHOW_PINNING_TOAST_ENTER_EXIT = 45 << MSG_SHIFT;
    private static final int MSG_SHOW_PINNING_TOAST_ESCAPE     = 46 << MSG_SHIFT;
    private static final int MSG_RECENTS_ANIMATION_STATE_CHANGED = 47 << MSG_SHIFT;

    public static final int FLAG_EXCLUDE_NONE = 0;
    public static final int FLAG_EXCLUDE_SEARCH_PANEL = 1 << 0;
    public static final int FLAG_EXCLUDE_RECENTS_PANEL = 1 << 1;
    public static final int FLAG_EXCLUDE_NOTIFICATION_PANEL = 1 << 2;
    public static final int FLAG_EXCLUDE_INPUT_METHODS_PANEL = 1 << 3;
    public static final int FLAG_EXCLUDE_COMPAT_MODE_PANEL = 1 << 4;

    private static final String SHOW_IME_SWITCHER_KEY = "showImeSwitcherKey";

    private final Object mLock = new Object();
    private ArrayList<Callbacks> mCallbacks = new ArrayList<>();
    private Handler mHandler = new H(Looper.getMainLooper());
    /** A map of display id - disable flag pair */
    private SparseArray<Pair<Integer, Integer>> mDisplayDisabled = new SparseArray<>();
    /**
     * The last ID of the display where IME window for which we received setImeWindowStatus
     * event.
     */
    private int mLastUpdatedImeDisplayId = INVALID_DISPLAY;

    /**
     * These methods are called back on the main thread.
     */
    public interface Callbacks {
        default void setIcon(String slot, StatusBarIcon icon) { }
        default void removeIcon(String slot) { }

        /**
         * Called to notify that disable flags are updated.
         * @see IStatusBar#disable(int, int, int).
         *
         * @param displayId The id of the display to notify.
         * @param state1 The combination of following DISABLE_* flags:
         * @param state2 The combination of following DISABLE2_* flags:
         * @param animate {@code true} to show animations.
         */
        default void disable(int displayId, @DisableFlags int state1, @Disable2Flags int state2,
                boolean animate) { }
        default void animateExpandNotificationsPanel() { }
        default void animateCollapsePanels(int flags, boolean force) { }
        default void togglePanel() { }
        default void animateExpandSettingsPanel(String obj) { }

        /**
         * Called to notify visibility flag changes.
         * @see IStatusBar#setSystemUiVisibility(int, int, int, int, int, Rect, Rect).
         *
         * @param displayId The id of the display to notify.
         * @param vis The visibility flags except SYSTEM_UI_FLAG_LIGHT_STATUS_BAR which will
         *            be reported separately in fullscreenStackVis and dockedStackVis.
         * @param fullscreenStackVis The flags which only apply in the region of the fullscreen
         *                           stack, which is currently only SYSTEM_UI_FLAG_LIGHT_STATUS_BAR.
         * @param dockedStackVis The flags that only apply in the region of the docked stack, which
         *                       is currently only SYSTEM_UI_FLAG_LIGHT_STATUS_BAR.
         * @param mask Which flags to change.
         * @param fullscreenStackBounds The current bounds of the fullscreen stack, in screen
         *                              coordinates.
         * @param dockedStackBounds The current bounds of the docked stack, in screen coordinates.
         * @param navbarColorManagedByIme {@code true} if navigation bar color is managed by IME.
         */
        default void setSystemUiVisibility(int displayId, int vis, int fullscreenStackVis,
                int dockedStackVis, int mask, Rect fullscreenStackBounds, Rect dockedStackBounds,
                boolean navbarColorManagedByIme) {
        }

        /**
         * Called to notify IME window status changes.
         *
         * @param displayId The id of the display to notify.
         * @param token IME token.
         * @param vis IME visibility.
         * @param backDisposition Disposition mode of back button. It should be one of below flags:
         * @param showImeSwitcher {@code true} to show IME switch button.
         */
        default void setImeWindowStatus(int displayId, IBinder token,  int vis,
                @BackDispositionMode int backDisposition, boolean showImeSwitcher) { }
        default void showRecentApps(boolean triggeredFromAltTab) { }
        default void hideRecentApps(boolean triggeredFromAltTab, boolean triggeredFromHomeKey) { }
        default void toggleRecentApps() { }
        default void toggleSplitScreen() { }
        default void preloadRecentApps() { }
        default void dismissKeyboardShortcutsMenu() { }
        default void toggleKeyboardShortcutsMenu(int deviceId) { }
        default void cancelPreloadRecentApps() { }

        /**
         * Called to notify window state changes.
         * @see IStatusBar#setWindowState(int, int, int)
         *
         * @param displayId The id of the display to notify.
         * @param window Window type. It should be one of {@link StatusBarManager#WINDOW_STATUS_BAR}
         *               or {@link StatusBarManager#WINDOW_NAVIGATION_BAR}
         * @param state Window visible state.
         */
        default void setWindowState(int displayId, @WindowType int window,
                @WindowVisibleState int state) { }
        default void showScreenPinningRequest(int taskId) { }

        /**
         * Called to notify System UI that an application transition is pending.
         * @see IStatusBar#appTransitionPending(int).
         *
         * @param displayId The id of the display to notify.
         * @param forced {@code true} to force transition pending.
         */
        default void appTransitionPending(int displayId, boolean forced) { }

        /**
         * Called to notify System UI that an application transition is canceled.
         * @see IStatusBar#appTransitionCancelled(int).
         *
         * @param displayId The id of the display to notify.
         */
        default void appTransitionCancelled(int displayId) { }

        /**
         * Called to notify System UI that an application transition is starting.
         * @see IStatusBar#appTransitionStarting(int, long, long).
         *
         * @param displayId The id of the display to notify.
         * @param startTime Transition start time.
         * @param duration Transition duration.
         * @param forced {@code true} to force transition pending.
         */
        default void appTransitionStarting(
                int displayId, long startTime, long duration, boolean forced) { }

        /**
         * Called to notify System UI that an application transition is finished.
         * @see IStatusBar#appTransitionFinished(int)
         *
         * @param displayId The id of the display to notify.
         */
        default void appTransitionFinished(int displayId) { }
        default void showAssistDisclosure() { }
        default void startAssist(Bundle args) { }
        default void onCameraLaunchGestureDetected(int source) { }
        default void showPictureInPictureMenu() { }
        default void setTopAppHidesStatusBar(boolean topAppHidesStatusBar) { }

        default void addQsTile(ComponentName tile) { }
        default void remQsTile(ComponentName tile) { }
        default void clickTile(ComponentName tile) { }

        default void handleSystemKey(int arg1) { }
        default void showPinningEnterExitToast(boolean entering) { }
        default void showPinningEscapeToast() { }
        default void handleShowGlobalActionsMenu() { }
        default void handleShowShutdownUi(boolean isReboot, String reason) { }

        default void showWirelessChargingAnimation(int batteryLevel) {  }

        default void onRotationProposal(int rotation, boolean isValid) { }

        default void showBiometricDialog(Bundle bundle, IBiometricServiceReceiverInternal receiver,
<<<<<<< HEAD
                int type, boolean requireConfirmation, int userId) { }
=======
                int type, boolean requireConfirmation, int userId, String opPackageName) { }
>>>>>>> dbf9e87c
        default void onBiometricAuthenticated(boolean authenticated, String failureReason) { }
        default void onBiometricHelp(String message) { }
        default void onBiometricError(String error) { }
        default void hideBiometricDialog() { }

        /**
         * @see IStatusBar#onDisplayReady(int)
         */
        default void onDisplayReady(int displayId) { }

        /**
         * @see DisplayManager.DisplayListener#onDisplayRemoved(int)
         */
        default void onDisplayRemoved(int displayId) { }

        /**
         * @see IStatusBar#onRecentsAnimationStateChanged(boolean)
         */
        default void onRecentsAnimationStateChanged(boolean running) { }
    }

    @VisibleForTesting
    public CommandQueue(Context context) {
        context.getSystemService(DisplayManager.class).registerDisplayListener(this, mHandler);
        // We always have default display.
        setDisabled(DEFAULT_DISPLAY, DISABLE_NONE, DISABLE2_NONE);
    }

    @Override
    public void onDisplayAdded(int displayId) { }

    @Override
    public void onDisplayRemoved(int displayId) {
        synchronized (mLock) {
            mDisplayDisabled.remove(displayId);
        }
        // This callback is registered with {@link #mHandler} that already posts to run on main
        // thread, so it is safe to dispatch directly.
        for (int i = mCallbacks.size() - 1; i >= 0; i--) {
            mCallbacks.get(i).onDisplayRemoved(displayId);
        }
    }

    @Override
    public void onDisplayChanged(int displayId) { }

    // TODO(b/118592525): add multi-display support if needed.
    public boolean panelsEnabled() {
        final int disabled1 = getDisabled1(DEFAULT_DISPLAY);
        final int disabled2 = getDisabled2(DEFAULT_DISPLAY);
        return (disabled1 & StatusBarManager.DISABLE_EXPAND) == 0
                && (disabled2 & StatusBarManager.DISABLE2_NOTIFICATION_SHADE) == 0
                && !ONLY_CORE_APPS;
    }

    public void addCallback(Callbacks callbacks) {
        mCallbacks.add(callbacks);
        // TODO(b/117478341): find a better way to pass disable flags by display.
        for (int i = 0; i < mDisplayDisabled.size(); i++) {
            int displayId = mDisplayDisabled.keyAt(i);
            int disabled1 = getDisabled1(displayId);
            int disabled2 = getDisabled2(displayId);
            callbacks.disable(displayId, disabled1, disabled2, false /* animate */);
        }
    }

    public void removeCallback(Callbacks callbacks) {
        mCallbacks.remove(callbacks);
    }

    public void setIcon(String slot, StatusBarIcon icon) {
        synchronized (mLock) {
            // don't coalesce these
            mHandler.obtainMessage(MSG_ICON, OP_SET_ICON, 0,
                    new Pair<String, StatusBarIcon>(slot, icon)).sendToTarget();
        }
    }

    public void removeIcon(String slot) {
        synchronized (mLock) {
            // don't coalesce these
            mHandler.obtainMessage(MSG_ICON, OP_REMOVE_ICON, 0, slot).sendToTarget();
        }
    }

    /**
     * Called to notify that disable flags are updated.
     * @see Callbacks#disable(int, int, int, boolean).
     */
    public void disable(int displayId, @DisableFlags int state1, @Disable2Flags int state2,
            boolean animate) {
        synchronized (mLock) {
            setDisabled(displayId, state1, state2);
            mHandler.removeMessages(MSG_DISABLE);
            final SomeArgs args = SomeArgs.obtain();
            args.argi1 = displayId;
            args.argi2 = state1;
            args.argi3 = state2;
            args.argi4 = animate ? 1 : 0;
            Message msg = mHandler.obtainMessage(MSG_DISABLE, args);
            if (Looper.myLooper() == mHandler.getLooper()) {
                // If its the right looper execute immediately so hides can be handled quickly.
                mHandler.handleMessage(msg);
                msg.recycle();
            } else {
                msg.sendToTarget();
            }
        }
    }

    @Override
    public void disable(int displayId, @DisableFlags int state1, @Disable2Flags int state2) {
        disable(displayId, state1, state2, true);
    }

    /**
     * Apply current disable flags by {@link CommandQueue#disable(int, int, int, boolean)}.
     *
     * @param displayId The id of the display to notify.
     * @param animate {@code true} to show animations.
     */
    public void recomputeDisableFlags(int displayId, boolean animate) {
        int disabled1 = getDisabled1(displayId);
        int disabled2 = getDisabled2(displayId);
        disable(displayId, disabled1, disabled2, animate);
    }

    private void setDisabled(int displayId, int disabled1, int disabled2) {
        mDisplayDisabled.put(displayId, new Pair<>(disabled1, disabled2));
    }

    private int getDisabled1(int displayId) {
        return getDisabled(displayId).first;
    }

    private int getDisabled2(int displayId) {
        return getDisabled(displayId).second;
    }

    private Pair<Integer, Integer> getDisabled(int displayId) {
        Pair<Integer, Integer> disablePair = mDisplayDisabled.get(displayId);
        if (disablePair == null) {
            disablePair = new Pair<>(DISABLE_NONE, DISABLE2_NONE);
            mDisplayDisabled.put(displayId, disablePair);
        }
        return disablePair;
    }

    public void animateExpandNotificationsPanel() {
        synchronized (mLock) {
            mHandler.removeMessages(MSG_EXPAND_NOTIFICATIONS);
            mHandler.sendEmptyMessage(MSG_EXPAND_NOTIFICATIONS);
        }
    }

    public void animateCollapsePanels() {
        synchronized (mLock) {
            mHandler.removeMessages(MSG_COLLAPSE_PANELS);
            mHandler.obtainMessage(MSG_COLLAPSE_PANELS, 0, 0).sendToTarget();
        }
    }

    public void animateCollapsePanels(int flags, boolean force) {
        synchronized (mLock) {
            mHandler.removeMessages(MSG_COLLAPSE_PANELS);
            mHandler.obtainMessage(MSG_COLLAPSE_PANELS, flags, force ? 1 : 0).sendToTarget();
        }
    }

    public void togglePanel() {
        synchronized (mLock) {
            mHandler.removeMessages(MSG_TOGGLE_PANEL);
            mHandler.obtainMessage(MSG_TOGGLE_PANEL, 0, 0).sendToTarget();
        }
    }

    public void animateExpandSettingsPanel(String subPanel) {
        synchronized (mLock) {
            mHandler.removeMessages(MSG_EXPAND_SETTINGS);
            mHandler.obtainMessage(MSG_EXPAND_SETTINGS, subPanel).sendToTarget();
        }
    }

    @Override
    public void setSystemUiVisibility(int displayId, int vis, int fullscreenStackVis,
            int dockedStackVis, int mask, Rect fullscreenStackBounds, Rect dockedStackBounds,
            boolean navbarColorManagedByIme) {
        synchronized (mLock) {
            // Don't coalesce these, since it might have one time flags set such as
            // STATUS_BAR_UNHIDE which might get lost.
            SomeArgs args = SomeArgs.obtain();
            args.argi1 = displayId;
            args.argi2 = vis;
            args.argi3 = fullscreenStackVis;
            args.argi4 = dockedStackVis;
            args.argi5 = mask;
            args.argi6 = navbarColorManagedByIme ? 1 : 0;
            args.arg1 = fullscreenStackBounds;
            args.arg2 = dockedStackBounds;
            mHandler.obtainMessage(MSG_SET_SYSTEMUI_VISIBILITY, args).sendToTarget();
        }
    }

    @Override
    public void topAppWindowChanged(int displayId, boolean menuVisible) { }

    @Override
    public void setImeWindowStatus(int displayId, IBinder token, int vis, int backDisposition,
<<<<<<< HEAD
            boolean showImeSwitcher) {
=======
            boolean showImeSwitcher, boolean isMultiClientImeEnabled) {
>>>>>>> dbf9e87c
        synchronized (mLock) {
            mHandler.removeMessages(MSG_SHOW_IME_BUTTON);
            SomeArgs args = SomeArgs.obtain();
            args.argi1 = displayId;
            args.argi2 = vis;
            args.argi3 = backDisposition;
            args.argi4 = showImeSwitcher ? 1 : 0;
<<<<<<< HEAD
=======
            args.argi5 = isMultiClientImeEnabled ? 1 : 0;
>>>>>>> dbf9e87c
            args.arg1 = token;
            Message m = mHandler.obtainMessage(MSG_SHOW_IME_BUTTON, args);
            m.sendToTarget();
        }
    }

    public void showRecentApps(boolean triggeredFromAltTab) {
        synchronized (mLock) {
            mHandler.removeMessages(MSG_SHOW_RECENT_APPS);
            mHandler.obtainMessage(MSG_SHOW_RECENT_APPS, triggeredFromAltTab ? 1 : 0, 0,
                    null).sendToTarget();
        }
    }

    public void hideRecentApps(boolean triggeredFromAltTab, boolean triggeredFromHomeKey) {
        synchronized (mLock) {
            mHandler.removeMessages(MSG_HIDE_RECENT_APPS);
            mHandler.obtainMessage(MSG_HIDE_RECENT_APPS,
                    triggeredFromAltTab ? 1 : 0, triggeredFromHomeKey ? 1 : 0,
                    null).sendToTarget();
        }
    }

    public void toggleSplitScreen() {
        synchronized (mLock) {
            mHandler.removeMessages(MSG_TOGGLE_APP_SPLIT_SCREEN);
            mHandler.obtainMessage(MSG_TOGGLE_APP_SPLIT_SCREEN, 0, 0, null).sendToTarget();
        }
    }

    public void toggleRecentApps() {
        synchronized (mLock) {
            mHandler.removeMessages(MSG_TOGGLE_RECENT_APPS);
            Message msg = mHandler.obtainMessage(MSG_TOGGLE_RECENT_APPS, 0, 0, null);
            msg.setAsynchronous(true);
            msg.sendToTarget();
        }
    }

    public void preloadRecentApps() {
        synchronized (mLock) {
            mHandler.removeMessages(MSG_PRELOAD_RECENT_APPS);
            mHandler.obtainMessage(MSG_PRELOAD_RECENT_APPS, 0, 0, null).sendToTarget();
        }
    }

    public void cancelPreloadRecentApps() {
        synchronized (mLock) {
            mHandler.removeMessages(MSG_CANCEL_PRELOAD_RECENT_APPS);
            mHandler.obtainMessage(MSG_CANCEL_PRELOAD_RECENT_APPS, 0, 0, null).sendToTarget();
        }
    }

    @Override
    public void dismissKeyboardShortcutsMenu() {
        synchronized (mLock) {
            mHandler.removeMessages(MSG_DISMISS_KEYBOARD_SHORTCUTS);
            mHandler.obtainMessage(MSG_DISMISS_KEYBOARD_SHORTCUTS).sendToTarget();
        }
    }

    @Override
    public void toggleKeyboardShortcutsMenu(int deviceId) {
        synchronized (mLock) {
            mHandler.removeMessages(MSG_TOGGLE_KEYBOARD_SHORTCUTS);
            mHandler.obtainMessage(MSG_TOGGLE_KEYBOARD_SHORTCUTS, deviceId, 0).sendToTarget();
        }
    }

    @Override
    public void showPictureInPictureMenu() {
        synchronized (mLock) {
            mHandler.removeMessages(MSG_SHOW_PICTURE_IN_PICTURE_MENU);
            mHandler.obtainMessage(MSG_SHOW_PICTURE_IN_PICTURE_MENU).sendToTarget();
        }
    }

    @Override
    public void setWindowState(int displayId, int window, int state) {
        synchronized (mLock) {
            // don't coalesce these
            mHandler.obtainMessage(MSG_SET_WINDOW_STATE, displayId, window, state).sendToTarget();
        }
    }

    public void showScreenPinningRequest(int taskId) {
        synchronized (mLock) {
            mHandler.obtainMessage(MSG_SHOW_SCREEN_PIN_REQUEST, taskId, 0, null)
                    .sendToTarget();
        }
    }

    @Override
    public void appTransitionPending(int displayId) {
        appTransitionPending(displayId, false /* forced */);
    }

    /**
     * Called to notify System UI that an application transition is pending.
     * @see Callbacks#appTransitionPending(int, boolean)
     */
    public void appTransitionPending(int displayId, boolean forced) {
        synchronized (mLock) {
            mHandler.obtainMessage(MSG_APP_TRANSITION_PENDING, displayId, forced ? 1 : 0)
                    .sendToTarget();
        }
    }

    @Override
    public void appTransitionCancelled(int displayId) {
        synchronized (mLock) {
            mHandler.obtainMessage(MSG_APP_TRANSITION_CANCELLED, displayId, 0 /* unused */)
                    .sendToTarget();
        }
    }

    @Override
    public void appTransitionStarting(int displayId, long startTime, long duration) {
        appTransitionStarting(displayId, startTime, duration, false /* forced */);
    }

    /**
     * Called to notify System UI that an application transition is starting.
     * @see Callbacks#appTransitionStarting(int, long, long, boolean).
     */
    public void appTransitionStarting(int displayId, long startTime, long duration,
            boolean forced) {
        synchronized (mLock) {
            final SomeArgs args = SomeArgs.obtain();
            args.argi1 = displayId;
            args.argi2 = forced ? 1 : 0;
            args.arg1 = startTime;
            args.arg2 = duration;
            mHandler.obtainMessage(MSG_APP_TRANSITION_STARTING, args).sendToTarget();
        }
    }

    @Override
    public void appTransitionFinished(int displayId) {
        synchronized (mLock) {
            mHandler.obtainMessage(MSG_APP_TRANSITION_FINISHED, displayId, 0 /* unused */)
                    .sendToTarget();
        }
    }

    public void showAssistDisclosure() {
        synchronized (mLock) {
            mHandler.removeMessages(MSG_ASSIST_DISCLOSURE);
            mHandler.obtainMessage(MSG_ASSIST_DISCLOSURE).sendToTarget();
        }
    }

    public void startAssist(Bundle args) {
        synchronized (mLock) {
            mHandler.removeMessages(MSG_START_ASSIST);
            mHandler.obtainMessage(MSG_START_ASSIST, args).sendToTarget();
        }
    }

    @Override
    public void onCameraLaunchGestureDetected(int source) {
        synchronized (mLock) {
            mHandler.removeMessages(MSG_CAMERA_LAUNCH_GESTURE);
            mHandler.obtainMessage(MSG_CAMERA_LAUNCH_GESTURE, source, 0).sendToTarget();
        }
    }

    @Override
    public void addQsTile(ComponentName tile) {
        synchronized (mLock) {
            mHandler.obtainMessage(MSG_ADD_QS_TILE, tile).sendToTarget();
        }
    }

    @Override
    public void remQsTile(ComponentName tile) {
        synchronized (mLock) {
            mHandler.obtainMessage(MSG_REMOVE_QS_TILE, tile).sendToTarget();
        }
    }

    @Override
    public void clickQsTile(ComponentName tile) {
        synchronized (mLock) {
            mHandler.obtainMessage(MSG_CLICK_QS_TILE, tile).sendToTarget();
        }
    }

    @Override
    public void handleSystemKey(int key) {
        synchronized (mLock) {
            mHandler.obtainMessage(MSG_HANDLE_SYSTEM_KEY, key, 0).sendToTarget();
        }
    }

    @Override
    public void showPinningEnterExitToast(boolean entering) {
        synchronized (mLock) {
            mHandler.obtainMessage(MSG_SHOW_PINNING_TOAST_ENTER_EXIT, entering).sendToTarget();
        }
    }

    @Override
    public void showPinningEscapeToast() {
        synchronized (mLock) {
            mHandler.obtainMessage(MSG_SHOW_PINNING_TOAST_ESCAPE).sendToTarget();
        }
    }


    @Override
    public void showGlobalActionsMenu() {
        synchronized (mLock) {
            mHandler.removeMessages(MSG_SHOW_GLOBAL_ACTIONS);
            mHandler.obtainMessage(MSG_SHOW_GLOBAL_ACTIONS).sendToTarget();
        }
    }

    @Override
    public void setTopAppHidesStatusBar(boolean hidesStatusBar) {
        mHandler.removeMessages(MSG_SET_TOP_APP_HIDES_STATUS_BAR);
        mHandler.obtainMessage(MSG_SET_TOP_APP_HIDES_STATUS_BAR, hidesStatusBar ? 1 : 0, 0)
                .sendToTarget();
    }

    @Override
    public void showShutdownUi(boolean isReboot, String reason) {
        synchronized (mLock) {
            mHandler.removeMessages(MSG_SHOW_SHUTDOWN_UI);
            mHandler.obtainMessage(MSG_SHOW_SHUTDOWN_UI, isReboot ? 1 : 0, 0, reason)
                    .sendToTarget();
        }
    }

    @Override
    public void showWirelessChargingAnimation(int batteryLevel) {
        mHandler.removeMessages(MSG_SHOW_CHARGING_ANIMATION);
        mHandler.obtainMessage(MSG_SHOW_CHARGING_ANIMATION, batteryLevel, 0)
                .sendToTarget();
    }

    @Override
    public void onProposedRotationChanged(int rotation, boolean isValid) {
        synchronized (mLock) {
            mHandler.removeMessages(MSG_ROTATION_PROPOSAL);
            mHandler.obtainMessage(MSG_ROTATION_PROPOSAL, rotation, isValid ? 1 : 0,
                    null).sendToTarget();
        }
    }

    @Override
    public void showBiometricDialog(Bundle bundle, IBiometricServiceReceiverInternal receiver,
<<<<<<< HEAD
            int type, boolean requireConfirmation, int userId) {
=======
            int type, boolean requireConfirmation, int userId, String opPackageName) {
>>>>>>> dbf9e87c
        synchronized (mLock) {
            SomeArgs args = SomeArgs.obtain();
            args.arg1 = bundle;
            args.arg2 = receiver;
            args.argi1 = type;
            args.arg3 = requireConfirmation;
            args.argi2 = userId;
<<<<<<< HEAD
=======
            args.arg4 = opPackageName;
>>>>>>> dbf9e87c
            mHandler.obtainMessage(MSG_BIOMETRIC_SHOW, args)
                    .sendToTarget();
        }
    }

    @Override
    public void onBiometricAuthenticated(boolean authenticated, String failureReason) {
        synchronized (mLock) {
            SomeArgs args = SomeArgs.obtain();
            args.arg1 = authenticated;
            args.arg2 = failureReason;
            mHandler.obtainMessage(MSG_BIOMETRIC_AUTHENTICATED, args).sendToTarget();
        }
    }

    @Override
    public void onBiometricHelp(String message) {
        synchronized (mLock) {
            mHandler.obtainMessage(MSG_BIOMETRIC_HELP, message).sendToTarget();
        }
    }

    @Override
    public void onBiometricError(String error) {
        synchronized (mLock) {
            mHandler.obtainMessage(MSG_BIOMETRIC_ERROR, error).sendToTarget();
        }
    }

    @Override
    public void hideBiometricDialog() {
        synchronized (mLock) {
            mHandler.obtainMessage(MSG_BIOMETRIC_HIDE).sendToTarget();
        }
    }

    @Override
    public void onDisplayReady(int displayId) {
        synchronized (mLock) {
            mHandler.obtainMessage(MSG_DISPLAY_READY, displayId, 0).sendToTarget();
        }
    }

    @Override
    public void onRecentsAnimationStateChanged(boolean running) {
        synchronized (mLock) {
            mHandler.obtainMessage(MSG_RECENTS_ANIMATION_STATE_CHANGED, running ? 1 : 0, 0)
                    .sendToTarget();
        }
    }

    private void handleShowImeButton(int displayId, IBinder token, int vis, int backDisposition,
<<<<<<< HEAD
            boolean showImeSwitcher) {
        if (displayId == INVALID_DISPLAY) return;

        if (!InputMethodSystemProperty.MULTI_CLIENT_IME_ENABLED
                && mLastUpdatedImeDisplayId != displayId
=======
            boolean showImeSwitcher, boolean isMultiClientImeEnabled) {
        if (displayId == INVALID_DISPLAY) return;

        if (!isMultiClientImeEnabled && mLastUpdatedImeDisplayId != displayId
>>>>>>> dbf9e87c
                && mLastUpdatedImeDisplayId != INVALID_DISPLAY) {
            // Set previous NavBar's IME window status as invisible when IME
            // window switched to another display for single-session IME case.
            sendImeInvisibleStatusForPrevNavBar();
        }
        for (int i = 0; i < mCallbacks.size(); i++) {
            mCallbacks.get(i).setImeWindowStatus(displayId, token, vis, backDisposition,
                    showImeSwitcher);
        }
        mLastUpdatedImeDisplayId = displayId;
    }

    private void sendImeInvisibleStatusForPrevNavBar() {
        for (int i = 0; i < mCallbacks.size(); i++) {
            mCallbacks.get(i).setImeWindowStatus(mLastUpdatedImeDisplayId,
                    null /* token */, IME_INVISIBLE, BACK_DISPOSITION_DEFAULT,
                    false /* showImeSwitcher */);
        }
    }

    private final class H extends Handler {
        private H(Looper l) {
            super(l);
        }

        public void handleMessage(Message msg) {
            final int what = msg.what & MSG_MASK;
            switch (what) {
                case MSG_ICON: {
                    switch (msg.arg1) {
                        case OP_SET_ICON: {
                            Pair<String, StatusBarIcon> p = (Pair<String, StatusBarIcon>) msg.obj;
                            for (int i = 0; i < mCallbacks.size(); i++) {
                                mCallbacks.get(i).setIcon(p.first, p.second);
                            }
                            break;
                        }
                        case OP_REMOVE_ICON:
                            for (int i = 0; i < mCallbacks.size(); i++) {
                                mCallbacks.get(i).removeIcon((String) msg.obj);
                            }
                            break;
                    }
                    break;
                }
                case MSG_DISABLE:
                    SomeArgs args = (SomeArgs) msg.obj;
                    for (int i = 0; i < mCallbacks.size(); i++) {
                        mCallbacks.get(i).disable(args.argi1, args.argi2, args.argi3,
                                args.argi4 != 0 /* animate */);
                    }
                    break;
                case MSG_EXPAND_NOTIFICATIONS:
                    for (int i = 0; i < mCallbacks.size(); i++) {
                        mCallbacks.get(i).animateExpandNotificationsPanel();
                    }
                    break;
                case MSG_COLLAPSE_PANELS:
                    for (int i = 0; i < mCallbacks.size(); i++) {
                        mCallbacks.get(i).animateCollapsePanels(msg.arg1, msg.arg2 != 0);
                    }
                    break;
                case MSG_TOGGLE_PANEL:
                    for (int i = 0; i < mCallbacks.size(); i++) {
                        mCallbacks.get(i).togglePanel();
                    }
                    break;
                case MSG_EXPAND_SETTINGS:
                    for (int i = 0; i < mCallbacks.size(); i++) {
                        mCallbacks.get(i).animateExpandSettingsPanel((String) msg.obj);
                    }
                    break;
                case MSG_SET_SYSTEMUI_VISIBILITY:
                    args = (SomeArgs) msg.obj;
                    for (int i = 0; i < mCallbacks.size(); i++) {
                        mCallbacks.get(i).setSystemUiVisibility(args.argi1, args.argi2, args.argi3,
                                args.argi4, args.argi5, (Rect) args.arg1, (Rect) args.arg2,
                                args.argi6 == 1);
                    }
                    args.recycle();
                    break;
                case MSG_SHOW_IME_BUTTON:
                    args = (SomeArgs) msg.obj;
                    handleShowImeButton(args.argi1 /* displayId */, (IBinder) args.arg1 /* token */,
                            args.argi2 /* vis */, args.argi3 /* backDisposition */,
<<<<<<< HEAD
                            args.argi4 != 0 /* showImeSwitcher */);
=======
                            args.argi4 != 0 /* showImeSwitcher */,
                            args.argi5 != 0 /* isMultiClientImeEnabled */);
>>>>>>> dbf9e87c
                    break;
                case MSG_SHOW_RECENT_APPS:
                    for (int i = 0; i < mCallbacks.size(); i++) {
                        mCallbacks.get(i).showRecentApps(msg.arg1 != 0);
                    }
                    break;
                case MSG_HIDE_RECENT_APPS:
                    for (int i = 0; i < mCallbacks.size(); i++) {
                        mCallbacks.get(i).hideRecentApps(msg.arg1 != 0, msg.arg2 != 0);
                    }
                    break;
                case MSG_TOGGLE_RECENT_APPS:
                    for (int i = 0; i < mCallbacks.size(); i++) {
                        mCallbacks.get(i).toggleRecentApps();
                    }
                    break;
                case MSG_PRELOAD_RECENT_APPS:
                    for (int i = 0; i < mCallbacks.size(); i++) {
                        mCallbacks.get(i).preloadRecentApps();
                    }
                    break;
                case MSG_CANCEL_PRELOAD_RECENT_APPS:
                    for (int i = 0; i < mCallbacks.size(); i++) {
                        mCallbacks.get(i).cancelPreloadRecentApps();
                    }
                    break;
                case MSG_DISMISS_KEYBOARD_SHORTCUTS:
                    for (int i = 0; i < mCallbacks.size(); i++) {
                        mCallbacks.get(i).dismissKeyboardShortcutsMenu();
                    }
                    break;
                case MSG_TOGGLE_KEYBOARD_SHORTCUTS:
                    for (int i = 0; i < mCallbacks.size(); i++) {
                        mCallbacks.get(i).toggleKeyboardShortcutsMenu(msg.arg1);
                    }
                    break;
                case MSG_SET_WINDOW_STATE:
                    for (int i = 0; i < mCallbacks.size(); i++) {
                        mCallbacks.get(i).setWindowState(msg.arg1, msg.arg2, (int) msg.obj);
                    }
                    break;
                case MSG_SHOW_SCREEN_PIN_REQUEST:
                    for (int i = 0; i < mCallbacks.size(); i++) {
                        mCallbacks.get(i).showScreenPinningRequest(msg.arg1);
                    }
                    break;
                case MSG_APP_TRANSITION_PENDING:
                    for (int i = 0; i < mCallbacks.size(); i++) {
                        mCallbacks.get(i).appTransitionPending(msg.arg1, msg.arg2 != 0);
                    }
                    break;
                case MSG_APP_TRANSITION_CANCELLED:
                    for (int i = 0; i < mCallbacks.size(); i++) {
                        mCallbacks.get(i).appTransitionCancelled(msg.arg1);
                    }
                    break;
                case MSG_APP_TRANSITION_STARTING:
                    args = (SomeArgs) msg.obj;
                    for (int i = 0; i < mCallbacks.size(); i++) {
                        mCallbacks.get(i).appTransitionStarting(args.argi1, (long) args.arg1,
                                (long) args.arg2, args.argi2 != 0 /* forced */);
                    }
                    break;
                case MSG_APP_TRANSITION_FINISHED:
                    for (int i = 0; i < mCallbacks.size(); i++) {
                        mCallbacks.get(i).appTransitionFinished(msg.arg1);
                    }
                    break;
                case MSG_ASSIST_DISCLOSURE:
                    for (int i = 0; i < mCallbacks.size(); i++) {
                        mCallbacks.get(i).showAssistDisclosure();
                    }
                    break;
                case MSG_START_ASSIST:
                    for (int i = 0; i < mCallbacks.size(); i++) {
                        mCallbacks.get(i).startAssist((Bundle) msg.obj);
                    }
                    break;
                case MSG_CAMERA_LAUNCH_GESTURE:
                    for (int i = 0; i < mCallbacks.size(); i++) {
                        mCallbacks.get(i).onCameraLaunchGestureDetected(msg.arg1);
                    }
                    break;
                case MSG_SHOW_PICTURE_IN_PICTURE_MENU:
                    for (int i = 0; i < mCallbacks.size(); i++) {
                        mCallbacks.get(i).showPictureInPictureMenu();
                    }
                    break;
                case MSG_ADD_QS_TILE:
                    for (int i = 0; i < mCallbacks.size(); i++) {
                        mCallbacks.get(i).addQsTile((ComponentName) msg.obj);
                    }
                    break;
                case MSG_REMOVE_QS_TILE:
                    for (int i = 0; i < mCallbacks.size(); i++) {
                        mCallbacks.get(i).remQsTile((ComponentName) msg.obj);
                    }
                    break;
                case MSG_CLICK_QS_TILE:
                    for (int i = 0; i < mCallbacks.size(); i++) {
                        mCallbacks.get(i).clickTile((ComponentName) msg.obj);
                    }
                    break;
                case MSG_TOGGLE_APP_SPLIT_SCREEN:
                    for (int i = 0; i < mCallbacks.size(); i++) {
                        mCallbacks.get(i).toggleSplitScreen();
                    }
                    break;
                case MSG_HANDLE_SYSTEM_KEY:
                    for (int i = 0; i < mCallbacks.size(); i++) {
                        mCallbacks.get(i).handleSystemKey(msg.arg1);
                    }
                    break;
                case MSG_SHOW_GLOBAL_ACTIONS:
                    for (int i = 0; i < mCallbacks.size(); i++) {
                        mCallbacks.get(i).handleShowGlobalActionsMenu();
                    }
                    break;
                case MSG_SHOW_SHUTDOWN_UI:
                    for (int i = 0; i < mCallbacks.size(); i++) {
                        mCallbacks.get(i).handleShowShutdownUi(msg.arg1 != 0, (String) msg.obj);
                    }
                    break;
                case MSG_SET_TOP_APP_HIDES_STATUS_BAR:
                    for (int i = 0; i < mCallbacks.size(); i++) {
                        mCallbacks.get(i).setTopAppHidesStatusBar(msg.arg1 != 0);
                    }
                    break;
                case MSG_ROTATION_PROPOSAL:
                    for (int i = 0; i < mCallbacks.size(); i++) {
                        mCallbacks.get(i).onRotationProposal(msg.arg1, msg.arg2 != 0);
                    }
                    break;
                case MSG_BIOMETRIC_SHOW: {
                    mHandler.removeMessages(MSG_BIOMETRIC_ERROR);
                    mHandler.removeMessages(MSG_BIOMETRIC_HELP);
                    mHandler.removeMessages(MSG_BIOMETRIC_AUTHENTICATED);
                    SomeArgs someArgs = (SomeArgs) msg.obj;
                    for (int i = 0; i < mCallbacks.size(); i++) {
                        mCallbacks.get(i).showBiometricDialog(
                                (Bundle) someArgs.arg1,
                                (IBiometricServiceReceiverInternal) someArgs.arg2,
                                someArgs.argi1 /* type */,
                                (boolean) someArgs.arg3 /* requireConfirmation */,
<<<<<<< HEAD
                                someArgs.argi2 /* userId */);
=======
                                someArgs.argi2 /* userId */,
                                (String) someArgs.arg4 /* opPackageName */);
>>>>>>> dbf9e87c
                    }
                    someArgs.recycle();
                    break;
                }
                case MSG_BIOMETRIC_AUTHENTICATED: {
                    SomeArgs someArgs = (SomeArgs) msg.obj;
                    for (int i = 0; i < mCallbacks.size(); i++) {
                        mCallbacks.get(i).onBiometricAuthenticated(
                                (boolean) someArgs.arg1 /* authenticated */,
                                (String) someArgs.arg2 /* failureReason */);
                    }
                    someArgs.recycle();
                    break;
                }
                case MSG_BIOMETRIC_HELP:
                    for (int i = 0; i < mCallbacks.size(); i++) {
                        mCallbacks.get(i).onBiometricHelp((String) msg.obj);
                    }
                    break;
                case MSG_BIOMETRIC_ERROR:
                    for (int i = 0; i < mCallbacks.size(); i++) {
                        mCallbacks.get(i).onBiometricError((String) msg.obj);
                    }
                    break;
                case MSG_BIOMETRIC_HIDE:
                    for (int i = 0; i < mCallbacks.size(); i++) {
                        mCallbacks.get(i).hideBiometricDialog();
                    }
                    break;
                case MSG_SHOW_CHARGING_ANIMATION:
                    for (int i = 0; i < mCallbacks.size(); i++) {
                        mCallbacks.get(i).showWirelessChargingAnimation(msg.arg1);
                    }
                    break;
                case MSG_SHOW_PINNING_TOAST_ENTER_EXIT:
                    for (int i = 0; i < mCallbacks.size(); i++) {
                        mCallbacks.get(i).showPinningEnterExitToast((Boolean) msg.obj);
                    }
                    break;
                case MSG_SHOW_PINNING_TOAST_ESCAPE:
                    for (int i = 0; i < mCallbacks.size(); i++) {
                        mCallbacks.get(i).showPinningEscapeToast();
                    }
                    break;
                case MSG_DISPLAY_READY:
                    for (int i = 0; i < mCallbacks.size(); i++) {
                        mCallbacks.get(i).onDisplayReady(msg.arg1);
                    }
                    break;
                case MSG_RECENTS_ANIMATION_STATE_CHANGED:
                    for (int i = 0; i < mCallbacks.size(); i++) {
                        mCallbacks.get(i).onRecentsAnimationStateChanged(msg.arg1 > 0);
                    }
                    break;
            }
        }
    }

    // Need this class since CommandQueue already extends IStatusBar.Stub, so CommandQueueStart
    // is needed so it can extend SystemUI.
    public static class CommandQueueStart extends SystemUI {
        @Override
        public void start() {
            putComponent(CommandQueue.class, new CommandQueue(mContext));
        }
    }
}<|MERGE_RESOLUTION|>--- conflicted
+++ resolved
@@ -43,10 +43,6 @@
 import android.os.Message;
 import android.util.Pair;
 import android.util.SparseArray;
-<<<<<<< HEAD
-import android.view.inputmethod.InputMethodSystemProperty;
-=======
->>>>>>> dbf9e87c
 
 import androidx.annotation.VisibleForTesting;
 
@@ -275,11 +271,7 @@
         default void onRotationProposal(int rotation, boolean isValid) { }
 
         default void showBiometricDialog(Bundle bundle, IBiometricServiceReceiverInternal receiver,
-<<<<<<< HEAD
-                int type, boolean requireConfirmation, int userId) { }
-=======
                 int type, boolean requireConfirmation, int userId, String opPackageName) { }
->>>>>>> dbf9e87c
         default void onBiometricAuthenticated(boolean authenticated, String failureReason) { }
         default void onBiometricHelp(String message) { }
         default void onBiometricError(String error) { }
@@ -488,11 +480,7 @@
 
     @Override
     public void setImeWindowStatus(int displayId, IBinder token, int vis, int backDisposition,
-<<<<<<< HEAD
-            boolean showImeSwitcher) {
-=======
             boolean showImeSwitcher, boolean isMultiClientImeEnabled) {
->>>>>>> dbf9e87c
         synchronized (mLock) {
             mHandler.removeMessages(MSG_SHOW_IME_BUTTON);
             SomeArgs args = SomeArgs.obtain();
@@ -500,10 +488,7 @@
             args.argi2 = vis;
             args.argi3 = backDisposition;
             args.argi4 = showImeSwitcher ? 1 : 0;
-<<<<<<< HEAD
-=======
             args.argi5 = isMultiClientImeEnabled ? 1 : 0;
->>>>>>> dbf9e87c
             args.arg1 = token;
             Message m = mHandler.obtainMessage(MSG_SHOW_IME_BUTTON, args);
             m.sendToTarget();
@@ -756,11 +741,7 @@
 
     @Override
     public void showBiometricDialog(Bundle bundle, IBiometricServiceReceiverInternal receiver,
-<<<<<<< HEAD
-            int type, boolean requireConfirmation, int userId) {
-=======
             int type, boolean requireConfirmation, int userId, String opPackageName) {
->>>>>>> dbf9e87c
         synchronized (mLock) {
             SomeArgs args = SomeArgs.obtain();
             args.arg1 = bundle;
@@ -768,10 +749,7 @@
             args.argi1 = type;
             args.arg3 = requireConfirmation;
             args.argi2 = userId;
-<<<<<<< HEAD
-=======
             args.arg4 = opPackageName;
->>>>>>> dbf9e87c
             mHandler.obtainMessage(MSG_BIOMETRIC_SHOW, args)
                     .sendToTarget();
         }
@@ -824,18 +802,10 @@
     }
 
     private void handleShowImeButton(int displayId, IBinder token, int vis, int backDisposition,
-<<<<<<< HEAD
-            boolean showImeSwitcher) {
-        if (displayId == INVALID_DISPLAY) return;
-
-        if (!InputMethodSystemProperty.MULTI_CLIENT_IME_ENABLED
-                && mLastUpdatedImeDisplayId != displayId
-=======
             boolean showImeSwitcher, boolean isMultiClientImeEnabled) {
         if (displayId == INVALID_DISPLAY) return;
 
         if (!isMultiClientImeEnabled && mLastUpdatedImeDisplayId != displayId
->>>>>>> dbf9e87c
                 && mLastUpdatedImeDisplayId != INVALID_DISPLAY) {
             // Set previous NavBar's IME window status as invisible when IME
             // window switched to another display for single-session IME case.
@@ -921,12 +891,8 @@
                     args = (SomeArgs) msg.obj;
                     handleShowImeButton(args.argi1 /* displayId */, (IBinder) args.arg1 /* token */,
                             args.argi2 /* vis */, args.argi3 /* backDisposition */,
-<<<<<<< HEAD
-                            args.argi4 != 0 /* showImeSwitcher */);
-=======
                             args.argi4 != 0 /* showImeSwitcher */,
                             args.argi5 != 0 /* isMultiClientImeEnabled */);
->>>>>>> dbf9e87c
                     break;
                 case MSG_SHOW_RECENT_APPS:
                     for (int i = 0; i < mCallbacks.size(); i++) {
@@ -1071,12 +1037,8 @@
                                 (IBiometricServiceReceiverInternal) someArgs.arg2,
                                 someArgs.argi1 /* type */,
                                 (boolean) someArgs.arg3 /* requireConfirmation */,
-<<<<<<< HEAD
-                                someArgs.argi2 /* userId */);
-=======
                                 someArgs.argi2 /* userId */,
                                 (String) someArgs.arg4 /* opPackageName */);
->>>>>>> dbf9e87c
                     }
                     someArgs.recycle();
                     break;
