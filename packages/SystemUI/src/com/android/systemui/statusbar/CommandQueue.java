/*
 * Copyright (C) 2010 The Android Open Source Project
 *
 * Licensed under the Apache License, Version 2.0 (the "License");
 * you may not use this file except in compliance with the License.
 * You may obtain a copy of the License at
 *
 *      http://www.apache.org/licenses/LICENSE-2.0
 *
 * Unless required by applicable law or agreed to in writing, software
 * distributed under the License is distributed on an "AS IS" BASIS,
 * WITHOUT WARRANTIES OR CONDITIONS OF ANY KIND, either express or implied.
 * See the License for the specific language governing permissions and
 * limitations under the License.
 */

package com.android.systemui.statusbar;

import static android.app.StatusBarManager.DISABLE2_NONE;
import static android.app.StatusBarManager.DISABLE_NONE;
import static android.view.Display.DEFAULT_DISPLAY;

import static com.android.systemui.statusbar.phone.StatusBar.ONLY_CORE_APPS;

import android.app.StatusBarManager;
import android.app.StatusBarManager.Disable2Flags;
import android.app.StatusBarManager.DisableFlags;
import android.app.StatusBarManager.WindowType;
import android.app.StatusBarManager.WindowVisibleState;
import android.content.ComponentName;
import android.content.Context;
import android.graphics.Rect;
import android.hardware.biometrics.IBiometricServiceReceiverInternal;
import android.hardware.display.DisplayManager;
import android.inputmethodservice.InputMethodService.BackDispositionMode;
import android.os.Bundle;
import android.os.Handler;
import android.os.IBinder;
import android.os.Looper;
import android.os.Message;
import android.util.Pair;
import android.util.SparseArray;

import androidx.annotation.VisibleForTesting;

import com.android.internal.os.SomeArgs;
import com.android.internal.statusbar.IStatusBar;
import com.android.internal.statusbar.StatusBarIcon;
import com.android.systemui.SystemUI;
import com.android.systemui.statusbar.CommandQueue.Callbacks;
import com.android.systemui.statusbar.policy.CallbackController;

import java.util.ArrayList;

/**
 * This class takes the functions from IStatusBar that come in on
 * binder pool threads and posts messages to get them onto the main
 * thread, and calls onto Callbacks.  It also takes care of
 * coalescing these calls so they don't stack up.  For the calls
 * are coalesced, note that they are all idempotent.
 */
public class CommandQueue extends IStatusBar.Stub implements CallbackController<Callbacks>,
        DisplayManager.DisplayListener {
    private static final int INDEX_MASK = 0xffff;
    private static final int MSG_SHIFT  = 16;
    private static final int MSG_MASK   = 0xffff << MSG_SHIFT;

    private static final int OP_SET_ICON    = 1;
    private static final int OP_REMOVE_ICON = 2;

    private static final int MSG_ICON                          = 1 << MSG_SHIFT;
    private static final int MSG_DISABLE                       = 2 << MSG_SHIFT;
    private static final int MSG_EXPAND_NOTIFICATIONS          = 3 << MSG_SHIFT;
    private static final int MSG_COLLAPSE_PANELS               = 4 << MSG_SHIFT;
    private static final int MSG_EXPAND_SETTINGS               = 5 << MSG_SHIFT;
    private static final int MSG_SET_SYSTEMUI_VISIBILITY       = 6 << MSG_SHIFT;
    private static final int MSG_TOP_APP_WINDOW_CHANGED        = 7 << MSG_SHIFT;
    private static final int MSG_SHOW_IME_BUTTON               = 8 << MSG_SHIFT;
    private static final int MSG_TOGGLE_RECENT_APPS            = 9 << MSG_SHIFT;
    private static final int MSG_PRELOAD_RECENT_APPS           = 10 << MSG_SHIFT;
    private static final int MSG_CANCEL_PRELOAD_RECENT_APPS    = 11 << MSG_SHIFT;
    private static final int MSG_SET_WINDOW_STATE              = 12 << MSG_SHIFT;
    private static final int MSG_SHOW_RECENT_APPS              = 13 << MSG_SHIFT;
    private static final int MSG_HIDE_RECENT_APPS              = 14 << MSG_SHIFT;
    private static final int MSG_SHOW_SCREEN_PIN_REQUEST       = 18 << MSG_SHIFT;
    private static final int MSG_APP_TRANSITION_PENDING        = 19 << MSG_SHIFT;
    private static final int MSG_APP_TRANSITION_CANCELLED      = 20 << MSG_SHIFT;
    private static final int MSG_APP_TRANSITION_STARTING       = 21 << MSG_SHIFT;
    private static final int MSG_ASSIST_DISCLOSURE             = 22 << MSG_SHIFT;
    private static final int MSG_START_ASSIST                  = 23 << MSG_SHIFT;
    private static final int MSG_CAMERA_LAUNCH_GESTURE         = 24 << MSG_SHIFT;
    private static final int MSG_TOGGLE_KEYBOARD_SHORTCUTS     = 25 << MSG_SHIFT;
    private static final int MSG_SHOW_PICTURE_IN_PICTURE_MENU  = 26 << MSG_SHIFT;
    private static final int MSG_ADD_QS_TILE                   = 27 << MSG_SHIFT;
    private static final int MSG_REMOVE_QS_TILE                = 28 << MSG_SHIFT;
    private static final int MSG_CLICK_QS_TILE                 = 29 << MSG_SHIFT;
    private static final int MSG_TOGGLE_APP_SPLIT_SCREEN       = 30 << MSG_SHIFT;
    private static final int MSG_APP_TRANSITION_FINISHED       = 31 << MSG_SHIFT;
    private static final int MSG_DISMISS_KEYBOARD_SHORTCUTS    = 32 << MSG_SHIFT;
    private static final int MSG_HANDLE_SYSTEM_KEY             = 33 << MSG_SHIFT;
    private static final int MSG_SHOW_GLOBAL_ACTIONS           = 34 << MSG_SHIFT;
    private static final int MSG_TOGGLE_PANEL                  = 35 << MSG_SHIFT;
    private static final int MSG_SHOW_SHUTDOWN_UI              = 36 << MSG_SHIFT;
    private static final int MSG_SET_TOP_APP_HIDES_STATUS_BAR  = 37 << MSG_SHIFT;
    private static final int MSG_ROTATION_PROPOSAL             = 38 << MSG_SHIFT;
    private static final int MSG_BIOMETRIC_SHOW                = 39 << MSG_SHIFT;
    private static final int MSG_BIOMETRIC_AUTHENTICATED       = 40 << MSG_SHIFT;
    private static final int MSG_BIOMETRIC_HELP                = 41 << MSG_SHIFT;
    private static final int MSG_BIOMETRIC_ERROR               = 42 << MSG_SHIFT;
    private static final int MSG_BIOMETRIC_HIDE                = 43 << MSG_SHIFT;
    private static final int MSG_SHOW_CHARGING_ANIMATION       = 44 << MSG_SHIFT;
    private static final int MSG_SHOW_PINNING_TOAST_ENTER_EXIT = 45 << MSG_SHIFT;
    private static final int MSG_SHOW_PINNING_TOAST_ESCAPE     = 46 << MSG_SHIFT;
    private static final int MSG_DISPLAY_READY                 = 47 << MSG_SHIFT;

    public static final int FLAG_EXCLUDE_NONE = 0;
    public static final int FLAG_EXCLUDE_SEARCH_PANEL = 1 << 0;
    public static final int FLAG_EXCLUDE_RECENTS_PANEL = 1 << 1;
    public static final int FLAG_EXCLUDE_NOTIFICATION_PANEL = 1 << 2;
    public static final int FLAG_EXCLUDE_INPUT_METHODS_PANEL = 1 << 3;
    public static final int FLAG_EXCLUDE_COMPAT_MODE_PANEL = 1 << 4;

    private static final String SHOW_IME_SWITCHER_KEY = "showImeSwitcherKey";

    private final Object mLock = new Object();
    private ArrayList<Callbacks> mCallbacks = new ArrayList<>();
    private Handler mHandler = new H(Looper.getMainLooper());
    /** A map of display id - disable flag pair */
    private SparseArray<Pair<Integer, Integer>> mDisplayDisabled = new SparseArray<>();

    /**
     * These methods are called back on the main thread.
     */
    public interface Callbacks {
        default void setIcon(String slot, StatusBarIcon icon) { }
        default void removeIcon(String slot) { }

        /**
         * Called to notify that disable flags are updated.
         * @see IStatusBar#disable(int, int, int).
         *
         * @param displayId The id of the display to notify.
         * @param state1 The combination of following DISABLE_* flags:
         * @param state2 The combination of following DISABLE2_* flags:
         * @param animate {@code true} to show animations.
         */
        default void disable(int displayId, @DisableFlags int state1, @Disable2Flags int state2,
                boolean animate) { }
        default void animateExpandNotificationsPanel() { }
        default void animateCollapsePanels(int flags, boolean force) { }
        default void togglePanel() { }
        default void animateExpandSettingsPanel(String obj) { }

        /**
         * Called to notify visibility flag changes.
         * @see IStatusBar#setSystemUiVisibility(int, int, int, int, int, Rect, Rect).
         *
         * @param displayId The id of the display to notify.
         * @param vis The visibility flags except SYSTEM_UI_FLAG_LIGHT_STATUS_BAR which will
         *            be reported separately in fullscreenStackVis and dockedStackVis.
         * @param fullscreenStackVis The flags which only apply in the region of the fullscreen
         *                           stack, which is currently only SYSTEM_UI_FLAG_LIGHT_STATUS_BAR.
         * @param dockedStackVis The flags that only apply in the region of the docked stack, which
         *                       is currently only SYSTEM_UI_FLAG_LIGHT_STATUS_BAR.
         * @param mask Which flags to change.
         * @param fullscreenStackBounds The current bounds of the fullscreen stack, in screen
         *                              coordinates.
         * @param dockedStackBounds The current bounds of the docked stack, in screen coordinates.
         */
        default void setSystemUiVisibility(int displayId, int vis, int fullscreenStackVis,
                int dockedStackVis, int mask, Rect fullscreenStackBounds, Rect dockedStackBounds) {
        }

        /**
         * Called to notify top app window changes.
         * @see IStatusBar#topAppWindowChanged(int, boolean)
         *
         * @param displayId The id of the display to notify.
         * @param visible {@code true} to show menu button.
         */
        default void topAppWindowChanged(int displayId, boolean visible) { }

        /**
         * Called to notify IME window status changes.
         *
         * @param displayId The id of the display to notify.
         * @param token IME token.
         * @param vis IME visibility.
         * @param backDisposition Disposition mode of back button. It should be one of below flags:
         * @param showImeSwitcher {@code true} to show IME switch button.
         */
        default void setImeWindowStatus(int displayId, IBinder token,  int vis,
                @BackDispositionMode int backDisposition, boolean showImeSwitcher) { }
        default void showRecentApps(boolean triggeredFromAltTab) { }
        default void hideRecentApps(boolean triggeredFromAltTab, boolean triggeredFromHomeKey) { }
        default void toggleRecentApps() { }
        default void toggleSplitScreen() { }
        default void preloadRecentApps() { }
        default void dismissKeyboardShortcutsMenu() { }
        default void toggleKeyboardShortcutsMenu(int deviceId) { }
        default void cancelPreloadRecentApps() { }

        /**
         * Called to notify window state changes.
         * @see IStatusBar#setWindowState(int, int, int)
         *
         * @param displayId The id of the display to notify.
         * @param window Window type. It should be one of {@link StatusBarManager#WINDOW_STATUS_BAR}
         *               or {@link StatusBarManager#WINDOW_NAVIGATION_BAR}
         * @param state Window visible state.
         */
        default void setWindowState(int displayId, @WindowType int window,
                @WindowVisibleState int state) { }
        default void showScreenPinningRequest(int taskId) { }

        /**
         * Called to notify System UI that an application transition is pending.
         * @see IStatusBar#appTransitionPending(int).
         *
         * @param displayId The id of the display to notify.
         * @param forced {@code true} to force transition pending.
         */
        default void appTransitionPending(int displayId, boolean forced) { }

        /**
         * Called to notify System UI that an application transition is canceled.
         * @see IStatusBar#appTransitionCancelled(int).
         *
         * @param displayId The id of the display to notify.
         */
        default void appTransitionCancelled(int displayId) { }

        /**
         * Called to notify System UI that an application transition is starting.
         * @see IStatusBar#appTransitionStarting(int, long, long).
         *
         * @param displayId The id of the display to notify.
         * @param startTime Transition start time.
         * @param duration Transition duration.
         * @param forced {@code true} to force transition pending.
         */
        default void appTransitionStarting(
                int displayId, long startTime, long duration, boolean forced) { }

        /**
         * Called to notify System UI that an application transition is finished.
         * @see IStatusBar#appTransitionFinished(int)
         *
         * @param displayId The id of the display to notify.
         */
        default void appTransitionFinished(int displayId) { }
        default void showAssistDisclosure() { }
        default void startAssist(Bundle args) { }
        default void onCameraLaunchGestureDetected(int source) { }
        default void showPictureInPictureMenu() { }
        default void setTopAppHidesStatusBar(boolean topAppHidesStatusBar) { }

        default void addQsTile(ComponentName tile) { }
        default void remQsTile(ComponentName tile) { }
        default void clickTile(ComponentName tile) { }

        default void handleSystemKey(int arg1) { }
        default void showPinningEnterExitToast(boolean entering) { }
        default void showPinningEscapeToast() { }
        default void handleShowGlobalActionsMenu() { }
        default void handleShowShutdownUi(boolean isReboot, String reason) { }

        default void showWirelessChargingAnimation(int batteryLevel) {  }

        default void onRotationProposal(int rotation, boolean isValid) { }

        default void showBiometricDialog(Bundle bundle, IBiometricServiceReceiverInternal receiver,
                int type, boolean requireConfirmation, int userId) { }
        default void onBiometricAuthenticated(boolean authenticated) { }
        default void onBiometricHelp(String message) { }
        default void onBiometricError(String error) { }
        default void hideBiometricDialog() { }

        /**
<<<<<<< HEAD
        * @see IStatusBar#onDisplayReady(int)
        */
        default void onDisplayReady(int displayId) { }
=======
         * @see IStatusBar#onDisplayReady(int)
         */
        default void onDisplayReady(int displayId) { }
        /**
         * @see DisplayManager.DisplayListener#onDisplayRemoved(int)
         */
        default void onDisplayRemoved(int displayId) { }
>>>>>>> 825827da
    }

    @VisibleForTesting
    public CommandQueue(Context context) {
        context.getSystemService(DisplayManager.class).registerDisplayListener(this, mHandler);
        // We always have default display.
        setDisabled(DEFAULT_DISPLAY, DISABLE_NONE, DISABLE2_NONE);
    }

    @Override
    public void onDisplayAdded(int displayId) { }

    @Override
    public void onDisplayRemoved(int displayId) {
        synchronized (mLock) {
            mDisplayDisabled.remove(displayId);
        }
<<<<<<< HEAD
    }

    @Override
    public void onDisplayChanged(int displayId) { }

    // TODO(b/118592525): add multi-display support if needed.
    public boolean panelsEnabled() {
        final int disabled1 = getDisabled1(DEFAULT_DISPLAY);
        final int disabled2 = getDisabled2(DEFAULT_DISPLAY);
        return (disabled1 & StatusBarManager.DISABLE_EXPAND) == 0
                && (disabled2 & StatusBarManager.DISABLE2_NOTIFICATION_SHADE) == 0
                && !ONLY_CORE_APPS;
    }

=======
        // This callback is registered with {@link #mHandler} that already posts to run on main
        // thread, so it is safe to dispatch directly.
        for (int i = mCallbacks.size() - 1; i >= 0; i--) {
            mCallbacks.get(i).onDisplayRemoved(displayId);
        }
    }

    @Override
    public void onDisplayChanged(int displayId) { }

    // TODO(b/118592525): add multi-display support if needed.
    public boolean panelsEnabled() {
        final int disabled1 = getDisabled1(DEFAULT_DISPLAY);
        final int disabled2 = getDisabled2(DEFAULT_DISPLAY);
        return (disabled1 & StatusBarManager.DISABLE_EXPAND) == 0
                && (disabled2 & StatusBarManager.DISABLE2_NOTIFICATION_SHADE) == 0
                && !ONLY_CORE_APPS;
    }

>>>>>>> 825827da
    public void addCallback(Callbacks callbacks) {
        mCallbacks.add(callbacks);
        // TODO(b/117478341): find a better way to pass disable flags by display.
        for (int i = 0; i < mDisplayDisabled.size(); i++) {
            int displayId = mDisplayDisabled.keyAt(i);
            int disabled1 = getDisabled1(displayId);
            int disabled2 = getDisabled2(displayId);
            callbacks.disable(displayId, disabled1, disabled2, false /* animate */);
        }
    }

    public void removeCallback(Callbacks callbacks) {
        mCallbacks.remove(callbacks);
    }

    public void setIcon(String slot, StatusBarIcon icon) {
        synchronized (mLock) {
            // don't coalesce these
            mHandler.obtainMessage(MSG_ICON, OP_SET_ICON, 0,
                    new Pair<String, StatusBarIcon>(slot, icon)).sendToTarget();
        }
    }

    public void removeIcon(String slot) {
        synchronized (mLock) {
            // don't coalesce these
            mHandler.obtainMessage(MSG_ICON, OP_REMOVE_ICON, 0, slot).sendToTarget();
        }
    }

    /**
     * Called to notify that disable flags are updated.
     * @see Callbacks#disable(int, int, int, boolean).
     */
    public void disable(int displayId, @DisableFlags int state1, @Disable2Flags int state2,
            boolean animate) {
        synchronized (mLock) {
            setDisabled(displayId, state1, state2);
            mHandler.removeMessages(MSG_DISABLE);
            final SomeArgs args = SomeArgs.obtain();
            args.argi1 = displayId;
            args.argi2 = state1;
            args.argi3 = state2;
            args.argi4 = animate ? 1 : 0;
            Message msg = mHandler.obtainMessage(MSG_DISABLE, args);
            if (Looper.myLooper() == mHandler.getLooper()) {
                // If its the right looper execute immediately so hides can be handled quickly.
                mHandler.handleMessage(msg);
                msg.recycle();
            } else {
                msg.sendToTarget();
            }
        }
    }

    @Override
    public void disable(int displayId, @DisableFlags int state1, @Disable2Flags int state2) {
        disable(displayId, state1, state2, true);
    }

    /**
     * Apply current disable flags by {@link CommandQueue#disable(int, int, int, boolean)}.
     *
     * @param displayId The id of the display to notify.
     * @param animate {@code true} to show animations.
     */
    public void recomputeDisableFlags(int displayId, boolean animate) {
        int disabled1 = getDisabled1(displayId);
        int disabled2 = getDisabled2(displayId);
        disable(displayId, disabled1, disabled2, animate);
<<<<<<< HEAD
    }

    private void setDisabled(int displayId, int disabled1, int disabled2) {
        mDisplayDisabled.put(displayId, new Pair<>(disabled1, disabled2));
    }

    private int getDisabled1(int displayId) {
        return getDisabled(displayId).first;
    }

    private int getDisabled2(int displayId) {
        return getDisabled(displayId).second;
    }

=======
    }

    private void setDisabled(int displayId, int disabled1, int disabled2) {
        mDisplayDisabled.put(displayId, new Pair<>(disabled1, disabled2));
    }

    private int getDisabled1(int displayId) {
        return getDisabled(displayId).first;
    }

    private int getDisabled2(int displayId) {
        return getDisabled(displayId).second;
    }

>>>>>>> 825827da
    private Pair<Integer, Integer> getDisabled(int displayId) {
        Pair<Integer, Integer> disablePair = mDisplayDisabled.get(displayId);
        if (disablePair == null) {
            disablePair = new Pair<>(DISABLE_NONE, DISABLE2_NONE);
            mDisplayDisabled.put(displayId, disablePair);
        }
        return disablePair;
    }

    public void animateExpandNotificationsPanel() {
        synchronized (mLock) {
            mHandler.removeMessages(MSG_EXPAND_NOTIFICATIONS);
            mHandler.sendEmptyMessage(MSG_EXPAND_NOTIFICATIONS);
        }
    }

    public void animateCollapsePanels() {
        synchronized (mLock) {
            mHandler.removeMessages(MSG_COLLAPSE_PANELS);
            mHandler.obtainMessage(MSG_COLLAPSE_PANELS, 0, 0).sendToTarget();
        }
    }

    public void animateCollapsePanels(int flags, boolean force) {
        synchronized (mLock) {
            mHandler.removeMessages(MSG_COLLAPSE_PANELS);
            mHandler.obtainMessage(MSG_COLLAPSE_PANELS, flags, force ? 1 : 0).sendToTarget();
        }
    }

    public void togglePanel() {
        synchronized (mLock) {
            mHandler.removeMessages(MSG_TOGGLE_PANEL);
            mHandler.obtainMessage(MSG_TOGGLE_PANEL, 0, 0).sendToTarget();
        }
    }

    public void animateExpandSettingsPanel(String subPanel) {
        synchronized (mLock) {
            mHandler.removeMessages(MSG_EXPAND_SETTINGS);
            mHandler.obtainMessage(MSG_EXPAND_SETTINGS, subPanel).sendToTarget();
        }
    }

    @Override
    public void setSystemUiVisibility(int displayId, int vis, int fullscreenStackVis,
            int dockedStackVis, int mask, Rect fullscreenStackBounds, Rect dockedStackBounds) {
        synchronized (mLock) {
            // Don't coalesce these, since it might have one time flags set such as
            // STATUS_BAR_UNHIDE which might get lost.
            SomeArgs args = SomeArgs.obtain();
            args.argi1 = displayId;
            args.argi2 = vis;
            args.argi3 = fullscreenStackVis;
            args.argi4 = dockedStackVis;
            args.argi5 = mask;
            args.arg1 = fullscreenStackBounds;
            args.arg2 = dockedStackBounds;
            mHandler.obtainMessage(MSG_SET_SYSTEMUI_VISIBILITY, args).sendToTarget();
        }
    }

    @Override
    public void topAppWindowChanged(int displayId, boolean menuVisible) {
        synchronized (mLock) {
            mHandler.removeMessages(MSG_TOP_APP_WINDOW_CHANGED);
            mHandler.obtainMessage(MSG_TOP_APP_WINDOW_CHANGED,
                    displayId, menuVisible ? 1 : 0, null).sendToTarget();
        }
    }

    @Override
    public void setImeWindowStatus(int displayId, IBinder token, int vis, int backDisposition,
            boolean showImeSwitcher) {
        synchronized (mLock) {
            mHandler.removeMessages(MSG_SHOW_IME_BUTTON);
            SomeArgs args = SomeArgs.obtain();
            args.argi1 = displayId;
            args.argi2 = vis;
            args.argi3 = backDisposition;
            args.argi4 = showImeSwitcher ? 1 : 0;
            args.arg1 = token;
            Message m = mHandler.obtainMessage(MSG_SHOW_IME_BUTTON, args);
            m.sendToTarget();
        }
    }

    public void showRecentApps(boolean triggeredFromAltTab) {
        synchronized (mLock) {
            mHandler.removeMessages(MSG_SHOW_RECENT_APPS);
            mHandler.obtainMessage(MSG_SHOW_RECENT_APPS, triggeredFromAltTab ? 1 : 0, 0,
                    null).sendToTarget();
        }
    }

    public void hideRecentApps(boolean triggeredFromAltTab, boolean triggeredFromHomeKey) {
        synchronized (mLock) {
            mHandler.removeMessages(MSG_HIDE_RECENT_APPS);
            mHandler.obtainMessage(MSG_HIDE_RECENT_APPS,
                    triggeredFromAltTab ? 1 : 0, triggeredFromHomeKey ? 1 : 0,
                    null).sendToTarget();
        }
    }

    public void toggleSplitScreen() {
        synchronized (mLock) {
            mHandler.removeMessages(MSG_TOGGLE_APP_SPLIT_SCREEN);
            mHandler.obtainMessage(MSG_TOGGLE_APP_SPLIT_SCREEN, 0, 0, null).sendToTarget();
        }
    }

    public void toggleRecentApps() {
        synchronized (mLock) {
            mHandler.removeMessages(MSG_TOGGLE_RECENT_APPS);
            Message msg = mHandler.obtainMessage(MSG_TOGGLE_RECENT_APPS, 0, 0, null);
            msg.setAsynchronous(true);
            msg.sendToTarget();
        }
    }

    public void preloadRecentApps() {
        synchronized (mLock) {
            mHandler.removeMessages(MSG_PRELOAD_RECENT_APPS);
            mHandler.obtainMessage(MSG_PRELOAD_RECENT_APPS, 0, 0, null).sendToTarget();
        }
    }

    public void cancelPreloadRecentApps() {
        synchronized (mLock) {
            mHandler.removeMessages(MSG_CANCEL_PRELOAD_RECENT_APPS);
            mHandler.obtainMessage(MSG_CANCEL_PRELOAD_RECENT_APPS, 0, 0, null).sendToTarget();
        }
    }

    @Override
    public void dismissKeyboardShortcutsMenu() {
        synchronized (mLock) {
            mHandler.removeMessages(MSG_DISMISS_KEYBOARD_SHORTCUTS);
            mHandler.obtainMessage(MSG_DISMISS_KEYBOARD_SHORTCUTS).sendToTarget();
        }
    }

    @Override
    public void toggleKeyboardShortcutsMenu(int deviceId) {
        synchronized (mLock) {
            mHandler.removeMessages(MSG_TOGGLE_KEYBOARD_SHORTCUTS);
            mHandler.obtainMessage(MSG_TOGGLE_KEYBOARD_SHORTCUTS, deviceId, 0).sendToTarget();
        }
    }

    @Override
    public void showPictureInPictureMenu() {
        synchronized (mLock) {
            mHandler.removeMessages(MSG_SHOW_PICTURE_IN_PICTURE_MENU);
            mHandler.obtainMessage(MSG_SHOW_PICTURE_IN_PICTURE_MENU).sendToTarget();
        }
    }

    @Override
    public void setWindowState(int displayId, int window, int state) {
        synchronized (mLock) {
            // don't coalesce these
            mHandler.obtainMessage(MSG_SET_WINDOW_STATE, displayId, window, state).sendToTarget();
        }
    }

    public void showScreenPinningRequest(int taskId) {
        synchronized (mLock) {
            mHandler.obtainMessage(MSG_SHOW_SCREEN_PIN_REQUEST, taskId, 0, null)
                    .sendToTarget();
        }
    }

    @Override
    public void appTransitionPending(int displayId) {
        appTransitionPending(displayId, false /* forced */);
    }

    /**
     * Called to notify System UI that an application transition is pending.
     * @see Callbacks#appTransitionPending(int, boolean)
     */
    public void appTransitionPending(int displayId, boolean forced) {
        synchronized (mLock) {
            mHandler.obtainMessage(MSG_APP_TRANSITION_PENDING, displayId, forced ? 1 : 0)
                    .sendToTarget();
        }
    }

    @Override
    public void appTransitionCancelled(int displayId) {
        synchronized (mLock) {
<<<<<<< HEAD
            mHandler.obtainMessage(MSG_APP_TRANSITION_CANCELLED, displayId).sendToTarget();
=======
            mHandler.obtainMessage(MSG_APP_TRANSITION_CANCELLED, displayId, 0 /* unused */)
                    .sendToTarget();
>>>>>>> 825827da
        }
    }

    @Override
    public void appTransitionStarting(int displayId, long startTime, long duration) {
        appTransitionStarting(displayId, startTime, duration, false /* forced */);
    }

    /**
     * Called to notify System UI that an application transition is starting.
     * @see Callbacks#appTransitionStarting(int, long, long, boolean).
     */
    public void appTransitionStarting(int displayId, long startTime, long duration,
            boolean forced) {
        synchronized (mLock) {
            final SomeArgs args = SomeArgs.obtain();
            args.argi1 = displayId;
            args.argi2 = forced ? 1 : 0;
            args.arg1 = startTime;
            args.arg2 = duration;
            mHandler.obtainMessage(MSG_APP_TRANSITION_STARTING, args).sendToTarget();
        }
    }

    @Override
    public void appTransitionFinished(int displayId) {
        synchronized (mLock) {
<<<<<<< HEAD
            mHandler.obtainMessage(MSG_APP_TRANSITION_FINISHED, displayId).sendToTarget();
=======
            mHandler.obtainMessage(MSG_APP_TRANSITION_FINISHED, displayId, 0 /* unused */)
                    .sendToTarget();
>>>>>>> 825827da
        }
    }

    public void showAssistDisclosure() {
        synchronized (mLock) {
            mHandler.removeMessages(MSG_ASSIST_DISCLOSURE);
            mHandler.obtainMessage(MSG_ASSIST_DISCLOSURE).sendToTarget();
        }
    }

    public void startAssist(Bundle args) {
        synchronized (mLock) {
            mHandler.removeMessages(MSG_START_ASSIST);
            mHandler.obtainMessage(MSG_START_ASSIST, args).sendToTarget();
        }
    }

    @Override
    public void onCameraLaunchGestureDetected(int source) {
        synchronized (mLock) {
            mHandler.removeMessages(MSG_CAMERA_LAUNCH_GESTURE);
            mHandler.obtainMessage(MSG_CAMERA_LAUNCH_GESTURE, source, 0).sendToTarget();
        }
    }

    @Override
    public void addQsTile(ComponentName tile) {
        synchronized (mLock) {
            mHandler.obtainMessage(MSG_ADD_QS_TILE, tile).sendToTarget();
        }
    }

    @Override
    public void remQsTile(ComponentName tile) {
        synchronized (mLock) {
            mHandler.obtainMessage(MSG_REMOVE_QS_TILE, tile).sendToTarget();
        }
    }

    @Override
    public void clickQsTile(ComponentName tile) {
        synchronized (mLock) {
            mHandler.obtainMessage(MSG_CLICK_QS_TILE, tile).sendToTarget();
        }
    }

    @Override
    public void handleSystemKey(int key) {
        synchronized (mLock) {
            mHandler.obtainMessage(MSG_HANDLE_SYSTEM_KEY, key, 0).sendToTarget();
        }
    }

    @Override
    public void showPinningEnterExitToast(boolean entering) {
        synchronized (mLock) {
            mHandler.obtainMessage(MSG_SHOW_PINNING_TOAST_ENTER_EXIT, entering).sendToTarget();
        }
    }

    @Override
    public void showPinningEscapeToast() {
        synchronized (mLock) {
            mHandler.obtainMessage(MSG_SHOW_PINNING_TOAST_ESCAPE).sendToTarget();
        }
    }


    @Override
    public void showGlobalActionsMenu() {
        synchronized (mLock) {
            mHandler.removeMessages(MSG_SHOW_GLOBAL_ACTIONS);
            mHandler.obtainMessage(MSG_SHOW_GLOBAL_ACTIONS).sendToTarget();
        }
    }

    @Override
    public void setTopAppHidesStatusBar(boolean hidesStatusBar) {
        mHandler.removeMessages(MSG_SET_TOP_APP_HIDES_STATUS_BAR);
        mHandler.obtainMessage(MSG_SET_TOP_APP_HIDES_STATUS_BAR, hidesStatusBar ? 1 : 0, 0)
                .sendToTarget();
    }

    @Override
    public void showShutdownUi(boolean isReboot, String reason) {
        synchronized (mLock) {
            mHandler.removeMessages(MSG_SHOW_SHUTDOWN_UI);
            mHandler.obtainMessage(MSG_SHOW_SHUTDOWN_UI, isReboot ? 1 : 0, 0, reason)
                    .sendToTarget();
        }
    }

    @Override
    public void showWirelessChargingAnimation(int batteryLevel) {
        mHandler.removeMessages(MSG_SHOW_CHARGING_ANIMATION);
        mHandler.obtainMessage(MSG_SHOW_CHARGING_ANIMATION, batteryLevel, 0)
                .sendToTarget();
    }

    @Override
    public void onProposedRotationChanged(int rotation, boolean isValid) {
        synchronized (mLock) {
            mHandler.removeMessages(MSG_ROTATION_PROPOSAL);
            mHandler.obtainMessage(MSG_ROTATION_PROPOSAL, rotation, isValid ? 1 : 0,
                    null).sendToTarget();
        }
    }

    @Override
    public void showBiometricDialog(Bundle bundle, IBiometricServiceReceiverInternal receiver,
            int type, boolean requireConfirmation, int userId) {
        synchronized (mLock) {
            SomeArgs args = SomeArgs.obtain();
            args.arg1 = bundle;
            args.arg2 = receiver;
            args.argi1 = type;
            args.arg3 = requireConfirmation;
            args.argi2 = userId;
            mHandler.obtainMessage(MSG_BIOMETRIC_SHOW, args)
                    .sendToTarget();
        }
    }

    @Override
    public void onBiometricAuthenticated(boolean authenticated) {
<<<<<<< HEAD
        synchronized (mLock) {
            mHandler.obtainMessage(MSG_BIOMETRIC_AUTHENTICATED, authenticated).sendToTarget();
        }
    }

    @Override
    public void onBiometricHelp(String message) {
        synchronized (mLock) {
            mHandler.obtainMessage(MSG_BIOMETRIC_HELP, message).sendToTarget();
=======
        synchronized (mLock) {
            mHandler.obtainMessage(MSG_BIOMETRIC_AUTHENTICATED, authenticated).sendToTarget();
>>>>>>> 825827da
        }
    }

    @Override
<<<<<<< HEAD
    public void onBiometricError(String error) {
        synchronized (mLock) {
            mHandler.obtainMessage(MSG_BIOMETRIC_ERROR, error).sendToTarget();
=======
    public void onBiometricHelp(String message) {
        synchronized (mLock) {
            mHandler.obtainMessage(MSG_BIOMETRIC_HELP, message).sendToTarget();
>>>>>>> 825827da
        }
    }

    @Override
<<<<<<< HEAD
    public void hideBiometricDialog() {
        synchronized (mLock) {
            mHandler.obtainMessage(MSG_BIOMETRIC_HIDE).sendToTarget();
=======
    public void onBiometricError(String error) {
        synchronized (mLock) {
            mHandler.obtainMessage(MSG_BIOMETRIC_ERROR, error).sendToTarget();
>>>>>>> 825827da
        }
    }

    @Override
<<<<<<< HEAD
    public void onDisplayReady(int displayId) {
        synchronized (mLock) {
=======
    public void hideBiometricDialog() {
        synchronized (mLock) {
            mHandler.obtainMessage(MSG_BIOMETRIC_HIDE).sendToTarget();
        }
    }

    @Override
    public void onDisplayReady(int displayId) {
        synchronized (mLock) {
>>>>>>> 825827da
            mHandler.obtainMessage(MSG_DISPLAY_READY, displayId, 0).sendToTarget();
        }
    }

    private final class H extends Handler {
        private H(Looper l) {
            super(l);
        }

        public void handleMessage(Message msg) {
            final int what = msg.what & MSG_MASK;
            switch (what) {
                case MSG_ICON: {
                    switch (msg.arg1) {
                        case OP_SET_ICON: {
                            Pair<String, StatusBarIcon> p = (Pair<String, StatusBarIcon>) msg.obj;
                            for (int i = 0; i < mCallbacks.size(); i++) {
                                mCallbacks.get(i).setIcon(p.first, p.second);
                            }
                            break;
                        }
                        case OP_REMOVE_ICON:
                            for (int i = 0; i < mCallbacks.size(); i++) {
                                mCallbacks.get(i).removeIcon((String) msg.obj);
                            }
                            break;
                    }
                    break;
                }
                case MSG_DISABLE:
                    SomeArgs args = (SomeArgs) msg.obj;
                    for (int i = 0; i < mCallbacks.size(); i++) {
                        mCallbacks.get(i).disable(args.argi1, args.argi2, args.argi3,
                                args.argi4 != 0 /* animate */);
                    }
                    break;
                case MSG_EXPAND_NOTIFICATIONS:
                    for (int i = 0; i < mCallbacks.size(); i++) {
                        mCallbacks.get(i).animateExpandNotificationsPanel();
                    }
                    break;
                case MSG_COLLAPSE_PANELS:
                    for (int i = 0; i < mCallbacks.size(); i++) {
                        mCallbacks.get(i).animateCollapsePanels(msg.arg1, msg.arg2 != 0);
                    }
                    break;
                case MSG_TOGGLE_PANEL:
                    for (int i = 0; i < mCallbacks.size(); i++) {
                        mCallbacks.get(i).togglePanel();
                    }
                    break;
                case MSG_EXPAND_SETTINGS:
                    for (int i = 0; i < mCallbacks.size(); i++) {
                        mCallbacks.get(i).animateExpandSettingsPanel((String) msg.obj);
                    }
                    break;
                case MSG_SET_SYSTEMUI_VISIBILITY:
                    args = (SomeArgs) msg.obj;
                    for (int i = 0; i < mCallbacks.size(); i++) {
                        mCallbacks.get(i).setSystemUiVisibility(args.argi1, args.argi2, args.argi3,
                                args.argi4, args.argi5, (Rect) args.arg1, (Rect) args.arg2);
                    }
                    args.recycle();
                    break;
                case MSG_TOP_APP_WINDOW_CHANGED:
                    for (int i = 0; i < mCallbacks.size(); i++) {
                        mCallbacks.get(i).topAppWindowChanged(msg.arg1, msg.arg2 != 0);
                    }
                    break;
                case MSG_SHOW_IME_BUTTON:
                    args = (SomeArgs) msg.obj;
                    for (int i = 0; i < mCallbacks.size(); i++) {
                        mCallbacks.get(i).setImeWindowStatus(args.argi1, (IBinder) args.arg1,
                                args.argi2, args.argi3, args.argi4 != 0 /* showImeSwitcher */);
                    }
                    break;
                case MSG_SHOW_RECENT_APPS:
                    for (int i = 0; i < mCallbacks.size(); i++) {
                        mCallbacks.get(i).showRecentApps(msg.arg1 != 0);
                    }
                    break;
                case MSG_HIDE_RECENT_APPS:
                    for (int i = 0; i < mCallbacks.size(); i++) {
                        mCallbacks.get(i).hideRecentApps(msg.arg1 != 0, msg.arg2 != 0);
                    }
                    break;
                case MSG_TOGGLE_RECENT_APPS:
                    for (int i = 0; i < mCallbacks.size(); i++) {
                        mCallbacks.get(i).toggleRecentApps();
                    }
                    break;
                case MSG_PRELOAD_RECENT_APPS:
                    for (int i = 0; i < mCallbacks.size(); i++) {
                        mCallbacks.get(i).preloadRecentApps();
                    }
                    break;
                case MSG_CANCEL_PRELOAD_RECENT_APPS:
                    for (int i = 0; i < mCallbacks.size(); i++) {
                        mCallbacks.get(i).cancelPreloadRecentApps();
                    }
                    break;
                case MSG_DISMISS_KEYBOARD_SHORTCUTS:
                    for (int i = 0; i < mCallbacks.size(); i++) {
                        mCallbacks.get(i).dismissKeyboardShortcutsMenu();
                    }
                    break;
                case MSG_TOGGLE_KEYBOARD_SHORTCUTS:
                    for (int i = 0; i < mCallbacks.size(); i++) {
                        mCallbacks.get(i).toggleKeyboardShortcutsMenu(msg.arg1);
                    }
                    break;
                case MSG_SET_WINDOW_STATE:
                    for (int i = 0; i < mCallbacks.size(); i++) {
                        mCallbacks.get(i).setWindowState(msg.arg1, msg.arg2, (int) msg.obj);
                    }
                    break;
                case MSG_SHOW_SCREEN_PIN_REQUEST:
                    for (int i = 0; i < mCallbacks.size(); i++) {
                        mCallbacks.get(i).showScreenPinningRequest(msg.arg1);
                    }
                    break;
                case MSG_APP_TRANSITION_PENDING:
                    for (int i = 0; i < mCallbacks.size(); i++) {
                        mCallbacks.get(i).appTransitionPending(msg.arg1, msg.arg2 != 0);
                    }
                    break;
                case MSG_APP_TRANSITION_CANCELLED:
                    for (int i = 0; i < mCallbacks.size(); i++) {
                        mCallbacks.get(i).appTransitionCancelled(msg.arg1);
                    }
                    break;
                case MSG_APP_TRANSITION_STARTING:
                    args = (SomeArgs) msg.obj;
                    for (int i = 0; i < mCallbacks.size(); i++) {
                        mCallbacks.get(i).appTransitionStarting(args.argi1, (long) args.arg1,
                                (long) args.arg2, args.argi2 != 0 /* forced */);
                    }
                    break;
                case MSG_APP_TRANSITION_FINISHED:
                    for (int i = 0; i < mCallbacks.size(); i++) {
                        mCallbacks.get(i).appTransitionFinished(msg.arg1);
                    }
                    break;
                case MSG_ASSIST_DISCLOSURE:
                    for (int i = 0; i < mCallbacks.size(); i++) {
                        mCallbacks.get(i).showAssistDisclosure();
                    }
                    break;
                case MSG_START_ASSIST:
                    for (int i = 0; i < mCallbacks.size(); i++) {
                        mCallbacks.get(i).startAssist((Bundle) msg.obj);
                    }
                    break;
                case MSG_CAMERA_LAUNCH_GESTURE:
                    for (int i = 0; i < mCallbacks.size(); i++) {
                        mCallbacks.get(i).onCameraLaunchGestureDetected(msg.arg1);
                    }
                    break;
                case MSG_SHOW_PICTURE_IN_PICTURE_MENU:
                    for (int i = 0; i < mCallbacks.size(); i++) {
                        mCallbacks.get(i).showPictureInPictureMenu();
                    }
                    break;
                case MSG_ADD_QS_TILE:
                    for (int i = 0; i < mCallbacks.size(); i++) {
                        mCallbacks.get(i).addQsTile((ComponentName) msg.obj);
                    }
                    break;
                case MSG_REMOVE_QS_TILE:
                    for (int i = 0; i < mCallbacks.size(); i++) {
                        mCallbacks.get(i).remQsTile((ComponentName) msg.obj);
                    }
                    break;
                case MSG_CLICK_QS_TILE:
                    for (int i = 0; i < mCallbacks.size(); i++) {
                        mCallbacks.get(i).clickTile((ComponentName) msg.obj);
                    }
                    break;
                case MSG_TOGGLE_APP_SPLIT_SCREEN:
                    for (int i = 0; i < mCallbacks.size(); i++) {
                        mCallbacks.get(i).toggleSplitScreen();
                    }
                    break;
                case MSG_HANDLE_SYSTEM_KEY:
                    for (int i = 0; i < mCallbacks.size(); i++) {
                        mCallbacks.get(i).handleSystemKey(msg.arg1);
                    }
                    break;
                case MSG_SHOW_GLOBAL_ACTIONS:
                    for (int i = 0; i < mCallbacks.size(); i++) {
                        mCallbacks.get(i).handleShowGlobalActionsMenu();
                    }
                    break;
                case MSG_SHOW_SHUTDOWN_UI:
                    for (int i = 0; i < mCallbacks.size(); i++) {
                        mCallbacks.get(i).handleShowShutdownUi(msg.arg1 != 0, (String) msg.obj);
                    }
                    break;
                case MSG_SET_TOP_APP_HIDES_STATUS_BAR:
                    for (int i = 0; i < mCallbacks.size(); i++) {
                        mCallbacks.get(i).setTopAppHidesStatusBar(msg.arg1 != 0);
                    }
                    break;
                case MSG_ROTATION_PROPOSAL:
                    for (int i = 0; i < mCallbacks.size(); i++) {
                        mCallbacks.get(i).onRotationProposal(msg.arg1, msg.arg2 != 0);
                    }
                    break;
                case MSG_BIOMETRIC_SHOW:
                    mHandler.removeMessages(MSG_BIOMETRIC_ERROR);
                    mHandler.removeMessages(MSG_BIOMETRIC_HELP);
                    mHandler.removeMessages(MSG_BIOMETRIC_AUTHENTICATED);
                    SomeArgs someArgs = (SomeArgs) msg.obj;
                    for (int i = 0; i < mCallbacks.size(); i++) {
                        mCallbacks.get(i).showBiometricDialog(
                                (Bundle) someArgs.arg1,
                                (IBiometricServiceReceiverInternal) someArgs.arg2,
                                someArgs.argi1 /* type */,
                                (boolean) someArgs.arg3 /* requireConfirmation */,
                                someArgs.argi2 /* userId */);
                    }
                    someArgs.recycle();
                    break;
                case MSG_BIOMETRIC_AUTHENTICATED:
                    for (int i = 0; i < mCallbacks.size(); i++) {
                        mCallbacks.get(i).onBiometricAuthenticated((boolean) msg.obj);
                    }
                    break;
                case MSG_BIOMETRIC_HELP:
                    for (int i = 0; i < mCallbacks.size(); i++) {
                        mCallbacks.get(i).onBiometricHelp((String) msg.obj);
                    }
                    break;
                case MSG_BIOMETRIC_ERROR:
                    for (int i = 0; i < mCallbacks.size(); i++) {
                        mCallbacks.get(i).onBiometricError((String) msg.obj);
                    }
                    break;
                case MSG_BIOMETRIC_HIDE:
                    for (int i = 0; i < mCallbacks.size(); i++) {
                        mCallbacks.get(i).hideBiometricDialog();
                    }
                    break;
                case MSG_SHOW_CHARGING_ANIMATION:
                    for (int i = 0; i < mCallbacks.size(); i++) {
                        mCallbacks.get(i).showWirelessChargingAnimation(msg.arg1);
                    }
                    break;
                case MSG_SHOW_PINNING_TOAST_ENTER_EXIT:
                    for (int i = 0; i < mCallbacks.size(); i++) {
                        mCallbacks.get(i).showPinningEnterExitToast((Boolean) msg.obj);
                    }
                    break;
                case MSG_SHOW_PINNING_TOAST_ESCAPE:
                    for (int i = 0; i < mCallbacks.size(); i++) {
                        mCallbacks.get(i).showPinningEscapeToast();
                    }
                    break;
                case MSG_DISPLAY_READY:
                    for (int i = 0; i < mCallbacks.size(); i++) {
                        mCallbacks.get(i).onDisplayReady(msg.arg1);
                    }
                    break;
            }
        }
    }

    // Need this class since CommandQueue already extends IStatusBar.Stub, so CommandQueueStart
    // is needed so it can extend SystemUI.
    public static class CommandQueueStart extends SystemUI {
        @Override
        public void start() {
            putComponent(CommandQueue.class, new CommandQueue(mContext));
        }
    }
}<|MERGE_RESOLUTION|>--- conflicted
+++ resolved
@@ -277,11 +277,6 @@
         default void hideBiometricDialog() { }
 
         /**
-<<<<<<< HEAD
-        * @see IStatusBar#onDisplayReady(int)
-        */
-        default void onDisplayReady(int displayId) { }
-=======
          * @see IStatusBar#onDisplayReady(int)
          */
         default void onDisplayReady(int displayId) { }
@@ -289,7 +284,6 @@
          * @see DisplayManager.DisplayListener#onDisplayRemoved(int)
          */
         default void onDisplayRemoved(int displayId) { }
->>>>>>> 825827da
     }
 
     @VisibleForTesting
@@ -307,7 +301,11 @@
         synchronized (mLock) {
             mDisplayDisabled.remove(displayId);
         }
-<<<<<<< HEAD
+        // This callback is registered with {@link #mHandler} that already posts to run on main
+        // thread, so it is safe to dispatch directly.
+        for (int i = mCallbacks.size() - 1; i >= 0; i--) {
+            mCallbacks.get(i).onDisplayRemoved(displayId);
+        }
     }
 
     @Override
@@ -322,27 +320,6 @@
                 && !ONLY_CORE_APPS;
     }
 
-=======
-        // This callback is registered with {@link #mHandler} that already posts to run on main
-        // thread, so it is safe to dispatch directly.
-        for (int i = mCallbacks.size() - 1; i >= 0; i--) {
-            mCallbacks.get(i).onDisplayRemoved(displayId);
-        }
-    }
-
-    @Override
-    public void onDisplayChanged(int displayId) { }
-
-    // TODO(b/118592525): add multi-display support if needed.
-    public boolean panelsEnabled() {
-        final int disabled1 = getDisabled1(DEFAULT_DISPLAY);
-        final int disabled2 = getDisabled2(DEFAULT_DISPLAY);
-        return (disabled1 & StatusBarManager.DISABLE_EXPAND) == 0
-                && (disabled2 & StatusBarManager.DISABLE2_NOTIFICATION_SHADE) == 0
-                && !ONLY_CORE_APPS;
-    }
-
->>>>>>> 825827da
     public void addCallback(Callbacks callbacks) {
         mCallbacks.add(callbacks);
         // TODO(b/117478341): find a better way to pass disable flags by display.
@@ -413,7 +390,6 @@
         int disabled1 = getDisabled1(displayId);
         int disabled2 = getDisabled2(displayId);
         disable(displayId, disabled1, disabled2, animate);
-<<<<<<< HEAD
     }
 
     private void setDisabled(int displayId, int disabled1, int disabled2) {
@@ -428,22 +404,6 @@
         return getDisabled(displayId).second;
     }
 
-=======
-    }
-
-    private void setDisabled(int displayId, int disabled1, int disabled2) {
-        mDisplayDisabled.put(displayId, new Pair<>(disabled1, disabled2));
-    }
-
-    private int getDisabled1(int displayId) {
-        return getDisabled(displayId).first;
-    }
-
-    private int getDisabled2(int displayId) {
-        return getDisabled(displayId).second;
-    }
-
->>>>>>> 825827da
     private Pair<Integer, Integer> getDisabled(int displayId) {
         Pair<Integer, Integer> disablePair = mDisplayDisabled.get(displayId);
         if (disablePair == null) {
@@ -636,12 +596,8 @@
     @Override
     public void appTransitionCancelled(int displayId) {
         synchronized (mLock) {
-<<<<<<< HEAD
-            mHandler.obtainMessage(MSG_APP_TRANSITION_CANCELLED, displayId).sendToTarget();
-=======
             mHandler.obtainMessage(MSG_APP_TRANSITION_CANCELLED, displayId, 0 /* unused */)
                     .sendToTarget();
->>>>>>> 825827da
         }
     }
 
@@ -669,12 +625,8 @@
     @Override
     public void appTransitionFinished(int displayId) {
         synchronized (mLock) {
-<<<<<<< HEAD
-            mHandler.obtainMessage(MSG_APP_TRANSITION_FINISHED, displayId).sendToTarget();
-=======
             mHandler.obtainMessage(MSG_APP_TRANSITION_FINISHED, displayId, 0 /* unused */)
                     .sendToTarget();
->>>>>>> 825827da
         }
     }
 
@@ -800,7 +752,6 @@
 
     @Override
     public void onBiometricAuthenticated(boolean authenticated) {
-<<<<<<< HEAD
         synchronized (mLock) {
             mHandler.obtainMessage(MSG_BIOMETRIC_AUTHENTICATED, authenticated).sendToTarget();
         }
@@ -810,54 +761,26 @@
     public void onBiometricHelp(String message) {
         synchronized (mLock) {
             mHandler.obtainMessage(MSG_BIOMETRIC_HELP, message).sendToTarget();
-=======
-        synchronized (mLock) {
-            mHandler.obtainMessage(MSG_BIOMETRIC_AUTHENTICATED, authenticated).sendToTarget();
->>>>>>> 825827da
-        }
-    }
-
-    @Override
-<<<<<<< HEAD
+        }
+    }
+
+    @Override
     public void onBiometricError(String error) {
         synchronized (mLock) {
             mHandler.obtainMessage(MSG_BIOMETRIC_ERROR, error).sendToTarget();
-=======
-    public void onBiometricHelp(String message) {
-        synchronized (mLock) {
-            mHandler.obtainMessage(MSG_BIOMETRIC_HELP, message).sendToTarget();
->>>>>>> 825827da
-        }
-    }
-
-    @Override
-<<<<<<< HEAD
+        }
+    }
+
+    @Override
     public void hideBiometricDialog() {
         synchronized (mLock) {
             mHandler.obtainMessage(MSG_BIOMETRIC_HIDE).sendToTarget();
-=======
-    public void onBiometricError(String error) {
-        synchronized (mLock) {
-            mHandler.obtainMessage(MSG_BIOMETRIC_ERROR, error).sendToTarget();
->>>>>>> 825827da
-        }
-    }
-
-    @Override
-<<<<<<< HEAD
+        }
+    }
+
+    @Override
     public void onDisplayReady(int displayId) {
         synchronized (mLock) {
-=======
-    public void hideBiometricDialog() {
-        synchronized (mLock) {
-            mHandler.obtainMessage(MSG_BIOMETRIC_HIDE).sendToTarget();
-        }
-    }
-
-    @Override
-    public void onDisplayReady(int displayId) {
-        synchronized (mLock) {
->>>>>>> 825827da
             mHandler.obtainMessage(MSG_DISPLAY_READY, displayId, 0).sendToTarget();
         }
     }
