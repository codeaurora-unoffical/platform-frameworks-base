--- conflicted
+++ resolved
@@ -18,12 +18,7 @@
 
 import static android.view.WindowManagerPolicyConstants.NAV_BAR_MODE_3BUTTON;
 
-<<<<<<< HEAD
-import static com.android.systemui.statusbar.phone.NavBarTintController.DEFAULT_COLOR_ADAPT_TRANSITION_TIME;
-import static com.android.systemui.statusbar.phone.NavBarTintController.MIN_COLOR_ADAPT_TRANSITION_TIME;
-=======
 import static com.android.systemui.util.Utils.isGesturalModeOnDefaultDisplay;
->>>>>>> dbf9e87c
 
 import android.content.Context;
 import android.graphics.Rect;
@@ -46,12 +41,9 @@
 public final class NavigationBarTransitions extends BarTransitions implements
         LightBarTransitionsController.DarkIntensityApplier {
 
-<<<<<<< HEAD
-=======
     public static final int MIN_COLOR_ADAPT_TRANSITION_TIME = 400;
     public static final int DEFAULT_COLOR_ADAPT_TRANSITION_TIME = 1700;
 
->>>>>>> dbf9e87c
     /**
      * Notified when the color of nav bar elements changes.
      */
@@ -134,11 +126,7 @@
     @Override
     public void setAutoDim(boolean autoDim) {
         // Ensure we aren't in gestural nav if we are triggering auto dim
-<<<<<<< HEAD
-        if (autoDim && NavBarTintController.isEnabled(mView.getContext(), mNavBarMode)) return;
-=======
         if (autoDim && isGesturalModeOnDefaultDisplay(mView.getContext(), mNavBarMode)) return;
->>>>>>> dbf9e87c
         if (mAutoDim == autoDim) return;
         mAutoDim = autoDim;
         applyLightsOut(true, false);
@@ -215,11 +203,7 @@
 
     @Override
     public int getTintAnimationDuration() {
-<<<<<<< HEAD
-        if (NavBarTintController.isEnabled(mView.getContext(), mNavBarMode)) {
-=======
         if (isGesturalModeOnDefaultDisplay(mView.getContext(), mNavBarMode)) {
->>>>>>> dbf9e87c
             return Math.max(DEFAULT_COLOR_ADAPT_TRANSITION_TIME, MIN_COLOR_ADAPT_TRANSITION_TIME);
         }
         return LightBarTransitionsController.DEFAULT_TINT_ANIMATION_DURATION;
