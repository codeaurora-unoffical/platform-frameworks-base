--- conflicted
+++ resolved
@@ -125,7 +125,6 @@
     private final StatusBar mStatusBar;
     private final Matrix mTransformGlobalMatrix = new Matrix();
     private final Matrix mTransformLocalMatrix = new Matrix();
-<<<<<<< HEAD
 
     public QuickStepController(Context context) {
         mContext = context;
@@ -146,28 +145,6 @@
         mClickThroughPressed = false;
     };
 
-=======
-
-    public QuickStepController(Context context) {
-        mContext = context;
-        mStatusBar = SysUiServiceProvider.getComponent(context, StatusBar.class);
-        mOverviewEventSender = Dependency.get(OverviewProxyService.class);
-    }
-
-    private final Runnable mClickThroughSendTap = new Runnable() {
-        @Override
-        public void run() {
-            sendTap(mClickThroughPressX, mClickThroughPressY);
-            mNavigationBarView.postDelayed(mClickThroughResetTap, CLICK_THROUGH_TAP_RESET_DELAY);
-        }
-    };
-
-    private final Runnable mClickThroughResetTap = () -> {
-        mNavigationBarView.setWindowTouchable(true);
-        mClickThroughPressed = false;
-    };
-
->>>>>>> 825827da
     public void setComponents(NavigationBarView navigationBarView) {
         mNavigationBarView = navigationBarView;
 
@@ -215,10 +192,6 @@
      */
     @Override
     public boolean onInterceptTouchEvent(MotionEvent event) {
-        if (mStatusBar.isKeyguardShowing()) {
-            // Disallow any handling when the keyguard is showing
-            return false;
-        }
         return handleTouchEvent(event);
     }
 
@@ -228,11 +201,6 @@
      */
     @Override
     public boolean onTouchEvent(MotionEvent event) {
-        if (mStatusBar.isKeyguardShowing()) {
-            // Disallow any handling when the keyguard is showing
-            return false;
-        }
-
         // The same down event was just sent on intercept and therefore can be ignored here
         final boolean ignoreProxyDownEvent = event.getAction() == MotionEvent.ACTION_DOWN
                 && mOverviewEventSender.getProxy() != null
