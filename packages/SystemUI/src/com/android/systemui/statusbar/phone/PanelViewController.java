/*
 * Copyright (C) 2019 The Android Open Source Project
 *
 * Licensed under the Apache License, Version 2.0 (the "License");
 * you may not use this file except in compliance with the License.
 * You may obtain a copy of the License at
 *
 *      http://www.apache.org/licenses/LICENSE-2.0
 *
 * Unless required by applicable law or agreed to in writing, software
 * distributed under the License is distributed on an "AS IS" BASIS,
 * WITHOUT WARRANTIES OR CONDITIONS OF ANY KIND, either express or implied.
 * See the License for the specific language governing permissions and
 * limitations under the License.
 */

package com.android.systemui.statusbar.phone;

import android.animation.Animator;
import android.animation.AnimatorListenerAdapter;
import android.animation.ObjectAnimator;
import android.animation.ValueAnimator;
import android.content.res.Configuration;
import android.content.res.Resources;
import android.os.SystemClock;
import android.os.VibrationEffect;
import android.util.Log;
import android.view.InputDevice;
import android.view.MotionEvent;
import android.view.VelocityTracker;
import android.view.View;
import android.view.ViewConfiguration;
import android.view.ViewGroup;
import android.view.ViewTreeObserver;
import android.view.animation.Interpolator;

import com.android.internal.logging.nano.MetricsProto.MetricsEvent;
import com.android.internal.util.LatencyTracker;
import com.android.systemui.DejankUtils;
import com.android.systemui.Interpolators;
import com.android.systemui.R;
import com.android.systemui.doze.DozeLog;
import com.android.systemui.plugins.FalsingManager;
import com.android.systemui.statusbar.FlingAnimationUtils;
import com.android.systemui.statusbar.StatusBarState;
import com.android.systemui.statusbar.SysuiStatusBarStateController;
import com.android.systemui.statusbar.VibratorHelper;
import com.android.systemui.statusbar.policy.KeyguardStateController;
import android.util.BoostFramework;

import java.io.FileDescriptor;
import java.io.PrintWriter;
import java.util.ArrayList;

public abstract class PanelViewController {
    public static final boolean DEBUG = PanelBar.DEBUG;
    public static final String TAG = PanelView.class.getSimpleName();
    private static final int INITIAL_OPENING_PEEK_DURATION = 200;
    private static final int PEEK_ANIMATION_DURATION = 360;
    private static final int NO_FIXED_DURATION = -1;
    protected long mDownTime;
    protected boolean mTouchSlopExceededBeforeDown;
    private float mMinExpandHeight;
    private LockscreenGestureLogger mLockscreenGestureLogger = new LockscreenGestureLogger();
    private boolean mPanelUpdateWhenAnimatorEnds;
    private boolean mVibrateOnOpening;
    protected boolean mLaunchingNotification;
    private int mFixedDuration = NO_FIXED_DURATION;
    protected ArrayList<PanelExpansionListener> mExpansionListeners = new ArrayList<>();

    private void logf(String fmt, Object... args) {
        Log.v(TAG, (mViewName != null ? (mViewName + ": ") : "") + String.format(fmt, args));
    }

    protected StatusBar mStatusBar;
    protected HeadsUpManagerPhone mHeadsUpManager;
    protected final StatusBarTouchableRegionManager mStatusBarTouchableRegionManager;

    private float mPeekHeight;
    private float mHintDistance;
    private float mInitialOffsetOnTouch;
    private boolean mCollapsedAndHeadsUpOnDown;
    private float mExpandedFraction = 0;
    protected float mExpandedHeight = 0;
    private boolean mPanelClosedOnDown;
    private boolean mHasLayoutedSinceDown;
    private float mUpdateFlingVelocity;
    private boolean mUpdateFlingOnLayout;
    private boolean mPeekTouching;
    private boolean mJustPeeked;
    private boolean mClosing;
    protected boolean mTracking;
    private boolean mTouchSlopExceeded;
    private int mTrackingPointer;
    protected int mTouchSlop;
    protected boolean mHintAnimationRunning;
    private boolean mOverExpandedBeforeFling;
    private boolean mTouchAboveFalsingThreshold;
    private int mUnlockFalsingThreshold;
    private boolean mTouchStartedInEmptyArea;
    private boolean mMotionAborted;
    private boolean mUpwardsWhenThresholdReached;
    private boolean mAnimatingOnDown;

    private ValueAnimator mHeightAnimator;
    private ObjectAnimator mPeekAnimator;
    private final VelocityTracker mVelocityTracker = VelocityTracker.obtain();
    private FlingAnimationUtils mFlingAnimationUtils;
    private FlingAnimationUtils mFlingAnimationUtilsClosing;
    private FlingAnimationUtils mFlingAnimationUtilsDismissing;
    private final LatencyTracker mLatencyTracker;
    private final FalsingManager mFalsingManager;
    private final DozeLog mDozeLog;
    private final VibratorHelper mVibratorHelper;

    /**
     * For PanelView fling perflock call
     */
    private BoostFramework mPerf = null;

    /**
     * Whether an instant expand request is currently pending and we are just waiting for layout.
     */
    private boolean mInstantExpanding;
    private boolean mAnimateAfterExpanding;

    PanelBar mBar;

    private String mViewName;
    private float mInitialTouchY;
    private float mInitialTouchX;
    private boolean mTouchDisabled;

    /**
     * Whether or not the PanelView can be expanded or collapsed with a drag.
     */
    private boolean mNotificationsDragEnabled;

    private Interpolator mBounceInterpolator;
    protected KeyguardBottomAreaView mKeyguardBottomArea;

    /**
     * Speed-up factor to be used when {@link #mFlingCollapseRunnable} runs the next time.
     */
    private float mNextCollapseSpeedUpFactor = 1.0f;

    protected boolean mExpanding;
    private boolean mGestureWaitForTouchSlop;
    private boolean mIgnoreXTouchSlop;
    private boolean mExpandLatencyTracking;
    private final PanelView mView;
    protected final Resources mResources;
    protected final KeyguardStateController mKeyguardStateController;
    protected final SysuiStatusBarStateController mStatusBarStateController;

    protected void onExpandingFinished() {
        mBar.onExpandingFinished();
    }

    protected void onExpandingStarted() {
    }

    private void notifyExpandingStarted() {
        if (!mExpanding) {
            mExpanding = true;
            onExpandingStarted();
        }
    }

    protected final void notifyExpandingFinished() {
        endClosing();
        if (mExpanding) {
            mExpanding = false;
            onExpandingFinished();
        }
    }

    private void runPeekAnimation(long duration, float peekHeight, boolean collapseWhenFinished) {
        mPeekHeight = peekHeight;
        if (DEBUG) logf("peek to height=%.1f", mPeekHeight);
        if (mHeightAnimator != null) {
            return;
        }
        if (mPeekAnimator != null) {
            mPeekAnimator.cancel();
        }
        mPeekAnimator = ObjectAnimator.ofFloat(this, "expandedHeight", mPeekHeight).setDuration(
                duration);
        mPeekAnimator.setInterpolator(Interpolators.LINEAR_OUT_SLOW_IN);
        mPeekAnimator.addListener(new AnimatorListenerAdapter() {
            private boolean mCancelled;

            @Override
            public void onAnimationCancel(Animator animation) {
                mCancelled = true;
            }

            @Override
            public void onAnimationEnd(Animator animation) {
                mPeekAnimator = null;
                if (!mCancelled && collapseWhenFinished) {
                    mView.postOnAnimation(mPostCollapseRunnable);
                }

            }
        });
        notifyExpandingStarted();
        mPeekAnimator.start();
        mJustPeeked = true;
    }

    public PanelViewController(PanelView view,
            FalsingManager falsingManager, DozeLog dozeLog,
            KeyguardStateController keyguardStateController,
            SysuiStatusBarStateController statusBarStateController, VibratorHelper vibratorHelper,
            LatencyTracker latencyTracker,
            FlingAnimationUtils.Builder flingAnimationUtilsBuilder,
            StatusBarTouchableRegionManager statusBarTouchableRegionManager) {
        mView = view;
        mView.addOnAttachStateChangeListener(new View.OnAttachStateChangeListener() {
            @Override
            public void onViewAttachedToWindow(View v) {
                mViewName = mResources.getResourceName(mView.getId());
            }

            @Override
            public void onViewDetachedFromWindow(View v) {
            }
        });

        mView.addOnLayoutChangeListener(createLayoutChangeListener());
        mView.setOnTouchListener(createTouchHandler());
        mView.setOnConfigurationChangedListener(createOnConfigurationChangedListener());

        mResources = mView.getResources();
        mKeyguardStateController = keyguardStateController;
        mStatusBarStateController = statusBarStateController;
        mFlingAnimationUtils = flingAnimationUtilsBuilder
                .reset()
                .setMaxLengthSeconds(0.6f)
                .setSpeedUpFactor(0.6f)
                .build();
        mFlingAnimationUtilsClosing = flingAnimationUtilsBuilder
                .reset()
                .setMaxLengthSeconds(0.5f)
                .setSpeedUpFactor(0.6f)
                .build();
        mFlingAnimationUtilsDismissing = flingAnimationUtilsBuilder
                .reset()
                .setMaxLengthSeconds(0.5f)
                .setSpeedUpFactor(0.6f)
                .setX2(0.6f)
                .setY2(0.84f)
                .build();
        mLatencyTracker = latencyTracker;
        mBounceInterpolator = new BounceInterpolator();
        mFalsingManager = falsingManager;
        mDozeLog = dozeLog;
        mNotificationsDragEnabled = mResources.getBoolean(
                R.bool.config_enableNotificationShadeDrag);
        mVibratorHelper = vibratorHelper;
        mVibrateOnOpening = mResources.getBoolean(R.bool.config_vibrateOnIconAnimation);
<<<<<<< HEAD

        mPerf = new BoostFramework();
=======
        mStatusBarTouchableRegionManager = statusBarTouchableRegionManager;
>>>>>>> 2208fc9a
    }

    protected void loadDimens() {
        final ViewConfiguration configuration = ViewConfiguration.get(mView.getContext());
        mTouchSlop = configuration.getScaledTouchSlop();
        mHintDistance = mResources.getDimension(R.dimen.hint_move_distance);
        mUnlockFalsingThreshold = mResources.getDimensionPixelSize(
                R.dimen.unlock_falsing_threshold);
    }

    private void addMovement(MotionEvent event) {
        // Add movement to velocity tracker using raw screen X and Y coordinates instead
        // of window coordinates because the window frame may be moving at the same time.
        float deltaX = event.getRawX() - event.getX();
        float deltaY = event.getRawY() - event.getY();
        event.offsetLocation(deltaX, deltaY);
        mVelocityTracker.addMovement(event);
        event.offsetLocation(-deltaX, -deltaY);
    }

    public void setTouchAndAnimationDisabled(boolean disabled) {
        mTouchDisabled = disabled;
        if (mTouchDisabled) {
            cancelHeightAnimator();
            if (mTracking) {
                onTrackingStopped(true /* expanded */);
            }
            notifyExpandingFinished();
        }
    }

    public void startExpandLatencyTracking() {
        if (mLatencyTracker.isEnabled()) {
            mLatencyTracker.onActionStart(LatencyTracker.ACTION_EXPAND_PANEL);
            mExpandLatencyTracking = true;
        }
    }

    private void startOpening(MotionEvent event) {
        runPeekAnimation(INITIAL_OPENING_PEEK_DURATION, getOpeningHeight(),
                false /* collapseWhenFinished */);
        notifyBarPanelExpansionChanged();
        maybeVibrateOnOpening();

        //TODO: keyguard opens QS a different way; log that too?

        // Log the position of the swipe that opened the panel
        float width = mStatusBar.getDisplayWidth();
        float height = mStatusBar.getDisplayHeight();
        int rot = mStatusBar.getRotation();

        mLockscreenGestureLogger.writeAtFractionalPosition(MetricsEvent.ACTION_PANEL_VIEW_EXPAND,
                (int) (event.getX() / width * 100), (int) (event.getY() / height * 100), rot);
    }

    protected void maybeVibrateOnOpening() {
        if (mVibrateOnOpening) {
            mVibratorHelper.vibrate(VibrationEffect.EFFECT_TICK);
        }
    }

    protected abstract float getOpeningHeight();

    /**
     * @return whether the swiping direction is upwards and above a 45 degree angle compared to the
     * horizontal direction
     */
    private boolean isDirectionUpwards(float x, float y) {
        float xDiff = x - mInitialTouchX;
        float yDiff = y - mInitialTouchY;
        if (yDiff >= 0) {
            return false;
        }
        return Math.abs(yDiff) >= Math.abs(xDiff);
    }

    protected void startExpandingFromPeek() {
        mStatusBar.handlePeekToExpandTransistion();
    }

    protected void startExpandMotion(float newX, float newY, boolean startTracking,
            float expandedHeight) {
        mInitialOffsetOnTouch = expandedHeight;
        mInitialTouchY = newY;
        mInitialTouchX = newX;
        if (startTracking) {
            mTouchSlopExceeded = true;
            setExpandedHeight(mInitialOffsetOnTouch);
            onTrackingStarted();
        }
    }

    private void endMotionEvent(MotionEvent event, float x, float y, boolean forceCancel) {
        mTrackingPointer = -1;
        if ((mTracking && mTouchSlopExceeded) || Math.abs(x - mInitialTouchX) > mTouchSlop
                || Math.abs(y - mInitialTouchY) > mTouchSlop
                || event.getActionMasked() == MotionEvent.ACTION_CANCEL || forceCancel) {
            mVelocityTracker.computeCurrentVelocity(1000);
            float vel = mVelocityTracker.getYVelocity();
            float vectorVel = (float) Math.hypot(
                    mVelocityTracker.getXVelocity(), mVelocityTracker.getYVelocity());

            boolean expand = flingExpands(vel, vectorVel, x, y)
                    || event.getActionMasked() == MotionEvent.ACTION_CANCEL || forceCancel;
            mDozeLog.traceFling(expand, mTouchAboveFalsingThreshold,
                    mStatusBar.isFalsingThresholdNeeded(), mStatusBar.isWakeUpComingFromTouch());
            // Log collapse gesture if on lock screen.
            if (!expand && mStatusBarStateController.getState() == StatusBarState.KEYGUARD) {
                float displayDensity = mStatusBar.getDisplayDensity();
                int heightDp = (int) Math.abs((y - mInitialTouchY) / displayDensity);
                int velocityDp = (int) Math.abs(vel / displayDensity);
                mLockscreenGestureLogger.write(MetricsEvent.ACTION_LS_UNLOCK, heightDp, velocityDp);
            }
            fling(vel, expand, isFalseTouch(x, y));
            onTrackingStopped(expand);
            mUpdateFlingOnLayout = expand && mPanelClosedOnDown && !mHasLayoutedSinceDown;
            if (mUpdateFlingOnLayout) {
                mUpdateFlingVelocity = vel;
            }
        } else if (mPanelClosedOnDown && !mHeadsUpManager.hasPinnedHeadsUp() && !mTracking
                && !mStatusBar.isBouncerShowing()
                && !mKeyguardStateController.isKeyguardFadingAway()) {
            long timePassed = SystemClock.uptimeMillis() - mDownTime;
            if (timePassed < ViewConfiguration.getLongPressTimeout()) {
                // Lets show the user that he can actually expand the panel
                runPeekAnimation(
                        PEEK_ANIMATION_DURATION, getPeekHeight(), true /* collapseWhenFinished */);
            } else {
                // We need to collapse the panel since we peeked to the small height.
                mView.postOnAnimation(mPostCollapseRunnable);
            }
        } else if (!mStatusBar.isBouncerShowing()) {
            boolean expands = onEmptySpaceClick(mInitialTouchX);
            onTrackingStopped(expands);
        }

        mVelocityTracker.clear();
        mPeekTouching = false;
    }

    protected float getCurrentExpandVelocity() {
        mVelocityTracker.computeCurrentVelocity(1000);
        return mVelocityTracker.getYVelocity();
    }

    private int getFalsingThreshold() {
        float factor = mStatusBar.isWakeUpComingFromTouch() ? 1.5f : 1.0f;
        return (int) (mUnlockFalsingThreshold * factor);
    }

    protected abstract boolean shouldGestureWaitForTouchSlop();

    protected abstract boolean shouldGestureIgnoreXTouchSlop(float x, float y);

    protected void onTrackingStopped(boolean expand) {
        mTracking = false;
        mBar.onTrackingStopped(expand);
        notifyBarPanelExpansionChanged();
    }

    protected void onTrackingStarted() {
        endClosing();
        mTracking = true;
        mBar.onTrackingStarted();
        notifyExpandingStarted();
        notifyBarPanelExpansionChanged();
    }

    /**
     * @return Whether a pair of coordinates are inside the visible view content bounds.
     */
    protected abstract boolean isInContentBounds(float x, float y);

    protected void cancelHeightAnimator() {
        if (mHeightAnimator != null) {
            if (mHeightAnimator.isRunning()) {
                mPanelUpdateWhenAnimatorEnds = false;
            }
            mHeightAnimator.cancel();
        }
        endClosing();
    }

    private void endClosing() {
        if (mClosing) {
            mClosing = false;
            onClosingFinished();
        }
    }

    protected boolean isScrolledToBottom() {
        return true;
    }

    protected float getContentHeight() {
        return mExpandedHeight;
    }

    /**
     * @param vel       the current vertical velocity of the motion
     * @param vectorVel the length of the vectorial velocity
     * @return whether a fling should expands the panel; contracts otherwise
     */
    protected boolean flingExpands(float vel, float vectorVel, float x, float y) {
        if (mFalsingManager.isUnlockingDisabled()) {
            return true;
        }

        if (isFalseTouch(x, y)) {
            return true;
        }
        if (Math.abs(vectorVel) < mFlingAnimationUtils.getMinVelocityPxPerSecond()) {
            return shouldExpandWhenNotFlinging();
        } else {
            return vel > 0;
        }
    }

    protected boolean shouldExpandWhenNotFlinging() {
        return getExpandedFraction() > 0.5f;
    }

    /**
     * @param x the final x-coordinate when the finger was lifted
     * @param y the final y-coordinate when the finger was lifted
     * @return whether this motion should be regarded as a false touch
     */
    private boolean isFalseTouch(float x, float y) {
        if (!mStatusBar.isFalsingThresholdNeeded()) {
            return false;
        }
        if (mFalsingManager.isClassifierEnabled()) {
            return mFalsingManager.isFalseTouch();
        }
        if (!mTouchAboveFalsingThreshold) {
            return true;
        }
        if (mUpwardsWhenThresholdReached) {
            return false;
        }
        return !isDirectionUpwards(x, y);
    }

    protected void fling(float vel, boolean expand) {
        fling(vel, expand, 1.0f /* collapseSpeedUpFactor */, false);
    }

    protected void fling(float vel, boolean expand, boolean expandBecauseOfFalsing) {
        fling(vel, expand, 1.0f /* collapseSpeedUpFactor */, expandBecauseOfFalsing);
    }

    protected void fling(float vel, boolean expand, float collapseSpeedUpFactor,
            boolean expandBecauseOfFalsing) {
        cancelPeek();
        float target = expand ? getMaxPanelHeight() : 0;
        if (!expand) {
            mClosing = true;
        }
        flingToHeight(vel, expand, target, collapseSpeedUpFactor, expandBecauseOfFalsing);
    }

    protected void flingToHeight(float vel, boolean expand, float target,
            float collapseSpeedUpFactor, boolean expandBecauseOfFalsing) {
        // Hack to make the expand transition look nice when clear all button is visible - we make
        // the animation only to the last notification, and then jump to the maximum panel height so
        // clear all just fades in and the decelerating motion is towards the last notification.
        final boolean
                clearAllExpandHack =
                expand && fullyExpandedClearAllVisible()
                        && mExpandedHeight < getMaxPanelHeight() - getClearAllHeight()
                        && !isClearAllVisible();
        if (clearAllExpandHack) {
            target = getMaxPanelHeight() - getClearAllHeight();
        }
        if (target == mExpandedHeight || getOverExpansionAmount() > 0f && expand) {
            notifyExpandingFinished();
            return;
        }
        mOverExpandedBeforeFling = getOverExpansionAmount() > 0f;
        ValueAnimator animator = createHeightAnimator(target);
        if (expand) {
            if (expandBecauseOfFalsing && vel < 0) {
                vel = 0;
            }
            mFlingAnimationUtils.apply(animator, mExpandedHeight, target, vel, mView.getHeight());
            if (vel == 0) {
                animator.setDuration(350);
            }
        } else {
            if (shouldUseDismissingAnimation()) {
                if (vel == 0) {
                    animator.setInterpolator(Interpolators.PANEL_CLOSE_ACCELERATED);
                    long duration = (long) (200 + mExpandedHeight / mView.getHeight() * 100);
                    animator.setDuration(duration);
                } else {
                    mFlingAnimationUtilsDismissing.apply(animator, mExpandedHeight, target, vel,
                            mView.getHeight());
                }
            } else {
                mFlingAnimationUtilsClosing.apply(
                        animator, mExpandedHeight, target, vel, mView.getHeight());
            }

            // Make it shorter if we run a canned animation
            if (vel == 0) {
                animator.setDuration((long) (animator.getDuration() / collapseSpeedUpFactor));
            }
            if (mFixedDuration != NO_FIXED_DURATION) {
                animator.setDuration(mFixedDuration);
            }
        }
        if (mPerf != null) {
            String currentPackage = mView.getContext().getPackageName();
            mPerf.perfHint(BoostFramework.VENDOR_HINT_SCROLL_BOOST, currentPackage, -1, BoostFramework.Scroll.PANEL_VIEW);
        }
        animator.addListener(new AnimatorListenerAdapter() {
            private boolean mCancelled;

            @Override
            public void onAnimationCancel(Animator animation) {
                if (mPerf != null) {
                    mPerf.perfLockRelease();
                }
                mCancelled = true;
            }

            @Override
            public void onAnimationEnd(Animator animation) {
                if (mPerf != null) {
                    mPerf.perfLockRelease();
                }
                if (clearAllExpandHack && !mCancelled) {
                    setExpandedHeightInternal(getMaxPanelHeight());
                }
                setAnimator(null);
                if (!mCancelled) {
                    notifyExpandingFinished();
                }
                notifyBarPanelExpansionChanged();
            }
        });
        setAnimator(animator);
        animator.start();
    }

    protected abstract boolean shouldUseDismissingAnimation();

    public String getName() {
        return mViewName;
    }

    public void setExpandedHeight(float height) {
        if (DEBUG) logf("setExpandedHeight(%.1f)", height);
        setExpandedHeightInternal(height + getOverExpansionPixels());
    }

    protected void requestPanelHeightUpdate() {
        float currentMaxPanelHeight = getMaxPanelHeight();

        if (isFullyCollapsed()) {
            return;
        }

        if (currentMaxPanelHeight == mExpandedHeight) {
            return;
        }

        if (mPeekAnimator != null || mPeekTouching) {
            return;
        }

        if (mTracking && !isTrackingBlocked()) {
            return;
        }

        if (mHeightAnimator != null) {
            mPanelUpdateWhenAnimatorEnds = true;
            return;
        }

        setExpandedHeight(currentMaxPanelHeight);
    }

    public void setExpandedHeightInternal(float h) {
        if (mExpandLatencyTracking && h != 0f) {
            DejankUtils.postAfterTraversal(
                    () -> mLatencyTracker.onActionEnd(LatencyTracker.ACTION_EXPAND_PANEL));
            mExpandLatencyTracking = false;
        }
        float fhWithoutOverExpansion = getMaxPanelHeight() - getOverExpansionAmount();
        if (mHeightAnimator == null) {
            float overExpansionPixels = Math.max(0, h - fhWithoutOverExpansion);
            if (getOverExpansionPixels() != overExpansionPixels && mTracking) {
                setOverExpansion(overExpansionPixels, true /* isPixels */);
            }
            mExpandedHeight = Math.min(h, fhWithoutOverExpansion) + getOverExpansionAmount();
        } else {
            mExpandedHeight = h;
            if (mOverExpandedBeforeFling) {
                setOverExpansion(Math.max(0, h - fhWithoutOverExpansion), false /* isPixels */);
            }
        }

        // If we are closing the panel and we are almost there due to a slow decelerating
        // interpolator, abort the animation.
        if (mExpandedHeight < 1f && mExpandedHeight != 0f && mClosing) {
            mExpandedHeight = 0f;
            if (mHeightAnimator != null) {
                mHeightAnimator.end();
            }
        }
        mExpandedFraction = Math.min(1f,
                fhWithoutOverExpansion == 0 ? 0 : mExpandedHeight / fhWithoutOverExpansion);
        onHeightUpdated(mExpandedHeight);
        notifyBarPanelExpansionChanged();
    }

    /**
     * @return true if the panel tracking should be temporarily blocked; this is used when a
     * conflicting gesture (opening QS) is happening
     */
    protected abstract boolean isTrackingBlocked();

    protected abstract void setOverExpansion(float overExpansion, boolean isPixels);

    protected abstract void onHeightUpdated(float expandedHeight);

    protected abstract float getOverExpansionAmount();

    protected abstract float getOverExpansionPixels();

    /**
     * This returns the maximum height of the panel. Children should override this if their
     * desired height is not the full height.
     *
     * @return the default implementation simply returns the maximum height.
     */
    protected abstract int getMaxPanelHeight();

    public void setExpandedFraction(float frac) {
        setExpandedHeight(getMaxPanelHeight() * frac);
    }

    public float getExpandedHeight() {
        return mExpandedHeight;
    }

    public float getExpandedFraction() {
        return mExpandedFraction;
    }

    public boolean isFullyExpanded() {
        return mExpandedHeight >= getMaxPanelHeight();
    }

    public boolean isFullyCollapsed() {
        return mExpandedFraction <= 0.0f;
    }

    public boolean isCollapsing() {
        return mClosing || mLaunchingNotification;
    }

    public boolean isTracking() {
        return mTracking;
    }

    public void setBar(PanelBar panelBar) {
        mBar = panelBar;
    }

    public void collapse(boolean delayed, float speedUpFactor) {
        if (DEBUG) logf("collapse: " + this);
        if (canPanelBeCollapsed()) {
            cancelHeightAnimator();
            notifyExpandingStarted();

            // Set after notifyExpandingStarted, as notifyExpandingStarted resets the closing state.
            mClosing = true;
            if (delayed) {
                mNextCollapseSpeedUpFactor = speedUpFactor;
                mView.postDelayed(mFlingCollapseRunnable, 120);
            } else {
                fling(0, false /* expand */, speedUpFactor, false /* expandBecauseOfFalsing */);
            }
        }
    }

    public boolean canPanelBeCollapsed() {
        return !isFullyCollapsed() && !mTracking && !mClosing;
    }

    private final Runnable mFlingCollapseRunnable = new Runnable() {
        @Override
        public void run() {
            fling(0, false /* expand */, mNextCollapseSpeedUpFactor,
                    false /* expandBecauseOfFalsing */);
        }
    };

    public void cancelPeek() {
        boolean cancelled = false;
        if (mPeekAnimator != null) {
            cancelled = true;
            mPeekAnimator.cancel();
        }

        if (cancelled) {
            // When peeking, we already tell mBar that we expanded ourselves. Make sure that we also
            // notify mBar that we might have closed ourselves.
            notifyBarPanelExpansionChanged();
        }
    }

    public void expand(final boolean animate) {
        if (!isFullyCollapsed() && !isCollapsing()) {
            return;
        }

        mInstantExpanding = true;
        mAnimateAfterExpanding = animate;
        mUpdateFlingOnLayout = false;
        abortAnimations();
        cancelPeek();
        if (mTracking) {
            onTrackingStopped(true /* expands */); // The panel is expanded after this call.
        }
        if (mExpanding) {
            notifyExpandingFinished();
        }
        notifyBarPanelExpansionChanged();

        // Wait for window manager to pickup the change, so we know the maximum height of the panel
        // then.
        mView.getViewTreeObserver().addOnGlobalLayoutListener(
                new ViewTreeObserver.OnGlobalLayoutListener() {
                    @Override
                    public void onGlobalLayout() {
                        if (!mInstantExpanding) {
                            mView.getViewTreeObserver().removeOnGlobalLayoutListener(this);
                            return;
                        }
                        if (mStatusBar.getNotificationShadeWindowView().isVisibleToUser()) {
                            mView.getViewTreeObserver().removeOnGlobalLayoutListener(this);
                            if (mAnimateAfterExpanding) {
                                notifyExpandingStarted();
                                fling(0, true /* expand */);
                            } else {
                                setExpandedFraction(1f);
                            }
                            mInstantExpanding = false;
                        }
                    }
                });

        // Make sure a layout really happens.
        mView.requestLayout();
    }

    public void instantCollapse() {
        abortAnimations();
        setExpandedFraction(0f);
        if (mExpanding) {
            notifyExpandingFinished();
        }
        if (mInstantExpanding) {
            mInstantExpanding = false;
            notifyBarPanelExpansionChanged();
        }
    }

    private void abortAnimations() {
        cancelPeek();
        cancelHeightAnimator();
        mView.removeCallbacks(mPostCollapseRunnable);
        mView.removeCallbacks(mFlingCollapseRunnable);
    }

    protected void onClosingFinished() {
        mBar.onClosingFinished();
    }


    protected void startUnlockHintAnimation() {

        // We don't need to hint the user if an animation is already running or the user is changing
        // the expansion.
        if (mHeightAnimator != null || mTracking) {
            return;
        }
        cancelPeek();
        notifyExpandingStarted();
        startUnlockHintAnimationPhase1(() -> {
            notifyExpandingFinished();
            onUnlockHintFinished();
            mHintAnimationRunning = false;
        });
        onUnlockHintStarted();
        mHintAnimationRunning = true;
    }

    protected void onUnlockHintFinished() {
        mStatusBar.onHintFinished();
    }

    protected void onUnlockHintStarted() {
        mStatusBar.onUnlockHintStarted();
    }

    public boolean isUnlockHintRunning() {
        return mHintAnimationRunning;
    }

    /**
     * Phase 1: Move everything upwards.
     */
    private void startUnlockHintAnimationPhase1(final Runnable onAnimationFinished) {
        float target = Math.max(0, getMaxPanelHeight() - mHintDistance);
        ValueAnimator animator = createHeightAnimator(target);
        animator.setDuration(250);
        animator.setInterpolator(Interpolators.FAST_OUT_SLOW_IN);
        animator.addListener(new AnimatorListenerAdapter() {
            private boolean mCancelled;

            @Override
            public void onAnimationCancel(Animator animation) {
                mCancelled = true;
            }

            @Override
            public void onAnimationEnd(Animator animation) {
                if (mCancelled) {
                    setAnimator(null);
                    onAnimationFinished.run();
                } else {
                    startUnlockHintAnimationPhase2(onAnimationFinished);
                }
            }
        });
        animator.start();
        setAnimator(animator);

        View[] viewsToAnimate = {
                mKeyguardBottomArea.getIndicationArea(),
                mStatusBar.getAmbientIndicationContainer()};
        for (View v : viewsToAnimate) {
            if (v == null) {
                continue;
            }
            v.animate().translationY(-mHintDistance).setDuration(250).setInterpolator(
                    Interpolators.FAST_OUT_SLOW_IN).withEndAction(() -> v.animate().translationY(
                    0).setDuration(450).setInterpolator(mBounceInterpolator).start()).start();
        }
    }

    private void setAnimator(ValueAnimator animator) {
        mHeightAnimator = animator;
        if (animator == null && mPanelUpdateWhenAnimatorEnds) {
            mPanelUpdateWhenAnimatorEnds = false;
            requestPanelHeightUpdate();
        }
    }

    /**
     * Phase 2: Bounce down.
     */
    private void startUnlockHintAnimationPhase2(final Runnable onAnimationFinished) {
        ValueAnimator animator = createHeightAnimator(getMaxPanelHeight());
        animator.setDuration(450);
        animator.setInterpolator(mBounceInterpolator);
        animator.addListener(new AnimatorListenerAdapter() {
            @Override
            public void onAnimationEnd(Animator animation) {
                setAnimator(null);
                onAnimationFinished.run();
                notifyBarPanelExpansionChanged();
            }
        });
        animator.start();
        setAnimator(animator);
    }

    private ValueAnimator createHeightAnimator(float targetHeight) {
        ValueAnimator animator = ValueAnimator.ofFloat(mExpandedHeight, targetHeight);
        animator.addUpdateListener(
                animation -> setExpandedHeightInternal((float) animation.getAnimatedValue()));
        return animator;
    }

    protected void notifyBarPanelExpansionChanged() {
        if (mBar != null) {
            mBar.panelExpansionChanged(
                    mExpandedFraction,
                    mExpandedFraction > 0f || mPeekAnimator != null || mInstantExpanding
                            || isPanelVisibleBecauseOfHeadsUp() || mTracking
                            || mHeightAnimator != null);
        }
        for (int i = 0; i < mExpansionListeners.size(); i++) {
            mExpansionListeners.get(i).onPanelExpansionChanged(mExpandedFraction, mTracking);
        }
    }

    public void addExpansionListener(PanelExpansionListener panelExpansionListener) {
        mExpansionListeners.add(panelExpansionListener);
    }

    protected abstract boolean isPanelVisibleBecauseOfHeadsUp();

    /**
     * Gets called when the user performs a click anywhere in the empty area of the panel.
     *
     * @return whether the panel will be expanded after the action performed by this method
     */
    protected boolean onEmptySpaceClick(float x) {
        if (mHintAnimationRunning) {
            return true;
        }
        return onMiddleClicked();
    }

    protected final Runnable mPostCollapseRunnable = new Runnable() {
        @Override
        public void run() {
            collapse(false /* delayed */, 1.0f /* speedUpFactor */);
        }
    };

    protected abstract boolean onMiddleClicked();

    protected abstract boolean isDozing();

    public void dump(FileDescriptor fd, PrintWriter pw, String[] args) {
        pw.println(String.format("[PanelView(%s): expandedHeight=%f maxPanelHeight=%d closing=%s"
                        + " tracking=%s justPeeked=%s peekAnim=%s%s timeAnim=%s%s "
                        + "touchDisabled=%s" + "]",
                this.getClass().getSimpleName(), getExpandedHeight(), getMaxPanelHeight(),
                mClosing ? "T" : "f", mTracking ? "T" : "f", mJustPeeked ? "T" : "f", mPeekAnimator,
                ((mPeekAnimator != null && mPeekAnimator.isStarted()) ? " (started)" : ""),
                mHeightAnimator,
                ((mHeightAnimator != null && mHeightAnimator.isStarted()) ? " (started)" : ""),
                mTouchDisabled ? "T" : "f"));
    }

    public abstract void resetViews(boolean animate);

    protected abstract float getPeekHeight();

    /**
     * @return whether "Clear all" button will be visible when the panel is fully expanded
     */
    protected abstract boolean fullyExpandedClearAllVisible();

    protected abstract boolean isClearAllVisible();

    /**
     * @return the height of the clear all button, in pixels
     */
    protected abstract int getClearAllHeight();

    public void setHeadsUpManager(HeadsUpManagerPhone headsUpManager) {
        mHeadsUpManager = headsUpManager;
    }

    public void setLaunchingNotification(boolean launchingNotification) {
        mLaunchingNotification = launchingNotification;
    }

    public void collapseWithDuration(int animationDuration) {
        mFixedDuration = animationDuration;
        collapse(false /* delayed */, 1.0f /* speedUpFactor */);
        mFixedDuration = NO_FIXED_DURATION;
    }

    public ViewGroup getView() {
        // TODO: remove this method, or at least reduce references to it.
        return mView;
    }

    public boolean isEnabled() {
        return mView.isEnabled();
    }

    public OnLayoutChangeListener createLayoutChangeListener() {
        return new OnLayoutChangeListener();
    }

    protected TouchHandler createTouchHandler() {
        return new TouchHandler();
    }

    protected OnConfigurationChangedListener createOnConfigurationChangedListener() {
        return new OnConfigurationChangedListener();
    }

    public class TouchHandler implements View.OnTouchListener {
        public boolean onInterceptTouchEvent(MotionEvent event) {
            if (mInstantExpanding || !mNotificationsDragEnabled || mTouchDisabled || (mMotionAborted
                    && event.getActionMasked() != MotionEvent.ACTION_DOWN)) {
                return false;
            }

            /*
             * If the user drags anywhere inside the panel we intercept it if the movement is
             * upwards. This allows closing the shade from anywhere inside the panel.
             *
             * We only do this if the current content is scrolled to the bottom,
             * i.e isScrolledToBottom() is true and therefore there is no conflicting scrolling
             * gesture
             * possible.
             */
            int pointerIndex = event.findPointerIndex(mTrackingPointer);
            if (pointerIndex < 0) {
                pointerIndex = 0;
                mTrackingPointer = event.getPointerId(pointerIndex);
            }
            final float x = event.getX(pointerIndex);
            final float y = event.getY(pointerIndex);
            boolean scrolledToBottom = isScrolledToBottom();

            switch (event.getActionMasked()) {
                case MotionEvent.ACTION_DOWN:
                    mStatusBar.userActivity();
                    mAnimatingOnDown = mHeightAnimator != null;
                    mMinExpandHeight = 0.0f;
                    mDownTime = SystemClock.uptimeMillis();
                    if (mAnimatingOnDown && mClosing && !mHintAnimationRunning
                            || mPeekAnimator != null) {
                        cancelHeightAnimator();
                        cancelPeek();
                        mTouchSlopExceeded = true;
                        return true;
                    }
                    mInitialTouchY = y;
                    mInitialTouchX = x;
                    mTouchStartedInEmptyArea = !isInContentBounds(x, y);
                    mTouchSlopExceeded = mTouchSlopExceededBeforeDown;
                    mJustPeeked = false;
                    mMotionAborted = false;
                    mPanelClosedOnDown = isFullyCollapsed();
                    mCollapsedAndHeadsUpOnDown = false;
                    mHasLayoutedSinceDown = false;
                    mUpdateFlingOnLayout = false;
                    mTouchAboveFalsingThreshold = false;
                    addMovement(event);
                    break;
                case MotionEvent.ACTION_POINTER_UP:
                    final int upPointer = event.getPointerId(event.getActionIndex());
                    if (mTrackingPointer == upPointer) {
                        // gesture is ongoing, find a new pointer to track
                        final int newIndex = event.getPointerId(0) != upPointer ? 0 : 1;
                        mTrackingPointer = event.getPointerId(newIndex);
                        mInitialTouchX = event.getX(newIndex);
                        mInitialTouchY = event.getY(newIndex);
                    }
                    break;
                case MotionEvent.ACTION_POINTER_DOWN:
                    if (mStatusBarStateController.getState() == StatusBarState.KEYGUARD) {
                        mMotionAborted = true;
                        mVelocityTracker.clear();
                    }
                    break;
                case MotionEvent.ACTION_MOVE:
                    final float h = y - mInitialTouchY;
                    addMovement(event);
                    if (scrolledToBottom || mTouchStartedInEmptyArea || mAnimatingOnDown) {
                        float hAbs = Math.abs(h);
                        if ((h < -mTouchSlop || (mAnimatingOnDown && hAbs > mTouchSlop))
                                && hAbs > Math.abs(x - mInitialTouchX)) {
                            cancelHeightAnimator();
                            startExpandMotion(x, y, true /* startTracking */, mExpandedHeight);
                            return true;
                        }
                    }
                    break;
                case MotionEvent.ACTION_CANCEL:
                case MotionEvent.ACTION_UP:
                    mVelocityTracker.clear();
                    break;
            }
            return false;
        }

        @Override
        public boolean onTouch(View v, MotionEvent event) {
            if (mInstantExpanding || (mTouchDisabled
                    && event.getActionMasked() != MotionEvent.ACTION_CANCEL) || (mMotionAborted
                    && event.getActionMasked() != MotionEvent.ACTION_DOWN)) {
                return false;
            }

            // If dragging should not expand the notifications shade, then return false.
            if (!mNotificationsDragEnabled) {
                if (mTracking) {
                    // Turn off tracking if it's on or the shade can get stuck in the down position.
                    onTrackingStopped(true /* expand */);
                }
                return false;
            }

            // On expanding, single mouse click expands the panel instead of dragging.
            if (isFullyCollapsed() && event.isFromSource(InputDevice.SOURCE_MOUSE)) {
                if (event.getAction() == MotionEvent.ACTION_UP) {
                    expand(true);
                }
                return true;
            }

            /*
             * We capture touch events here and update the expand height here in case according to
             * the users fingers. This also handles multi-touch.
             *
             * If the user just clicks shortly, we show a quick peek of the shade.
             *
             * Flinging is also enabled in order to open or close the shade.
             */

            int pointerIndex = event.findPointerIndex(mTrackingPointer);
            if (pointerIndex < 0) {
                pointerIndex = 0;
                mTrackingPointer = event.getPointerId(pointerIndex);
            }
            final float x = event.getX(pointerIndex);
            final float y = event.getY(pointerIndex);

            if (event.getActionMasked() == MotionEvent.ACTION_DOWN) {
                mGestureWaitForTouchSlop = shouldGestureWaitForTouchSlop();
                mIgnoreXTouchSlop = isFullyCollapsed() || shouldGestureIgnoreXTouchSlop(x, y);
            }

            switch (event.getActionMasked()) {
                case MotionEvent.ACTION_DOWN:
                    startExpandMotion(x, y, false /* startTracking */, mExpandedHeight);
                    mJustPeeked = false;
                    mMinExpandHeight = 0.0f;
                    mPanelClosedOnDown = isFullyCollapsed();
                    mHasLayoutedSinceDown = false;
                    mUpdateFlingOnLayout = false;
                    mMotionAborted = false;
                    mPeekTouching = mPanelClosedOnDown;
                    mDownTime = SystemClock.uptimeMillis();
                    mTouchAboveFalsingThreshold = false;
                    mCollapsedAndHeadsUpOnDown =
                            isFullyCollapsed() && mHeadsUpManager.hasPinnedHeadsUp();
                    addMovement(event);
                    if (!mGestureWaitForTouchSlop || (mHeightAnimator != null
                            && !mHintAnimationRunning) || mPeekAnimator != null) {
                        mTouchSlopExceeded =
                                (mHeightAnimator != null && !mHintAnimationRunning)
                                        || mPeekAnimator != null || mTouchSlopExceededBeforeDown;
                        cancelHeightAnimator();
                        cancelPeek();
                        onTrackingStarted();
                    }
                    if (isFullyCollapsed() && !mHeadsUpManager.hasPinnedHeadsUp()
                            && !mStatusBar.isBouncerShowing()) {
                        startOpening(event);
                    }
                    break;

                case MotionEvent.ACTION_POINTER_UP:
                    final int upPointer = event.getPointerId(event.getActionIndex());
                    if (mTrackingPointer == upPointer) {
                        // gesture is ongoing, find a new pointer to track
                        final int newIndex = event.getPointerId(0) != upPointer ? 0 : 1;
                        final float newY = event.getY(newIndex);
                        final float newX = event.getX(newIndex);
                        mTrackingPointer = event.getPointerId(newIndex);
                        startExpandMotion(newX, newY, true /* startTracking */, mExpandedHeight);
                    }
                    break;
                case MotionEvent.ACTION_POINTER_DOWN:
                    if (mStatusBarStateController.getState() == StatusBarState.KEYGUARD) {
                        mMotionAborted = true;
                        endMotionEvent(event, x, y, true /* forceCancel */);
                        return false;
                    }
                    break;
                case MotionEvent.ACTION_MOVE:
                    addMovement(event);
                    float h = y - mInitialTouchY;

                    // If the panel was collapsed when touching, we only need to check for the
                    // y-component of the gesture, as we have no conflicting horizontal gesture.
                    if (Math.abs(h) > mTouchSlop && (Math.abs(h) > Math.abs(x - mInitialTouchX)
                            || mIgnoreXTouchSlop)) {
                        mTouchSlopExceeded = true;
                        if (mGestureWaitForTouchSlop && !mTracking && !mCollapsedAndHeadsUpOnDown) {
                            if (!mJustPeeked && mInitialOffsetOnTouch != 0f) {
                                startExpandMotion(x, y, false /* startTracking */, mExpandedHeight);
                                h = 0;
                            }
                            cancelHeightAnimator();
                            onTrackingStarted();
                        }
                    }
                    float newHeight = Math.max(0, h + mInitialOffsetOnTouch);
                    if (newHeight > mPeekHeight) {
                        if (mPeekAnimator != null) {
                            mPeekAnimator.cancel();
                        }
                        mJustPeeked = false;
                    } else if (mPeekAnimator == null && mJustPeeked) {
                        // The initial peek has finished, but we haven't dragged as far yet, lets
                        // speed it up by starting at the peek height.
                        mInitialOffsetOnTouch = mExpandedHeight;
                        mInitialTouchY = y;
                        mMinExpandHeight = mExpandedHeight;
                        mJustPeeked = false;
                    }
                    newHeight = Math.max(newHeight, mMinExpandHeight);
                    if (-h >= getFalsingThreshold()) {
                        mTouchAboveFalsingThreshold = true;
                        mUpwardsWhenThresholdReached = isDirectionUpwards(x, y);
                    }
                    if (!mJustPeeked && (!mGestureWaitForTouchSlop || mTracking)
                            && !isTrackingBlocked()) {
                        setExpandedHeightInternal(newHeight);
                    }
                    break;

                case MotionEvent.ACTION_UP:
                case MotionEvent.ACTION_CANCEL:
                    addMovement(event);
                    endMotionEvent(event, x, y, false /* forceCancel */);
                    break;
            }
            return !mGestureWaitForTouchSlop || mTracking;
        }
    }

    public class OnLayoutChangeListener implements View.OnLayoutChangeListener {
        @Override
        public void onLayoutChange(View v, int left, int top, int right, int bottom, int oldLeft,
                int oldTop, int oldRight, int oldBottom) {
            mStatusBar.onPanelLaidOut();
            requestPanelHeightUpdate();
            mHasLayoutedSinceDown = true;
            if (mUpdateFlingOnLayout) {
                abortAnimations();
                fling(mUpdateFlingVelocity, true /* expands */);
                mUpdateFlingOnLayout = false;
            }
        }
    }

    public class OnConfigurationChangedListener implements
            PanelView.OnConfigurationChangedListener {
        @Override
        public void onConfigurationChanged(Configuration newConfig) {
            loadDimens();
        }
    }
}<|MERGE_RESOLUTION|>--- conflicted
+++ resolved
@@ -260,12 +260,9 @@
                 R.bool.config_enableNotificationShadeDrag);
         mVibratorHelper = vibratorHelper;
         mVibrateOnOpening = mResources.getBoolean(R.bool.config_vibrateOnIconAnimation);
-<<<<<<< HEAD
+        mStatusBarTouchableRegionManager = statusBarTouchableRegionManager;
 
         mPerf = new BoostFramework();
-=======
-        mStatusBarTouchableRegionManager = statusBarTouchableRegionManager;
->>>>>>> 2208fc9a
     }
 
     protected void loadDimens() {
