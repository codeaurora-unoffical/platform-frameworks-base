--- conflicted
+++ resolved
@@ -139,15 +139,10 @@
     PULSING(5) {
         @Override
         public void prepare(ScrimState previousState) {
-<<<<<<< HEAD
             mFrontAlpha = 0f;
             mBubbleAlpha = 0f;
             mBehindTint = Color.BLACK;
-=======
-            mCurrentInFrontAlpha = 0f;
-            mCurrentBehindTint = Color.BLACK;
-            mCurrentInFrontTint = Color.BLACK;
->>>>>>> bae40813
+            mFrontTint = Color.BLACK;
             mBlankScreen = mDisplayRequiresBlanking;
             mAnimationDuration = mWakeLockScreenSensorActive
                     ? ScrimController.ANIMATION_DURATION_LONG : ScrimController.ANIMATION_DURATION;
