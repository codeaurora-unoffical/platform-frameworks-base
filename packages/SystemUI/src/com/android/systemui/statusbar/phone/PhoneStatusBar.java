/*
 * Copyright (c) 2012-2014 The Linux Foundation. All rights reserved.
 * Not a Contribution.
 * Copyright (C) 2010 The Android Open Source Project
 *
 * Licensed under the Apache License, Version 2.0 (the "License");
 * you may not use this file except in compliance with the License.
 * You may obtain a copy of the License at
 *
 *      http://www.apache.org/licenses/LICENSE-2.0
 *
 * Unless required by applicable law or agreed to in writing, software
 * distributed under the License is distributed on an "AS IS" BASIS,
 * WITHOUT WARRANTIES OR CONDITIONS OF ANY KIND, either express or implied.
 * See the License for the specific language governing permissions and
 * limitations under the License.
 */

package com.android.systemui.statusbar.phone;


import static android.app.StatusBarManager.NAVIGATION_HINT_BACK_ALT;
import static android.app.StatusBarManager.NAVIGATION_HINT_IME_SHOWN;
import static android.app.StatusBarManager.WINDOW_STATE_HIDDEN;
import static android.app.StatusBarManager.WINDOW_STATE_SHOWING;
import static android.app.StatusBarManager.windowStateToString;
import static com.android.systemui.statusbar.phone.BarTransitions.MODE_LIGHTS_OUT;
import static com.android.systemui.statusbar.phone.BarTransitions.MODE_LIGHTS_OUT_TRANSPARENT;
import static com.android.systemui.statusbar.phone.BarTransitions.MODE_OPAQUE;
import static com.android.systemui.statusbar.phone.BarTransitions.MODE_SEMI_TRANSPARENT;
import static com.android.systemui.statusbar.phone.BarTransitions.MODE_TRANSLUCENT;
import static com.android.systemui.statusbar.phone.BarTransitions.MODE_TRANSPARENT;
import static com.android.systemui.statusbar.phone.BarTransitions.MODE_WARNING;

import android.animation.Animator;
import android.animation.AnimatorListenerAdapter;
import android.animation.TimeInterpolator;
import android.annotation.NonNull;
import android.app.ActivityManager;
import android.app.ActivityManagerNative;
import android.app.IActivityManager;
import android.app.Notification;
import android.app.PendingIntent;
import android.app.StatusBarManager;
import android.content.ComponentCallbacks2;
import android.content.BroadcastReceiver;
import android.content.Context;
import android.content.Intent;
import android.content.IntentFilter;
import android.content.res.Configuration;
import android.content.res.Resources;
import android.database.ContentObserver;
import android.graphics.Bitmap;
import android.graphics.Canvas;
import android.graphics.ColorFilter;
import android.graphics.PixelFormat;
import android.graphics.Point;
import android.graphics.PointF;
import android.graphics.PorterDuff;
import android.graphics.PorterDuffXfermode;
import android.graphics.Rect;
import android.graphics.Xfermode;
import android.graphics.drawable.ColorDrawable;
import android.graphics.drawable.Drawable;
import android.inputmethodservice.InputMethodService;
import android.media.AudioAttributes;
import android.media.MediaMetadata;
import android.media.session.MediaController;
import android.media.session.MediaSession;
import android.media.session.MediaSessionManager;
import android.media.session.PlaybackState;
import android.os.AsyncTask;
import android.os.Bundle;
import android.os.Handler;
import android.os.HandlerThread;
import android.os.IBinder;
import android.os.Message;
import android.os.PowerManager;
import android.os.Process;
import android.os.RemoteException;
import android.os.SystemClock;
import android.os.UserHandle;
import android.provider.Settings;
import android.service.notification.NotificationListenerService;
import android.service.notification.NotificationListenerService.RankingMap;
import android.service.notification.StatusBarNotification;
import android.telephony.TelephonyManager;
import android.util.ArraySet;
import android.util.DisplayMetrics;
import android.util.EventLog;
import android.util.Log;
import android.view.Display;
import android.view.Gravity;
import android.view.HardwareCanvas;
import android.view.KeyEvent;
import android.view.LayoutInflater;
import android.view.MotionEvent;
import android.view.VelocityTracker;
import android.view.View;
import android.view.View.OnClickListener;
import android.view.ViewGroup;
import android.view.ViewGroup.LayoutParams;
import android.view.ViewPropertyAnimator;
import android.view.ViewStub;
import android.view.ViewTreeObserver;
import android.view.WindowManager;
import android.view.WindowManagerGlobal;
import android.view.accessibility.AccessibilityEvent;
import android.view.accessibility.AccessibilityManager;
import android.view.animation.AccelerateDecelerateInterpolator;
import android.view.animation.AccelerateInterpolator;
import android.view.animation.Animation;
import android.view.animation.AnimationUtils;
import android.view.animation.DecelerateInterpolator;
import android.view.animation.Interpolator;
import android.view.animation.LinearInterpolator;
import android.view.animation.PathInterpolator;
import android.widget.FrameLayout;
import android.widget.ImageButton;
import android.widget.ImageView;
import android.widget.LinearLayout;
import android.widget.TextView;

import com.android.internal.statusbar.StatusBarIcon;
import com.android.keyguard.KeyguardHostView.OnDismissAction;
import com.android.keyguard.ViewMediatorCallback;
import com.android.systemui.BatteryMeterView;
import com.android.systemui.BatteryLevelTextView;
import com.android.systemui.DemoMode;
import com.android.systemui.EventLogConstants;
import com.android.systemui.EventLogTags;
import com.android.systemui.FontSizeUtils;
import com.android.systemui.R;
import com.android.systemui.doze.DozeHost;
import com.android.systemui.doze.DozeLog;
import com.android.systemui.keyguard.KeyguardViewMediator;
import com.android.systemui.qs.QSPanel;
import com.android.systemui.recent.ScreenPinningRequest;
import com.android.systemui.statusbar.ActivatableNotificationView;
import com.android.systemui.statusbar.BackDropView;
import com.android.systemui.statusbar.BaseStatusBar;
import com.android.systemui.statusbar.CommandQueue;
import com.android.systemui.statusbar.DismissView;
import com.android.systemui.statusbar.DragDownHelper;
import com.android.systemui.statusbar.EmptyShadeView;
import com.android.systemui.statusbar.ExpandableNotificationRow;
import com.android.systemui.statusbar.GestureRecorder;
import com.android.systemui.statusbar.KeyguardIndicationController;
import com.android.systemui.statusbar.MSimSignalClusterView;
import com.android.systemui.statusbar.NotificationData;
import com.android.systemui.statusbar.NotificationData.Entry;
import com.android.systemui.statusbar.NotificationOverflowContainer;
import com.android.systemui.statusbar.ScrimView;
import com.android.systemui.statusbar.SignalClusterView;
import com.android.systemui.statusbar.SpeedBumpView;
import com.android.systemui.statusbar.StatusBarIconView;
import com.android.systemui.statusbar.StatusBarState;
import com.android.systemui.statusbar.phone.UnlockMethodCache.OnUnlockMethodChangedListener;
import com.android.systemui.statusbar.policy.AccessibilityController;
import com.android.systemui.statusbar.policy.BatteryController;
import com.android.systemui.statusbar.policy.BatteryController.BatteryStateChangeCallback;
import com.android.systemui.statusbar.policy.BluetoothControllerImpl;
import com.android.systemui.statusbar.policy.BrightnessMirrorController;
import com.android.systemui.statusbar.policy.CastControllerImpl;
import com.android.systemui.statusbar.policy.FlashlightController;
import com.android.systemui.statusbar.policy.HeadsUpNotificationView;
import com.android.systemui.statusbar.policy.HotspotControllerImpl;
import com.android.systemui.statusbar.policy.KeyButtonView;
import com.android.systemui.statusbar.policy.KeyguardMonitor;
import com.android.systemui.statusbar.policy.KeyguardUserSwitcher;
import com.android.systemui.statusbar.policy.LocationControllerImpl;
import com.android.systemui.statusbar.policy.MSimNetworkControllerImpl;
import com.android.systemui.statusbar.policy.NetworkControllerImpl;
import com.android.systemui.statusbar.policy.NextAlarmController;
import com.android.systemui.statusbar.policy.PreviewInflater;
import com.android.systemui.statusbar.policy.RotationLockControllerImpl;
import com.android.systemui.statusbar.policy.SecurityControllerImpl;
import com.android.systemui.statusbar.policy.UserInfoController;
import com.android.systemui.statusbar.policy.UserSwitcherController;
import com.android.systemui.statusbar.policy.ZenModeController;
import com.android.systemui.statusbar.stack.NotificationStackScrollLayout;
import com.android.systemui.statusbar.stack.NotificationStackScrollLayout.OnChildLocationsChangedListener;
import com.android.systemui.statusbar.stack.StackScrollAlgorithm;
import com.android.systemui.statusbar.stack.StackScrollState.ViewState;
import com.android.systemui.volume.VolumeComponent;

import java.io.FileDescriptor;
import java.io.PrintWriter;
import java.util.ArrayList;
import java.util.Collection;
import java.util.Collections;
import java.util.List;
import java.util.Map;

public class PhoneStatusBar extends BaseStatusBar implements DemoMode,
        DragDownHelper.DragDownCallback, ActivityStarter, OnUnlockMethodChangedListener {
    static final String TAG = "PhoneStatusBar";
    public static final boolean DEBUG = BaseStatusBar.DEBUG;
    public static final boolean SPEW = false;
    public static final boolean DUMPTRUCK = true; // extra dumpsys info
    public static final boolean DEBUG_GESTURES = false;
    public static final boolean DEBUG_MEDIA = false;
    public static final boolean DEBUG_MEDIA_FAKE_ARTWORK = false;

    public static final boolean DEBUG_WINDOW_STATE = false;

    // additional instrumentation for testing purposes; intended to be left on during development
    public static final boolean CHATTY = DEBUG;

    public static final String ACTION_STATUSBAR_START
            = "com.android.internal.policy.statusbar.START";

    public static final boolean SHOW_LOCKSCREEN_MEDIA_ARTWORK = true;

    private static final int MSG_OPEN_NOTIFICATION_PANEL = 1000;
    private static final int MSG_CLOSE_PANELS = 1001;
    private static final int MSG_OPEN_SETTINGS_PANEL = 1002;
    private static final int MSG_LAUNCH_TRANSITION_TIMEOUT = 1003;
    // 1020-1040 reserved for BaseStatusBar

    // Time after we abort the launch transition.
    private static final long LAUNCH_TRANSITION_TIMEOUT_MS = 5000;

    private static final boolean CLOSE_PANEL_WHEN_EMPTIED = true;

    private static final int NOTIFICATION_PRIORITY_MULTIPLIER = 10; // see NotificationManagerService
    private static final int HIDE_ICONS_BELOW_SCORE = Notification.PRIORITY_LOW * NOTIFICATION_PRIORITY_MULTIPLIER;

    private static final int STATUS_OR_NAV_TRANSIENT =
            View.STATUS_BAR_TRANSIENT | View.NAVIGATION_BAR_TRANSIENT;
    private static final long AUTOHIDE_TIMEOUT_MS = 3000;

    /** The minimum delay in ms between reports of notification visibility. */
    private static final int VISIBILITY_REPORT_MIN_DELAY_MS = 500;

    /**
     * The delay to reset the hint text when the hint animation is finished running.
     */
    private static final int HINT_RESET_DELAY_MS = 1200;

    private static final AudioAttributes VIBRATION_ATTRIBUTES = new AudioAttributes.Builder()
            .setContentType(AudioAttributes.CONTENT_TYPE_SONIFICATION)
            .setUsage(AudioAttributes.USAGE_ASSISTANCE_SONIFICATION)
            .build();

    public static final int FADE_KEYGUARD_START_DELAY = 100;
    public static final int FADE_KEYGUARD_DURATION = 300;

    /** Allow some time inbetween the long press for back and recents. */
    private static final int LOCK_TO_APP_GESTURE_TOLERENCE = 200;

    PhoneStatusBarPolicy mIconPolicy;

    // These are no longer handled by the policy, because we need custom strategies for them
    BluetoothControllerImpl mBluetoothController;
    SecurityControllerImpl mSecurityController;
    BatteryController mBatteryController;
    LocationControllerImpl mLocationController;
    NetworkControllerImpl mNetworkController;
    HotspotControllerImpl mHotspotController;
    RotationLockControllerImpl mRotationLockController;
    UserInfoController mUserInfoController;
    ZenModeController mZenModeController;
    CastControllerImpl mCastController;
    VolumeComponent mVolumeComponent;
    KeyguardUserSwitcher mKeyguardUserSwitcher;
    FlashlightController mFlashlightController;
    UserSwitcherController mUserSwitcherController;
    NextAlarmController mNextAlarmController;
    KeyguardMonitor mKeyguardMonitor;
    BrightnessMirrorController mBrightnessMirrorController;
    AccessibilityController mAccessibilityController;
    MSimNetworkControllerImpl mMSimNetworkController;

    int mNaturalBarHeight = -1;
    int mIconSize = -1;
    int mIconHPadding = -1;
    Display mDisplay;
    Point mCurrentDisplaySize = new Point();

    StatusBarWindowView mStatusBarWindow;
    PhoneStatusBarView mStatusBarView;
    private int mStatusBarWindowState = WINDOW_STATE_SHOWING;
    private StatusBarWindowManager mStatusBarWindowManager;
    private UnlockMethodCache mUnlockMethodCache;
    private DozeServiceHost mDozeServiceHost;
    private boolean mScreenOnComingFromTouch;
    private PointF mScreenOnTouchLocation;

    int mPixelFormat;
    Object mQueueLock = new Object();

    // viewgroup containing the normal contents of the statusbar
    LinearLayout mStatusBarContents;

    // right-hand icons
    LinearLayout mSystemIconArea;
    LinearLayout mSystemIcons;

    // left-hand icons
    LinearLayout mStatusIcons;
    LinearLayout mStatusIconsKeyguard;

    // the icons themselves
    IconMerger mNotificationIcons;
    View mNotificationIconArea;

    // [+>
    View mMoreIcon;

    // expanded notifications
    NotificationPanelView mNotificationPanel; // the sliding/resizing panel within the notification window
    View mExpandedContents;
    int mNotificationPanelGravity;
    int mNotificationPanelMarginBottomPx;
    float mNotificationPanelMinHeightFrac;
    TextView mNotificationPanelDebugText;

    // settings
    View mFlipSettingsView;
    private QSPanel mQSPanel;

    // task manager
    private TaskManager mTaskManager;
    private LinearLayout mTaskManagerPanel;
    private ImageButton mTaskManagerButton;
    private boolean showTaskList = false;

    // top bar
    StatusBarHeaderView mHeader;
    KeyguardStatusBarView mKeyguardStatusBar;
    View mKeyguardStatusView;
    KeyguardBottomAreaView mKeyguardBottomArea;
    boolean mLeaveOpenOnKeyguardHide;
    KeyguardIndicationController mKeyguardIndicationController;

    private boolean mKeyguardFadingAway;
    private long mKeyguardFadingAwayDelay;
    private long mKeyguardFadingAwayDuration;

    int mKeyguardMaxNotificationCount;

    // carrier/wifi label
    private TextView mCarrierLabel;
    private TextView mSubsLabel;
    private boolean mCarrierLabelVisible = false;
    private int mCarrierLabelHeight;
    private int mStatusBarHeaderHeight;

    private boolean mShowCarrierInPanel = false;

    // position
    int[] mPositionTmp = new int[2];
    boolean mExpandedVisible;

    private int mNavigationBarWindowState = WINDOW_STATE_SHOWING;

    // the tracker view
    int mTrackingPosition; // the position of the top of the tracking view.

    // ticker
    private boolean mTickerEnabled;
    private Ticker mTicker;
    private View mTickerView;
    private boolean mTicking;

    // Tracking finger for opening/closing.
    int mEdgeBorder; // corresponds to R.dimen.status_bar_edge_ignore
    boolean mTracking;
    VelocityTracker mVelocityTracker;

    int[] mAbsPos = new int[2];
    ArrayList<Runnable> mPostCollapseRunnables = new ArrayList<>();

    // for disabling the status bar
    int mDisabled = 0;

    // tracking calls to View.setSystemUiVisibility()
    int mSystemUiVisibility = View.SYSTEM_UI_FLAG_VISIBLE;

    DisplayMetrics mDisplayMetrics = new DisplayMetrics();

    // XXX: gesture research
    private final GestureRecorder mGestureRec = DEBUG_GESTURES
        ? new GestureRecorder("/sdcard/statusbar_gestures.dat")
        : null;

    private ScreenPinningRequest mScreenPinningRequest;

    private int mNavigationIconHints = 0;
    private HandlerThread mHandlerThread;

    // ensure quick settings is disabled until the current user makes it through the setup wizard
    private boolean mUserSetup = false;
    private ContentObserver mUserSetupObserver = new ContentObserver(new Handler()) {
        @Override
        public void onChange(boolean selfChange) {
            final boolean userSetup = 0 != Settings.Secure.getIntForUser(
                    mContext.getContentResolver(),
                    Settings.Secure.USER_SETUP_COMPLETE,
                    0 /*default */,
                    mCurrentUserId);
            if (MULTIUSER_DEBUG) Log.d(TAG, String.format("User setup changed: " +
                    "selfChange=%s userSetup=%s mUserSetup=%s",
                    selfChange, userSetup, mUserSetup));

            if (userSetup != mUserSetup) {
                mUserSetup = userSetup;
                if (!mUserSetup && mStatusBarView != null)
                    animateCollapseQuickSettings();
            }
        }
    };

    final private ContentObserver mHeadsUpObserver = new ContentObserver(mHandler) {
        @Override
        public void onChange(boolean selfChange) {
            boolean wasUsing = mUseHeadsUp;
            mUseHeadsUp = ENABLE_HEADS_UP && !mDisableNotificationAlerts
                    && Settings.Global.HEADS_UP_OFF != Settings.Global.getInt(
                    mContext.getContentResolver(), Settings.Global.HEADS_UP_NOTIFICATIONS_ENABLED,
                    Settings.Global.HEADS_UP_OFF);
            mHeadsUpTicker = mUseHeadsUp && 0 != Settings.Global.getInt(
                    mContext.getContentResolver(), SETTING_HEADS_UP_TICKER, 0);
            Log.d(TAG, "heads up is " + (mUseHeadsUp ? "enabled" : "disabled"));
            if (wasUsing != mUseHeadsUp) {
                if (!mUseHeadsUp) {
                    Log.d(TAG, "dismissing any existing heads up notification on disable event");
                    setHeadsUpVisibility(false);
                    mHeadsUpNotificationView.release();
                    removeHeadsUpView();
                } else {
                    addHeadsUpView();
                }
            }
        }
    };

    private int mInteractingWindows;
    private boolean mAutohideSuspended;
    private int mStatusBarMode;
    private int mNavigationBarMode;
    private Boolean mScreenOn;

    // The second field is a bit different from the first one because it only listens to screen on/
    // screen of events from Keyguard. We need this so we don't have a race condition with the
    // broadcast. In the future, we should remove the first field altogether and rename the second
    // field.
    private boolean mScreenOnFromKeyguard;

    private ViewMediatorCallback mKeyguardViewMediatorCallback;
    private ScrimController mScrimController;
    private DozeScrimController mDozeScrimController;

    private final Runnable mAutohide = new Runnable() {
        @Override
        public void run() {
            int requested = mSystemUiVisibility & ~STATUS_OR_NAV_TRANSIENT;
            if (mSystemUiVisibility != requested) {
                notifyUiVisibilityChanged(requested);
            }
        }};

    private boolean mVisible;
    private boolean mWaitingForKeyguardExit;
    private boolean mDozing;
    private boolean mScrimSrcModeEnabled;

    private Interpolator mLinearOutSlowIn;
    private Interpolator mLinearInterpolator = new LinearInterpolator();
    private Interpolator mBackdropInterpolator = new AccelerateDecelerateInterpolator();
    public static final Interpolator ALPHA_IN = new PathInterpolator(0.4f, 0f, 1f, 1f);
    public static final Interpolator ALPHA_OUT = new PathInterpolator(0f, 0f, 0.8f, 1f);

    private BackDropView mBackdrop;
    private ImageView mBackdropFront, mBackdropBack;
    private PorterDuffXfermode mSrcXferMode = new PorterDuffXfermode(PorterDuff.Mode.SRC);
    private PorterDuffXfermode mSrcOverXferMode = new PorterDuffXfermode(PorterDuff.Mode.SRC_OVER);

    private MediaSessionManager mMediaSessionManager;
    private MediaController mMediaController;
    private String mMediaNotificationKey;
    private MediaMetadata mMediaMetadata;
    private MediaController.Callback mMediaListener
            = new MediaController.Callback() {
        @Override
        public void onPlaybackStateChanged(PlaybackState state) {
            super.onPlaybackStateChanged(state);
            if (DEBUG_MEDIA) Log.v(TAG, "DEBUG_MEDIA: onPlaybackStateChanged: " + state);
        }

        @Override
        public void onMetadataChanged(MediaMetadata metadata) {
            super.onMetadataChanged(metadata);
            if (DEBUG_MEDIA) Log.v(TAG, "DEBUG_MEDIA: onMetadataChanged: " + metadata);
            mMediaMetadata = metadata;
            updateMediaMetaData(true);
        }
    };

    private final OnChildLocationsChangedListener mOnChildLocationsChangedListener =
            new OnChildLocationsChangedListener() {
        @Override
        public void onChildLocationsChanged(NotificationStackScrollLayout stackScrollLayout) {
            userActivity();
        }
    };

    private int mDisabledUnmodified;

    /** Keys of notifications currently visible to the user. */
    private final ArraySet<String> mCurrentlyVisibleNotifications = new ArraySet<String>();
    private long mLastVisibilityReportUptimeMs;

    private final ShadeUpdates mShadeUpdates = new ShadeUpdates();

    private int mDrawCount;
    private Runnable mLaunchTransitionEndRunnable;
    private boolean mLaunchTransitionFadingAway;
    private ExpandableNotificationRow mDraggedDownRow;

    // Fingerprint (as computed by getLoggingFingerprint() of the last logged state.
    private int mLastLoggedStateFingerprint;

    private static final int VISIBLE_LOCATIONS = ViewState.LOCATION_FIRST_CARD
            | ViewState.LOCATION_TOP_STACK_PEEKING
            | ViewState.LOCATION_MAIN_AREA
            | ViewState.LOCATION_BOTTOM_STACK_PEEKING;

    private final OnChildLocationsChangedListener mNotificationLocationsChangedListener =
            new OnChildLocationsChangedListener() {
                @Override
                public void onChildLocationsChanged(
                        NotificationStackScrollLayout stackScrollLayout) {
                    if (mHandler.hasCallbacks(mVisibilityReporter)) {
                        // Visibilities will be reported when the existing
                        // callback is executed.
                        return;
                    }
                    // Calculate when we're allowed to run the visibility
                    // reporter. Note that this timestamp might already have
                    // passed. That's OK, the callback will just be executed
                    // ASAP.
                    long nextReportUptimeMs =
                            mLastVisibilityReportUptimeMs + VISIBILITY_REPORT_MIN_DELAY_MS;
                    mHandler.postAtTime(mVisibilityReporter, nextReportUptimeMs);
                }
            };

    // Tracks notifications currently visible in mNotificationStackScroller and
    // emits visibility events via NoMan on changes.
    private final Runnable mVisibilityReporter = new Runnable() {
        private final ArrayList<String> mTmpNewlyVisibleNotifications = new ArrayList<String>();
        private final ArrayList<String> mTmpCurrentlyVisibleNotifications = new ArrayList<String>();

        @Override
        public void run() {
            mLastVisibilityReportUptimeMs = SystemClock.uptimeMillis();

            // 1. Loop over mNotificationData entries:
            //   A. Keep list of visible notifications.
            //   B. Keep list of previously hidden, now visible notifications.
            // 2. Compute no-longer visible notifications by removing currently
            //    visible notifications from the set of previously visible
            //    notifications.
            // 3. Report newly visible and no-longer visible notifications.
            // 4. Keep currently visible notifications for next report.
            ArrayList<Entry> activeNotifications = mNotificationData.getActiveNotifications();
            int N = activeNotifications.size();
            for (int i = 0; i < N; i++) {
                Entry entry = activeNotifications.get(i);
                String key = entry.notification.getKey();
                boolean previouslyVisible = mCurrentlyVisibleNotifications.contains(key);
                boolean currentlyVisible =
                        (mStackScroller.getChildLocation(entry.row) & VISIBLE_LOCATIONS) != 0;
                if (currentlyVisible) {
                    // Build new set of visible notifications.
                    mTmpCurrentlyVisibleNotifications.add(key);
                }
                if (!previouslyVisible && currentlyVisible) {
                    mTmpNewlyVisibleNotifications.add(key);
                }
            }
            ArraySet<String> noLongerVisibleNotifications = mCurrentlyVisibleNotifications;
            noLongerVisibleNotifications.removeAll(mTmpCurrentlyVisibleNotifications);

            logNotificationVisibilityChanges(
                    mTmpNewlyVisibleNotifications, noLongerVisibleNotifications);

            mCurrentlyVisibleNotifications.clear();
            mCurrentlyVisibleNotifications.addAll(mTmpCurrentlyVisibleNotifications);

            mTmpNewlyVisibleNotifications.clear();
            mTmpCurrentlyVisibleNotifications.clear();
        }
    };

    private final View.OnClickListener mOverflowClickListener = new View.OnClickListener() {
        @Override
        public void onClick(View v) {
            goToLockedShade(null);
        }
    };

    @Override
    public void start() {
        mDisplay = ((WindowManager)mContext.getSystemService(Context.WINDOW_SERVICE))
                .getDefaultDisplay();
        updateDisplaySize();
        mScrimSrcModeEnabled = mContext.getResources().getBoolean(
                R.bool.config_status_bar_scrim_behind_use_src);
        super.start(); // calls createAndAddWindows()

        mMediaSessionManager
                = (MediaSessionManager) mContext.getSystemService(Context.MEDIA_SESSION_SERVICE);
        // TODO: use MediaSessionManager.SessionListener to hook us up to future updates
        // in session state

        addNavigationBar();

        // Lastly, call to the icon policy to install/update all the icons.
        mIconPolicy = new PhoneStatusBarPolicy(mContext, mCastController);
        mSettingsObserver.onChange(false); // set up

        mHeadsUpObserver.onChange(true); // set up
        if (ENABLE_HEADS_UP) {
            mContext.getContentResolver().registerContentObserver(
                    Settings.Global.getUriFor(Settings.Global.HEADS_UP_NOTIFICATIONS_ENABLED), true,
                    mHeadsUpObserver);
            mContext.getContentResolver().registerContentObserver(
                    Settings.Global.getUriFor(SETTING_HEADS_UP_TICKER), true,
                    mHeadsUpObserver);
        }
        mUnlockMethodCache = UnlockMethodCache.getInstance(mContext);
        mUnlockMethodCache.addListener(this);
        startKeyguard();

        mDozeServiceHost = new DozeServiceHost();
        putComponent(DozeHost.class, mDozeServiceHost);
        putComponent(PhoneStatusBar.class, this);

        setControllerUsers();

        notifyUserAboutHiddenNotifications();
        mScreenPinningRequest = new ScreenPinningRequest(mContext);
    }

    boolean isMSim() {
        return (TelephonyManager.getDefault().getPhoneCount() > 1);
    }

    boolean isMSim() {
        return (TelephonyManager.getDefault().getPhoneCount() > 1);
    }

    // ================================================================================
    // Constructing the view
    // ================================================================================
    protected PhoneStatusBarView makeStatusBarView() {
        final Context context = mContext;

        Resources res = context.getResources();

        updateDisplaySize(); // populates mDisplayMetrics
        updateResources();

        mIconSize = res.getDimensionPixelSize(com.android.internal.R.dimen.status_bar_icon_size);

        if (isMSim()) {
            mStatusBarWindow = (StatusBarWindowView) View.inflate(context,
                    R.layout.msim_super_status_bar, null);
        } else {
            mStatusBarWindow = (StatusBarWindowView) View.inflate(context,
                    R.layout.super_status_bar, null);
        }
        mStatusBarWindow.mService = this;
        mStatusBarWindow.setOnTouchListener(new View.OnTouchListener() {
            @Override
            public boolean onTouch(View v, MotionEvent event) {
                checkUserAutohide(v, event);
                if (event.getAction() == MotionEvent.ACTION_DOWN) {
                    if (mExpandedVisible) {
                        animateCollapsePanels();
                    }
                }
                return mStatusBarWindow.onTouchEvent(event);
            }});

        if (isMSim()) {
            mStatusBarView = (PhoneStatusBarView) mStatusBarWindow.findViewById(
                    R.id.msim_status_bar);
        } else {
            mStatusBarView = (PhoneStatusBarView) mStatusBarWindow.findViewById(R.id.status_bar);
        }
        mStatusBarView.setBar(this);

        PanelHolder holder;
        if (isMSim()) {
            holder = (PanelHolder) mStatusBarWindow.findViewById(R.id.msim_panel_holder);
        } else {
            holder = (PanelHolder) mStatusBarWindow.findViewById(R.id.panel_holder);
        }
        mStatusBarView.setPanelHolder(holder);

        mNotificationPanel = (NotificationPanelView) mStatusBarWindow.findViewById(
                R.id.notification_panel);
        mNotificationPanel.setStatusBar(this);

        if (!ActivityManager.isHighEndGfx()) {
            mStatusBarWindow.setBackground(null);
            mNotificationPanel.setBackground(new FastColorDrawable(context.getResources().getColor(
                    R.color.notification_panel_solid_background)));
        }
        if (ENABLE_HEADS_UP) {
            mHeadsUpNotificationView =
                    (HeadsUpNotificationView) View.inflate(context, R.layout.heads_up, null);
            mHeadsUpNotificationView.setVisibility(View.GONE);
            mHeadsUpNotificationView.setBar(this);
        }
        if (MULTIUSER_DEBUG) {
            mNotificationPanelDebugText = (TextView) mNotificationPanel.findViewById(
                    R.id.header_debug_info);
            mNotificationPanelDebugText.setVisibility(View.VISIBLE);
        }

        updateShowSearchHoldoff();

        try {
            boolean showNav = mWindowManagerService.hasNavigationBar();
            if (DEBUG) Log.v(TAG, "hasNavigationBar=" + showNav);
            if (showNav) {
                mNavigationBarView =
                    (NavigationBarView) View.inflate(context, R.layout.navigation_bar, null);

                mNavigationBarView.setDisabledFlags(mDisabled);
                mNavigationBarView.setBar(this);
                mNavigationBarView.setOnVerticalChangedListener(
                        new NavigationBarView.OnVerticalChangedListener() {
                    @Override
                    public void onVerticalChanged(boolean isVertical) {
                        if (mSearchPanelView != null) {
                            mSearchPanelView.setHorizontal(isVertical);
                        }
                        mNotificationPanel.setQsScrimEnabled(!isVertical);
                    }
                });
                mNavigationBarView.setOnTouchListener(new View.OnTouchListener() {
                    @Override
                    public boolean onTouch(View v, MotionEvent event) {
                        checkUserAutohide(v, event);
                        return false;
                    }});
            }
        } catch (RemoteException ex) {
            // no window manager? good luck with that
        }

        // figure out which pixel-format to use for the status bar.
        mPixelFormat = PixelFormat.OPAQUE;

        mSystemIconArea = (LinearLayout) mStatusBarView.findViewById(R.id.system_icon_area);
        mSystemIcons = (LinearLayout) mStatusBarView.findViewById(R.id.system_icons);
        mStatusIcons = (LinearLayout)mStatusBarView.findViewById(R.id.statusIcons);
        mNotificationIconArea = mStatusBarView.findViewById(R.id.notification_icon_area_inner);
        mNotificationIcons = (IconMerger)mStatusBarView.findViewById(R.id.notificationIcons);
        mMoreIcon = mStatusBarView.findViewById(R.id.moreIcon);
        mNotificationIcons.setOverflowIndicator(mMoreIcon);
        mStatusBarContents = (LinearLayout)mStatusBarView.findViewById(R.id.status_bar_contents);

        mStackScroller = (NotificationStackScrollLayout) mStatusBarWindow.findViewById(
                R.id.notification_stack_scroller);
        mStackScroller.setLongPressListener(getNotificationLongClicker());
        mStackScroller.setPhoneStatusBar(this);

        mKeyguardIconOverflowContainer =
                (NotificationOverflowContainer) LayoutInflater.from(mContext).inflate(
                        R.layout.status_bar_notification_keyguard_overflow, mStackScroller, false);
        mKeyguardIconOverflowContainer.setOnActivatedListener(this);
        mKeyguardIconOverflowContainer.setOnClickListener(mOverflowClickListener);
        mStackScroller.addView(mKeyguardIconOverflowContainer);

        SpeedBumpView speedBump = (SpeedBumpView) LayoutInflater.from(mContext).inflate(
                        R.layout.status_bar_notification_speed_bump, mStackScroller, false);
        mStackScroller.setSpeedBumpView(speedBump);
        mEmptyShadeView = (EmptyShadeView) LayoutInflater.from(mContext).inflate(
                R.layout.status_bar_no_notifications, mStackScroller, false);
        mStackScroller.setEmptyShadeView(mEmptyShadeView);
        mDismissView = (DismissView) LayoutInflater.from(mContext).inflate(
                R.layout.status_bar_notification_dismiss_all, mStackScroller, false);
        mDismissView.setOnButtonClickListener(new View.OnClickListener() {
            @Override
            public void onClick(View v) {
                clearAllNotifications();
            }
        });
        mStackScroller.setDismissView(mDismissView);
        mExpandedContents = mStackScroller;

        mBackdrop = (BackDropView) mStatusBarWindow.findViewById(R.id.backdrop);
        mBackdropFront = (ImageView) mBackdrop.findViewById(R.id.backdrop_front);
        mBackdropBack = (ImageView) mBackdrop.findViewById(R.id.backdrop_back);

        ScrimView scrimBehind = (ScrimView) mStatusBarWindow.findViewById(R.id.scrim_behind);
        ScrimView scrimInFront = (ScrimView) mStatusBarWindow.findViewById(R.id.scrim_in_front);
        mScrimController = new ScrimController(scrimBehind, scrimInFront, mScrimSrcModeEnabled);
        mScrimController.setBackDropView(mBackdrop);
        mStatusBarView.setScrimController(mScrimController);
        mDozeScrimController = new DozeScrimController(mScrimController, context);

        mHeader = (StatusBarHeaderView) mStatusBarWindow.findViewById(R.id.header);
        mHeader.setActivityStarter(this);
        mKeyguardStatusBar = (KeyguardStatusBarView) mStatusBarWindow.findViewById(R.id.keyguard_header);
        mStatusIconsKeyguard = (LinearLayout) mKeyguardStatusBar.findViewById(R.id.statusIcons);
        mKeyguardStatusView = mStatusBarWindow.findViewById(R.id.keyguard_status_view);
        mKeyguardBottomArea =
                (KeyguardBottomAreaView) mStatusBarWindow.findViewById(R.id.keyguard_bottom_area);
        mKeyguardBottomArea.setActivityStarter(this);
        mKeyguardIndicationController = new KeyguardIndicationController(mContext,
                (KeyguardIndicationTextView) mStatusBarWindow.findViewById(
                        R.id.keyguard_indication_text));
        mKeyguardBottomArea.setKeyguardIndicationController(mKeyguardIndicationController);

        mTickerEnabled = res.getBoolean(R.bool.enable_ticker);
        if (mTickerEnabled) {
            final ViewStub tickerStub = (ViewStub) mStatusBarView.findViewById(R.id.ticker_stub);
            if (tickerStub != null) {
                mTickerView = tickerStub.inflate();
                mTicker = new MyTicker(context, mStatusBarView);

                TickerView tickerView = (TickerView) mStatusBarView.findViewById(R.id.tickerText);
                tickerView.mTicker = mTicker;
            }
        }

        mEdgeBorder = res.getDimensionPixelSize(R.dimen.status_bar_edge_ignore);

        // set the inital view visibility
        setAreThereNotifications();

        // Background thread for any controllers that need it.
        mHandlerThread = new HandlerThread(TAG, Process.THREAD_PRIORITY_BACKGROUND);
        mHandlerThread.start();


        // Other icons
        mLocationController = new LocationControllerImpl(mContext); // will post a notification
        mBatteryController = new BatteryController(mContext);
        mBatteryController.addStateChangedCallback(new BatteryStateChangeCallback() {
            @Override
            public void onPowerSaveChanged() {
                mHandler.post(mCheckBarModes);
                if (mDozeServiceHost != null) {
                    mDozeServiceHost.firePowerSaveChanged(mBatteryController.isPowerSave());
                }
            }
            @Override
            public void onBatteryLevelChanged(int level, boolean pluggedIn, boolean charging) {
                // noop
            }
        });
        mHotspotController = new HotspotControllerImpl(mContext);
        mBluetoothController = new BluetoothControllerImpl(mContext, mHandlerThread.getLooper());
        mSecurityController = new SecurityControllerImpl(mContext);
        if (mContext.getResources().getBoolean(R.bool.config_showRotationLock)) {
            mRotationLockController = new RotationLockControllerImpl(mContext);
        }
        mUserInfoController = new UserInfoController(mContext);
        mVolumeComponent = getComponent(VolumeComponent.class);
        mZenModeController = mVolumeComponent.getZenController();
        mCastController = new CastControllerImpl(mContext);

        if (isMSim()) {
            mMSimNetworkController = new MSimNetworkControllerImpl(mContext);
            MSimSignalClusterView signalCluster = (MSimSignalClusterView)
                    mStatusBarView.findViewById(R.id.msim_signal_cluster);
            MSimSignalClusterView signalClusterKeyguard = (MSimSignalClusterView)
                    mKeyguardStatusBar.findViewById(R.id.msim_signal_cluster);
            for (int i = 0; i < TelephonyManager.getDefault().getPhoneCount(); i++) {
                mMSimNetworkController.addSignalCluster(signalCluster, i);
                mMSimNetworkController.addSignalCluster(signalClusterKeyguard, i);
            }
            signalCluster.setNetworkController(mMSimNetworkController);
            signalClusterKeyguard.setNetworkController(mMSimNetworkController);

            mMSimNetworkController.addEmergencyLabelView(mHeader);

            mCarrierLabel = (TextView)mStatusBarWindow.findViewById(R.id.carrier_label);
            mSubsLabel = (TextView)mStatusBarWindow.findViewById(R.id.subs_label);
            mShowCarrierInPanel = (mCarrierLabel != null);

            if (DEBUG) Log.v(TAG, "carrierlabel=" + mCarrierLabel + " show=" +
                                    mShowCarrierInPanel + "operator label=" + mSubsLabel);
            if (mShowCarrierInPanel) {
                mCarrierLabel.setVisibility(mCarrierLabelVisible ? View.VISIBLE : View.INVISIBLE);

                // for mobile devices, we always show mobile connection info here (SPN/PLMN)
                // for other devices, we show whatever network is connected
                if (mMSimNetworkController.hasMobileDataFeature()) {
                    mMSimNetworkController.addMobileLabelView(mCarrierLabel);
                } else {
                    mMSimNetworkController.addCombinedLabelView(mCarrierLabel);
                }
                mSubsLabel.setVisibility(View.VISIBLE);
                mMSimNetworkController.addSubsLabelView(mSubsLabel);
                // set up the dynamic hide/show of the label
                //mPile.setOnSizeChangedListener(new OnSizeChangedListener() {
                //    @Override
                //    public void onSizeChanged(View view, int w, int h, int oldw, int oldh) {
                //        updateCarrierLabelVisibility(false);
                //    }
                //});
            }
        } else {
            mNetworkController = new NetworkControllerImpl(mContext);
            final SignalClusterView signalCluster =
                (SignalClusterView)mStatusBarView.findViewById(R.id.signal_cluster);
            final SignalClusterView signalClusterKeyguard =
                (SignalClusterView) mKeyguardStatusBar.findViewById(R.id.signal_cluster);
            final SignalClusterView signalClusterQs =
                (SignalClusterView) mHeader.findViewById(R.id.signal_cluster);
            mNetworkController.addSignalCluster(signalCluster);
            mNetworkController.addSignalCluster(signalClusterKeyguard);
            mNetworkController.addSignalCluster(signalClusterQs);
            signalCluster.setSecurityController(mSecurityController);
            signalCluster.setNetworkController(mNetworkController);
            signalClusterKeyguard.setSecurityController(mSecurityController);
            signalClusterKeyguard.setNetworkController(mNetworkController);
            signalClusterQs.setSecurityController(mSecurityController);
            signalClusterQs.setNetworkController(mNetworkController);
            final boolean isAPhone = mNetworkController.hasVoiceCallingFeature();
            if (isAPhone) {
                mNetworkController.addEmergencyLabelView(mHeader);
            }

            mCarrierLabel = (TextView)mStatusBarWindow.findViewById(R.id.carrier_label);
            mShowCarrierInPanel = (mCarrierLabel != null);
            if (DEBUG) Log.v(TAG, "carrierlabel=" + mCarrierLabel + " show=" + mShowCarrierInPanel);
            if (mShowCarrierInPanel) {
                mCarrierLabel.setVisibility(mCarrierLabelVisible ? View.VISIBLE : View.INVISIBLE);

                // for mobile devices, we always show mobile connection info here (SPN/PLMN)
                // for other devices, we show whatever network is connected
                if (mNetworkController.hasMobileDataFeature()) {
                    mNetworkController.addMobileLabelView(mCarrierLabel);
                } else {
                    mNetworkController.addCombinedLabelView(mCarrierLabel);
                }
            }

            // set up the dynamic hide/show of the label
            // TODO: uncomment, handle this for the Stack scroller aswell
//                ((NotificationRowLayout) mStackScroller)
// .setOnSizeChangedListener(new OnSizeChangedListener() {
//                @Override
//                public void onSizeChanged(View view, int w, int h, int oldw, int oldh) {
//                    updateCarrierLabelVisibility(false);
        }

        mFlashlightController = new FlashlightController(mContext);
        mKeyguardBottomArea.setFlashlightController(mFlashlightController);
        mKeyguardBottomArea.setPhoneStatusBar(this);
        mAccessibilityController = new AccessibilityController(mContext);
        mKeyguardBottomArea.setAccessibilityController(mAccessibilityController);
        mNextAlarmController = new NextAlarmController(mContext);
        mKeyguardMonitor = new KeyguardMonitor();
        mUserSwitcherController = new UserSwitcherController(mContext, mKeyguardMonitor);

        mKeyguardUserSwitcher = new KeyguardUserSwitcher(mContext,
                (ViewStub) mStatusBarWindow.findViewById(R.id.keyguard_user_switcher),
                mKeyguardStatusBar, mNotificationPanel, mUserSwitcherController);


        // Set up the quick settings tile panel
        mQSPanel = (QSPanel) mStatusBarWindow.findViewById(R.id.quick_settings_panel);
        if (mQSPanel != null) {
            final QSTileHost qsh;
            if (isMSim()) {
                qsh = new QSTileHost(mContext, this,
<<<<<<< HEAD
                    mBluetoothController, mLocationController, mRotationLockController,
                    mMSimNetworkController, mZenModeController, mVolumeComponent,
                    mHotspotController, mCastController, mFlashlightController,
                    mUserSwitcherController, mKeyguardMonitor,
                    mSecurityController);
            } else {
                qsh = new QSTileHost(mContext, this,
                    mBluetoothController, mLocationController, mRotationLockController,
                    mNetworkController, mZenModeController, mVolumeComponent,
                    mHotspotController, mCastController, mFlashlightController,
                    mUserSwitcherController, mKeyguardMonitor,
                    mSecurityController);
=======
                    mBluetoothController, mLocationController, mRotationLockController,
                    mMSimNetworkController, mZenModeController, mVolumeComponent,
                    mHotspotController, mCastController, mFlashlightController,
                    mUserSwitcherController, mKeyguardMonitor,
                    mSecurityController);
            } else {
                qsh = new QSTileHost(mContext, this,
                    mBluetoothController, mLocationController, mRotationLockController,
                    mNetworkController, mZenModeController, mVolumeComponent,
                    mHotspotController, mCastController, mFlashlightController,
                    mUserSwitcherController, mKeyguardMonitor,
                    mSecurityController);
>>>>>>> 073b8a01
            }
            mQSPanel.setHost(qsh);
            mQSPanel.setTiles(qsh.getTiles());
            mBrightnessMirrorController = new BrightnessMirrorController(mStatusBarWindow);
            mQSPanel.setBrightnessMirror(mBrightnessMirrorController);
            mHeader.setQSPanel(mQSPanel);
            qsh.setCallback(new QSTileHost.Callback() {
                @Override
                public void onTilesChanged() {
                    mQSPanel.setTiles(qsh.getTiles());
                }
            });
        }

        // task manager
        if (mContext.getResources().getBoolean(R.bool.config_showTaskManagerSwitcher)) {
            mTaskManagerPanel =
                    (LinearLayout) mStatusBarWindow.findViewById(R.id.task_manager_panel);
            mTaskManager = new TaskManager(mContext, mTaskManagerPanel);
            mTaskManager.setActivityStarter(this);
            mTaskManagerButton = (ImageButton) mHeader.findViewById(R.id.task_manager_button);
            mTaskManagerButton.setOnClickListener(new OnClickListener() {
                @Override
                public void onClick(View arg0) {
                    showTaskList = !showTaskList;
                    mNotificationPanel.setTaskManagerVisibility(showTaskList);
                }
            });
        }

        // User info. Trigger first load.
        mHeader.setUserInfoController(mUserInfoController);
        mKeyguardStatusBar.setUserInfoController(mUserInfoController);
        mUserInfoController.reloadUserInfo();

        mHeader.setBatteryController(mBatteryController);
        ((BatteryMeterView) mStatusBarView.findViewById(R.id.battery)).setBatteryController(
                mBatteryController);
        ((BatteryLevelTextView) mStatusBarView.findViewById(R.id.battery_level_text))
            .setBatteryController(mBatteryController);
        mKeyguardStatusBar.setBatteryController(mBatteryController);
        mHeader.setNextAlarmController(mNextAlarmController);

        PowerManager pm = (PowerManager) mContext.getSystemService(Context.POWER_SERVICE);
        mBroadcastReceiver.onReceive(mContext,
                new Intent(pm.isScreenOn() ? Intent.ACTION_SCREEN_ON : Intent.ACTION_SCREEN_OFF));

        // receive broadcasts
        IntentFilter filter = new IntentFilter();
        filter.addAction(Intent.ACTION_CLOSE_SYSTEM_DIALOGS);
        filter.addAction(Intent.ACTION_SCREEN_OFF);
        filter.addAction(Intent.ACTION_SCREEN_ON);
        // receive broadcast from SnapdragonCamera
        filter.addAction(FlashlightController.ACTION_CLOSE_FLASHLIGHT);
        if (DEBUG_MEDIA_FAKE_ARTWORK) {
            filter.addAction("fake_artwork");
        }
        filter.addAction(ACTION_DEMO);
        context.registerReceiver(mBroadcastReceiver, filter);

        // listen for USER_SETUP_COMPLETE setting (per-user)
        resetUserSetupObserver();

        startGlyphRasterizeHack();
        return mStatusBarView;
    }

    private void clearAllNotifications() {

        // animate-swipe all dismissable notifications, then animate the shade closed
        int numChildren = mStackScroller.getChildCount();

        final ArrayList<View> viewsToHide = new ArrayList<View>(numChildren);
        for (int i = 0; i < numChildren; i++) {
            final View child = mStackScroller.getChildAt(i);
            if (mStackScroller.canChildBeDismissed(child)) {
                if (child.getVisibility() == View.VISIBLE) {
                    viewsToHide.add(child);
                }
            }
        }
        if (viewsToHide.isEmpty()) {
            animateCollapsePanels(CommandQueue.FLAG_EXCLUDE_NONE);
            return;
        }

        addPostCollapseAction(new Runnable() {
            @Override
            public void run() {
                try {
                    mBarService.onClearAllNotifications(mCurrentUserId);
                } catch (Exception ex) { }
            }
        });

        performDismissAllAnimations(viewsToHide);

    }

    private void performDismissAllAnimations(ArrayList<View> hideAnimatedList) {
        Runnable animationFinishAction = new Runnable() {
            @Override
            public void run() {
                mStackScroller.post(new Runnable() {
                    @Override
                    public void run() {
                        mStackScroller.setDismissAllInProgress(false);
                    }
                });
                animateCollapsePanels(CommandQueue.FLAG_EXCLUDE_NONE);
            }
        };

        // let's disable our normal animations
        mStackScroller.setDismissAllInProgress(true);

        // Decrease the delay for every row we animate to give the sense of
        // accelerating the swipes
        int rowDelayDecrement = 10;
        int currentDelay = 140;
        int totalDelay = 180;
        int numItems = hideAnimatedList.size();
        for (int i = numItems - 1; i >= 0; i--) {
            View view = hideAnimatedList.get(i);
            Runnable endRunnable = null;
            if (i == 0) {
                endRunnable = animationFinishAction;
            }
            mStackScroller.dismissViewAnimated(view, endRunnable, totalDelay, 260);
            currentDelay = Math.max(50, currentDelay - rowDelayDecrement);
            totalDelay += currentDelay;
        }
    }

    /**
     * Hack to improve glyph rasterization for scaled text views.
     */
    private void startGlyphRasterizeHack() {
        mStatusBarView.getViewTreeObserver().addOnPreDrawListener(
                new ViewTreeObserver.OnPreDrawListener() {
            @Override
            public boolean onPreDraw() {
                if (mDrawCount == 1) {
                    mStatusBarView.getViewTreeObserver().removeOnPreDrawListener(this);
                    HardwareCanvas.setProperty("extraRasterBucket",
                            Float.toString(StackScrollAlgorithm.DIMMED_SCALE));
                    HardwareCanvas.setProperty("extraRasterBucket", Float.toString(
                            mContext.getResources().getDimensionPixelSize(
                                    R.dimen.qs_time_collapsed_size)
                            / mContext.getResources().getDimensionPixelSize(
                                    R.dimen.qs_time_expanded_size)));
                }
                mDrawCount++;
                return true;
            }
        });
    }

    @Override
    protected void setZenMode(int mode) {
        super.setZenMode(mode);
        if (mIconPolicy != null) {
            mIconPolicy.setZenMode(mode);
        }
    }

    private void startKeyguard() {
        KeyguardViewMediator keyguardViewMediator = getComponent(KeyguardViewMediator.class);
        mStatusBarKeyguardViewManager = keyguardViewMediator.registerStatusBar(this,
                mStatusBarWindow, mStatusBarWindowManager, mScrimController);
        mKeyguardViewMediatorCallback = keyguardViewMediator.getViewMediatorCallback();
    }

    @Override
    protected View getStatusBarView() {
        return mStatusBarView;
    }

    public StatusBarWindowView getStatusBarWindow() {
        return mStatusBarWindow;
    }

    @Override
    protected WindowManager.LayoutParams getSearchLayoutParams(LayoutParams layoutParams) {
        boolean opaque = false;
        WindowManager.LayoutParams lp = new WindowManager.LayoutParams(
                LayoutParams.MATCH_PARENT,
                LayoutParams.MATCH_PARENT,
                WindowManager.LayoutParams.TYPE_NAVIGATION_BAR_PANEL,
                WindowManager.LayoutParams.FLAG_LAYOUT_IN_SCREEN
                | WindowManager.LayoutParams.FLAG_ALT_FOCUSABLE_IM
                | WindowManager.LayoutParams.FLAG_SPLIT_TOUCH,
                (opaque ? PixelFormat.OPAQUE : PixelFormat.TRANSLUCENT));
        if (ActivityManager.isHighEndGfx()) {
            lp.flags |= WindowManager.LayoutParams.FLAG_HARDWARE_ACCELERATED;
        }
        lp.gravity = Gravity.BOTTOM | Gravity.START;
        lp.setTitle("SearchPanel");
        lp.softInputMode = WindowManager.LayoutParams.SOFT_INPUT_STATE_UNCHANGED
        | WindowManager.LayoutParams.SOFT_INPUT_ADJUST_NOTHING;
        return lp;
    }

    @Override
    protected void updateSearchPanel() {
        super.updateSearchPanel();
        if (mNavigationBarView != null) {
            mNavigationBarView.setDelegateView(mSearchPanelView);
        }
    }

    @Override
    public void showSearchPanel() {
        super.showSearchPanel();
        mHandler.removeCallbacks(mShowSearchPanel);

        // we want to freeze the sysui state wherever it is
        mSearchPanelView.setSystemUiVisibility(mSystemUiVisibility);

        if (mNavigationBarView != null) {
            WindowManager.LayoutParams lp =
                (android.view.WindowManager.LayoutParams) mNavigationBarView.getLayoutParams();
            lp.flags &= ~WindowManager.LayoutParams.FLAG_NOT_TOUCH_MODAL;
            mWindowManager.updateViewLayout(mNavigationBarView, lp);
        }
    }

    @Override
    public void hideSearchPanel() {
        super.hideSearchPanel();
        if (mNavigationBarView != null) {
            WindowManager.LayoutParams lp =
                (android.view.WindowManager.LayoutParams) mNavigationBarView.getLayoutParams();
            lp.flags |= WindowManager.LayoutParams.FLAG_NOT_TOUCH_MODAL;
            mWindowManager.updateViewLayout(mNavigationBarView, lp);
        }
    }

    public int getStatusBarHeight() {
        if (mNaturalBarHeight < 0) {
            final Resources res = mContext.getResources();
            mNaturalBarHeight =
                    res.getDimensionPixelSize(com.android.internal.R.dimen.status_bar_height);
        }
        return mNaturalBarHeight;
    }

    private View.OnClickListener mRecentsClickListener = new View.OnClickListener() {
        public void onClick(View v) {
            awakenDreams();
            toggleRecentApps();
        }
    };

    private long mLastLockToAppLongPress;
    private View.OnLongClickListener mLongPressBackRecentsListener =
            new View.OnLongClickListener() {
        @Override
        public boolean onLongClick(View v) {
            handleLongPressBackRecents(v);
            return true;
        }
    };

    private int mShowSearchHoldoff = 0;
    private Runnable mShowSearchPanel = new Runnable() {
        public void run() {
            showSearchPanel();
            awakenDreams();
        }
    };

    View.OnTouchListener mHomeActionListener = new View.OnTouchListener() {
        public boolean onTouch(View v, MotionEvent event) {
            switch(event.getAction()) {
                case MotionEvent.ACTION_DOWN:
                if (!shouldDisableNavbarGestures()) {
                    mHandler.removeCallbacks(mShowSearchPanel);
                    mHandler.postDelayed(mShowSearchPanel, mShowSearchHoldoff);
                }
            break;

            case MotionEvent.ACTION_UP:
            case MotionEvent.ACTION_CANCEL:
                mHandler.removeCallbacks(mShowSearchPanel);
                awakenDreams();
            break;
        }
        return false;
        }
    };

    private void awakenDreams() {
        if (mDreamManager != null) {
            try {
                mDreamManager.awaken();
            } catch (RemoteException e) {
                // fine, stay asleep then
            }
        }
    }

    private void prepareNavigationBarView() {
        mNavigationBarView.reorient();

        mNavigationBarView.getRecentsButton().setOnClickListener(mRecentsClickListener);
        mNavigationBarView.getRecentsButton().setOnTouchListener(mRecentsPreloadOnTouchListener);
        mNavigationBarView.getRecentsButton().setLongClickable(true);
        mNavigationBarView.getRecentsButton().setOnLongClickListener(mLongPressBackRecentsListener);
        mNavigationBarView.getBackButton().setLongClickable(true);
        mNavigationBarView.getBackButton().setOnLongClickListener(mLongPressBackRecentsListener);
        mNavigationBarView.getHomeButton().setOnTouchListener(mHomeActionListener);
        updateSearchPanel();
    }

    // For small-screen devices (read: phones) that lack hardware navigation buttons
    private void addNavigationBar() {
        if (DEBUG) Log.v(TAG, "addNavigationBar: about to add " + mNavigationBarView);
        if (mNavigationBarView == null) return;

        prepareNavigationBarView();

        mWindowManager.addView(mNavigationBarView, getNavigationBarLayoutParams());
    }

    private void repositionNavigationBar() {
        if (mNavigationBarView == null || !mNavigationBarView.isAttachedToWindow()) return;

        prepareNavigationBarView();

        mWindowManager.updateViewLayout(mNavigationBarView, getNavigationBarLayoutParams());
    }

    private void notifyNavigationBarScreenOn(boolean screenOn) {
        if (mNavigationBarView == null) return;
        mNavigationBarView.notifyScreenOn(screenOn);
    }

    private WindowManager.LayoutParams getNavigationBarLayoutParams() {
        WindowManager.LayoutParams lp = new WindowManager.LayoutParams(
                LayoutParams.MATCH_PARENT, LayoutParams.MATCH_PARENT,
                WindowManager.LayoutParams.TYPE_NAVIGATION_BAR,
                    0
                    | WindowManager.LayoutParams.FLAG_TOUCHABLE_WHEN_WAKING
                    | WindowManager.LayoutParams.FLAG_NOT_FOCUSABLE
                    | WindowManager.LayoutParams.FLAG_NOT_TOUCH_MODAL
                    | WindowManager.LayoutParams.FLAG_WATCH_OUTSIDE_TOUCH
                    | WindowManager.LayoutParams.FLAG_SPLIT_TOUCH,
                PixelFormat.TRANSLUCENT);
        // this will allow the navbar to run in an overlay on devices that support this
        if (ActivityManager.isHighEndGfx()) {
            lp.flags |= WindowManager.LayoutParams.FLAG_HARDWARE_ACCELERATED;
        }

        lp.setTitle("NavigationBar");
        lp.windowAnimations = 0;
        return lp;
    }

    private void addHeadsUpView() {
        int headsUpHeight = mContext.getResources()
                .getDimensionPixelSize(R.dimen.heads_up_window_height);
        WindowManager.LayoutParams lp = new WindowManager.LayoutParams(
                LayoutParams.MATCH_PARENT, headsUpHeight,
                WindowManager.LayoutParams.TYPE_STATUS_BAR_PANEL, // above the status bar!
                WindowManager.LayoutParams.FLAG_LAYOUT_IN_SCREEN
                    | WindowManager.LayoutParams.FLAG_LAYOUT_NO_LIMITS
                    | WindowManager.LayoutParams.FLAG_NOT_TOUCH_MODAL
                    | WindowManager.LayoutParams.FLAG_NOT_FOCUSABLE
                    | WindowManager.LayoutParams.FLAG_ALT_FOCUSABLE_IM
                    | WindowManager.LayoutParams.FLAG_SPLIT_TOUCH,
                PixelFormat.TRANSLUCENT);
        lp.flags |= WindowManager.LayoutParams.FLAG_HARDWARE_ACCELERATED;
        lp.gravity = Gravity.TOP;
        lp.setTitle("Heads Up");
        lp.packageName = mContext.getPackageName();
        lp.windowAnimations = R.style.Animation_StatusBar_HeadsUp;

        mWindowManager.addView(mHeadsUpNotificationView, lp);
    }

    private void removeHeadsUpView() {
        mWindowManager.removeView(mHeadsUpNotificationView);
    }

    public void refreshAllStatusBarIcons() {
        refreshAllIconsForLayout(mStatusIcons);
        refreshAllIconsForLayout(mStatusIconsKeyguard);
        refreshAllIconsForLayout(mNotificationIcons);
    }

    private void refreshAllIconsForLayout(LinearLayout ll) {
        final int count = ll.getChildCount();
        for (int n = 0; n < count; n++) {
            View child = ll.getChildAt(n);
            if (child instanceof StatusBarIconView) {
                ((StatusBarIconView) child).updateDrawable();
            }
        }
    }

    public void addIcon(String slot, int index, int viewIndex, StatusBarIcon icon) {
        if (SPEW) Log.d(TAG, "addIcon slot=" + slot + " index=" + index + " viewIndex=" + viewIndex
                + " icon=" + icon);
        StatusBarIconView view = new StatusBarIconView(mContext, slot, null);
        view.set(icon);
        mStatusIcons.addView(view, viewIndex, new LinearLayout.LayoutParams(
                LayoutParams.WRAP_CONTENT, mIconSize));
        view = new StatusBarIconView(mContext, slot, null);
        view.set(icon);
        mStatusIconsKeyguard.addView(view, viewIndex, new LinearLayout.LayoutParams(
                LayoutParams.WRAP_CONTENT, mIconSize));
    }

    public void updateIcon(String slot, int index, int viewIndex,
            StatusBarIcon old, StatusBarIcon icon) {
        if (SPEW) Log.d(TAG, "updateIcon slot=" + slot + " index=" + index + " viewIndex=" + viewIndex
                + " old=" + old + " icon=" + icon);
        StatusBarIconView view = (StatusBarIconView) mStatusIcons.getChildAt(viewIndex);
        view.set(icon);
        view = (StatusBarIconView) mStatusIconsKeyguard.getChildAt(viewIndex);
        view.set(icon);
    }

    public void removeIcon(String slot, int index, int viewIndex) {
        if (SPEW) Log.d(TAG, "removeIcon slot=" + slot + " index=" + index + " viewIndex=" + viewIndex);
        mStatusIcons.removeViewAt(viewIndex);
        mStatusIconsKeyguard.removeViewAt(viewIndex);
    }

    public UserHandle getCurrentUserHandle() {
        return new UserHandle(mCurrentUserId);
    }

    @Override
    public void addNotification(StatusBarNotification notification, RankingMap ranking) {
        if (DEBUG) Log.d(TAG, "addNotification key=" + notification.getKey());
        if (mUseHeadsUp && shouldInterrupt(notification)) {
            if (DEBUG) Log.d(TAG, "launching notification in heads up mode");
            Entry interruptionCandidate = new Entry(notification, null);
            ViewGroup holder = mHeadsUpNotificationView.getHolder();
            if (inflateViewsForHeadsUp(interruptionCandidate, holder)) {
                // 1. Populate mHeadsUpNotificationView
                mHeadsUpNotificationView.showNotification(interruptionCandidate);

                // do not show the notification in the shade, yet.
                return;
            }
        }

        Entry shadeEntry = createNotificationViews(notification);
        if (shadeEntry == null) {
            return;
        }

        if (notification.getNotification().fullScreenIntent != null) {
            // Stop screensaver if the notification has a full-screen intent.
            // (like an incoming phone call)
            awakenDreams();

            // not immersive & a full-screen alert should be shown
            if (DEBUG) Log.d(TAG, "Notification has fullScreenIntent; sending fullScreenIntent");
            try {
                EventLog.writeEvent(EventLogTags.SYSUI_FULLSCREEN_NOTIFICATION,
                        notification.getKey());
                notification.getNotification().fullScreenIntent.send();
            } catch (PendingIntent.CanceledException e) {
            }
        } else {
            // usual case: status bar visible & not immersive

            // show the ticker if there isn't already a heads up
            if (mHeadsUpNotificationView.getEntry() == null) {
                tick(notification, true);
            }
        }
        addNotificationViews(shadeEntry, ranking);
        // Recalculate the position of the sliding windows and the titles.
        setAreThereNotifications();
        updateExpandedViewPos(EXPANDED_LEAVE_ALONE);
    }

    public void displayNotificationFromHeadsUp(StatusBarNotification notification) {
        NotificationData.Entry shadeEntry = createNotificationViews(notification);
        if (shadeEntry == null) {
            return;
        }
        shadeEntry.setInterruption();

        addNotificationViews(shadeEntry, null);
        // Recalculate the position of the sliding windows and the titles.
        setAreThereNotifications();
        updateExpandedViewPos(EXPANDED_LEAVE_ALONE);
    }

    @Override
    public void resetHeadsUpDecayTimer() {
        mHandler.removeMessages(MSG_DECAY_HEADS_UP);
        if (mUseHeadsUp && mHeadsUpNotificationDecay > 0
                && mHeadsUpNotificationView.isClearable()) {
            mHandler.sendEmptyMessageDelayed(MSG_DECAY_HEADS_UP, mHeadsUpNotificationDecay);
        }
    }

    @Override
    public void scheduleHeadsUpOpen() {
        mHandler.removeMessages(MSG_SHOW_HEADS_UP);
        mHandler.sendEmptyMessage(MSG_SHOW_HEADS_UP);
    }

    @Override
    public void scheduleHeadsUpClose() {
        mHandler.removeMessages(MSG_HIDE_HEADS_UP);
        mHandler.sendEmptyMessage(MSG_HIDE_HEADS_UP);
    }

    @Override
    public void scheduleHeadsUpEscalation() {
        mHandler.removeMessages(MSG_ESCALATE_HEADS_UP);
        mHandler.sendEmptyMessage(MSG_ESCALATE_HEADS_UP);
    }

    @Override
    protected void updateNotificationRanking(RankingMap ranking) {
        mNotificationData.updateRanking(ranking);
        updateNotifications();
    }

    @Override
    public void removeNotification(String key, RankingMap ranking) {
        if (ENABLE_HEADS_UP && mHeadsUpNotificationView.getEntry() != null
                && key.equals(mHeadsUpNotificationView.getEntry().notification.getKey())) {
            mHeadsUpNotificationView.clear();
        }

        StatusBarNotification old = removeNotificationViews(key, ranking);
        if (SPEW) Log.d(TAG, "removeNotification key=" + key + " old=" + old);

        if (old != null) {
            // Cancel the ticker if it's still running
            if (mTickerEnabled) {
                mTicker.removeEntry(old);
            }

            // Recalculate the position of the sliding windows and the titles.
            updateExpandedViewPos(EXPANDED_LEAVE_ALONE);

            if (CLOSE_PANEL_WHEN_EMPTIED && !hasActiveNotifications()
                    && !mNotificationPanel.isTracking() && !mNotificationPanel.isQsExpanded()) {
                if (mState == StatusBarState.SHADE) {
                    animateCollapsePanels();
                } else if (mState == StatusBarState.SHADE_LOCKED) {
                    goToKeyguard();
                }
            }
        }
        setAreThereNotifications();
    }

    @Override
    protected void refreshLayout(int layoutDirection) {
        if (mNavigationBarView != null) {
            mNavigationBarView.setLayoutDirection(layoutDirection);
        }
        refreshAllStatusBarIcons();
    }

    private void updateShowSearchHoldoff() {
        mShowSearchHoldoff = mContext.getResources().getInteger(
            R.integer.config_show_search_delay);
    }

    private void updateNotificationShade() {
        if (mStackScroller == null) return;

        // Do not modify the notifications during collapse.
        if (isCollapsing()) {
            addPostCollapseAction(new Runnable() {
                @Override
                public void run() {
                    updateNotificationShade();
                }
            });
            return;
        }

        ArrayList<Entry> activeNotifications = mNotificationData.getActiveNotifications();
        ArrayList<ExpandableNotificationRow> toShow = new ArrayList<>(activeNotifications.size());
        final int N = activeNotifications.size();
        for (int i=0; i<N; i++) {
            Entry ent = activeNotifications.get(i);
            int vis = ent.notification.getNotification().visibility;

            // Display public version of the notification if we need to redact.
            final boolean hideSensitive =
                    !userAllowsPrivateNotificationsInPublic(ent.notification.getUserId());
            boolean sensitiveNote = vis == Notification.VISIBILITY_PRIVATE;
            boolean sensitivePackage = packageHasVisibilityOverride(ent.notification.getKey());
            boolean sensitive = (sensitiveNote && hideSensitive) || sensitivePackage;
            boolean showingPublic = sensitive && isLockscreenPublicMode();
            ent.row.setSensitive(sensitive);
            if (ent.autoRedacted && ent.legacy) {
                // TODO: Also fade this? Or, maybe easier (and better), provide a dark redacted form
                // for legacy auto redacted notifications.
                if (showingPublic) {
                    ent.row.setShowingLegacyBackground(false);
                } else {
                    ent.row.setShowingLegacyBackground(true);
                }
            }
            toShow.add(ent.row);
        }

        ArrayList<View> toRemove = new ArrayList<View>();
        for (int i=0; i< mStackScroller.getChildCount(); i++) {
            View child = mStackScroller.getChildAt(i);
            if (!toShow.contains(child) && child instanceof ExpandableNotificationRow) {
                toRemove.add(child);
            }
        }

        for (View remove : toRemove) {
            mStackScroller.removeView(remove);
        }
        for (int i=0; i<toShow.size(); i++) {
            View v = toShow.get(i);
            if (v.getParent() == null) {
                mStackScroller.addView(v);
            }
        }

        // So after all this work notifications still aren't sorted correctly.
        // Let's do that now by advancing through toShow and mStackScroller in
        // lock-step, making sure mStackScroller matches what we see in toShow.
        int j = 0;
        for (int i = 0; i < mStackScroller.getChildCount(); i++) {
            View child = mStackScroller.getChildAt(i);
            if (!(child instanceof ExpandableNotificationRow)) {
                // We don't care about non-notification views.
                continue;
            }

            if (child == toShow.get(j)) {
                // Everything is well, advance both lists.
                j++;
                continue;
            }

            // Oops, wrong notification at this position. Put the right one
            // here and advance both lists.
            mStackScroller.changeViewPosition(toShow.get(j), i);
            j++;
        }
        updateRowStates();
        updateSpeedbump();
        updateClearAll();
        updateEmptyShadeView();

        // Disable QS if device not provisioned.
        // If the user switcher is simple then disable QS during setup because
        // the user intends to use the lock screen user switcher, QS in not needed.
        mNotificationPanel.setQsExpansionEnabled(isDeviceProvisioned()
                && (mUserSetup || mUserSwitcherController == null
                        || !mUserSwitcherController.isSimpleUserSwitcher()));
        mShadeUpdates.check();
    }

    private boolean packageHasVisibilityOverride(String key) {
        return mNotificationData.getVisibilityOverride(key)
                != NotificationListenerService.Ranking.VISIBILITY_NO_OVERRIDE;
    }

    private void updateClearAll() {
        boolean showDismissView =
                mState != StatusBarState.KEYGUARD &&
                mNotificationData.hasActiveClearableNotifications();
        mStackScroller.updateDismissView(showDismissView);
    }

    private void updateEmptyShadeView() {
        boolean showEmptyShade =
                mState != StatusBarState.KEYGUARD &&
                        mNotificationData.getActiveNotifications().size() == 0;
        mNotificationPanel.setShadeEmpty(showEmptyShade);
    }

    private void updateSpeedbump() {
        int speedbumpIndex = -1;
        int currentIndex = 0;
        ArrayList<Entry> activeNotifications = mNotificationData.getActiveNotifications();
        final int N = activeNotifications.size();
        for (int i = 0; i < N; i++) {
            Entry entry = activeNotifications.get(i);
            if (entry.row.getVisibility() != View.GONE &&
                    mNotificationData.isAmbient(entry.key)) {
                speedbumpIndex = currentIndex;
                break;
            }
            currentIndex++;
        }
        mStackScroller.updateSpeedBumpIndex(speedbumpIndex);
    }

    @Override
    protected void updateNotifications() {
        // TODO: Move this into updateNotificationIcons()?
        if (mNotificationIcons == null) return;

        mNotificationData.filterAndSort();

        updateNotificationShade();
        updateNotificationIcons();
    }

    private void updateNotificationIcons() {
        final LinearLayout.LayoutParams params
            = new LinearLayout.LayoutParams(mIconSize + 2*mIconHPadding, mNaturalBarHeight);

        ArrayList<Entry> activeNotifications = mNotificationData.getActiveNotifications();
        final int N = activeNotifications.size();
        ArrayList<StatusBarIconView> toShow = new ArrayList<>(N);

        // Filter out notifications with low scores.
        for (int i = 0; i < N; i++) {
            Entry ent = activeNotifications.get(i);
            if (ent.notification.getScore() < HIDE_ICONS_BELOW_SCORE &&
                    !NotificationData.showNotificationEvenIfUnprovisioned(ent.notification)) {
                continue;
            }
            toShow.add(ent.icon);
        }

        if (DEBUG) {
            Log.d(TAG, "refreshing icons: " + toShow.size() +
                    " notifications, mNotificationIcons=" + mNotificationIcons);
        }

        ArrayList<View> toRemove = new ArrayList<View>();
        for (int i=0; i<mNotificationIcons.getChildCount(); i++) {
            View child = mNotificationIcons.getChildAt(i);
            if (!toShow.contains(child)) {
                toRemove.add(child);
            }
        }

        final int toRemoveCount = toRemove.size();
        for (int i = 0; i < toRemoveCount; i++) {
            mNotificationIcons.removeView(toRemove.get(i));
        }

        for (int i=0; i<toShow.size(); i++) {
            View v = toShow.get(i);
            if (v.getParent() == null) {
                mNotificationIcons.addView(v, i, params);
            }
        }

        // Resort notification icons
        final int childCount = mNotificationIcons.getChildCount();
        for (int i = 0; i < childCount; i++) {
            View actual = mNotificationIcons.getChildAt(i);
            StatusBarIconView expected = toShow.get(i);
            if (actual == expected) {
                continue;
            }
            mNotificationIcons.removeView(expected);
            mNotificationIcons.addView(expected, i);
        }
    }

    @Override
    protected void updateRowStates() {
        super.updateRowStates();
        mNotificationPanel.notifyVisibleChildrenChanged();
    }

    protected void updateCarrierLabelVisibility(boolean force) {
        // TODO: Handle this for the notification stack scroller as well
        if (!mShowCarrierInPanel) return;
        // The idea here is to only show the carrier label when there is enough room to see it,
        // i.e. when there aren't enough notifications to fill the panel.
        if (SPEW) {
            Log.d(TAG, String.format("stackScrollerh=%d scrollh=%d carrierh=%d",
                    mStackScroller.getHeight(), mStackScroller.getHeight(),
                    mCarrierLabelHeight));
        }

        // Emergency calls only is shown in the expanded header now.
        final boolean emergencyCallsShownElsewhere = mContext.getResources().getBoolean(
                R.bool.config_showEmergencyCallLabelOnly);
        final boolean forceShowCarrierLabel = mContext.getResources().getBoolean(
                R.bool.config_forceShowCarrierLabel);
        final boolean isEmergencyOnly;
        if (isMSim()) {
            isEmergencyOnly = mMSimNetworkController.isEmergencyOnly();
        } else {
            isEmergencyOnly = mNetworkController.isEmergencyOnly();
        }
        final boolean makeVisible =
                !(emergencyCallsShownElsewhere && isEmergencyOnly)
                && (forceShowCarrierLabel || mStackScroller.getHeight() < (mNotificationPanel
                        .getHeight() - mCarrierLabelHeight - mStatusBarHeaderHeight))
                && mStackScroller.getVisibility() == View.VISIBLE
                && mState != StatusBarState.KEYGUARD;

        if (force || mCarrierLabelVisible != makeVisible) {
            mCarrierLabelVisible = makeVisible;
            if (DEBUG) {
                Log.d(TAG, "making carrier label " + (makeVisible?"visible":"invisible"));
            }
            mCarrierLabel.animate().cancel();
            if (makeVisible) {
                mCarrierLabel.setVisibility(View.VISIBLE);
            }
            mCarrierLabel.animate()
                .alpha(makeVisible ? 1f : 0f)
                //.setStartDelay(makeVisible ? 500 : 0)
                //.setDuration(makeVisible ? 750 : 100)
                .setDuration(150)
                .setListener(makeVisible ? null : new AnimatorListenerAdapter() {
                    @Override
                    public void onAnimationEnd(Animator animation) {
                        if (!mCarrierLabelVisible) { // race
                            mCarrierLabel.setVisibility(View.INVISIBLE);
                            mCarrierLabel.setAlpha(0f);
                        }
                    }
                })
                .start();
        }
    }

    @Override
    protected void setAreThereNotifications() {

        if (SPEW) {
            final boolean clearable = hasActiveNotifications() &&
                    mNotificationData.hasActiveClearableNotifications();
            Log.d(TAG, "setAreThereNotifications: N=" +
                    mNotificationData.getActiveNotifications().size() + " any=" +
                    hasActiveNotifications() + " clearable=" + clearable);
        }

        final View nlo = mStatusBarView.findViewById(R.id.notification_lights_out);
        final boolean showDot = hasActiveNotifications() && !areLightsOn();
        if (showDot != (nlo.getAlpha() == 1.0f)) {
            if (showDot) {
                nlo.setAlpha(0f);
                nlo.setVisibility(View.VISIBLE);
            }
            nlo.animate()
                .alpha(showDot?1:0)
                .setDuration(showDot?750:250)
                .setInterpolator(new AccelerateInterpolator(2.0f))
                .setListener(showDot ? null : new AnimatorListenerAdapter() {
                    @Override
                    public void onAnimationEnd(Animator _a) {
                        nlo.setVisibility(View.GONE);
                    }
                })
                .start();
        }

        findAndUpdateMediaNotifications();

        updateCarrierLabelVisibility(false);
    }

    public void findAndUpdateMediaNotifications() {
        boolean metaDataChanged = false;

        synchronized (mNotificationData) {
            ArrayList<Entry> activeNotifications = mNotificationData.getActiveNotifications();
            final int N = activeNotifications.size();
            Entry mediaNotification = null;
            MediaController controller = null;
            for (int i = 0; i < N; i++) {
                final Entry entry = activeNotifications.get(i);
                if (isMediaNotification(entry)) {
                    final MediaSession.Token token = entry.notification.getNotification().extras
                            .getParcelable(Notification.EXTRA_MEDIA_SESSION);
                    if (token != null) {
                        controller = new MediaController(mContext, token);
                        if (controller != null) {
                            // we've got a live one, here
                            mediaNotification = entry;
                        }
                    }
                }
            }

            if (mediaNotification == null) {
                // Still nothing? OK, let's just look for live media sessions and see if they match
                // one of our notifications. This will catch apps that aren't (yet!) using media
                // notifications.

                if (mMediaSessionManager != null) {
                    final List<MediaController> sessions
                            = mMediaSessionManager.getActiveSessionsForUser(
                                    null,
                                    UserHandle.USER_ALL);

                    for (MediaController aController : sessions) {
                        if (aController == null) continue;
                        final PlaybackState state = aController.getPlaybackState();
                        if (state == null) continue;
                        switch (state.getState()) {
                            case PlaybackState.STATE_STOPPED:
                            case PlaybackState.STATE_ERROR:
                                continue;
                            default:
                                // now to see if we have one like this
                                final String pkg = aController.getPackageName();

                                for (int i = 0; i < N; i++) {
                                    final Entry entry = activeNotifications.get(i);
                                    if (entry.notification.getPackageName().equals(pkg)) {
                                        if (DEBUG_MEDIA) {
                                            Log.v(TAG, "DEBUG_MEDIA: found controller matching "
                                                + entry.notification.getKey());
                                        }
                                        controller = aController;
                                        mediaNotification = entry;
                                        break;
                                    }
                                }
                        }
                    }
                }
            }

            if (!sameSessions(mMediaController, controller)) {
                // We have a new media session

                if (mMediaController != null) {
                    // something old was playing
                    Log.v(TAG, "DEBUG_MEDIA: Disconnecting from old controller: "
                            + mMediaController);
                    mMediaController.unregisterCallback(mMediaListener);
                }
                mMediaController = controller;

                if (mMediaController != null) {
                    mMediaController.registerCallback(mMediaListener);
                    mMediaMetadata = mMediaController.getMetadata();
                    if (DEBUG_MEDIA) {
                        Log.v(TAG, "DEBUG_MEDIA: insert listener, receive metadata: "
                                + mMediaMetadata);
                    }

                    final String notificationKey = mediaNotification == null
                            ? null
                            : mediaNotification.notification.getKey();

                    if (notificationKey == null || !notificationKey.equals(mMediaNotificationKey)) {
                        // we have a new notification!
                        if (DEBUG_MEDIA) {
                            Log.v(TAG, "DEBUG_MEDIA: Found new media notification: key="
                                    + notificationKey + " controller=" + controller);
                        }
                        mMediaNotificationKey = notificationKey;
                    }
                } else {
                    mMediaMetadata = null;
                    mMediaNotificationKey = null;
                }

                metaDataChanged = true;
            } else {
                // Media session unchanged

                if (DEBUG_MEDIA) {
                    Log.v(TAG, "DEBUG_MEDIA: Continuing media notification: key=" + mMediaNotificationKey);
                }
            }
        }

        updateMediaMetaData(metaDataChanged);
    }

    private boolean sameSessions(MediaController a, MediaController b) {
        if (a == b) return true;
        if (a == null) return false;
        return a.controlsSameSession(b);
    }

    /**
     * Hide the album artwork that is fading out and release its bitmap.
     */
    private Runnable mHideBackdropFront = new Runnable() {
        @Override
        public void run() {
            if (DEBUG_MEDIA) {
                Log.v(TAG, "DEBUG_MEDIA: removing fade layer");
            }
            mBackdropFront.setVisibility(View.INVISIBLE);
            mBackdropFront.animate().cancel();
            mBackdropFront.setImageDrawable(null);
        }
    };

    /**
     * Refresh or remove lockscreen artwork from media metadata.
     */
    public void updateMediaMetaData(boolean metaDataChanged) {
        if (!SHOW_LOCKSCREEN_MEDIA_ARTWORK) return;

        if (mBackdrop == null) return; // called too early

        if (DEBUG_MEDIA) {
            Log.v(TAG, "DEBUG_MEDIA: updating album art for notification " + mMediaNotificationKey
                + " metadata=" + mMediaMetadata
                + " metaDataChanged=" + metaDataChanged
                + " state=" + mState);
        }

        Bitmap artworkBitmap = null;
        if (mMediaMetadata != null) {
            artworkBitmap = mMediaMetadata.getBitmap(MediaMetadata.METADATA_KEY_ART);
            if (artworkBitmap == null) {
                artworkBitmap = mMediaMetadata.getBitmap(MediaMetadata.METADATA_KEY_ALBUM_ART);
                // might still be null
            }
        }

        final boolean hasArtwork = artworkBitmap != null;

        if ((hasArtwork || DEBUG_MEDIA_FAKE_ARTWORK)
                && (mState == StatusBarState.KEYGUARD || mState == StatusBarState.SHADE_LOCKED)) {
            // time to show some art!
            if (mBackdrop.getVisibility() != View.VISIBLE) {
                mBackdrop.setVisibility(View.VISIBLE);
                mBackdrop.animate().alpha(1f);
                metaDataChanged = true;
                if (DEBUG_MEDIA) {
                    Log.v(TAG, "DEBUG_MEDIA: Fading in album artwork");
                }
            }
            if (metaDataChanged) {
                if (mBackdropBack.getDrawable() != null) {
                    Drawable drawable = mBackdropBack.getDrawable();
                    mBackdropFront.setImageDrawable(drawable);
                    if (mScrimSrcModeEnabled) {
                        mBackdropFront.getDrawable().mutate().setXfermode(mSrcOverXferMode);
                    }
                    mBackdropFront.setAlpha(1f);
                    mBackdropFront.setVisibility(View.VISIBLE);
                } else {
                    mBackdropFront.setVisibility(View.INVISIBLE);
                }

                if (DEBUG_MEDIA_FAKE_ARTWORK) {
                    final int c = 0xFF000000 | (int)(Math.random() * 0xFFFFFF);
                    Log.v(TAG, String.format("DEBUG_MEDIA: setting new color: 0x%08x", c));
                    mBackdropBack.setBackgroundColor(0xFFFFFFFF);
                    mBackdropBack.setImageDrawable(new ColorDrawable(c));
                } else {
                    mBackdropBack.setImageBitmap(artworkBitmap);
                }
                if (mScrimSrcModeEnabled) {
                    mBackdropBack.getDrawable().mutate().setXfermode(mSrcXferMode);
                }

                if (mBackdropFront.getVisibility() == View.VISIBLE) {
                    if (DEBUG_MEDIA) {
                        Log.v(TAG, "DEBUG_MEDIA: Crossfading album artwork from "
                                + mBackdropFront.getDrawable()
                                + " to "
                                + mBackdropBack.getDrawable());
                    }
                    mBackdropFront.animate()
                            .setDuration(250)
                            .alpha(0f).withEndAction(mHideBackdropFront);
                }
            }
        } else {
            // need to hide the album art, either because we are unlocked or because
            // the metadata isn't there to support it
            if (mBackdrop.getVisibility() != View.GONE) {
                if (DEBUG_MEDIA) {
                    Log.v(TAG, "DEBUG_MEDIA: Fading out album artwork");
                }
                mBackdrop.animate()
                        .alpha(0f)
                        .setInterpolator(mBackdropInterpolator)
                        .setDuration(300)
                        .setStartDelay(0)
                        .withEndAction(new Runnable() {
                            @Override
                            public void run() {
                                mBackdrop.setVisibility(View.GONE);
                                mBackdropFront.animate().cancel();
                                mBackdropBack.animate().cancel();
                                mHandler.post(mHideBackdropFront);
                            }
                        });
                if (mKeyguardFadingAway) {
                    mBackdrop.animate()

                            // Make it disappear faster, as the focus should be on the activity behind.
                            .setDuration(mKeyguardFadingAwayDuration / 2)
                            .setStartDelay(mKeyguardFadingAwayDelay)
                            .setInterpolator(mLinearInterpolator)
                            .start();
                }
            }
        }
    }

    public void showClock(boolean show) {
        if (mStatusBarView == null) return;
        View clock = mStatusBarView.findViewById(R.id.clock);
        if (clock != null) {
            clock.setVisibility(show ? View.VISIBLE : View.GONE);
        }
    }

    private int adjustDisableFlags(int state) {
        if (!mLaunchTransitionFadingAway
                && (mExpandedVisible || mBouncerShowing || mWaitingForKeyguardExit)) {
            state |= StatusBarManager.DISABLE_NOTIFICATION_ICONS;
            state |= StatusBarManager.DISABLE_SYSTEM_INFO;
        }
        return state;
    }

    /**
     * State is one or more of the DISABLE constants from StatusBarManager.
     */
    public void disable(int state, boolean animate) {
        mDisabledUnmodified = state;
        state = adjustDisableFlags(state);
        final int old = mDisabled;
        final int diff = state ^ old;
        mDisabled = state;

        if (DEBUG) {
            Log.d(TAG, String.format("disable: 0x%08x -> 0x%08x (diff: 0x%08x)",
                old, state, diff));
        }

        StringBuilder flagdbg = new StringBuilder();
        flagdbg.append("disable: < ");
        flagdbg.append(((state & StatusBarManager.DISABLE_EXPAND) != 0) ? "EXPAND" : "expand");
        flagdbg.append(((diff  & StatusBarManager.DISABLE_EXPAND) != 0) ? "* " : " ");
        flagdbg.append(((state & StatusBarManager.DISABLE_NOTIFICATION_ICONS) != 0) ? "ICONS" : "icons");
        flagdbg.append(((diff  & StatusBarManager.DISABLE_NOTIFICATION_ICONS) != 0) ? "* " : " ");
        flagdbg.append(((state & StatusBarManager.DISABLE_NOTIFICATION_ALERTS) != 0) ? "ALERTS" : "alerts");
        flagdbg.append(((diff  & StatusBarManager.DISABLE_NOTIFICATION_ALERTS) != 0) ? "* " : " ");
        flagdbg.append(((state & StatusBarManager.DISABLE_SYSTEM_INFO) != 0) ? "SYSTEM_INFO" : "system_info");
        flagdbg.append(((diff  & StatusBarManager.DISABLE_SYSTEM_INFO) != 0) ? "* " : " ");
        flagdbg.append(((state & StatusBarManager.DISABLE_BACK) != 0) ? "BACK" : "back");
        flagdbg.append(((diff  & StatusBarManager.DISABLE_BACK) != 0) ? "* " : " ");
        flagdbg.append(((state & StatusBarManager.DISABLE_HOME) != 0) ? "HOME" : "home");
        flagdbg.append(((diff  & StatusBarManager.DISABLE_HOME) != 0) ? "* " : " ");
        flagdbg.append(((state & StatusBarManager.DISABLE_RECENT) != 0) ? "RECENT" : "recent");
        flagdbg.append(((diff  & StatusBarManager.DISABLE_RECENT) != 0) ? "* " : " ");
        flagdbg.append(((state & StatusBarManager.DISABLE_CLOCK) != 0) ? "CLOCK" : "clock");
        flagdbg.append(((diff  & StatusBarManager.DISABLE_CLOCK) != 0) ? "* " : " ");
        flagdbg.append(((state & StatusBarManager.DISABLE_SEARCH) != 0) ? "SEARCH" : "search");
        flagdbg.append(((diff  & StatusBarManager.DISABLE_SEARCH) != 0) ? "* " : " ");
        flagdbg.append(">");
        Log.d(TAG, flagdbg.toString());

        if ((diff & StatusBarManager.DISABLE_SYSTEM_INFO) != 0) {
            mSystemIconArea.animate().cancel();
            if ((state & StatusBarManager.DISABLE_SYSTEM_INFO) != 0) {
                animateStatusBarHide(mSystemIconArea, animate);
            } else {
                animateStatusBarShow(mSystemIconArea, animate);
            }
        }

        if ((diff & StatusBarManager.DISABLE_CLOCK) != 0) {
            boolean show = (state & StatusBarManager.DISABLE_CLOCK) == 0;
            showClock(show);
        }
        if ((diff & StatusBarManager.DISABLE_EXPAND) != 0) {
            if ((state & StatusBarManager.DISABLE_EXPAND) != 0) {
                animateCollapsePanels();
            }
        }

        if ((diff & (StatusBarManager.DISABLE_HOME
                        | StatusBarManager.DISABLE_RECENT
                        | StatusBarManager.DISABLE_BACK
                        | StatusBarManager.DISABLE_SEARCH)) != 0) {
            // the nav bar will take care of these
            if (mNavigationBarView != null) mNavigationBarView.setDisabledFlags(state);

            if ((state & StatusBarManager.DISABLE_RECENT) != 0) {
                // close recents if it's visible
                mHandler.removeMessages(MSG_HIDE_RECENT_APPS);
                mHandler.sendEmptyMessage(MSG_HIDE_RECENT_APPS);
            }
        }

        if ((diff & StatusBarManager.DISABLE_NOTIFICATION_ICONS) != 0) {
            if ((state & StatusBarManager.DISABLE_NOTIFICATION_ICONS) != 0) {
                if (mTicking) {
                    haltTicker();
                }
                animateStatusBarHide(mNotificationIconArea, animate);
            } else {
                animateStatusBarShow(mNotificationIconArea, animate);
            }
        }

        if ((diff & StatusBarManager.DISABLE_NOTIFICATION_ALERTS) != 0) {
            mDisableNotificationAlerts =
                    (state & StatusBarManager.DISABLE_NOTIFICATION_ALERTS) != 0;
            mHeadsUpObserver.onChange(true);
        }
    }

    /**
     * Animates {@code v}, a view that is part of the status bar, out.
     */
    private void animateStatusBarHide(final View v, boolean animate) {
        v.animate().cancel();
        if (!animate) {
            v.setAlpha(0f);
            v.setVisibility(View.INVISIBLE);
            return;
        }
        v.animate()
                .alpha(0f)
                .setDuration(160)
                .setStartDelay(0)
                .setInterpolator(ALPHA_OUT)
                .withEndAction(new Runnable() {
                    @Override
                    public void run() {
                        v.setVisibility(View.INVISIBLE);
                    }
                });
    }

    /**
     * Animates {@code v}, a view that is part of the status bar, in.
     */
    private void animateStatusBarShow(View v, boolean animate) {
        v.animate().cancel();
        v.setVisibility(View.VISIBLE);
        if (!animate) {
            v.setAlpha(1f);
            return;
        }
        v.animate()
                .alpha(1f)
                .setDuration(320)
                .setInterpolator(ALPHA_IN)
                .setStartDelay(50)

                // We need to clean up any pending end action from animateStatusBarHide if we call
                // both hide and show in the same frame before the animation actually gets started.
                // cancel() doesn't really remove the end action.
                .withEndAction(null);

        // Synchronize the motion with the Keyguard fading if necessary.
        if (mKeyguardFadingAway) {
            v.animate()
                    .setDuration(mKeyguardFadingAwayDuration)
                    .setInterpolator(mLinearOutSlowIn)
                    .setStartDelay(mKeyguardFadingAwayDelay)
                    .start();
        }
    }

    @Override
    protected BaseStatusBar.H createHandler() {
        return new PhoneStatusBar.H();
    }

    @Override
    public void startActivity(Intent intent, boolean dismissShade) {
        startActivityDismissingKeyguard(intent, false, dismissShade);
    }

    public ScrimController getScrimController() {
        return mScrimController;
    }

    public void setQsExpanded(boolean expanded) {
        mStatusBarWindowManager.setQsExpanded(expanded);
    }

    public boolean isGoingToNotificationShade() {
        return mLeaveOpenOnKeyguardHide;
    }

    public boolean isQsExpanded() {
        return mNotificationPanel.isQsExpanded();
    }

    public boolean isScreenOnComingFromTouch() {
        return mScreenOnComingFromTouch;
    }

    void setBlur(float b){
        mStatusBarWindowManager.setBlur(b);
    }

    public boolean isFalsingThresholdNeeded() {
        boolean onKeyguard = getBarState() == StatusBarState.KEYGUARD;
        boolean isCurrentlyInsecure = mUnlockMethodCache.isCurrentlyInsecure();
        return onKeyguard && (isCurrentlyInsecure || mDozing || mScreenOnComingFromTouch);
    }

    public boolean isDozing() {
        return mDozing;
    }

    @Override  // NotificationData.Environment
    public String getCurrentMediaNotificationKey() {
        return mMediaNotificationKey;
    }

    public boolean isScrimSrcModeEnabled() {
        return mScrimSrcModeEnabled;
    }

    /**
     * To be called when there's a state change in StatusBarKeyguardViewManager.
     */
    public void onKeyguardViewManagerStatesUpdated() {
        logStateToEventlog();
    }

    @Override  // UnlockMethodCache.OnUnlockMethodChangedListener
    public void onUnlockMethodStateChanged() {
        logStateToEventlog();
    }

    /**
     * All changes to the status bar and notifications funnel through here and are batched.
     */
    private class H extends BaseStatusBar.H {
        public void handleMessage(Message m) {
            super.handleMessage(m);
            switch (m.what) {
                case MSG_OPEN_NOTIFICATION_PANEL:
                    animateExpandNotificationsPanel();
                    break;
                case MSG_OPEN_SETTINGS_PANEL:
                    animateExpandSettingsPanel();
                    break;
                case MSG_CLOSE_PANELS:
                    animateCollapsePanels();
                    break;
                case MSG_SHOW_HEADS_UP:
                    setHeadsUpVisibility(true);
                    break;
                case MSG_DECAY_HEADS_UP:
                    mHeadsUpNotificationView.release();
                    setHeadsUpVisibility(false);
                    break;
                case MSG_HIDE_HEADS_UP:
                    mHeadsUpNotificationView.release();
                    setHeadsUpVisibility(false);
                    break;
                case MSG_ESCALATE_HEADS_UP:
                    escalateHeadsUp();
                    setHeadsUpVisibility(false);
                    break;
            }
        }
    }

    /**  if the interrupting notification had a fullscreen intent, fire it now.  */
    private void escalateHeadsUp() {
        if (mHeadsUpNotificationView.getEntry() != null) {
            final StatusBarNotification sbn = mHeadsUpNotificationView.getEntry().notification;
            mHeadsUpNotificationView.release();
            final Notification notification = sbn.getNotification();
            if (notification.fullScreenIntent != null) {
                if (DEBUG)
                    Log.d(TAG, "converting a heads up to fullScreen");
                try {
                    EventLog.writeEvent(EventLogTags.SYSUI_HEADS_UP_ESCALATION,
                            sbn.getKey());
                    notification.fullScreenIntent.send();
                } catch (PendingIntent.CanceledException e) {
                }
            }
        }
    }

    View.OnFocusChangeListener mFocusChangeListener = new View.OnFocusChangeListener() {
        public void onFocusChange(View v, boolean hasFocus) {
            // Because 'v' is a ViewGroup, all its children will be (un)selected
            // too, which allows marqueeing to work.
            v.setSelected(hasFocus);
        }
    };

    boolean panelsEnabled() {
        return (mDisabled & StatusBarManager.DISABLE_EXPAND) == 0;
    }

    void makeExpandedVisible(boolean force) {
        if (SPEW) Log.d(TAG, "Make expanded visible: expanded visible=" + mExpandedVisible);
        if (!force && (mExpandedVisible || !panelsEnabled())) {
            return;
        }

        mExpandedVisible = true;
        if (mNavigationBarView != null)
            mNavigationBarView.setSlippery(true);

        updateCarrierLabelVisibility(true);

        updateExpandedViewPos(EXPANDED_LEAVE_ALONE);

        // Expand the window to encompass the full screen in anticipation of the drag.
        // This is only possible to do atomically because the status bar is at the top of the screen!
        mStatusBarWindowManager.setStatusBarExpanded(true);
        mStatusBarView.setFocusable(false);

        if (!force) {
            visibilityChanged(true);
        }
        mWaitingForKeyguardExit = false;
        disable(mDisabledUnmodified, !force /* animate */);
        setInteracting(StatusBarManager.WINDOW_STATUS_BAR, true);
        if (mContext.getResources().getBoolean(R.bool.config_showTaskManagerSwitcher)) {
            mTaskManager.refreshTaskManagerView();
        }
    }

    public void animateCollapsePanels() {
        animateCollapsePanels(CommandQueue.FLAG_EXCLUDE_NONE);
    }

    private final Runnable mAnimateCollapsePanels = new Runnable() {
        @Override
        public void run() {
            animateCollapsePanels();
        }
    };

    public void postAnimateCollapsePanels() {
        mHandler.post(mAnimateCollapsePanels);
    }

    public void animateCollapsePanels(int flags) {
        animateCollapsePanels(flags, false /* force */);
    }

    public void animateCollapsePanels(int flags, boolean force) {
        if (!force &&
                (mState == StatusBarState.KEYGUARD || mState == StatusBarState.SHADE_LOCKED)) {
            runPostCollapseRunnables();
            return;
        }
        if (SPEW) {
            Log.d(TAG, "animateCollapse():"
                    + " mExpandedVisible=" + mExpandedVisible
                    + " flags=" + flags);
        }

        if ((flags & CommandQueue.FLAG_EXCLUDE_RECENTS_PANEL) == 0) {
            if (!mHandler.hasMessages(MSG_HIDE_RECENT_APPS)) {
                mHandler.removeMessages(MSG_HIDE_RECENT_APPS);
                mHandler.sendEmptyMessage(MSG_HIDE_RECENT_APPS);
            }
        }

        if ((flags & CommandQueue.FLAG_EXCLUDE_SEARCH_PANEL) == 0) {
            mHandler.removeMessages(MSG_CLOSE_SEARCH_PANEL);
            mHandler.sendEmptyMessage(MSG_CLOSE_SEARCH_PANEL);
        }

        if (mStatusBarWindow != null) {
            // release focus immediately to kick off focus change transition
            mStatusBarWindowManager.setStatusBarFocusable(false);

            mStatusBarWindow.cancelExpandHelper();
            mStatusBarView.collapseAllPanels(true);
        }
    }

    private void runPostCollapseRunnables() {
        int size = mPostCollapseRunnables.size();
        for (int i = 0; i < size; i++) {
            mPostCollapseRunnables.get(i).run();
        }
        mPostCollapseRunnables.clear();
    }

    public ViewPropertyAnimator setVisibilityWhenDone(
            final ViewPropertyAnimator a, final View v, final int vis) {
        a.setListener(new AnimatorListenerAdapter() {
            @Override
            public void onAnimationEnd(Animator animation) {
                v.setVisibility(vis);
                a.setListener(null); // oneshot
            }
        });
        return a;
    }

    public Animator setVisibilityWhenDone(
            final Animator a, final View v, final int vis) {
        a.addListener(new AnimatorListenerAdapter() {
            @Override
            public void onAnimationEnd(Animator animation) {
                v.setVisibility(vis);
            }
        });
        return a;
    }

    public Animator interpolator(TimeInterpolator ti, Animator a) {
        a.setInterpolator(ti);
        return a;
    }

    public Animator startDelay(int d, Animator a) {
        a.setStartDelay(d);
        return a;
    }

    public Animator start(Animator a) {
        a.start();
        return a;
    }

    final TimeInterpolator mAccelerateInterpolator = new AccelerateInterpolator();
    final TimeInterpolator mDecelerateInterpolator = new DecelerateInterpolator();
    final int FLIP_DURATION_OUT = 125;
    final int FLIP_DURATION_IN = 225;
    final int FLIP_DURATION = (FLIP_DURATION_IN + FLIP_DURATION_OUT);

    Animator mScrollViewAnim, mClearButtonAnim;

    @Override
    public void animateExpandNotificationsPanel() {
        if (SPEW) Log.d(TAG, "animateExpand: mExpandedVisible=" + mExpandedVisible);
        if (!panelsEnabled()) {
            return ;
        }

        mNotificationPanel.expand();

        if (false) postStartTracing();
    }

    @Override
    public void animateExpandSettingsPanel() {
        if (SPEW) Log.d(TAG, "animateExpand: mExpandedVisible=" + mExpandedVisible);
        if (!panelsEnabled()) {
            return;
        }

        // Settings are not available in setup
        if (!mUserSetup) return;

        mNotificationPanel.expandWithQs();

        if (false) postStartTracing();
    }

    public void animateCollapseQuickSettings() {
        if (mState == StatusBarState.SHADE) {
            mStatusBarView.collapseAllPanels(true);
        }
    }

    void makeExpandedInvisible() {
        if (SPEW) Log.d(TAG, "makeExpandedInvisible: mExpandedVisible=" + mExpandedVisible
                + " mExpandedVisible=" + mExpandedVisible);

        if (!mExpandedVisible || mStatusBarWindow == null) {
            return;
        }

        // Ensure the panel is fully collapsed (just in case; bug 6765842, 7260868)
        mStatusBarView.collapseAllPanels(/*animate=*/ false);

        // reset things to their proper state
        if (mScrollViewAnim != null) mScrollViewAnim.cancel();
        if (mClearButtonAnim != null) mClearButtonAnim.cancel();

        mStackScroller.setVisibility(View.VISIBLE);
        mNotificationPanel.setVisibility(View.GONE);

        mNotificationPanel.closeQs();

        mExpandedVisible = false;
        if (mNavigationBarView != null)
            mNavigationBarView.setSlippery(false);
        visibilityChanged(false);

        // Shrink the window to the size of the status bar only
        mStatusBarWindowManager.setStatusBarExpanded(false);
        mStatusBarView.setFocusable(true);

        // Close any "App info" popups that might have snuck on-screen
        dismissPopups();

        runPostCollapseRunnables();
        setInteracting(StatusBarManager.WINDOW_STATUS_BAR, false);
        showBouncer();
        disable(mDisabledUnmodified, true /* animate */);

        // Trimming will happen later if Keyguard is showing - doing it here might cause a jank in
        // the bouncer appear animation.
        if (!mStatusBarKeyguardViewManager.isShowing()) {
            WindowManagerGlobal.getInstance().trimMemory(ComponentCallbacks2.TRIM_MEMORY_UI_HIDDEN);
        }
    }

    public boolean interceptTouchEvent(MotionEvent event) {
        if (DEBUG_GESTURES) {
            if (event.getActionMasked() != MotionEvent.ACTION_MOVE) {
                EventLog.writeEvent(EventLogTags.SYSUI_STATUSBAR_TOUCH,
                        event.getActionMasked(), (int) event.getX(), (int) event.getY(), mDisabled);
            }

        }

        if (SPEW) {
            Log.d(TAG, "Touch: rawY=" + event.getRawY() + " event=" + event + " mDisabled="
                + mDisabled + " mTracking=" + mTracking);
        } else if (CHATTY) {
            if (event.getAction() != MotionEvent.ACTION_MOVE) {
                Log.d(TAG, String.format(
                            "panel: %s at (%f, %f) mDisabled=0x%08x",
                            MotionEvent.actionToString(event.getAction()),
                            event.getRawX(), event.getRawY(), mDisabled));
            }
        }

        if (DEBUG_GESTURES) {
            mGestureRec.add(event);
        }

        if (mStatusBarWindowState == WINDOW_STATE_SHOWING) {
            final boolean upOrCancel =
                    event.getAction() == MotionEvent.ACTION_UP ||
                    event.getAction() == MotionEvent.ACTION_CANCEL;
            if (upOrCancel && !mExpandedVisible) {
                setInteracting(StatusBarManager.WINDOW_STATUS_BAR, false);
            } else {
                setInteracting(StatusBarManager.WINDOW_STATUS_BAR, true);
            }
        }
        return false;
    }

    public GestureRecorder getGestureRecorder() {
        return mGestureRec;
    }

    private void setNavigationIconHints(int hints) {
        if (hints == mNavigationIconHints) return;

        mNavigationIconHints = hints;

        if (mNavigationBarView != null) {
            mNavigationBarView.setNavigationIconHints(hints);
        }
        checkBarModes();
    }

    @Override // CommandQueue
    public void setWindowState(int window, int state) {
        boolean showing = state == WINDOW_STATE_SHOWING;
        if (mStatusBarWindow != null
                && window == StatusBarManager.WINDOW_STATUS_BAR
                && mStatusBarWindowState != state) {
            mStatusBarWindowState = state;
            if (DEBUG_WINDOW_STATE) Log.d(TAG, "Status bar " + windowStateToString(state));
            if (!showing && mState == StatusBarState.SHADE) {
                mStatusBarView.collapseAllPanels(false);
            }
        }
        if (mNavigationBarView != null
                && window == StatusBarManager.WINDOW_NAVIGATION_BAR
                && mNavigationBarWindowState != state) {
            mNavigationBarWindowState = state;
            if (DEBUG_WINDOW_STATE) Log.d(TAG, "Navigation bar " + windowStateToString(state));
        }
    }

    @Override // CommandQueue
    public void buzzBeepBlinked() {
        if (mDozeServiceHost != null) {
            mDozeServiceHost.fireBuzzBeepBlinked();
        }
    }

    @Override
    public void notificationLightOff() {
        if (mDozeServiceHost != null) {
            mDozeServiceHost.fireNotificationLight(false);
        }
    }

    @Override
    public void notificationLightPulse(int argb, int onMillis, int offMillis) {
        if (mDozeServiceHost != null) {
            mDozeServiceHost.fireNotificationLight(true);
        }
    }

    @Override // CommandQueue
    public void setSystemUiVisibility(int vis, int mask) {
        final int oldVal = mSystemUiVisibility;
        final int newVal = (oldVal&~mask) | (vis&mask);
        final int diff = newVal ^ oldVal;
        if (DEBUG) Log.d(TAG, String.format(
                "setSystemUiVisibility vis=%s mask=%s oldVal=%s newVal=%s diff=%s",
                Integer.toHexString(vis), Integer.toHexString(mask),
                Integer.toHexString(oldVal), Integer.toHexString(newVal),
                Integer.toHexString(diff)));
        if (diff != 0) {
            // we never set the recents bit via this method, so save the prior state to prevent
            // clobbering the bit below
            final boolean wasRecentsVisible = (mSystemUiVisibility & View.RECENT_APPS_VISIBLE) > 0;

            mSystemUiVisibility = newVal;

            // update low profile
            if ((diff & View.SYSTEM_UI_FLAG_LOW_PROFILE) != 0) {
                final boolean lightsOut = (vis & View.SYSTEM_UI_FLAG_LOW_PROFILE) != 0;
                if (lightsOut) {
                    animateCollapsePanels();
                    if (mTicking) {
                        haltTicker();
                    }
                }

                setAreThereNotifications();
            }

            // update status bar mode
            final int sbMode = computeBarMode(oldVal, newVal, mStatusBarView.getBarTransitions(),
                    View.STATUS_BAR_TRANSIENT, View.STATUS_BAR_TRANSLUCENT);

            // update navigation bar mode
            final int nbMode = mNavigationBarView == null ? -1 : computeBarMode(
                    oldVal, newVal, mNavigationBarView.getBarTransitions(),
                    View.NAVIGATION_BAR_TRANSIENT, View.NAVIGATION_BAR_TRANSLUCENT);
            final boolean sbModeChanged = sbMode != -1;
            final boolean nbModeChanged = nbMode != -1;
            boolean checkBarModes = false;
            if (sbModeChanged && sbMode != mStatusBarMode) {
                mStatusBarMode = sbMode;
                checkBarModes = true;
            }
            if (nbModeChanged && nbMode != mNavigationBarMode) {
                mNavigationBarMode = nbMode;
                checkBarModes = true;
            }
            if (checkBarModes) {
                checkBarModes();
            }
            if (sbModeChanged || nbModeChanged) {
                // update transient bar autohide
                if (mStatusBarMode == MODE_SEMI_TRANSPARENT || mNavigationBarMode == MODE_SEMI_TRANSPARENT) {
                    scheduleAutohide();
                } else {
                    cancelAutohide();
                }
            }

            // ready to unhide
            if ((vis & View.STATUS_BAR_UNHIDE) != 0) {
                mSystemUiVisibility &= ~View.STATUS_BAR_UNHIDE;
            }
            if ((vis & View.NAVIGATION_BAR_UNHIDE) != 0) {
                mSystemUiVisibility &= ~View.NAVIGATION_BAR_UNHIDE;
            }

            // restore the recents bit
            if (wasRecentsVisible) {
                mSystemUiVisibility |= View.RECENT_APPS_VISIBLE;
            }

            // send updated sysui visibility to window manager
            notifyUiVisibilityChanged(mSystemUiVisibility);
        }
    }

    private int computeBarMode(int oldVis, int newVis, BarTransitions transitions,
            int transientFlag, int translucentFlag) {
        final int oldMode = barMode(oldVis, transientFlag, translucentFlag);
        final int newMode = barMode(newVis, transientFlag, translucentFlag);
        if (oldMode == newMode) {
            return -1; // no mode change
        }
        return newMode;
    }

    private int barMode(int vis, int transientFlag, int translucentFlag) {
        int lightsOutTransparent = View.SYSTEM_UI_FLAG_LOW_PROFILE | View.SYSTEM_UI_TRANSPARENT;
        return (vis & transientFlag) != 0 ? MODE_SEMI_TRANSPARENT
                : (vis & translucentFlag) != 0 ? MODE_TRANSLUCENT
                : (vis & lightsOutTransparent) == lightsOutTransparent ? MODE_LIGHTS_OUT_TRANSPARENT
                : (vis & View.SYSTEM_UI_TRANSPARENT) != 0 ? MODE_TRANSPARENT
                : (vis & View.SYSTEM_UI_FLAG_LOW_PROFILE) != 0 ? MODE_LIGHTS_OUT
                : MODE_OPAQUE;
    }

    private void checkBarModes() {
        if (mDemoMode) return;
        checkBarMode(mStatusBarMode, mStatusBarWindowState, mStatusBarView.getBarTransitions());
        if (mNavigationBarView != null) {
            checkBarMode(mNavigationBarMode,
                    mNavigationBarWindowState, mNavigationBarView.getBarTransitions());
        }
    }

    private void checkBarMode(int mode, int windowState, BarTransitions transitions) {
        final boolean powerSave = mBatteryController.isPowerSave();
        final boolean anim = (mScreenOn == null || mScreenOn) && windowState != WINDOW_STATE_HIDDEN
                && !powerSave;
        if (powerSave && getBarState() == StatusBarState.SHADE) {
            mode = MODE_WARNING;
        }
        transitions.transitionTo(mode, anim);
    }

    private void finishBarAnimations() {
        mStatusBarView.getBarTransitions().finishAnimations();
        if (mNavigationBarView != null) {
            mNavigationBarView.getBarTransitions().finishAnimations();
        }
    }

    private final Runnable mCheckBarModes = new Runnable() {
        @Override
        public void run() {
            checkBarModes();
        }
    };

    @Override
    public void setInteracting(int barWindow, boolean interacting) {
        final boolean changing = ((mInteractingWindows & barWindow) != 0) != interacting;
        mInteractingWindows = interacting
                ? (mInteractingWindows | barWindow)
                : (mInteractingWindows & ~barWindow);
        if (mInteractingWindows != 0) {
            suspendAutohide();
        } else {
            resumeSuspendedAutohide();
        }
        // manually dismiss the volume panel when interacting with the nav bar
        if (changing && interacting && barWindow == StatusBarManager.WINDOW_NAVIGATION_BAR) {
            if (mVolumeComponent != null) {
                mVolumeComponent.dismissNow();
            }
        }
        checkBarModes();
    }

    private void resumeSuspendedAutohide() {
        if (mAutohideSuspended) {
            scheduleAutohide();
            mHandler.postDelayed(mCheckBarModes, 500); // longer than home -> launcher
        }
    }

    private void suspendAutohide() {
        mHandler.removeCallbacks(mAutohide);
        mHandler.removeCallbacks(mCheckBarModes);
        mAutohideSuspended = (mSystemUiVisibility & STATUS_OR_NAV_TRANSIENT) != 0;
    }

    private void cancelAutohide() {
        mAutohideSuspended = false;
        mHandler.removeCallbacks(mAutohide);
    }

    private void scheduleAutohide() {
        cancelAutohide();
        mHandler.postDelayed(mAutohide, AUTOHIDE_TIMEOUT_MS);
    }

    private void checkUserAutohide(View v, MotionEvent event) {
        if ((mSystemUiVisibility & STATUS_OR_NAV_TRANSIENT) != 0  // a transient bar is revealed
                && event.getAction() == MotionEvent.ACTION_OUTSIDE // touch outside the source bar
                && event.getX() == 0 && event.getY() == 0  // a touch outside both bars
                ) {
            userAutohide();
        }
    }

    private void userAutohide() {
        cancelAutohide();
        mHandler.postDelayed(mAutohide, 350); // longer than app gesture -> flag clear
    }

    private boolean areLightsOn() {
        return 0 == (mSystemUiVisibility & View.SYSTEM_UI_FLAG_LOW_PROFILE);
    }

    public void setLightsOn(boolean on) {
        Log.v(TAG, "setLightsOn(" + on + ")");
        if (on) {
            setSystemUiVisibility(0, View.SYSTEM_UI_FLAG_LOW_PROFILE);
        } else {
            setSystemUiVisibility(View.SYSTEM_UI_FLAG_LOW_PROFILE, View.SYSTEM_UI_FLAG_LOW_PROFILE);
        }
    }

    private void notifyUiVisibilityChanged(int vis) {
        try {
            mWindowManagerService.statusBarVisibilityChanged(vis);
        } catch (RemoteException ex) {
        }
    }

    public void topAppWindowChanged(boolean showMenu) {
        if (DEBUG) {
            Log.d(TAG, (showMenu?"showing":"hiding") + " the MENU button");
        }
        if (mNavigationBarView != null) {
            mNavigationBarView.setMenuVisibility(showMenu);
        }

        // See above re: lights-out policy for legacy apps.
        if (showMenu) setLightsOn(true);
    }

    @Override
    public void setImeWindowStatus(IBinder token, int vis, int backDisposition,
            boolean showImeSwitcher) {
        boolean imeShown = (vis & InputMethodService.IME_VISIBLE) != 0;
        int flags = mNavigationIconHints;
        if ((backDisposition == InputMethodService.BACK_DISPOSITION_WILL_DISMISS) || imeShown) {
            flags |= NAVIGATION_HINT_BACK_ALT;
        } else {
            flags &= ~NAVIGATION_HINT_BACK_ALT;
        }
        if (showImeSwitcher) {
            flags |= NAVIGATION_HINT_IME_SHOWN;
        } else {
            flags &= ~NAVIGATION_HINT_IME_SHOWN;
        }

        setNavigationIconHints(flags);
    }

    @Override
    protected void tick(StatusBarNotification n, boolean firstTime) {
        if (!mTickerEnabled) return;

        // no ticking in lights-out mode
        if (!areLightsOn()) return;

        // no ticking in Setup
        if (!isDeviceProvisioned()) return;

        // not for you
        if (!isNotificationForCurrentProfiles(n)) return;

        // Show the ticker if one is requested. Also don't do this
        // until status bar window is attached to the window manager,
        // because...  well, what's the point otherwise?  And trying to
        // run a ticker without being attached will crash!
        if (n.getNotification().tickerText != null && mStatusBarWindow != null
                && mStatusBarWindow.getWindowToken() != null) {
            if (0 == (mDisabled & (StatusBarManager.DISABLE_NOTIFICATION_ICONS
                    | StatusBarManager.DISABLE_NOTIFICATION_TICKER))) {
                mTicker.addEntry(n);
            }
        }
    }

    private class MyTicker extends Ticker {
        MyTicker(Context context, View sb) {
            super(context, sb);
            if (!mTickerEnabled) {
                Log.w(TAG, "MyTicker instantiated with mTickerEnabled=false", new Throwable());
            }
        }

        @Override
        public void tickerStarting() {
            if (!mTickerEnabled) return;
            mTicking = true;
            mStatusBarContents.setVisibility(View.GONE);
            mTickerView.setVisibility(View.VISIBLE);
            mTickerView.startAnimation(loadAnim(com.android.internal.R.anim.push_up_in, null));
            mStatusBarContents.startAnimation(loadAnim(com.android.internal.R.anim.push_up_out, null));
        }

        @Override
        public void tickerDone() {
            if (!mTickerEnabled) return;
            mStatusBarContents.setVisibility(View.VISIBLE);
            mTickerView.setVisibility(View.GONE);
            mStatusBarContents.startAnimation(loadAnim(com.android.internal.R.anim.push_down_in, null));
            mTickerView.startAnimation(loadAnim(com.android.internal.R.anim.push_down_out,
                        mTickingDoneListener));
        }

        public void tickerHalting() {
            if (!mTickerEnabled) return;
            if (mStatusBarContents.getVisibility() != View.VISIBLE) {
                mStatusBarContents.setVisibility(View.VISIBLE);
                mStatusBarContents
                        .startAnimation(loadAnim(com.android.internal.R.anim.fade_in, null));
            }
            mTickerView.setVisibility(View.GONE);
            // we do not animate the ticker away at this point, just get rid of it (b/6992707)
        }
    }

    Animation.AnimationListener mTickingDoneListener = new Animation.AnimationListener() {;
        public void onAnimationEnd(Animation animation) {
            mTicking = false;
        }
        public void onAnimationRepeat(Animation animation) {
        }
        public void onAnimationStart(Animation animation) {
        }
    };

    private Animation loadAnim(int id, Animation.AnimationListener listener) {
        Animation anim = AnimationUtils.loadAnimation(mContext, id);
        if (listener != null) {
            anim.setAnimationListener(listener);
        }
        return anim;
    }

    public static String viewInfo(View v) {
        return "[(" + v.getLeft() + "," + v.getTop() + ")(" + v.getRight() + "," + v.getBottom()
                + ") " + v.getWidth() + "x" + v.getHeight() + "]";
    }

    public void dump(FileDescriptor fd, PrintWriter pw, String[] args) {
        synchronized (mQueueLock) {
            pw.println("Current Status Bar state:");
            pw.println("  mExpandedVisible=" + mExpandedVisible
                    + ", mTrackingPosition=" + mTrackingPosition);
            pw.println("  mTickerEnabled=" + mTickerEnabled);
            if (mTickerEnabled) {
                pw.println("  mTicking=" + mTicking);
                pw.println("  mTickerView: " + viewInfo(mTickerView));
            }
            pw.println("  mTracking=" + mTracking);
            pw.println("  mDisplayMetrics=" + mDisplayMetrics);
            pw.println("  mStackScroller: " + viewInfo(mStackScroller));
            pw.println("  mStackScroller: " + viewInfo(mStackScroller)
                    + " scroll " + mStackScroller.getScrollX()
                    + "," + mStackScroller.getScrollY());
        }

        pw.print("  mInteractingWindows="); pw.println(mInteractingWindows);
        pw.print("  mStatusBarWindowState=");
        pw.println(windowStateToString(mStatusBarWindowState));
        pw.print("  mStatusBarMode=");
        pw.println(BarTransitions.modeToString(mStatusBarMode));
        pw.print("  mDozing="); pw.println(mDozing);
        pw.print("  mZenMode=");
        pw.println(Settings.Global.zenModeToString(mZenMode));
        pw.print("  mUseHeadsUp=");
        pw.println(mUseHeadsUp);
        pw.print("  interrupting package: ");
        pw.println(hunStateToString(mHeadsUpNotificationView.getEntry()));
        dumpBarTransitions(pw, "mStatusBarView", mStatusBarView.getBarTransitions());
        if (mNavigationBarView != null) {
            pw.print("  mNavigationBarWindowState=");
            pw.println(windowStateToString(mNavigationBarWindowState));
            pw.print("  mNavigationBarMode=");
            pw.println(BarTransitions.modeToString(mNavigationBarMode));
            dumpBarTransitions(pw, "mNavigationBarView", mNavigationBarView.getBarTransitions());
        }

        pw.print("  mNavigationBarView=");
        if (mNavigationBarView == null) {
            pw.println("null");
        } else {
            mNavigationBarView.dump(fd, pw, args);
        }

        pw.print("  mMediaSessionManager=");
        pw.println(mMediaSessionManager);
        pw.print("  mMediaNotificationKey=");
        pw.println(mMediaNotificationKey);
        pw.print("  mMediaController=");
        pw.print(mMediaController);
        if (mMediaController != null) {
            pw.print(" state=" + mMediaController.getPlaybackState());
        }
        pw.println();
        pw.print("  mMediaMetadata=");
        pw.print(mMediaMetadata);
        if (mMediaMetadata != null) {
            pw.print(" title=" + mMediaMetadata.getText(MediaMetadata.METADATA_KEY_TITLE));
        }
        pw.println();

        pw.println("  Panels: ");
        if (mNotificationPanel != null) {
            pw.println("    mNotificationPanel=" +
                mNotificationPanel + " params=" + mNotificationPanel.getLayoutParams().debug(""));
            pw.print  ("      ");
            mNotificationPanel.dump(fd, pw, args);
        }

        DozeLog.dump(pw);

        if (DUMPTRUCK) {
            synchronized (mNotificationData) {
                mNotificationData.dump(pw, "  ");
            }

            int N = mStatusIcons.getChildCount();
            pw.println("  system icons: " + N);
            for (int i=0; i<N; i++) {
                StatusBarIconView ic = (StatusBarIconView) mStatusIcons.getChildAt(i);
                pw.println("    [" + i + "] icon=" + ic);
            }

            if (false) {
                pw.println("see the logcat for a dump of the views we have created.");
                // must happen on ui thread
                mHandler.post(new Runnable() {
                        public void run() {
                            mStatusBarView.getLocationOnScreen(mAbsPos);
                            Log.d(TAG, "mStatusBarView: ----- (" + mAbsPos[0] + "," + mAbsPos[1]
                                    + ") " + mStatusBarView.getWidth() + "x"
                                    + getStatusBarHeight());
                            mStatusBarView.debug();
                        }
                    });
            }
        }

        if (DEBUG_GESTURES) {
            pw.print("  status bar gestures: ");
            mGestureRec.dump(fd, pw, args);
        }

        if (isMSim()) {
            for(int i=0; i < TelephonyManager.getDefault().getPhoneCount(); i++) {
                if (mMSimNetworkController != null) {
                    mMSimNetworkController.dump(fd, pw, args, i);
                }
            }
        } else {
            if (mNetworkController != null) {
                mNetworkController.dump(fd, pw, args);
            }
        }
        if (mBluetoothController != null) {
            mBluetoothController.dump(fd, pw, args);
        }
        if (mCastController != null) {
            mCastController.dump(fd, pw, args);
        }
        if (mUserSwitcherController != null) {
            mUserSwitcherController.dump(fd, pw, args);
        }
        if (mBatteryController != null) {
            mBatteryController.dump(fd, pw, args);
        }
        if (mNextAlarmController != null) {
            mNextAlarmController.dump(fd, pw, args);
        }
        if (mSecurityController != null) {
            mSecurityController.dump(fd, pw, args);
        }
        pw.println("SharedPreferences:");
        for (Map.Entry<String, ?> entry : mContext.getSharedPreferences(mContext.getPackageName(),
                Context.MODE_PRIVATE).getAll().entrySet()) {
            pw.print("  "); pw.print(entry.getKey()); pw.print("="); pw.println(entry.getValue());
        }
    }

    private String hunStateToString(Entry entry) {
        if (entry == null) return "null";
        if (entry.notification == null) return "corrupt";
        return entry.notification.getPackageName();
    }

    private static void dumpBarTransitions(PrintWriter pw, String var, BarTransitions transitions) {
        pw.print("  "); pw.print(var); pw.print(".BarTransitions.mMode=");
        pw.println(BarTransitions.modeToString(transitions.getMode()));
    }

    @Override
    public void createAndAddWindows() {
        addStatusBarWindow();
    }

    private void addStatusBarWindow() {
        makeStatusBarView();
        mStatusBarWindowManager = new StatusBarWindowManager(mContext);
        mStatusBarWindowManager.add(mStatusBarWindow, getStatusBarHeight());
    }

    static final float saturate(float a) {
        return a < 0f ? 0f : (a > 1f ? 1f : a);
    }

    @Override
    public void updateExpandedViewPos(int thingy) {
        if (SPEW) Log.v(TAG, "updateExpandedViewPos");

        // on larger devices, the notification panel is propped open a bit
        mNotificationPanel.setMinimumHeight(
                (int)(mNotificationPanelMinHeightFrac * mCurrentDisplaySize.y));

        FrameLayout.LayoutParams lp = (FrameLayout.LayoutParams) mNotificationPanel.getLayoutParams();
        lp.gravity = mNotificationPanelGravity;
        mNotificationPanel.setLayoutParams(lp);

        updateCarrierLabelVisibility(false);
    }

    // called by makeStatusbar and also by PhoneStatusBarView
    void updateDisplaySize() {
        mDisplay.getMetrics(mDisplayMetrics);
        mDisplay.getSize(mCurrentDisplaySize);
        if (DEBUG_GESTURES) {
            mGestureRec.tag("display",
                    String.format("%dx%d", mDisplayMetrics.widthPixels, mDisplayMetrics.heightPixels));
        }
    }

    float getDisplayDensity() {
        return mDisplayMetrics.density;
    }

    public void startActivityDismissingKeyguard(final Intent intent, boolean onlyProvisioned,
            final boolean dismissShade) {
        if (onlyProvisioned && !isDeviceProvisioned()) return;

        final boolean afterKeyguardGone = PreviewInflater.wouldLaunchResolverActivity(
                mContext, intent, mCurrentUserId);
        final boolean keyguardShowing = mStatusBarKeyguardViewManager.isShowing();
        dismissKeyguardThenExecute(new OnDismissAction() {
            @Override
            public boolean onDismiss() {
                AsyncTask.execute(new Runnable() {
                    public void run() {
                        try {
                            if (keyguardShowing && !afterKeyguardGone) {
                                ActivityManagerNative.getDefault()
                                        .keyguardWaitingForActivityDrawn();
                            }
                            intent.setFlags(
                                    Intent.FLAG_ACTIVITY_NEW_TASK | Intent.FLAG_ACTIVITY_CLEAR_TOP);
                            mContext.startActivityAsUser(
                                    intent, new UserHandle(UserHandle.USER_CURRENT));
                            overrideActivityPendingAppTransition(
                                    keyguardShowing && !afterKeyguardGone);
                        } catch (RemoteException e) {
                        }
                    }
                });
                if (dismissShade) {
                    animateCollapsePanels(
                            CommandQueue.FLAG_EXCLUDE_RECENTS_PANEL, true /* force */);
                }
                return true;
            }
        }, afterKeyguardGone);
    }

    private BroadcastReceiver mBroadcastReceiver = new BroadcastReceiver() {
        public void onReceive(Context context, Intent intent) {
            if (DEBUG) Log.v(TAG, "onReceive: " + intent);
            String action = intent.getAction();
            if (Intent.ACTION_CLOSE_SYSTEM_DIALOGS.equals(action)) {
                if (isCurrentProfile(getSendingUserId())) {
                    int flags = CommandQueue.FLAG_EXCLUDE_NONE;
                    String reason = intent.getStringExtra("reason");
                    if (reason != null && reason.equals(SYSTEM_DIALOG_REASON_RECENT_APPS)) {
                        flags |= CommandQueue.FLAG_EXCLUDE_RECENTS_PANEL;
                    }
                    animateCollapsePanels(flags);
                }
            }
            else if (Intent.ACTION_SCREEN_OFF.equals(action)) {
                mScreenOn = false;
                notifyNavigationBarScreenOn(false);
                notifyHeadsUpScreenOn(false);
                finishBarAnimations();
                resetUserExpandedStates();
            }
            else if (Intent.ACTION_SCREEN_ON.equals(action)) {
                mScreenOn = true;
                notifyNavigationBarScreenOn(true);
            }
            else if (ACTION_DEMO.equals(action)) {
                Bundle bundle = intent.getExtras();
                if (bundle != null) {
                    String command = bundle.getString("command", "").trim().toLowerCase();
                    if (command.length() > 0) {
                        try {
                            dispatchDemoCommand(command, bundle);
                        } catch (Throwable t) {
                            Log.w(TAG, "Error running demo command, intent=" + intent, t);
                        }
                    }
                }
            } else if ("fake_artwork".equals(action)) {
                if (DEBUG_MEDIA_FAKE_ARTWORK) {
                    updateMediaMetaData(true);
                }
            } else if (FlashlightController.ACTION_CLOSE_FLASHLIGHT.equals(action)) {
                Bundle bundle = intent.getExtras();
                if (bundle != null) {
                    if (bundle.getBoolean("camera_led", false))
                        mFlashlightController.killFlashlight();
                }
            }
        }
    };
    private void resetUserExpandedStates() {
        ArrayList<Entry> activeNotifications = mNotificationData.getActiveNotifications();
        final int notificationCount = activeNotifications.size();
        for (int i = 0; i < notificationCount; i++) {
            NotificationData.Entry entry = activeNotifications.get(i);
            if (entry.row != null) {
                entry.row.resetUserExpansion();
            }
        }
    }

    @Override
    protected void dismissKeyguardThenExecute(final OnDismissAction action,
            boolean afterKeyguardGone) {
        if (mStatusBarKeyguardViewManager.isShowing()) {
            mStatusBarKeyguardViewManager.dismissWithAction(action, afterKeyguardGone);
        } else {
            action.onDismiss();
        }
    }

    // SystemUIService notifies SystemBars of configuration changes, which then calls down here
    @Override
    protected void onConfigurationChanged(Configuration newConfig) {
        super.onConfigurationChanged(newConfig); // calls refreshLayout

        if (DEBUG) {
            Log.v(TAG, "configuration changed: " + mContext.getResources().getConfiguration());
        }
        updateDisplaySize(); // populates mDisplayMetrics

        updateResources();
        updateClockSize();
        repositionNavigationBar();
        updateExpandedViewPos(EXPANDED_LEAVE_ALONE);
        updateShowSearchHoldoff();
        updateRowStates();
        mScreenPinningRequest.onConfigurationChanged();
    }

    @Override
    public void userSwitched(int newUserId) {
        super.userSwitched(newUserId);
        if (MULTIUSER_DEBUG) mNotificationPanelDebugText.setText("USER " + newUserId);
        animateCollapsePanels();
        updatePublicMode(); 
        updateNotifications();
        resetUserSetupObserver();
        setControllerUsers();
    }

    private void setControllerUsers() {
        if (mZenModeController != null) {
            mZenModeController.setUserId(mCurrentUserId);
        }
    }

    private void resetUserSetupObserver() {
        mContext.getContentResolver().unregisterContentObserver(mUserSetupObserver);
        mUserSetupObserver.onChange(false);
        mContext.getContentResolver().registerContentObserver(
                Settings.Secure.getUriFor(Settings.Secure.USER_SETUP_COMPLETE), true,
                mUserSetupObserver,
                mCurrentUserId);
    }

    private void setHeadsUpVisibility(boolean vis) {
        if (!ENABLE_HEADS_UP) return;
        if (DEBUG) Log.v(TAG, (vis ? "showing" : "hiding") + " heads up window");
        EventLog.writeEvent(EventLogTags.SYSUI_HEADS_UP_STATUS,
                vis ? mHeadsUpNotificationView.getKey() : "",
                vis ? 1 : 0);
        mHeadsUpNotificationView.setVisibility(vis ? View.VISIBLE : View.GONE);
    }

    public void onHeadsUpDismissed() {
        mHeadsUpNotificationView.dismiss();
    }

    /**
     * Reload some of our resources when the configuration changes.
     *
     * We don't reload everything when the configuration changes -- we probably
     * should, but getting that smooth is tough.  Someday we'll fix that.  In the
     * meantime, just update the things that we know change.
     */
    void updateResources() {
        // Update the quick setting tiles
        if (mQSPanel != null) {
            mQSPanel.updateResources();
        }

        loadDimens();
        mLinearOutSlowIn = AnimationUtils.loadInterpolator(
                mContext, android.R.interpolator.linear_out_slow_in);

        if (mNotificationPanel != null) {
            mNotificationPanel.updateResources();
        }
        if (mHeadsUpNotificationView != null) {
            mHeadsUpNotificationView.updateResources();
        }
        if (mBrightnessMirrorController != null) {
            mBrightnessMirrorController.updateResources();
        }
    }

    private void updateClockSize() {
        if (mStatusBarView == null) return;
        TextView clock = (TextView) mStatusBarView.findViewById(R.id.clock);
        if (clock != null) {
            FontSizeUtils.updateFontSize(clock, R.dimen.status_bar_clock_size);
        }
    }
    protected void loadDimens() {
        final Resources res = mContext.getResources();

        mNaturalBarHeight = res.getDimensionPixelSize(
                com.android.internal.R.dimen.status_bar_height);

        int newIconSize = res.getDimensionPixelSize(
            com.android.internal.R.dimen.status_bar_icon_size);
        int newIconHPadding = res.getDimensionPixelSize(
            R.dimen.status_bar_icon_padding);

        if (newIconHPadding != mIconHPadding || newIconSize != mIconSize) {
//            Log.d(TAG, "size=" + newIconSize + " padding=" + newIconHPadding);
            mIconHPadding = newIconHPadding;
            mIconSize = newIconSize;
            //reloadAllNotificationIcons(); // reload the tray
        }

        mEdgeBorder = res.getDimensionPixelSize(R.dimen.status_bar_edge_ignore);

        mNotificationPanelGravity = res.getInteger(R.integer.notification_panel_layout_gravity);
        if (mNotificationPanelGravity <= 0) {
            mNotificationPanelGravity = Gravity.START | Gravity.TOP;
        }

        mCarrierLabelHeight = res.getDimensionPixelSize(R.dimen.carrier_label_height);
        mStatusBarHeaderHeight = res.getDimensionPixelSize(R.dimen.status_bar_header_height);

        mNotificationPanelMinHeightFrac = res.getFraction(R.dimen.notification_panel_min_height_frac, 1, 1);
        if (mNotificationPanelMinHeightFrac < 0f || mNotificationPanelMinHeightFrac > 1f) {
            mNotificationPanelMinHeightFrac = 0f;
        }

        mHeadsUpNotificationDecay = res.getInteger(R.integer.heads_up_notification_decay);
        mRowMinHeight =  res.getDimensionPixelSize(R.dimen.notification_min_height);
        mRowMaxHeight =  res.getDimensionPixelSize(R.dimen.notification_max_height);

        mKeyguardMaxNotificationCount = res.getInteger(R.integer.keyguard_max_notification_count);

        if (DEBUG) Log.v(TAG, "updateResources");
    }

    // Visibility reporting

    @Override
    protected void handleVisibleToUserChanged(boolean visibleToUser) {
        if (visibleToUser) {
            super.handleVisibleToUserChanged(visibleToUser);
            startNotificationLogging();
        } else {
            stopNotificationLogging();
            super.handleVisibleToUserChanged(visibleToUser);
        }
    }

    private void stopNotificationLogging() {
        // Report all notifications as invisible and turn down the
        // reporter.
        if (!mCurrentlyVisibleNotifications.isEmpty()) {
            logNotificationVisibilityChanges(
                    Collections.<String>emptyList(), mCurrentlyVisibleNotifications);
            mCurrentlyVisibleNotifications.clear();
        }
        mHandler.removeCallbacks(mVisibilityReporter);
        mStackScroller.setChildLocationsChangedListener(null);
    }

    private void startNotificationLogging() {
        mStackScroller.setChildLocationsChangedListener(mNotificationLocationsChangedListener);
        // Some transitions like mVisibleToUser=false -> mVisibleToUser=true don't
        // cause the scroller to emit child location events. Hence generate
        // one ourselves to guarantee that we're reporting visible
        // notifications.
        // (Note that in cases where the scroller does emit events, this
        // additional event doesn't break anything.)
        mNotificationLocationsChangedListener.onChildLocationsChanged(mStackScroller);
    }

    private void logNotificationVisibilityChanges(
            Collection<String> newlyVisible, Collection<String> noLongerVisible) {
        if (newlyVisible.isEmpty() && noLongerVisible.isEmpty()) {
            return;
        }
        String[] newlyVisibleAr = newlyVisible.toArray(new String[newlyVisible.size()]);
        String[] noLongerVisibleAr = noLongerVisible.toArray(new String[noLongerVisible.size()]);
        try {
            mBarService.onNotificationVisibilityChanged(newlyVisibleAr, noLongerVisibleAr);
        } catch (RemoteException e) {
            // Ignore.
        }
    }

    // State logging

    private void logStateToEventlog() {
        boolean isShowing = mStatusBarKeyguardViewManager.isShowing();
        boolean isOccluded = mStatusBarKeyguardViewManager.isOccluded();
        boolean isBouncerShowing = mStatusBarKeyguardViewManager.isBouncerShowing();
        boolean isSecure = mUnlockMethodCache.isMethodSecure();
        boolean isCurrentlyInsecure = mUnlockMethodCache.isCurrentlyInsecure();
        int stateFingerprint = getLoggingFingerprint(mState,
                isShowing,
                isOccluded,
                isBouncerShowing,
                isSecure,
                isCurrentlyInsecure);
        if (stateFingerprint != mLastLoggedStateFingerprint) {
            EventLogTags.writeSysuiStatusBarState(mState,
                    isShowing ? 1 : 0,
                    isOccluded ? 1 : 0,
                    isBouncerShowing ? 1 : 0,
                    isSecure ? 1 : 0,
                    isCurrentlyInsecure ? 1 : 0);
            mLastLoggedStateFingerprint = stateFingerprint;
        }
    }

    /**
     * Returns a fingerprint of fields logged to eventlog
     */
    private static int getLoggingFingerprint(int statusBarState, boolean keyguardShowing,
            boolean keyguardOccluded, boolean bouncerShowing, boolean secure,
            boolean currentlyInsecure) {
        // Reserve 8 bits for statusBarState. We'll never go higher than
        // that, right? Riiiight.
        return (statusBarState & 0xFF)
                | ((keyguardShowing   ? 1 : 0) <<  8)
                | ((keyguardOccluded  ? 1 : 0) <<  9)
                | ((bouncerShowing    ? 1 : 0) << 10)
                | ((secure            ? 1 : 0) << 11)
                | ((currentlyInsecure ? 1 : 0) << 12);
    }

    //
    // tracing
    //

    void postStartTracing() {
        mHandler.postDelayed(mStartTracing, 3000);
    }

    void vibrate() {
        android.os.Vibrator vib = (android.os.Vibrator)mContext.getSystemService(
                Context.VIBRATOR_SERVICE);
        vib.vibrate(250, VIBRATION_ATTRIBUTES);
    }

    Runnable mStartTracing = new Runnable() {
        public void run() {
            vibrate();
            SystemClock.sleep(250);
            Log.d(TAG, "startTracing");
            android.os.Debug.startMethodTracing("/data/statusbar-traces/trace");
            mHandler.postDelayed(mStopTracing, 10000);
        }
    };

    Runnable mStopTracing = new Runnable() {
        public void run() {
            android.os.Debug.stopMethodTracing();
            Log.d(TAG, "stopTracing");
            vibrate();
        }
    };

    @Override
    protected void haltTicker() {
        if (mTickerEnabled) {
            mTicker.halt();
        }
    }

    @Override
    protected boolean shouldDisableNavbarGestures() {
        return !isDeviceProvisioned()
                || mExpandedVisible
                || (mDisabled & StatusBarManager.DISABLE_SEARCH) != 0;
    }

    public void postStartSettingsActivity(final Intent intent, int delay) {
        mHandler.postDelayed(new Runnable() {
            @Override
            public void run() {
                handleStartSettingsActivity(intent, true /*onlyProvisioned*/);
            }
        }, delay);
    }

    private void handleStartSettingsActivity(Intent intent, boolean onlyProvisioned) {
        startActivityDismissingKeyguard(intent, onlyProvisioned, true /* dismissShade */);
    }

    private static class FastColorDrawable extends Drawable {
        private final int mColor;

        public FastColorDrawable(int color) {
            mColor = 0xff000000 | color;
        }

        @Override
        public void draw(Canvas canvas) {
            canvas.drawColor(mColor, PorterDuff.Mode.SRC);
        }

        @Override
        public void setAlpha(int alpha) {
        }

        @Override
        public void setColorFilter(ColorFilter cf) {
        }

        @Override
        public int getOpacity() {
            return PixelFormat.OPAQUE;
        }

        @Override
        public void setBounds(int left, int top, int right, int bottom) {
        }

        @Override
        public void setBounds(Rect bounds) {
        }
    }

    @Override
    public void destroy() {
        super.destroy();
        if (mStatusBarWindow != null) {
            mWindowManager.removeViewImmediate(mStatusBarWindow);
            mStatusBarWindow = null;
        }
        if (mNavigationBarView != null) {
            mWindowManager.removeViewImmediate(mNavigationBarView);
            mNavigationBarView = null;
        }
        if (mHandlerThread != null) {
            mHandlerThread.quitSafely();
            mHandlerThread = null;
        }
        mContext.unregisterReceiver(mBroadcastReceiver);
    }

    private boolean mDemoModeAllowed;
    private boolean mDemoMode;
    private DemoStatusIcons mDemoStatusIcons;

    @Override
    public void dispatchDemoCommand(String command, Bundle args) {
        if (!mDemoModeAllowed) {
            mDemoModeAllowed = Settings.Global.getInt(mContext.getContentResolver(),
                    "sysui_demo_allowed", 0) != 0;
        }
        if (!mDemoModeAllowed) return;
        if (command.equals(COMMAND_ENTER)) {
            mDemoMode = true;
        } else if (command.equals(COMMAND_EXIT)) {
            mDemoMode = false;
            checkBarModes();
        } else if (!mDemoMode) {
            // automatically enter demo mode on first demo command
            dispatchDemoCommand(COMMAND_ENTER, new Bundle());
        }
        boolean modeChange = command.equals(COMMAND_ENTER) || command.equals(COMMAND_EXIT);
        if ((modeChange || command.equals(COMMAND_VOLUME)) && mVolumeComponent != null) {
            mVolumeComponent.dispatchDemoCommand(command, args);
        }
        if (modeChange || command.equals(COMMAND_CLOCK)) {
            dispatchDemoCommandToView(command, args, R.id.clock);
        }
        if (modeChange || command.equals(COMMAND_BATTERY)) {
            dispatchDemoCommandToView(command, args, R.id.battery);
        }
        if (modeChange || command.equals(COMMAND_STATUS)) {
            if (mDemoStatusIcons == null) {
                mDemoStatusIcons = new DemoStatusIcons(mStatusIcons, mIconSize);
            }
            mDemoStatusIcons.dispatchDemoCommand(command, args);
        }
        if (mNetworkController != null && (modeChange || command.equals(COMMAND_NETWORK))) {
            mNetworkController.dispatchDemoCommand(command, args);
        }
        if (modeChange || command.equals(COMMAND_NOTIFICATIONS)) {
            View notifications = mStatusBarView == null ? null
                    : mStatusBarView.findViewById(R.id.notification_icon_area);
            if (notifications != null) {
                String visible = args.getString("visible");
                int vis = mDemoMode && "false".equals(visible) ? View.INVISIBLE : View.VISIBLE;
                notifications.setVisibility(vis);
            }
        }
        if (command.equals(COMMAND_BARS)) {
            String mode = args.getString("mode");
            int barMode = "opaque".equals(mode) ? MODE_OPAQUE :
                    "translucent".equals(mode) ? MODE_TRANSLUCENT :
                    "semi-transparent".equals(mode) ? MODE_SEMI_TRANSPARENT :
                    "transparent".equals(mode) ? MODE_TRANSPARENT :
                    "warning".equals(mode) ? MODE_WARNING :
                    -1;
            if (barMode != -1) {
                boolean animate = true;
                if (mStatusBarView != null) {
                    mStatusBarView.getBarTransitions().transitionTo(barMode, animate);
                }
                if (mNavigationBarView != null) {
                    mNavigationBarView.getBarTransitions().transitionTo(barMode, animate);
                }
            }
        }
    }

    private void dispatchDemoCommandToView(String command, Bundle args, int id) {
        if (mStatusBarView == null) return;
        View v = mStatusBarView.findViewById(id);
        if (v instanceof DemoMode) {
            ((DemoMode)v).dispatchDemoCommand(command, args);
        }
    }

    /**
     * @return The {@link StatusBarState} the status bar is in.
     */
    public int getBarState() {
        return mState;
    }

    public void showKeyguard() {
        if (mLaunchTransitionFadingAway) {
            mNotificationPanel.animate().cancel();
            mNotificationPanel.setAlpha(1f);
            runLaunchTransitionEndRunnable();
            mLaunchTransitionFadingAway = false;
        }
        mHandler.removeMessages(MSG_LAUNCH_TRANSITION_TIMEOUT);
        setBarState(StatusBarState.KEYGUARD);
        updateKeyguardState(false /* goingToFullShade */, false /* fromShadeLocked */);
        if (!mScreenOnFromKeyguard) {

            // If the screen is off already, we need to disable touch events because these might
            // collapse the panel after we expanded it, and thus we would end up with a blank
            // Keyguard.
            mNotificationPanel.setTouchDisabled(true);
        }
        instantExpandNotificationsPanel();
        mLeaveOpenOnKeyguardHide = false;
        if (mDraggedDownRow != null) {
            mDraggedDownRow.setUserLocked(false);
            mDraggedDownRow.notifyHeightChanged();
            mDraggedDownRow = null;
        }
    }

    public boolean isCollapsing() {
        return mNotificationPanel.isCollapsing();
    }

    public void addPostCollapseAction(Runnable r) {
        mPostCollapseRunnables.add(r);
    }

    public boolean isInLaunchTransition() {
        return mNotificationPanel.isLaunchTransitionRunning()
                || mNotificationPanel.isLaunchTransitionFinished();
    }

    /**
     * Fades the content of the keyguard away after the launch transition is done.
     *
     * @param beforeFading the runnable to be run when the circle is fully expanded and the fading
     *                     starts
     * @param endRunnable the runnable to be run when the transition is done
     */
    public void fadeKeyguardAfterLaunchTransition(final Runnable beforeFading,
            Runnable endRunnable) {
        mHandler.removeMessages(MSG_LAUNCH_TRANSITION_TIMEOUT);
        mLaunchTransitionEndRunnable = endRunnable;
        Runnable hideRunnable = new Runnable() {
            @Override
            public void run() {
                mLaunchTransitionFadingAway = true;
                if (beforeFading != null) {
                    beforeFading.run();
                }
                mNotificationPanel.setAlpha(1);
                mNotificationPanel.animate()
                        .alpha(0)
                        .setStartDelay(FADE_KEYGUARD_START_DELAY)
                        .setDuration(FADE_KEYGUARD_DURATION)
                        .withLayer()
                        .withEndAction(new Runnable() {
                            @Override
                            public void run() {
                                mNotificationPanel.setAlpha(1);
                                runLaunchTransitionEndRunnable();
                                mLaunchTransitionFadingAway = false;
                            }
                        });
            }
        };
        if (mNotificationPanel.isLaunchTransitionRunning()) {
            mNotificationPanel.setLaunchTransitionEndRunnable(hideRunnable);
        } else {
            hideRunnable.run();
        }
    }

    /**
     * Starts the timeout when we try to start the affordances on Keyguard. We usually rely that
     * Keyguard goes away via fadeKeyguardAfterLaunchTransition, however, that might not happen
     * because the launched app crashed or something else went wrong.
     */
    public void startLaunchTransitionTimeout() {
        mHandler.sendEmptyMessageDelayed(MSG_LAUNCH_TRANSITION_TIMEOUT,
                LAUNCH_TRANSITION_TIMEOUT_MS);
    }

    private void onLaunchTransitionTimeout() {
        Log.w(TAG, "Launch transition: Timeout!");
        mNotificationPanel.resetViews();
    }

    private void runLaunchTransitionEndRunnable() {
        if (mLaunchTransitionEndRunnable != null) {
            Runnable r = mLaunchTransitionEndRunnable;

            // mLaunchTransitionEndRunnable might call showKeyguard, which would execute it again,
            // which would lead to infinite recursion. Protect against it.
            mLaunchTransitionEndRunnable = null;
            r.run();
        }
    }

    /**
     * @return true if we would like to stay in the shade, false if it should go away entirely
     */
    public boolean hideKeyguard() {
        boolean staying = mLeaveOpenOnKeyguardHide;
        setBarState(StatusBarState.SHADE);
        if (mLeaveOpenOnKeyguardHide) {
            mLeaveOpenOnKeyguardHide = false;
            mNotificationPanel.animateToFullShade(calculateGoingToFullShadeDelay());
            if (mDraggedDownRow != null) {
                mDraggedDownRow.setUserLocked(false);
                mDraggedDownRow = null;
            }
        } else {
            instantCollapseNotificationPanel();
        }
        updateKeyguardState(staying, false /* fromShadeLocked */);

        // Keyguard state has changed, but QS is not listening anymore. Make sure to update the tile
        // visibilities so next time we open the panel we know the correct height already.
        if (mQSPanel != null) {
            mQSPanel.refreshAllTiles();
        }
        mHandler.removeMessages(MSG_LAUNCH_TRANSITION_TIMEOUT);
        return staying;
    }

    public long calculateGoingToFullShadeDelay() {
        return mKeyguardFadingAwayDelay + mKeyguardFadingAwayDuration;
    }

    /**
     * Notifies the status bar the Keyguard is fading away with the specified timings.
     *
     * @param delay the animation delay in miliseconds
     * @param fadeoutDuration the duration of the exit animation, in milliseconds
     */
    public void setKeyguardFadingAway(long delay, long fadeoutDuration) {
        mKeyguardFadingAway = true;
        mKeyguardFadingAwayDelay = delay;
        mKeyguardFadingAwayDuration = fadeoutDuration;
        mWaitingForKeyguardExit = false;
        disable(mDisabledUnmodified, true /* animate */);
    }

    public boolean isKeyguardFadingAway() {
        return mKeyguardFadingAway;
    }

    /**
     * Notifies that the Keyguard fading away animation is done.
     */
    public void finishKeyguardFadingAway() {
        mKeyguardFadingAway = false;
    }

    private void updatePublicMode() {
        setLockscreenPublicMode(mStatusBarKeyguardViewManager.isShowing()
                && mStatusBarKeyguardViewManager.isSecure(mCurrentUserId));
    }

    private void updateKeyguardState(boolean goingToFullShade, boolean fromShadeLocked) {
        if (mState == StatusBarState.KEYGUARD) {
            mKeyguardIndicationController.setVisible(true);
            mNotificationPanel.resetViews();
            mKeyguardUserSwitcher.setKeyguard(true, fromShadeLocked);
        } else {
            mKeyguardIndicationController.setVisible(false);
            mKeyguardUserSwitcher.setKeyguard(false,
                    goingToFullShade || mState == StatusBarState.SHADE_LOCKED || fromShadeLocked);
        }
        if (mState == StatusBarState.KEYGUARD || mState == StatusBarState.SHADE_LOCKED) {
            mScrimController.setKeyguardShowing(true);
        } else {
            mScrimController.setKeyguardShowing(false);
        }
        mNotificationPanel.setBarState(mState, mKeyguardFadingAway, goingToFullShade);
        updateDozingState();
        updatePublicMode();
        updateStackScrollerState(goingToFullShade);
        updateNotifications();
        checkBarModes();
        updateCarrierLabelVisibility(false);
        updateMediaMetaData(false);
        mKeyguardMonitor.notifyKeyguardState(mStatusBarKeyguardViewManager.isShowing(),
                mStatusBarKeyguardViewManager.isSecure());
    }

    private void updateDozingState() {
        if (mState != StatusBarState.KEYGUARD && !mNotificationPanel.isDozing()) {
            return;
        }
        boolean animate = !mDozing && mDozeScrimController.isPulsing();
        mNotificationPanel.setDozing(mDozing, animate);
        mStackScroller.setDark(mDozing, animate, mScreenOnTouchLocation);
        mScrimController.setDozing(mDozing);
        mDozeScrimController.setDozing(mDozing, animate);
    }

    public void updateStackScrollerState(boolean goingToFullShade) {
        if (mStackScroller == null) return;
        boolean onKeyguard = mState == StatusBarState.KEYGUARD;
        mStackScroller.setHideSensitive(isLockscreenPublicMode(), goingToFullShade);
        mStackScroller.setDimmed(onKeyguard, false /* animate */);
        mStackScroller.setExpandingEnabled(!onKeyguard);
        ActivatableNotificationView activatedChild = mStackScroller.getActivatedChild();
        mStackScroller.setActivatedChild(null);
        if (activatedChild != null) {
            activatedChild.makeInactive(false /* animate */);
        }
    }

    public void userActivity() {
        if (mState == StatusBarState.KEYGUARD) {
            mKeyguardViewMediatorCallback.userActivity();
        }
    }

    public boolean interceptMediaKey(KeyEvent event) {
        return mState == StatusBarState.KEYGUARD
                && mStatusBarKeyguardViewManager.interceptMediaKey(event);
    }

    public boolean onMenuPressed() {
        return mState == StatusBarState.KEYGUARD && mStatusBarKeyguardViewManager.onMenuPressed();
    }

    public boolean onBackPressed() {
        if (mStatusBarKeyguardViewManager.onBackPressed()) {
            return true;
        }
        if (mNotificationPanel.isQsExpanded()) {
            if (mNotificationPanel.isQsDetailShowing()) {
                mNotificationPanel.closeQsDetail();
            } else {
                mNotificationPanel.animateCloseQs();
            }
            return true;
        }
        if (mState != StatusBarState.KEYGUARD && mState != StatusBarState.SHADE_LOCKED) {
            animateCollapsePanels();
            return true;
        }
        return false;
    }

    public boolean onSpacePressed() {
        if (mScreenOn != null && mScreenOn
                && (mState == StatusBarState.KEYGUARD || mState == StatusBarState.SHADE_LOCKED)) {
            animateCollapsePanels(
                    CommandQueue.FLAG_EXCLUDE_RECENTS_PANEL /* flags */, true /* force */);
            return true;
        }
        return false;
    }

    private void showBouncer() {
        if (mState == StatusBarState.KEYGUARD || mState == StatusBarState.SHADE_LOCKED) {
            mWaitingForKeyguardExit = mStatusBarKeyguardViewManager.isShowing();
            mStatusBarKeyguardViewManager.dismiss();
        }
    }

    private void instantExpandNotificationsPanel() {

        // Make our window larger and the panel expanded.
        makeExpandedVisible(true);
        mNotificationPanel.instantExpand();
    }

    private void instantCollapseNotificationPanel() {
        mNotificationPanel.instantCollapse();
    }

    @Override
    public void onActivated(ActivatableNotificationView view) {
        EventLogTags.writeSysuiLockscreenGesture(
                EventLogConstants.SYSUI_LOCKSCREEN_GESTURE_TAP_NOTIFICATION_ACTIVATE,
                0 /* lengthDp - N/A */, 0 /* velocityDp - N/A */);
        mKeyguardIndicationController.showTransientIndication(R.string.notification_tap_again);
        ActivatableNotificationView previousView = mStackScroller.getActivatedChild();
        if (previousView != null) {
            previousView.makeInactive(true /* animate */);
        }
        mStackScroller.setActivatedChild(view);
    }

    /**
     * @param state The {@link StatusBarState} to set.
     */
    public void setBarState(int state) {
        // If we're visible and switched to SHADE_LOCKED (the user dragged
        // down on the lockscreen), clear notification LED, vibration,
        // ringing.
        // Other transitions are covered in handleVisibleToUserChanged().
        if (state != mState && mVisible && state == StatusBarState.SHADE_LOCKED) {
            try {
                mBarService.clearNotificationEffects();
            } catch (RemoteException e) {
                // Ignore.
            }
        }
        mState = state;
        mStatusBarWindowManager.setStatusBarState(state);
    }

    @Override
    public void onActivationReset(ActivatableNotificationView view) {
        if (view == mStackScroller.getActivatedChild()) {
            mKeyguardIndicationController.hideTransientIndication();
            mStackScroller.setActivatedChild(null);
        }
    }

    public void onTrackingStarted() {
        runPostCollapseRunnables();
    }

    public void onClosingFinished() {
        runPostCollapseRunnables();
    }

    public void onUnlockHintStarted() {
        mKeyguardIndicationController.showTransientIndication(R.string.keyguard_unlock);
    }

    public void onHintFinished() {
        // Delay the reset a bit so the user can read the text.
        mKeyguardIndicationController.hideTransientIndicationDelayed(HINT_RESET_DELAY_MS);
    }

    public void onCameraHintStarted(String hint) {
        mKeyguardIndicationController.showTransientIndication(hint);
    }

    public void onPhoneHintStarted(String hint) {
        mKeyguardIndicationController.showTransientIndication(hint);
    }

    public void onTrackingStopped(boolean expand) {
        if (mState == StatusBarState.KEYGUARD || mState == StatusBarState.SHADE_LOCKED) {
            if (!expand && !mUnlockMethodCache.isCurrentlyInsecure()) {
                showBouncer();
            }
        }
    }

    @Override
    protected int getMaxKeyguardNotifications() {
        return mKeyguardMaxNotificationCount;
    }

    public NavigationBarView getNavigationBarView() {
        return mNavigationBarView;
    }

    // ---------------------- DragDownHelper.OnDragDownListener ------------------------------------

    @Override
    public boolean onDraggedDown(View startingChild, int dragLengthY) {
        if (hasActiveNotifications()) {
            EventLogTags.writeSysuiLockscreenGesture(
                    EventLogConstants.SYSUI_LOCKSCREEN_GESTURE_SWIPE_DOWN_FULL_SHADE,
                    (int) (dragLengthY / mDisplayMetrics.density),
                    0 /* velocityDp - N/A */);

            // We have notifications, go to locked shade.
            goToLockedShade(startingChild);
            return true;
        } else {

            // No notifications - abort gesture.
            return false;
        }
    }

    @Override
    public void onDragDownReset() {
        mStackScroller.setDimmed(true /* dimmed */, true /* animated */);
    }

    @Override
    public void onThresholdReached() {
        mStackScroller.setDimmed(false /* dimmed */, true /* animate */);
    }

    @Override
    public void onTouchSlopExceeded() {
        mStackScroller.removeLongPressCallback();
    }

    @Override
    public void setEmptyDragAmount(float amount) {
        mNotificationPanel.setEmptyDragAmount(amount);
    }

    /**
     * If secure with redaction: Show bouncer, go to unlocked shade.
     *
     * <p>If secure without redaction or no security: Go to {@link StatusBarState#SHADE_LOCKED}.</p>
     *
     * @param expandView The view to expand after going to the shade.
     */
    public void goToLockedShade(View expandView) {
        ExpandableNotificationRow row = null;
        if (expandView instanceof ExpandableNotificationRow) {
            row = (ExpandableNotificationRow) expandView;
            row.setUserExpanded(true);
        }
        boolean fullShadeNeedsBouncer = !userAllowsPrivateNotificationsInPublic(mCurrentUserId)
                || !mShowLockscreenNotifications;
        if (isLockscreenPublicMode() && fullShadeNeedsBouncer) {
            mLeaveOpenOnKeyguardHide = true;
            showBouncer();
            mDraggedDownRow = row;
        } else {
            mNotificationPanel.animateToFullShade(0 /* delay */);
            setBarState(StatusBarState.SHADE_LOCKED);
            updateKeyguardState(false /* goingToFullShade */, false /* fromShadeLocked */);
            if (row != null) {
                row.setUserLocked(false);
            }
        }
    }

    /**
     * Goes back to the keyguard after hanging around in {@link StatusBarState#SHADE_LOCKED}.
     */
    public void goToKeyguard() {
        if (mState == StatusBarState.SHADE_LOCKED) {
            mStackScroller.onGoToKeyguard();
            setBarState(StatusBarState.KEYGUARD);
            updateKeyguardState(false /* goingToFullShade */, true /* fromShadeLocked*/);
        }
    }

    /**
     * @return a ViewGroup that spans the entire panel which contains the quick settings
     */
    public ViewGroup getQuickSettingsOverlayParent() {
        return mNotificationPanel;
    }

    public long getKeyguardFadingAwayDelay() {
        return mKeyguardFadingAwayDelay;
    }

    public long getKeyguardFadingAwayDuration() {
        return mKeyguardFadingAwayDuration;
    }

    public LinearLayout getSystemIcons() {
        return mSystemIcons;
    }

    public LinearLayout getSystemIconArea() {
        return mSystemIconArea;
    }

    @Override
    public void setBouncerShowing(boolean bouncerShowing) {
        super.setBouncerShowing(bouncerShowing);
        disable(mDisabledUnmodified, true /* animate */);
    }

    void onScreenTurnedOff() {
        mScreenOnFromKeyguard = false;
        mScreenOnComingFromTouch = false;
        mScreenOnTouchLocation = null;
        mStackScroller.setAnimationsEnabled(false);
        updateVisibleToUser();
    }

    public void onScreenTurnedOn() {
        mScreenOnFromKeyguard = true;
        mStackScroller.setAnimationsEnabled(true);
        mNotificationPanel.onScreenTurnedOn();
        mNotificationPanel.setTouchDisabled(false);
        updateVisibleToUser();
    }

    /**
     * This handles long-press of both back and recents.  They are
     * handled together to capture them both being long-pressed
     * at the same time to exit screen pinning (lock task).
     *
     * When accessibility mode is on, only a long-press from recents
     * is required to exit.
     *
     * In all other circumstances we try to pass through long-press events
     * for Back, so that apps can still use it.  Which can be from two things.
     * 1) Not currently in screen pinning (lock task).
     * 2) Back is long-pressed without recents.
     */
    private void handleLongPressBackRecents(View v) {
        try {
            boolean sendBackLongPress = false;
            IActivityManager activityManager = ActivityManagerNative.getDefault();
            boolean isAccessiblityEnabled = mAccessibilityManager.isEnabled();
            if (activityManager.isInLockTaskMode() && !isAccessiblityEnabled) {
                long time = System.currentTimeMillis();
                // If we recently long-pressed the other button then they were
                // long-pressed 'together'
                if ((time - mLastLockToAppLongPress) < LOCK_TO_APP_GESTURE_TOLERENCE) {
                    // When exiting refresh disabled flags.
                    mNavigationBarView.setDisabledFlags(mDisabled, true);
                } else if ((v.getId() == R.id.back)
                        && !mNavigationBarView.getRecentsButton().isPressed()) {
                    // If we aren't pressing recents right now then they presses
                    // won't be together, so send the standard long-press action.
                    sendBackLongPress = true;
                }
                mLastLockToAppLongPress = time;
            } else {
                // If this is back still need to handle sending the long-press event.
                if (v.getId() == R.id.back) {
                    sendBackLongPress = true;
                } else if (isAccessiblityEnabled && activityManager.isInLockTaskMode()) {
                    // When in accessibility mode a long press that is recents (not back)
                    // should stop lock task.
                    activityManager.stopLockTaskModeOnCurrent();
                    // When exiting refresh disabled flags.
                    mNavigationBarView.setDisabledFlags(mDisabled, true);
                }
            }
            if (sendBackLongPress) {
                KeyButtonView keyButtonView = (KeyButtonView) v;
                keyButtonView.sendEvent(KeyEvent.ACTION_DOWN, KeyEvent.FLAG_LONG_PRESS);
                keyButtonView.sendAccessibilityEvent(AccessibilityEvent.TYPE_VIEW_LONG_CLICKED);
            }
        } catch (RemoteException e) {
            Log.d(TAG, "Unable to reach activity manager", e);
        }
    }

    // Recents

    @Override
    protected void showRecents(boolean triggeredFromAltTab) {
        // Set the recents visibility flag
        mSystemUiVisibility |= View.RECENT_APPS_VISIBLE;
        notifyUiVisibilityChanged(mSystemUiVisibility);
        super.showRecents(triggeredFromAltTab);
    }

    @Override
    protected void hideRecents(boolean triggeredFromAltTab, boolean triggeredFromHomeKey) {
        // Unset the recents visibility flag
        mSystemUiVisibility &= ~View.RECENT_APPS_VISIBLE;
        notifyUiVisibilityChanged(mSystemUiVisibility);
        super.hideRecents(triggeredFromAltTab, triggeredFromHomeKey);
    }

    @Override
    protected void toggleRecents() {
        // Toggle the recents visibility flag
        mSystemUiVisibility ^= View.RECENT_APPS_VISIBLE;
        notifyUiVisibilityChanged(mSystemUiVisibility);
        super.toggleRecents();
    }

    @Override
    public void onVisibilityChanged(boolean visible) {
        // Update the recents visibility flag
        if (visible) {
            mSystemUiVisibility |= View.RECENT_APPS_VISIBLE;
        } else {
            mSystemUiVisibility &= ~View.RECENT_APPS_VISIBLE;
        }
        notifyUiVisibilityChanged(mSystemUiVisibility);
    }

    @Override
    public void showScreenPinningRequest() {
        if (mKeyguardMonitor.isShowing()) {
            // Don't allow apps to trigger this from keyguard.
            return;
        }
        // Show screen pinning request, since this comes from an app, show 'no thanks', button.
        showScreenPinningRequest(true);
    }

    public void showScreenPinningRequest(boolean allowCancel) {
        mScreenPinningRequest.showPrompt(allowCancel);
    }

    public boolean hasActiveNotifications() {
        return !mNotificationData.getActiveNotifications().isEmpty();
    }

    void wakeUpIfDozing(long time, MotionEvent event) {
        if (mDozing && mDozeScrimController.isPulsing()) {
            PowerManager pm = (PowerManager) mContext.getSystemService(Context.POWER_SERVICE);
            pm.wakeUp(time);
            mScreenOnComingFromTouch = true;
            mScreenOnTouchLocation = new PointF(event.getX(), event.getY());
            mNotificationPanel.setTouchDisabled(false);
        }
    }

    private final class ShadeUpdates {
        private final ArraySet<String> mVisibleNotifications = new ArraySet<String>();
        private final ArraySet<String> mNewVisibleNotifications = new ArraySet<String>();

        public void check() {
            mNewVisibleNotifications.clear();
            ArrayList<Entry> activeNotifications = mNotificationData.getActiveNotifications();
            for (int i = 0; i < activeNotifications.size(); i++) {
                final Entry entry = activeNotifications.get(i);
                final boolean visible = entry.row != null
                        && entry.row.getVisibility() == View.VISIBLE;
                if (visible) {
                    mNewVisibleNotifications.add(entry.key + entry.notification.getPostTime());
                }
            }
            final boolean updates = !mVisibleNotifications.containsAll(mNewVisibleNotifications);
            mVisibleNotifications.clear();
            mVisibleNotifications.addAll(mNewVisibleNotifications);

            // We have new notifications
            if (updates && mDozeServiceHost != null) {
                mDozeServiceHost.fireNewNotifications();
            }
        }
    }

    private final class DozeServiceHost implements DozeHost {
        // Amount of time to allow to update the time shown on the screen before releasing
        // the wakelock.  This timeout is design to compensate for the fact that we don't
        // currently have a way to know when time display contents have actually been
        // refreshed once we've finished rendering a new frame.
        private static final long PROCESSING_TIME = 500;

        private final ArrayList<Callback> mCallbacks = new ArrayList<Callback>();
        private final H mHandler = new H();
        // Keeps the last reported state by fireNotificationLight.
        private boolean mNotificationLightOn;


        @Override
        public String toString() {
            return "PSB.DozeServiceHost[mCallbacks=" + mCallbacks.size() + "]";
        }

        public void firePowerSaveChanged(boolean active) {
            for (Callback callback : mCallbacks) {
                callback.onPowerSaveChanged(active);
            }
        }

        public void fireBuzzBeepBlinked() {
            for (Callback callback : mCallbacks) {
                callback.onBuzzBeepBlinked();
            }
        }

        public void fireNotificationLight(boolean on) {
            mNotificationLightOn = on;
            for (Callback callback : mCallbacks) {
                callback.onNotificationLight(on);
            }
        }

        public void fireNewNotifications() {
            for (Callback callback : mCallbacks) {
                callback.onNewNotifications();
            }
        }

        @Override
        public void addCallback(@NonNull Callback callback) {
            mCallbacks.add(callback);
        }

        @Override
        public void removeCallback(@NonNull Callback callback) {
            mCallbacks.remove(callback);
        }

        @Override
        public void startDozing(@NonNull Runnable ready) {
            mHandler.obtainMessage(H.MSG_START_DOZING, ready).sendToTarget();
        }

        @Override
        public void pulseWhileDozing(@NonNull PulseCallback callback, int reason) {
            mHandler.obtainMessage(H.MSG_PULSE_WHILE_DOZING, reason, 0, callback).sendToTarget();
        }

        @Override
        public void stopDozing() {
            mHandler.obtainMessage(H.MSG_STOP_DOZING).sendToTarget();
        }

        @Override
        public boolean isPowerSaveActive() {
            return mBatteryController != null && mBatteryController.isPowerSave();
        }

        @Override
        public boolean isNotificationLightOn() {
            return mNotificationLightOn;
        }

        private void handleStartDozing(@NonNull Runnable ready) {
            if (!mDozing) {
                mDozing = true;
                DozeLog.traceDozing(mContext, mDozing);
                updateDozingState();
            }
            ready.run();
        }

        private void handlePulseWhileDozing(@NonNull PulseCallback callback, int reason) {
            mDozeScrimController.pulse(callback, reason);
        }

        private void handleStopDozing() {
            if (mDozing) {
                mDozing = false;
                DozeLog.traceDozing(mContext, mDozing);
                updateDozingState();
            }
        }

        private final class H extends Handler {
            private static final int MSG_START_DOZING = 1;
            private static final int MSG_PULSE_WHILE_DOZING = 2;
            private static final int MSG_STOP_DOZING = 3;

            @Override
            public void handleMessage(Message msg) {
                switch (msg.what) {
                    case MSG_START_DOZING:
                        handleStartDozing((Runnable) msg.obj);
                        break;
                    case MSG_PULSE_WHILE_DOZING:
                        handlePulseWhileDozing((PulseCallback) msg.obj, msg.arg1);
                        break;
                    case MSG_STOP_DOZING:
                        handleStopDozing();
                        break;
                }
            }
        }
    }
}<|MERGE_RESOLUTION|>--- conflicted
+++ resolved
@@ -125,7 +125,6 @@
 import com.android.keyguard.KeyguardHostView.OnDismissAction;
 import com.android.keyguard.ViewMediatorCallback;
 import com.android.systemui.BatteryMeterView;
-import com.android.systemui.BatteryLevelTextView;
 import com.android.systemui.DemoMode;
 import com.android.systemui.EventLogConstants;
 import com.android.systemui.EventLogTags;
@@ -649,10 +648,6 @@
         return (TelephonyManager.getDefault().getPhoneCount() > 1);
     }
 
-    boolean isMSim() {
-        return (TelephonyManager.getDefault().getPhoneCount() > 1);
-    }
-
     // ================================================================================
     // Constructing the view
     // ================================================================================
@@ -976,7 +971,6 @@
             final QSTileHost qsh;
             if (isMSim()) {
                 qsh = new QSTileHost(mContext, this,
-<<<<<<< HEAD
                     mBluetoothController, mLocationController, mRotationLockController,
                     mMSimNetworkController, mZenModeController, mVolumeComponent,
                     mHotspotController, mCastController, mFlashlightController,
@@ -989,20 +983,6 @@
                     mHotspotController, mCastController, mFlashlightController,
                     mUserSwitcherController, mKeyguardMonitor,
                     mSecurityController);
-=======
-                    mBluetoothController, mLocationController, mRotationLockController,
-                    mMSimNetworkController, mZenModeController, mVolumeComponent,
-                    mHotspotController, mCastController, mFlashlightController,
-                    mUserSwitcherController, mKeyguardMonitor,
-                    mSecurityController);
-            } else {
-                qsh = new QSTileHost(mContext, this,
-                    mBluetoothController, mLocationController, mRotationLockController,
-                    mNetworkController, mZenModeController, mVolumeComponent,
-                    mHotspotController, mCastController, mFlashlightController,
-                    mUserSwitcherController, mKeyguardMonitor,
-                    mSecurityController);
->>>>>>> 073b8a01
             }
             mQSPanel.setHost(qsh);
             mQSPanel.setTiles(qsh.getTiles());
@@ -1041,8 +1021,6 @@
         mHeader.setBatteryController(mBatteryController);
         ((BatteryMeterView) mStatusBarView.findViewById(R.id.battery)).setBatteryController(
                 mBatteryController);
-        ((BatteryLevelTextView) mStatusBarView.findViewById(R.id.battery_level_text))
-            .setBatteryController(mBatteryController);
         mKeyguardStatusBar.setBatteryController(mBatteryController);
         mHeader.setNextAlarmController(mNextAlarmController);
 
