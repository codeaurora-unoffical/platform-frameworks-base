/*
 * Copyright (C) 2010 The Android Open Source Project
 * Copyright (c) 2012-2013, The Linux Foundation. All rights reserved.
 *
 * Not a Contribution.
 *
 * Licensed under the Apache License, Version 2.0 (the "License");
 * you may not use this file except in compliance with the License.
 * You may obtain a copy of the License at
 *
 *      http://www.apache.org/licenses/LICENSE-2.0
 *
 * Unless required by applicable law or agreed to in writing, software
 * distributed under the License is distributed on an "AS IS" BASIS,
 * WITHOUT WARRANTIES OR CONDITIONS OF ANY KIND, either express or implied.
 * See the License for the specific language governing permissions and
 * limitations under the License.
 */

package com.android.systemui.statusbar.phone;

import android.animation.Animator;
import android.animation.AnimatorListenerAdapter;
import android.animation.AnimatorSet;
import android.animation.ObjectAnimator;
import android.animation.TimeInterpolator;
import android.app.ActivityManager;
import android.app.ActivityManagerNative;
import android.app.Notification;
import android.app.PendingIntent;
import android.app.StatusBarManager;
import android.content.BroadcastReceiver;
import android.content.Context;
import android.content.Intent;
import android.content.IntentFilter;
import android.content.SharedPreferences;
import android.content.res.Resources;
import android.database.ContentObserver;
import android.graphics.Canvas;
import android.graphics.ColorFilter;
import android.graphics.PixelFormat;
import android.graphics.Point;
import android.graphics.PorterDuff;
import android.graphics.Rect;
import android.graphics.drawable.Drawable;
import android.inputmethodservice.InputMethodService;
import android.os.Handler;
import android.os.IBinder;
import android.os.Message;
import android.os.RemoteException;
import android.os.ServiceManager;
import android.os.SystemClock;
import android.os.SystemProperties;
import android.os.UserHandle;
import android.provider.Settings;
import android.service.dreams.DreamService;
import android.service.dreams.IDreamManager;
import android.telephony.MSimTelephonyManager;
import android.telephony.TelephonyManager;
import android.util.DisplayMetrics;
import android.util.Log;
import android.util.Slog;
import android.view.Display;
import android.view.Gravity;
import android.view.MotionEvent;
import android.view.VelocityTracker;
import android.view.View;
import android.view.ViewGroup;
import android.view.ViewGroup.LayoutParams;
import android.view.ViewPropertyAnimator;
import android.view.ViewStub;
import android.view.WindowManager;
import android.view.animation.AccelerateInterpolator;
import android.view.animation.Animation;
import android.view.animation.AnimationUtils;
import android.view.animation.DecelerateInterpolator;
import android.widget.FrameLayout;
import android.widget.ImageView;
import android.widget.LinearLayout;
import android.widget.ScrollView;
import android.widget.TextView;

import com.android.internal.statusbar.StatusBarIcon;
import com.android.internal.statusbar.StatusBarNotification;
import com.android.systemui.R;
import com.android.systemui.statusbar.BaseStatusBar;
import com.android.systemui.statusbar.CTMSimSignalClusterView;
import com.android.systemui.statusbar.CUMSimSignalClusterView;
import com.android.systemui.statusbar.CommandQueue;
import com.android.systemui.statusbar.GestureRecorder;
import com.android.systemui.statusbar.MSimSignalClusterView;
import com.android.systemui.statusbar.NotificationData;
import com.android.systemui.statusbar.NotificationData.Entry;
import com.android.systemui.statusbar.SignalClusterView;
import com.android.systemui.statusbar.StatusBarIconView;
import com.android.systemui.statusbar.policy.BatteryController;
import com.android.systemui.statusbar.policy.BluetoothController;
import com.android.systemui.statusbar.policy.DateView;
import com.android.systemui.statusbar.policy.IntruderAlertView;
import com.android.systemui.statusbar.policy.LocationController;
import com.android.systemui.statusbar.policy.MSimNetworkController;
import com.android.systemui.statusbar.policy.NetworkController;
import com.android.systemui.statusbar.policy.NotificationRowLayout;
import com.android.systemui.statusbar.policy.OnSizeChangedListener;
import com.android.systemui.statusbar.policy.Prefs;

import java.io.FileDescriptor;
import java.io.PrintWriter;
import java.util.ArrayList;

public class PhoneStatusBar extends BaseStatusBar {
    static final String TAG = "PhoneStatusBar";
    public static final boolean DEBUG = BaseStatusBar.DEBUG;
    public static final boolean SPEW = DEBUG;
    public static final boolean DUMPTRUCK = true; // extra dumpsys info
    public static final boolean DEBUG_GESTURES = false;

    public static final boolean DEBUG_CLINGS = false;

    public static final boolean ENABLE_NOTIFICATION_PANEL_CLING = false;

    public static final boolean SETTINGS_DRAG_SHORTCUT = true;

    // additional instrumentation for testing purposes; intended to be left on during development
    public static final boolean CHATTY = DEBUG;

    public static final String ACTION_STATUSBAR_START
            = "com.android.internal.policy.statusbar.START";

    // To marked the CU/CT status bar style.
    public static final int STATUSBAR_STYLE_DEFAULT = 0;
    public static final int STATUSBAR_STYLE_CU = 1;
    public static final int STATUSBAR_STYLE_CT = 2;

    // To save the status bar style.
    public static final int STATUSBAR_STYLE = SystemProperties
            .getInt("persist.env.c.sb.style", STATUSBAR_STYLE_DEFAULT);

    private static final int MSG_OPEN_NOTIFICATION_PANEL = 1000;
    private static final int MSG_CLOSE_PANELS = 1001;
    private static final int MSG_OPEN_SETTINGS_PANEL = 1002;
    // 1020-1030 reserved for BaseStatusBar

    // will likely move to a resource or other tunable param at some point
    private static final int INTRUDER_ALERT_DECAY_MS = 0; // disabled, was 10000;

    private static final boolean CLOSE_PANEL_WHEN_EMPTIED = true;

    private static final int NOTIFICATION_PRIORITY_MULTIPLIER = 10; // see NotificationManagerService
    private static final int HIDE_ICONS_BELOW_SCORE = Notification.PRIORITY_LOW * NOTIFICATION_PRIORITY_MULTIPLIER;

    // fling gesture tuning parameters, scaled to display density
    private float mSelfExpandVelocityPx; // classic value: 2000px/s
    private float mSelfCollapseVelocityPx; // classic value: 2000px/s (will be negated to collapse "up")
    private float mFlingExpandMinVelocityPx; // classic value: 200px/s
    private float mFlingCollapseMinVelocityPx; // classic value: 200px/s
    private float mCollapseMinDisplayFraction; // classic value: 0.08 (25px/min(320px,480px) on G1)
    private float mExpandMinDisplayFraction; // classic value: 0.5 (drag open halfway to expand)
    private float mFlingGestureMaxXVelocityPx; // classic value: 150px/s

    private float mExpandAccelPx; // classic value: 2000px/s/s
    private float mCollapseAccelPx; // classic value: 2000px/s/s (will be negated to collapse "up")

    private float mFlingGestureMaxOutputVelocityPx; // how fast can it really go? (should be a little 
                                                    // faster than mSelfCollapseVelocityPx)

    PhoneStatusBarPolicy mIconPolicy;

    // These are no longer handled by the policy, because we need custom strategies for them
    BluetoothController mBluetoothController;
    BatteryController mBatteryController;
    LocationController mLocationController;
    NetworkController mNetworkController;
    MSimNetworkController mMSimNetworkController;

    int mNaturalBarHeight = -1;
    int mIconSize = -1;
    int mIconHPadding = -1;
    Display mDisplay;
    Point mCurrentDisplaySize = new Point();

    IDreamManager mDreamManager;

    StatusBarWindowView mStatusBarWindow;
    PhoneStatusBarView mStatusBarView;

    int mPixelFormat;
    Object mQueueLock = new Object();

    // viewgroup containing the normal contents of the statusbar
    LinearLayout mStatusBarContents;
    
    // right-hand icons
    LinearLayout mSystemIconArea;
    
    // left-hand icons 
    LinearLayout mStatusIcons;
    // the icons themselves
    IconMerger mNotificationIcons;
    // [+>
    View mMoreIcon;

    // expanded notifications
    NotificationPanelView mNotificationPanel; // the sliding/resizing panel within the notification window
    ScrollView mScrollView;
    View mExpandedContents;
    int mNotificationPanelGravity;
    int mNotificationPanelMarginBottomPx, mNotificationPanelMarginPx;
    float mNotificationPanelMinHeightFrac;
    boolean mNotificationPanelIsFullScreenWidth;
    TextView mNotificationPanelDebugText;

    // settings
    QuickSettings mQS;
    boolean mHasSettingsPanel, mHasFlipSettings;
    SettingsPanelView mSettingsPanel;
    View mFlipSettingsView;
    QuickSettingsContainerView mSettingsContainer;
    int mSettingsPanelGravity;

    // top bar
    View mNotificationPanelHeader;
    View mDateTimeView; 
    View mClearButton;
    ImageView mSettingsButton, mNotificationButton;

    // carrier/wifi label
    private TextView mCarrierLabel;
    private TextView mSubsLabel;
    private boolean mCarrierLabelVisible = false;
    private int mCarrierLabelHeight;
    private TextView mEmergencyCallLabel;
    private int mNotificationHeaderHeight;

    private boolean mShowCarrierInPanel = false;

    // position
    int[] mPositionTmp = new int[2];
    boolean mExpandedVisible;

    // the date view
    DateView mDateView;

    // for immersive activities
    private IntruderAlertView mIntruderAlertView;

    // on-screen navigation buttons
    private NavigationBarView mNavigationBarView = null;

    // the tracker view
    int mTrackingPosition; // the position of the top of the tracking view.

    // ticker
    private Ticker mTicker;
    private View mTickerView;
    private boolean mTicking;

    // Tracking finger for opening/closing.
    int mEdgeBorder; // corresponds to R.dimen.status_bar_edge_ignore
    boolean mTracking;
    VelocityTracker mVelocityTracker;

    // help screen
    private boolean mClingShown;
    private ViewGroup mCling;
    private boolean mSuppressStatusBarDrags; // while a cling is up, briefly deaden the bar to give things time to settle

    boolean mAnimating;
    boolean mClosing; // only valid when mAnimating; indicates the initial acceleration
    float mAnimY;
    float mAnimVel;
    float mAnimAccel;
    long mAnimLastTimeNanos;
    boolean mAnimatingReveal = false;
    int mViewDelta;
    float mFlingVelocity;
    int mFlingY;
    int[] mAbsPos = new int[2];
    Runnable mPostCollapseCleanup = null;

    private Animator mLightsOutAnimation;
    private Animator mLightsOnAnimation;

    // for disabling the status bar
    int mDisabled = 0;

    // tracking calls to View.setSystemUiVisibility()
    int mSystemUiVisibility = View.SYSTEM_UI_FLAG_VISIBLE;

    DisplayMetrics mDisplayMetrics = new DisplayMetrics();

    // XXX: gesture research
    private final GestureRecorder mGestureRec = DEBUG_GESTURES
        ? new GestureRecorder("/sdcard/statusbar_gestures.dat") 
        : null;

    private int mNavigationIconHints = 0;
    private final Animator.AnimatorListener mMakeIconsInvisible = new AnimatorListenerAdapter() {
        @Override
        public void onAnimationEnd(Animator animation) {
            // double-check to avoid races
            if (mStatusBarContents.getAlpha() == 0) {
                if (DEBUG) Slog.d(TAG, "makeIconsInvisible");
                mStatusBarContents.setVisibility(View.INVISIBLE);
            }
        }
    };

    // ensure quick settings is disabled until the current user makes it through the setup wizard
    private boolean mUserSetup = false;
    private ContentObserver mUserSetupObserver = new ContentObserver(new Handler()) {
        @Override
        public void onChange(boolean selfChange) {
            final boolean userSetup = 0 != Settings.Secure.getIntForUser(
                    mContext.getContentResolver(),
                    Settings.Secure.USER_SETUP_COMPLETE,
                    0 /*default */,
                    mCurrentUserId);
            if (MULTIUSER_DEBUG) Slog.d(TAG, String.format("User setup changed: " +
                    "selfChange=%s userSetup=%s mUserSetup=%s",
                    selfChange, userSetup, mUserSetup));
            if (mSettingsButton != null && mHasFlipSettings) {
                mSettingsButton.setVisibility(userSetup ? View.VISIBLE : View.INVISIBLE);
            }
            if (mSettingsPanel != null) {
                mSettingsPanel.setEnabled(userSetup);
            }
            if (userSetup != mUserSetup) {
                mUserSetup = userSetup;
                if (!mUserSetup && mStatusBarView != null)
                    animateCollapseQuickSettings();
            }
        }
    };

    @Override
    public void start() {
        mDisplay = ((WindowManager)mContext.getSystemService(Context.WINDOW_SERVICE))
                .getDefaultDisplay();

        mDreamManager = IDreamManager.Stub.asInterface(
                ServiceManager.checkService(DreamService.DREAM_SERVICE));

        super.start(); // calls createAndAddWindows()

        addNavigationBar();

        if (ENABLE_INTRUDERS) addIntruderView();

        // Lastly, call to the icon policy to install/update all the icons.
        mIconPolicy = new PhoneStatusBarPolicy(mContext);
    }

    // ================================================================================
    // Constructing the view
    // ================================================================================
    protected PhoneStatusBarView makeStatusBarView() {
        final Context context = mContext;

        Resources res = context.getResources();

        updateDisplaySize(); // populates mDisplayMetrics
        loadDimens();

        mIconSize = res.getDimensionPixelSize(com.android.internal.R.dimen.status_bar_icon_size);

        if (MSimTelephonyManager.getDefault().isMultiSimEnabled()) {
            mStatusBarWindow = (StatusBarWindowView) View.inflate(context,
                    R.layout.msim_super_status_bar, null);
        } else {
            mStatusBarWindow = (StatusBarWindowView) View.inflate(context,
                    R.layout.super_status_bar, null);
        }
        mStatusBarWindow.mService = this;
        mStatusBarWindow.setOnTouchListener(new View.OnTouchListener() {
            @Override
            public boolean onTouch(View v, MotionEvent event) {
                if (event.getAction() == MotionEvent.ACTION_DOWN) {
                    if (mExpandedVisible && !mAnimating) {
                        animateCollapsePanels();
                    }
                }
                return mStatusBarWindow.onTouchEvent(event);
            }});

        if (MSimTelephonyManager.getDefault().isMultiSimEnabled()) {
            mStatusBarView = (PhoneStatusBarView) mStatusBarWindow.findViewById(
                    R.id.msim_status_bar);
        } else {
            mStatusBarView = (PhoneStatusBarView) mStatusBarWindow.findViewById(R.id.status_bar);
        }
        mStatusBarView.setBar(this);
        

        PanelHolder holder;
        if (MSimTelephonyManager.getDefault().isMultiSimEnabled()) {
            holder = (PanelHolder) mStatusBarWindow.findViewById(R.id.msim_panel_holder);
        } else {
            holder = (PanelHolder) mStatusBarWindow.findViewById(R.id.panel_holder);
        }
        mStatusBarView.setPanelHolder(holder);

        mNotificationPanel = (NotificationPanelView) mStatusBarWindow.findViewById(R.id.notification_panel);
        mNotificationPanel.setStatusBar(this);
        mNotificationPanelIsFullScreenWidth =
            (mNotificationPanel.getLayoutParams().width == ViewGroup.LayoutParams.MATCH_PARENT);

        // make the header non-responsive to clicks
        mNotificationPanel.findViewById(R.id.header).setOnTouchListener(
                new View.OnTouchListener() {
                    @Override
                    public boolean onTouch(View v, MotionEvent event) {
                        return true; // e eats everything
                    }
                });

        if (!ActivityManager.isHighEndGfx()) {
            mStatusBarWindow.setBackground(null);
            mNotificationPanel.setBackground(new FastColorDrawable(context.getResources().getColor(
                    R.color.notification_panel_solid_background)));
        }
        if (ENABLE_INTRUDERS) {
            mIntruderAlertView = (IntruderAlertView) View.inflate(context, R.layout.intruder_alert, null);
            mIntruderAlertView.setVisibility(View.GONE);
            mIntruderAlertView.setBar(this);
        }
        if (MULTIUSER_DEBUG) {
            mNotificationPanelDebugText = (TextView) mNotificationPanel.findViewById(R.id.header_debug_info);
            mNotificationPanelDebugText.setVisibility(View.VISIBLE);
        }

        updateShowSearchHoldoff();

        try {
            boolean showNav = mWindowManagerService.hasNavigationBar();
            if (DEBUG) Slog.v(TAG, "hasNavigationBar=" + showNav);
            if (showNav) {
                mNavigationBarView =
                    (NavigationBarView) View.inflate(context, R.layout.navigation_bar, null);

                mNavigationBarView.setDisabledFlags(mDisabled);
                mNavigationBarView.setBar(this);
            }
        } catch (RemoteException ex) {
            // no window manager? good luck with that
        }

        // figure out which pixel-format to use for the status bar.
        mPixelFormat = PixelFormat.OPAQUE;

        mSystemIconArea = (LinearLayout) mStatusBarView.findViewById(R.id.system_icon_area);
        mStatusIcons = (LinearLayout)mStatusBarView.findViewById(R.id.statusIcons);
        mNotificationIcons = (IconMerger)mStatusBarView.findViewById(R.id.notificationIcons);
        mNotificationIcons.setOverflowIndicator(mMoreIcon);
        mStatusBarContents = (LinearLayout)mStatusBarView.findViewById(R.id.status_bar_contents);
        mTickerView = mStatusBarView.findViewById(R.id.ticker);

        mPile = (NotificationRowLayout)mStatusBarWindow.findViewById(R.id.latestItems);
        mPile.setLayoutTransitionsEnabled(false);
        mPile.setLongPressListener(getNotificationLongClicker());
        mExpandedContents = mPile; // was: expanded.findViewById(R.id.notificationLinearLayout);

        mNotificationPanelHeader = mStatusBarWindow.findViewById(R.id.header);

        mClearButton = mStatusBarWindow.findViewById(R.id.clear_all_button);
        mClearButton.setOnClickListener(mClearButtonListener);
        mClearButton.setAlpha(0f);
        mClearButton.setVisibility(View.INVISIBLE);
        mClearButton.setEnabled(false);
        mDateView = (DateView)mStatusBarWindow.findViewById(R.id.date);

        mHasSettingsPanel = res.getBoolean(R.bool.config_hasSettingsPanel);
        mHasFlipSettings = res.getBoolean(R.bool.config_hasFlipSettingsPanel);

        mDateTimeView = mNotificationPanelHeader.findViewById(R.id.datetime);
        if (mHasFlipSettings) {
            mDateTimeView.setOnClickListener(mClockClickListener);
            mDateTimeView.setEnabled(true);
        }

        mSettingsButton = (ImageView) mStatusBarWindow.findViewById(R.id.settings_button);
        if (mSettingsButton != null) {
            mSettingsButton.setOnClickListener(mSettingsButtonListener);
            if (mHasSettingsPanel) {
                if (mStatusBarView.hasFullWidthNotifications()) {
                    // the settings panel is hiding behind this button
                    mSettingsButton.setImageResource(R.drawable.ic_notify_quicksettings);
                    mSettingsButton.setVisibility(View.VISIBLE);
                } else {
                    // there is a settings panel, but it's on the other side of the (large) screen
                    final View buttonHolder = mStatusBarWindow.findViewById(
                            R.id.settings_button_holder);
                    if (buttonHolder != null) {
                        buttonHolder.setVisibility(View.GONE);
                    }
                }
            } else {
                // no settings panel, go straight to settings
                mSettingsButton.setVisibility(View.VISIBLE);
                mSettingsButton.setImageResource(R.drawable.ic_notify_settings);
            }
        }
        if (mHasFlipSettings) {
            mNotificationButton = (ImageView) mStatusBarWindow.findViewById(R.id.notification_button);
            if (mNotificationButton != null) {
                mNotificationButton.setOnClickListener(mNotificationButtonListener);
            }
        }

        mScrollView = (ScrollView)mStatusBarWindow.findViewById(R.id.scroll);
        mScrollView.setVerticalScrollBarEnabled(false); // less drawing during pulldowns
        if (!mNotificationPanelIsFullScreenWidth) {
            mScrollView.setSystemUiVisibility(
                    View.STATUS_BAR_DISABLE_NOTIFICATION_TICKER |
                    View.STATUS_BAR_DISABLE_NOTIFICATION_ICONS |
                    View.STATUS_BAR_DISABLE_CLOCK);
        }

        mTicker = new MyTicker(context, mStatusBarView);

        TickerView tickerView = (TickerView)mStatusBarView.findViewById(R.id.tickerText);
        tickerView.mTicker = mTicker;

        mEdgeBorder = res.getDimensionPixelSize(R.dimen.status_bar_edge_ignore);

        // set the inital view visibility
        setAreThereNotifications();

        // Other icons
        mLocationController = new LocationController(mContext); // will post a notification
        mBatteryController = new BatteryController(mContext);
        mBatteryController.addIconView((ImageView)mStatusBarView.findViewById(R.id.battery));
        mBluetoothController = new BluetoothController(mContext);

        NetworkController networkController = null;
        if (MSimTelephonyManager.getDefault().isMultiSimEnabled()) {
            mMSimNetworkController = new MSimNetworkController(mContext);
            LinearLayout simSignalView =
                    (LinearLayout) mStatusBarView.findViewById(R.id.msim_signal_cluster);
            MSimSignalClusterView signalClusterView = null;

            // According to the different style to inflate the signal cluster views.
            switch (STATUSBAR_STYLE) {
                case STATUSBAR_STYLE_DEFAULT:
                    signalClusterView = (MSimSignalClusterView) View
                            .inflate(context, R.layout.msim_signal_cluster_view, null);
                    break;
                case STATUSBAR_STYLE_CT:
                    signalClusterView = (CTMSimSignalClusterView) View
                            .inflate(context, R.layout.msim_signal_cluster_view_ct, null);
                    break;
                case STATUSBAR_STYLE_CU:
                    signalClusterView = (CUMSimSignalClusterView) View
                            .inflate(context, R.layout.msim_signal_cluster_view_cu, null);
                    break;
                default:
                    Log.e(TAG, "The status bar's style is: " + STATUSBAR_STYLE);
                    break;
            }

<<<<<<< HEAD
            simSignalView.addView(signalClusterView);
            for (int i = 0; i < MSimTelephonyManager.getDefault().getPhoneCount(); i++) {
                mMSimNetworkController.addSignalCluster(signalClusterView, i);
=======
            mCarrierLabel = (TextView)mStatusBarWindow.findViewById(R.id.carrier_label);
            mSubsLabel = (TextView)mStatusBarWindow.findViewById(R.id.subs_label);
            mShowCarrierInPanel = (mCarrierLabel != null);
            if (DEBUG) Slog.v(TAG, "carrierlabel=" + mCarrierLabel + " show=" +
                                    mShowCarrierInPanel + "operator label=" + mSubsLabel);
            if (mShowCarrierInPanel) {
                mCarrierLabel.setVisibility(mCarrierLabelVisible ? View.VISIBLE : View.INVISIBLE);

                // for mobile devices, we always show mobile connection info here (SPN/PLMN)
                // for other devices, we show whatever network is connected
                if (mMSimNetworkController.hasMobileDataFeature()) {
                    mMSimNetworkController.addMobileLabelView(mCarrierLabel);
                } else {
                    mMSimNetworkController.addCombinedLabelView(mCarrierLabel);
                }
                mSubsLabel.setVisibility(View.VISIBLE);
                mMSimNetworkController.addSubsLabelView(mSubsLabel);
                // set up the dynamic hide/show of the label
                mPile.setOnSizeChangedListener(new OnSizeChangedListener() {
                    @Override
                    public void onSizeChanged(View view, int w, int h, int oldw, int oldh) {
                        updateCarrierLabelVisibility(false);
                    }
                });
>>>>>>> 554ff840
            }
            signalClusterView.setNetworkController(mMSimNetworkController);
            networkController = mMSimNetworkController;
        } else {
            mNetworkController = new NetworkController(mContext);
            final SignalClusterView signalCluster =
                (SignalClusterView)mStatusBarView.findViewById(R.id.signal_cluster);

            mNetworkController.addSignalCluster(signalCluster);
            signalCluster.setNetworkController(mNetworkController);
            networkController = mNetworkController;
        }

        mEmergencyCallLabel = (TextView)mStatusBarWindow.findViewById(R.id.emergency_calls_only);
        if (mEmergencyCallLabel != null) {
            networkController.addEmergencyLabelView(mEmergencyCallLabel);
            mEmergencyCallLabel.setOnClickListener(new View.OnClickListener() {
                public void onClick(View v) { }});
            mEmergencyCallLabel.addOnLayoutChangeListener(new View.OnLayoutChangeListener() {
                @Override
                public void onLayoutChange(View v, int left, int top, int right, int bottom,
                        int oldLeft, int oldTop, int oldRight, int oldBottom) {
                    updateCarrierLabelVisibility(false);
                }});
        }

        mCarrierLabel = (TextView)mStatusBarWindow.findViewById(R.id.carrier_label);
        mShowCarrierInPanel = (mCarrierLabel != null);
        if (DEBUG) Slog.v(TAG, "carrierlabel=" + mCarrierLabel + " show=" + mShowCarrierInPanel);
        if (mShowCarrierInPanel) {
            mCarrierLabel.setVisibility(mCarrierLabelVisible ? View.VISIBLE : View.INVISIBLE);

            // for mobile devices, we always show mobile connection info here (SPN/PLMN)
            // for other devices, we show whatever network is connected
            if (networkController.hasMobileDataFeature()) {
                networkController.addMobileLabelView(mCarrierLabel);
            } else {
                networkController.addCombinedLabelView(mCarrierLabel);
            }

            // set up the dynamic hide/show of the label
            mPile.setOnSizeChangedListener(new OnSizeChangedListener() {
                @Override
                public void onSizeChanged(View view, int w, int h, int oldw, int oldh) {
                    updateCarrierLabelVisibility(false);
                }
            });
        }

        // Quick Settings (where available, some restrictions apply)
        if (mHasSettingsPanel) {
            // first, figure out where quick settings should be inflated
            final View settings_stub;
            if (mHasFlipSettings) {
                // a version of quick settings that flips around behind the notifications
                settings_stub = mStatusBarWindow.findViewById(R.id.flip_settings_stub);
                if (settings_stub != null) {
                    mFlipSettingsView = ((ViewStub)settings_stub).inflate();
                    mFlipSettingsView.setVisibility(View.GONE);
                    mFlipSettingsView.setVerticalScrollBarEnabled(false);
                }
            } else {
                // full quick settings panel
                settings_stub = mStatusBarWindow.findViewById(R.id.quick_settings_stub);
                if (settings_stub != null) {
                    mSettingsPanel = (SettingsPanelView) ((ViewStub)settings_stub).inflate();
                } else {
                    mSettingsPanel = (SettingsPanelView) mStatusBarWindow.findViewById(R.id.settings_panel);
                }

                if (mSettingsPanel != null) {
                    if (!ActivityManager.isHighEndGfx()) {
                        mSettingsPanel.setBackground(new FastColorDrawable(context.getResources().getColor(
                                R.color.notification_panel_solid_background)));
                    }
                }
            }

            // wherever you find it, Quick Settings needs a container to survive
            mSettingsContainer = (QuickSettingsContainerView)
                    mStatusBarWindow.findViewById(R.id.quick_settings_container);
            if (mSettingsContainer != null) {
                mQS = new QuickSettings(mContext, mSettingsContainer);
                if (!mNotificationPanelIsFullScreenWidth) {
                    mSettingsContainer.setSystemUiVisibility(
                            View.STATUS_BAR_DISABLE_NOTIFICATION_TICKER
                            | View.STATUS_BAR_DISABLE_SYSTEM_INFO);
                }
                if (mSettingsPanel != null) {
                    mSettingsPanel.setQuickSettings(mQS);
                }
                mQS.setService(this);
                mQS.setBar(mStatusBarView);
                if (MSimTelephonyManager.getDefault().isMultiSimEnabled()) {
                    mQS.setup(mMSimNetworkController, mBluetoothController, mBatteryController,
                            mLocationController);
                } else {
                    mQS.setup(mNetworkController, mBluetoothController, mBatteryController,
                            mLocationController);
                }
            } else {
                mQS = null; // fly away, be free
            }
        }

        mClingShown = ! (DEBUG_CLINGS 
            || !Prefs.read(mContext).getBoolean(Prefs.SHOWN_QUICK_SETTINGS_HELP, false));

        if (!ENABLE_NOTIFICATION_PANEL_CLING || ActivityManager.isRunningInTestHarness()) {
            mClingShown = true;
        }

//        final ImageView wimaxRSSI =
//                (ImageView)sb.findViewById(R.id.wimax_signal);
//        if (wimaxRSSI != null) {
//            mNetworkController.addWimaxIconView(wimaxRSSI);
//        }

        // receive broadcasts
        IntentFilter filter = new IntentFilter();
        filter.addAction(Intent.ACTION_CONFIGURATION_CHANGED);
        filter.addAction(Intent.ACTION_CLOSE_SYSTEM_DIALOGS);
        filter.addAction(Intent.ACTION_SCREEN_OFF);
        filter.addAction(Intent.ACTION_SCREEN_ON);
        context.registerReceiver(mBroadcastReceiver, filter);

        // listen for USER_SETUP_COMPLETE setting (per-user)
        resetUserSetupObserver();

        return mStatusBarView;
    }

    @Override
    protected View getStatusBarView() {
        return mStatusBarView;
    }

    @Override
    protected WindowManager.LayoutParams getRecentsLayoutParams(LayoutParams layoutParams) {
        boolean opaque = false;
        WindowManager.LayoutParams lp = new WindowManager.LayoutParams(
                layoutParams.width,
                layoutParams.height,
                WindowManager.LayoutParams.TYPE_STATUS_BAR_PANEL,
                WindowManager.LayoutParams.FLAG_LAYOUT_IN_SCREEN
                | WindowManager.LayoutParams.FLAG_ALT_FOCUSABLE_IM
                | WindowManager.LayoutParams.FLAG_SPLIT_TOUCH,
                (opaque ? PixelFormat.OPAQUE : PixelFormat.TRANSLUCENT));
        if (ActivityManager.isHighEndGfx()) {
            lp.flags |= WindowManager.LayoutParams.FLAG_HARDWARE_ACCELERATED;
        } else {
            lp.flags |= WindowManager.LayoutParams.FLAG_DIM_BEHIND;
            lp.dimAmount = 0.75f;
        }
        lp.gravity = Gravity.BOTTOM | Gravity.LEFT;
        lp.setTitle("RecentsPanel");
        lp.windowAnimations = com.android.internal.R.style.Animation_RecentApplications;
        lp.softInputMode = WindowManager.LayoutParams.SOFT_INPUT_STATE_UNCHANGED
        | WindowManager.LayoutParams.SOFT_INPUT_ADJUST_NOTHING;
        return lp;
    }

    @Override
    protected WindowManager.LayoutParams getSearchLayoutParams(LayoutParams layoutParams) {
        boolean opaque = false;
        WindowManager.LayoutParams lp = new WindowManager.LayoutParams(
                LayoutParams.MATCH_PARENT,
                LayoutParams.MATCH_PARENT,
                WindowManager.LayoutParams.TYPE_NAVIGATION_BAR_PANEL,
                WindowManager.LayoutParams.FLAG_LAYOUT_IN_SCREEN
                | WindowManager.LayoutParams.FLAG_ALT_FOCUSABLE_IM
                | WindowManager.LayoutParams.FLAG_SPLIT_TOUCH,
                (opaque ? PixelFormat.OPAQUE : PixelFormat.TRANSLUCENT));
        if (ActivityManager.isHighEndGfx()) {
            lp.flags |= WindowManager.LayoutParams.FLAG_HARDWARE_ACCELERATED;
        }
        lp.gravity = Gravity.BOTTOM | Gravity.LEFT;
        lp.setTitle("SearchPanel");
        // TODO: Define custom animation for Search panel
        lp.windowAnimations = com.android.internal.R.style.Animation_RecentApplications;
        lp.softInputMode = WindowManager.LayoutParams.SOFT_INPUT_STATE_UNCHANGED
        | WindowManager.LayoutParams.SOFT_INPUT_ADJUST_NOTHING;
        return lp;
    }

    @Override
    protected void updateSearchPanel() {
        super.updateSearchPanel();
        mSearchPanelView.setStatusBarView(mNavigationBarView);
        mNavigationBarView.setDelegateView(mSearchPanelView);
    }

    @Override
    public void showSearchPanel() {
        super.showSearchPanel();
        mHandler.removeCallbacks(mShowSearchPanel);

        // we want to freeze the sysui state wherever it is
        mSearchPanelView.setSystemUiVisibility(mSystemUiVisibility);

        WindowManager.LayoutParams lp =
            (android.view.WindowManager.LayoutParams) mNavigationBarView.getLayoutParams();
        lp.flags &= ~WindowManager.LayoutParams.FLAG_NOT_TOUCH_MODAL;
        mWindowManager.updateViewLayout(mNavigationBarView, lp);
    }

    @Override
    public void hideSearchPanel() {
        super.hideSearchPanel();
        WindowManager.LayoutParams lp =
            (android.view.WindowManager.LayoutParams) mNavigationBarView.getLayoutParams();
        lp.flags |= WindowManager.LayoutParams.FLAG_NOT_TOUCH_MODAL;
        mWindowManager.updateViewLayout(mNavigationBarView, lp);
    }

    protected int getStatusBarGravity() {
        return Gravity.TOP | Gravity.FILL_HORIZONTAL;
    }

    public int getStatusBarHeight() {
        if (mNaturalBarHeight < 0) {
            final Resources res = mContext.getResources();
            mNaturalBarHeight =
                    res.getDimensionPixelSize(com.android.internal.R.dimen.status_bar_height);
        }
        return mNaturalBarHeight;
    }

    private View.OnClickListener mRecentsClickListener = new View.OnClickListener() {
        public void onClick(View v) {
            toggleRecentApps();
        }
    };

    private int mShowSearchHoldoff = 0;
    private Runnable mShowSearchPanel = new Runnable() {
        public void run() {
            showSearchPanel();
            awakenDreams();
        }
    };

    View.OnTouchListener mHomeSearchActionListener = new View.OnTouchListener() {
        public boolean onTouch(View v, MotionEvent event) {
            switch(event.getAction()) {
            case MotionEvent.ACTION_DOWN:
                if (!shouldDisableNavbarGestures()) {
                    mHandler.removeCallbacks(mShowSearchPanel);
                    mHandler.postDelayed(mShowSearchPanel, mShowSearchHoldoff);
                }
            break;

            case MotionEvent.ACTION_UP:
            case MotionEvent.ACTION_CANCEL:
                mHandler.removeCallbacks(mShowSearchPanel);
                awakenDreams();
            break;
        }
        return false;
        }
    };

    private void awakenDreams() {
        if (mDreamManager != null) {
            try {
                mDreamManager.awaken();
            } catch (RemoteException e) {
                // fine, stay asleep then
            }
        }
    }

    private void prepareNavigationBarView() {
        mNavigationBarView.reorient();

        mNavigationBarView.getRecentsButton().setOnClickListener(mRecentsClickListener);
        mNavigationBarView.getRecentsButton().setOnTouchListener(mRecentsPreloadOnTouchListener);
        mNavigationBarView.getHomeButton().setOnTouchListener(mHomeSearchActionListener);
        mNavigationBarView.getSearchLight().setOnTouchListener(mHomeSearchActionListener);
        updateSearchPanel();
    }

    // For small-screen devices (read: phones) that lack hardware navigation buttons
    private void addNavigationBar() {
        if (DEBUG) Slog.v(TAG, "addNavigationBar: about to add " + mNavigationBarView);
        if (mNavigationBarView == null) return;

        prepareNavigationBarView();

        mWindowManager.addView(mNavigationBarView, getNavigationBarLayoutParams());
    }

    private void repositionNavigationBar() {
        if (mNavigationBarView == null) return;

        prepareNavigationBarView();

        mWindowManager.updateViewLayout(mNavigationBarView, getNavigationBarLayoutParams());
    }

    private void notifyNavigationBarScreenOn(boolean screenOn) {
        if (mNavigationBarView == null) return;
        mNavigationBarView.notifyScreenOn(screenOn);
    }

    private WindowManager.LayoutParams getNavigationBarLayoutParams() {
        WindowManager.LayoutParams lp = new WindowManager.LayoutParams(
                LayoutParams.MATCH_PARENT, LayoutParams.MATCH_PARENT,
                WindowManager.LayoutParams.TYPE_NAVIGATION_BAR,
                    0
                    | WindowManager.LayoutParams.FLAG_TOUCHABLE_WHEN_WAKING
                    | WindowManager.LayoutParams.FLAG_NOT_FOCUSABLE
                    | WindowManager.LayoutParams.FLAG_NOT_TOUCH_MODAL
                    | WindowManager.LayoutParams.FLAG_WATCH_OUTSIDE_TOUCH
                    | WindowManager.LayoutParams.FLAG_SPLIT_TOUCH
                    | WindowManager.LayoutParams.FLAG_SLIPPERY,
                PixelFormat.OPAQUE);
        // this will allow the navbar to run in an overlay on devices that support this
        if (ActivityManager.isHighEndGfx()) {
            lp.flags |= WindowManager.LayoutParams.FLAG_HARDWARE_ACCELERATED;
        }

        lp.setTitle("NavigationBar");
        lp.windowAnimations = 0;
        return lp;
    }

    private void addIntruderView() {
        WindowManager.LayoutParams lp = new WindowManager.LayoutParams(
                ViewGroup.LayoutParams.MATCH_PARENT,
                ViewGroup.LayoutParams.WRAP_CONTENT,
                WindowManager.LayoutParams.TYPE_STATUS_BAR_PANEL, // above the status bar!
                WindowManager.LayoutParams.FLAG_LAYOUT_IN_SCREEN
                    | WindowManager.LayoutParams.FLAG_LAYOUT_NO_LIMITS
                    | WindowManager.LayoutParams.FLAG_NOT_TOUCH_MODAL
                    | WindowManager.LayoutParams.FLAG_NOT_FOCUSABLE
                    | WindowManager.LayoutParams.FLAG_ALT_FOCUSABLE_IM
                    | WindowManager.LayoutParams.FLAG_SPLIT_TOUCH,
                PixelFormat.TRANSLUCENT);
        lp.gravity = Gravity.TOP | Gravity.FILL_HORIZONTAL;
        //lp.y += height * 1.5; // FIXME
        lp.setTitle("IntruderAlert");
        lp.packageName = mContext.getPackageName();
        lp.windowAnimations = R.style.Animation_StatusBar_IntruderAlert;

        mWindowManager.addView(mIntruderAlertView, lp);
    }

    public void addIcon(String slot, int index, int viewIndex, StatusBarIcon icon) {
        if (SPEW) Slog.d(TAG, "addIcon slot=" + slot + " index=" + index + " viewIndex=" + viewIndex
                + " icon=" + icon);
        StatusBarIconView view = new StatusBarIconView(mContext, slot, null);
        view.set(icon);
        if (STATUSBAR_STYLE != STATUSBAR_STYLE_DEFAULT) {
            mStatusIcons.addView(view, viewIndex, new LinearLayout.LayoutParams(
                    LayoutParams.WRAP_CONTENT, mIconSize));
        } else {
            mStatusIcons.addView(view, viewIndex,
                    new LinearLayout.LayoutParams(mIconSize, mIconSize));
        }
    }

    public void updateIcon(String slot, int index, int viewIndex,
            StatusBarIcon old, StatusBarIcon icon) {
        if (SPEW) Slog.d(TAG, "updateIcon slot=" + slot + " index=" + index + " viewIndex=" + viewIndex
                + " old=" + old + " icon=" + icon);
        StatusBarIconView view = (StatusBarIconView)mStatusIcons.getChildAt(viewIndex);
        view.set(icon);
    }

    public void removeIcon(String slot, int index, int viewIndex) {
        if (SPEW) Slog.d(TAG, "removeIcon slot=" + slot + " index=" + index + " viewIndex=" + viewIndex);
        mStatusIcons.removeViewAt(viewIndex);
    }

    public void addNotification(IBinder key, StatusBarNotification notification) {
        if (DEBUG) Slog.d(TAG, "addNotification score=" + notification.score);
        StatusBarIconView iconView = addNotificationViews(key, notification);
        if (iconView == null) return;

        boolean immersive = false;
        try {
            immersive = ActivityManagerNative.getDefault().isTopActivityImmersive();
            if (DEBUG) {
                Slog.d(TAG, "Top activity is " + (immersive?"immersive":"not immersive"));
            }
        } catch (RemoteException ex) {
        }

        /*
         * DISABLED due to missing API
        if (ENABLE_INTRUDERS && (
                   // TODO(dsandler): Only if the screen is on
                notification.notification.intruderView != null)) {
            Slog.d(TAG, "Presenting high-priority notification");
            // special new transient ticker mode
            // 1. Populate mIntruderAlertView

            if (notification.notification.intruderView == null) {
                Slog.e(TAG, notification.notification.toString() + " wanted to intrude but intruderView was null");
                return;
            }

            // bind the click event to the content area
            PendingIntent contentIntent = notification.notification.contentIntent;
            final View.OnClickListener listener = (contentIntent != null)
                    ? new NotificationClicker(contentIntent,
                            notification.pkg, notification.tag, notification.id)
                    : null;

            mIntruderAlertView.applyIntruderContent(notification.notification.intruderView, listener);

            mCurrentlyIntrudingNotification = notification;

            // 2. Animate mIntruderAlertView in
            mHandler.sendEmptyMessage(MSG_SHOW_INTRUDER);

            // 3. Set alarm to age the notification off (TODO)
            mHandler.removeMessages(MSG_HIDE_INTRUDER);
            if (INTRUDER_ALERT_DECAY_MS > 0) {
                mHandler.sendEmptyMessageDelayed(MSG_HIDE_INTRUDER, INTRUDER_ALERT_DECAY_MS);
            }
        } else
         */

        if (notification.notification.fullScreenIntent != null) {
            // Stop screensaver if the notification has a full-screen intent.
            // (like an incoming phone call)
            awakenDreams();

            // not immersive & a full-screen alert should be shown
            if (DEBUG) Slog.d(TAG, "Notification has fullScreenIntent; sending fullScreenIntent");
            try {
                notification.notification.fullScreenIntent.send();
            } catch (PendingIntent.CanceledException e) {
            }
        } else {
            // usual case: status bar visible & not immersive

            // show the ticker if there isn't an intruder too
            if (mCurrentlyIntrudingNotification == null) {
                tick(null, notification, true);
            }
        }

        // Recalculate the position of the sliding windows and the titles.
        setAreThereNotifications();
        updateExpandedViewPos(EXPANDED_LEAVE_ALONE);
    }

    public void removeNotification(IBinder key) {
        StatusBarNotification old = removeNotificationViews(key);
        if (SPEW) Slog.d(TAG, "removeNotification key=" + key + " old=" + old);

        if (old != null) {
            // Cancel the ticker if it's still running
            mTicker.removeEntry(old);

            // Recalculate the position of the sliding windows and the titles.
            updateExpandedViewPos(EXPANDED_LEAVE_ALONE);

            if (ENABLE_INTRUDERS && old == mCurrentlyIntrudingNotification) {
                mHandler.sendEmptyMessage(MSG_HIDE_INTRUDER);
            }

            if (CLOSE_PANEL_WHEN_EMPTIED && mNotificationData.size() == 0 && !mAnimating) {
                animateCollapsePanels();
            }
        }

        setAreThereNotifications();
    }

    private void updateShowSearchHoldoff() {
        mShowSearchHoldoff = mContext.getResources().getInteger(
            R.integer.config_show_search_delay);
    }

    private void loadNotificationShade() {
        if (mPile == null) return;

        int N = mNotificationData.size();

        ArrayList<View> toShow = new ArrayList<View>();

        final boolean provisioned = isDeviceProvisioned();
        // If the device hasn't been through Setup, we only show system notifications
        for (int i=0; i<N; i++) {
            Entry ent = mNotificationData.get(N-i-1);
            if (!(provisioned || showNotificationEvenIfUnprovisioned(ent.notification))) continue;
            if (!notificationIsForCurrentUser(ent.notification)) continue;
            toShow.add(ent.row);
        }

        ArrayList<View> toRemove = new ArrayList<View>();
        for (int i=0; i<mPile.getChildCount(); i++) {
            View child = mPile.getChildAt(i);
            if (!toShow.contains(child)) {
                toRemove.add(child);
            }
        }

        for (View remove : toRemove) {
            mPile.removeView(remove);
        }

        for (int i=0; i<toShow.size(); i++) {
            View v = toShow.get(i);
            if (v.getParent() == null) {
                mPile.addView(v, i);
            }
        }

        if (mSettingsButton != null) {
            mSettingsButton.setEnabled(isDeviceProvisioned());
        }
    }

    @Override
    protected void updateNotificationIcons() {
        if (mNotificationIcons == null) return;

        loadNotificationShade();

        final LinearLayout.LayoutParams params
            = new LinearLayout.LayoutParams(mIconSize + 2*mIconHPadding, mNaturalBarHeight);

        int N = mNotificationData.size();

        if (DEBUG) {
            Slog.d(TAG, "refreshing icons: " + N + " notifications, mNotificationIcons=" + mNotificationIcons);
        }

        ArrayList<View> toShow = new ArrayList<View>();

        final boolean provisioned = isDeviceProvisioned();
        // If the device hasn't been through Setup, we only show system notifications
        for (int i=0; i<N; i++) {
            Entry ent = mNotificationData.get(N-i-1);
            if (!((provisioned && ent.notification.score >= HIDE_ICONS_BELOW_SCORE)
                    || showNotificationEvenIfUnprovisioned(ent.notification))) continue;
            if (!notificationIsForCurrentUser(ent.notification)) continue;
            toShow.add(ent.icon);
        }

        ArrayList<View> toRemove = new ArrayList<View>();
        for (int i=0; i<mNotificationIcons.getChildCount(); i++) {
            View child = mNotificationIcons.getChildAt(i);
            if (!toShow.contains(child)) {
                toRemove.add(child);
            }
        }

        for (View remove : toRemove) {
            mNotificationIcons.removeView(remove);
        }

        for (int i=0; i<toShow.size(); i++) {
            View v = toShow.get(i);
            if (v.getParent() == null) {
                mNotificationIcons.addView(v, i, params);
            }
        }
    }

    protected void updateCarrierLabelVisibility(boolean force) {
        if (!mShowCarrierInPanel) return;
        // The idea here is to only show the carrier label when there is enough room to see it, 
        // i.e. when there aren't enough notifications to fill the panel.
        if (DEBUG) {
            Slog.d(TAG, String.format("pileh=%d scrollh=%d carrierh=%d",
                    mPile.getHeight(), mScrollView.getHeight(), mCarrierLabelHeight));
        }

        final boolean emergencyCallsShownElsewhere = mEmergencyCallLabel != null;
        final boolean makeVisible;
        if (MSimTelephonyManager.getDefault().isMultiSimEnabled()) {
            makeVisible =
                !(emergencyCallsShownElsewhere && mMSimNetworkController.isEmergencyOnly())
                && mPile.getHeight() < (mNotificationPanel.getHeight() - mCarrierLabelHeight - mNotificationHeaderHeight)
                && mScrollView.getVisibility() == View.VISIBLE;
        } else {
            makeVisible =
                !(emergencyCallsShownElsewhere && mNetworkController.isEmergencyOnly())
                && mPile.getHeight() < (mNotificationPanel.getHeight() - mCarrierLabelHeight - mNotificationHeaderHeight)
                && mScrollView.getVisibility() == View.VISIBLE;
        }

        if (force || mCarrierLabelVisible != makeVisible) {
            mCarrierLabelVisible = makeVisible;
            if (DEBUG) {
                Slog.d(TAG, "making carrier label " + (makeVisible?"visible":"invisible"));
            }
            mCarrierLabel.animate().cancel();
            if (makeVisible) {
                mCarrierLabel.setVisibility(View.VISIBLE);
            }
            mCarrierLabel.animate()
                .alpha(makeVisible ? 1f : 0f)
                //.setStartDelay(makeVisible ? 500 : 0)
                //.setDuration(makeVisible ? 750 : 100)
                .setDuration(150)
                .setListener(makeVisible ? null : new AnimatorListenerAdapter() {
                    @Override
                    public void onAnimationEnd(Animator animation) {
                        if (!mCarrierLabelVisible) { // race
                            mCarrierLabel.setVisibility(View.INVISIBLE);
                            mCarrierLabel.setAlpha(0f);
                        }
                    }
                })
                .start();
        }
    }

    @Override
    protected void setAreThereNotifications() {
        final boolean any = mNotificationData.size() > 0;

        final boolean clearable = any && mNotificationData.hasClearableItems();

        if (DEBUG) {
            Slog.d(TAG, "setAreThereNotifications: N=" + mNotificationData.size()
                    + " any=" + any + " clearable=" + clearable);
        }

        if (mHasFlipSettings 
                && mFlipSettingsView != null 
                && mFlipSettingsView.getVisibility() == View.VISIBLE
                && mScrollView.getVisibility() != View.VISIBLE) {
            // the flip settings panel is unequivocally showing; we should not be shown
            mClearButton.setVisibility(View.INVISIBLE);
        } else if (mClearButton.isShown()) {
            if (clearable != (mClearButton.getAlpha() == 1.0f)) {
                ObjectAnimator clearAnimation = ObjectAnimator.ofFloat(
                        mClearButton, "alpha", clearable ? 1.0f : 0.0f).setDuration(250);
                clearAnimation.addListener(new AnimatorListenerAdapter() {
                    @Override
                    public void onAnimationEnd(Animator animation) {
                        if (mClearButton.getAlpha() <= 0.0f) {
                            mClearButton.setVisibility(View.INVISIBLE);
                        }
                    }

                    @Override
                    public void onAnimationStart(Animator animation) {
                        if (mClearButton.getAlpha() <= 0.0f) {
                            mClearButton.setVisibility(View.VISIBLE);
                        }
                    }
                });
                clearAnimation.start();
            }
        } else {
            mClearButton.setAlpha(clearable ? 1.0f : 0.0f);
            mClearButton.setVisibility(clearable ? View.VISIBLE : View.INVISIBLE);
        }
        mClearButton.setEnabled(clearable);

        final View nlo = mStatusBarView.findViewById(R.id.notification_lights_out);
        final boolean showDot = (any&&!areLightsOn());
        if (showDot != (nlo.getAlpha() == 1.0f)) {
            if (showDot) {
                nlo.setAlpha(0f);
                nlo.setVisibility(View.VISIBLE);
            }
            nlo.animate()
                .alpha(showDot?1:0)
                .setDuration(showDot?750:250)
                .setInterpolator(new AccelerateInterpolator(2.0f))
                .setListener(showDot ? null : new AnimatorListenerAdapter() {
                    @Override
                    public void onAnimationEnd(Animator _a) {
                        nlo.setVisibility(View.GONE);
                    }
                })
                .start();
        }

        updateCarrierLabelVisibility(false);
    }

    public void showClock(boolean show) {
        if (mStatusBarView == null) return;
        View clock = mStatusBarView.findViewById(R.id.clock);
        if (clock != null) {
            clock.setVisibility(show ? View.VISIBLE : View.GONE);
        }
    }

    /**
     * State is one or more of the DISABLE constants from StatusBarManager.
     */
    public void disable(int state) {
        final int old = mDisabled;
        final int diff = state ^ old;
        mDisabled = state;

        if (DEBUG) {
            Slog.d(TAG, String.format("disable: 0x%08x -> 0x%08x (diff: 0x%08x)",
                old, state, diff));
        }

        StringBuilder flagdbg = new StringBuilder();
        flagdbg.append("disable: < ");
        flagdbg.append(((state & StatusBarManager.DISABLE_EXPAND) != 0) ? "EXPAND" : "expand");
        flagdbg.append(((diff  & StatusBarManager.DISABLE_EXPAND) != 0) ? "* " : " ");
        flagdbg.append(((state & StatusBarManager.DISABLE_NOTIFICATION_ICONS) != 0) ? "ICONS" : "icons");
        flagdbg.append(((diff  & StatusBarManager.DISABLE_NOTIFICATION_ICONS) != 0) ? "* " : " ");
        flagdbg.append(((state & StatusBarManager.DISABLE_NOTIFICATION_ALERTS) != 0) ? "ALERTS" : "alerts");
        flagdbg.append(((diff  & StatusBarManager.DISABLE_NOTIFICATION_ALERTS) != 0) ? "* " : " ");
        flagdbg.append(((state & StatusBarManager.DISABLE_NOTIFICATION_TICKER) != 0) ? "TICKER" : "ticker");
        flagdbg.append(((diff  & StatusBarManager.DISABLE_NOTIFICATION_TICKER) != 0) ? "* " : " ");
        flagdbg.append(((state & StatusBarManager.DISABLE_SYSTEM_INFO) != 0) ? "SYSTEM_INFO" : "system_info");
        flagdbg.append(((diff  & StatusBarManager.DISABLE_SYSTEM_INFO) != 0) ? "* " : " ");
        flagdbg.append(((state & StatusBarManager.DISABLE_BACK) != 0) ? "BACK" : "back");
        flagdbg.append(((diff  & StatusBarManager.DISABLE_BACK) != 0) ? "* " : " ");
        flagdbg.append(((state & StatusBarManager.DISABLE_HOME) != 0) ? "HOME" : "home");
        flagdbg.append(((diff  & StatusBarManager.DISABLE_HOME) != 0) ? "* " : " ");
        flagdbg.append(((state & StatusBarManager.DISABLE_RECENT) != 0) ? "RECENT" : "recent");
        flagdbg.append(((diff  & StatusBarManager.DISABLE_RECENT) != 0) ? "* " : " ");
        flagdbg.append(((state & StatusBarManager.DISABLE_CLOCK) != 0) ? "CLOCK" : "clock");
        flagdbg.append(((diff  & StatusBarManager.DISABLE_CLOCK) != 0) ? "* " : " ");
        flagdbg.append(((state & StatusBarManager.DISABLE_SEARCH) != 0) ? "SEARCH" : "search");
        flagdbg.append(((diff  & StatusBarManager.DISABLE_SEARCH) != 0) ? "* " : " ");
        flagdbg.append(">");
        Slog.d(TAG, flagdbg.toString());

        if ((diff & StatusBarManager.DISABLE_SYSTEM_INFO) != 0) {
            mSystemIconArea.animate().cancel();
            if ((state & StatusBarManager.DISABLE_SYSTEM_INFO) != 0) {
                mSystemIconArea.animate()
                    .alpha(0f)
                    .translationY(mNaturalBarHeight*0.5f)
                    .setDuration(175)
                    .setInterpolator(new DecelerateInterpolator(1.5f))
                    .setListener(mMakeIconsInvisible)
                    .start();
            } else {
                mSystemIconArea.setVisibility(View.VISIBLE);
                mSystemIconArea.animate()
                    .alpha(1f)
                    .translationY(0)
                    .setStartDelay(0)
                    .setInterpolator(new DecelerateInterpolator(1.5f))
                    .setDuration(175)
                    .start();
            }
        }

        if ((diff & StatusBarManager.DISABLE_CLOCK) != 0) {
            boolean show = (state & StatusBarManager.DISABLE_CLOCK) == 0;
            showClock(show);
        }
        if ((diff & StatusBarManager.DISABLE_EXPAND) != 0) {
            if ((state & StatusBarManager.DISABLE_EXPAND) != 0) {
                animateCollapsePanels();
            }
        }

        if ((diff & (StatusBarManager.DISABLE_HOME
                        | StatusBarManager.DISABLE_RECENT
                        | StatusBarManager.DISABLE_BACK
                        | StatusBarManager.DISABLE_SEARCH)) != 0) {
            // the nav bar will take care of these
            if (mNavigationBarView != null) mNavigationBarView.setDisabledFlags(state);

            if ((state & StatusBarManager.DISABLE_RECENT) != 0) {
                // close recents if it's visible
                mHandler.removeMessages(MSG_CLOSE_RECENTS_PANEL);
                mHandler.sendEmptyMessage(MSG_CLOSE_RECENTS_PANEL);
            }
        }

        if ((diff & StatusBarManager.DISABLE_NOTIFICATION_ICONS) != 0) {
            if ((state & StatusBarManager.DISABLE_NOTIFICATION_ICONS) != 0) {
                if (mTicking) {
                    haltTicker();
                }

                mNotificationIcons.animate()
                    .alpha(0f)
                    .translationY(mNaturalBarHeight*0.5f)
                    .setDuration(175)
                    .setInterpolator(new DecelerateInterpolator(1.5f))
                    .setListener(mMakeIconsInvisible)
                    .start();
            } else {
                mNotificationIcons.setVisibility(View.VISIBLE);
                mNotificationIcons.animate()
                    .alpha(1f)
                    .translationY(0)
                    .setStartDelay(0)
                    .setInterpolator(new DecelerateInterpolator(1.5f))
                    .setDuration(175)
                    .start();
            }
        } else if ((diff & StatusBarManager.DISABLE_NOTIFICATION_TICKER) != 0) {
            if (mTicking && (state & StatusBarManager.DISABLE_NOTIFICATION_TICKER) != 0) {
                haltTicker();
            }
        }
    }

    @Override
    protected BaseStatusBar.H createHandler() {
        return new PhoneStatusBar.H();
    }

    /**
     * All changes to the status bar and notifications funnel through here and are batched.
     */
    private class H extends BaseStatusBar.H {
        public void handleMessage(Message m) {
            super.handleMessage(m);
            switch (m.what) {
                case MSG_OPEN_NOTIFICATION_PANEL:
                    animateExpandNotificationsPanel();
                    break;
                case MSG_OPEN_SETTINGS_PANEL:
                    animateExpandSettingsPanel();
                    break;
                case MSG_CLOSE_PANELS:
                    animateCollapsePanels();
                    break;
                case MSG_SHOW_INTRUDER:
                    setIntruderAlertVisibility(true);
                    break;
                case MSG_HIDE_INTRUDER:
                    setIntruderAlertVisibility(false);
                    mCurrentlyIntrudingNotification = null;
                    break;
            }
        }
    }

    public Handler getHandler() {
        return mHandler;
    }

    View.OnFocusChangeListener mFocusChangeListener = new View.OnFocusChangeListener() {
        public void onFocusChange(View v, boolean hasFocus) {
            // Because 'v' is a ViewGroup, all its children will be (un)selected
            // too, which allows marqueeing to work.
            v.setSelected(hasFocus);
        }
    };

    void makeExpandedVisible(boolean revealAfterDraw) {
        if (SPEW) Slog.d(TAG, "Make expanded visible: expanded visible=" + mExpandedVisible);
        if (mExpandedVisible) {
            return;
        }

        mExpandedVisible = true;
        mPile.setLayoutTransitionsEnabled(true);
        if (mNavigationBarView != null)
            mNavigationBarView.setSlippery(true);

        updateCarrierLabelVisibility(true);

        updateExpandedViewPos(EXPANDED_LEAVE_ALONE);

        // Expand the window to encompass the full screen in anticipation of the drag.
        // This is only possible to do atomically because the status bar is at the top of the screen!
        WindowManager.LayoutParams lp = (WindowManager.LayoutParams) mStatusBarWindow.getLayoutParams();
        lp.flags &= ~WindowManager.LayoutParams.FLAG_NOT_FOCUSABLE;
        lp.flags |= WindowManager.LayoutParams.FLAG_ALT_FOCUSABLE_IM;
        lp.height = ViewGroup.LayoutParams.MATCH_PARENT;
        mWindowManager.updateViewLayout(mStatusBarWindow, lp);

        // Updating the window layout will force an expensive traversal/redraw.
        // Kick off the reveal animation after this is complete to avoid animation latency.
        if (revealAfterDraw) {
//            mHandler.post(mStartRevealAnimation);
        }

        visibilityChanged(true);
    }

    public void animateCollapsePanels() {
        animateCollapsePanels(CommandQueue.FLAG_EXCLUDE_NONE);
    }

    public void animateCollapsePanels(int flags) {
        if (SPEW) {
            Slog.d(TAG, "animateCollapse():"
                    + " mExpandedVisible=" + mExpandedVisible
                    + " mAnimating=" + mAnimating
                    + " mAnimatingReveal=" + mAnimatingReveal
                    + " mAnimY=" + mAnimY
                    + " mAnimVel=" + mAnimVel
                    + " flags=" + flags);
        }

        if ((flags & CommandQueue.FLAG_EXCLUDE_RECENTS_PANEL) == 0) {
            mHandler.removeMessages(MSG_CLOSE_RECENTS_PANEL);
            mHandler.sendEmptyMessage(MSG_CLOSE_RECENTS_PANEL);
        }

        if ((flags & CommandQueue.FLAG_EXCLUDE_SEARCH_PANEL) == 0) {
            mHandler.removeMessages(MSG_CLOSE_SEARCH_PANEL);
            mHandler.sendEmptyMessage(MSG_CLOSE_SEARCH_PANEL);
        }

        mStatusBarWindow.cancelExpandHelper();
        mStatusBarView.collapseAllPanels(true);
    }

    public ViewPropertyAnimator setVisibilityWhenDone(
            final ViewPropertyAnimator a, final View v, final int vis) {
        a.setListener(new AnimatorListenerAdapter() {
            @Override
            public void onAnimationEnd(Animator animation) {
                v.setVisibility(vis);
                a.setListener(null); // oneshot
            }
        });
        return a;
    }

    public Animator setVisibilityWhenDone(
            final Animator a, final View v, final int vis) {
        a.addListener(new AnimatorListenerAdapter() {
            @Override
            public void onAnimationEnd(Animator animation) {
                v.setVisibility(vis);
            }
        });
        return a;
    }

    public Animator interpolator(TimeInterpolator ti, Animator a) {
        a.setInterpolator(ti);
        return a;
    }

    public Animator startDelay(int d, Animator a) {
        a.setStartDelay(d);
        return a;
    }
    
    public Animator start(Animator a) {
        a.start();
        return a;
    }

    final TimeInterpolator mAccelerateInterpolator = new AccelerateInterpolator();
    final TimeInterpolator mDecelerateInterpolator = new DecelerateInterpolator();
    final int FLIP_DURATION_OUT = 125;
    final int FLIP_DURATION_IN = 225;
    final int FLIP_DURATION = (FLIP_DURATION_IN + FLIP_DURATION_OUT);

    Animator mScrollViewAnim, mFlipSettingsViewAnim, mNotificationButtonAnim,
        mSettingsButtonAnim, mClearButtonAnim;

    @Override
    public void animateExpandNotificationsPanel() {
        if (SPEW) Slog.d(TAG, "animateExpand: mExpandedVisible=" + mExpandedVisible);
        if ((mDisabled & StatusBarManager.DISABLE_EXPAND) != 0) {
            return ;
        }

        mNotificationPanel.expand();
        if (mHasFlipSettings && mScrollView.getVisibility() != View.VISIBLE) {
            flipToNotifications();
        }

        if (false) postStartTracing();
    }

    public void flipToNotifications() {
        if (mFlipSettingsViewAnim != null) mFlipSettingsViewAnim.cancel();
        if (mScrollViewAnim != null) mScrollViewAnim.cancel();
        if (mSettingsButtonAnim != null) mSettingsButtonAnim.cancel();
        if (mNotificationButtonAnim != null) mNotificationButtonAnim.cancel();
        if (mClearButtonAnim != null) mClearButtonAnim.cancel();

        mScrollView.setVisibility(View.VISIBLE);
        mScrollViewAnim = start(
            startDelay(FLIP_DURATION_OUT,
                interpolator(mDecelerateInterpolator,
                    ObjectAnimator.ofFloat(mScrollView, View.SCALE_X, 0f, 1f)
                        .setDuration(FLIP_DURATION_IN)
                    )));
        mFlipSettingsViewAnim = start(
            setVisibilityWhenDone(
                interpolator(mAccelerateInterpolator,
                        ObjectAnimator.ofFloat(mFlipSettingsView, View.SCALE_X, 1f, 0f)
                        )
                    .setDuration(FLIP_DURATION_OUT),
                mFlipSettingsView, View.INVISIBLE));
        mNotificationButtonAnim = start(
            setVisibilityWhenDone(
                ObjectAnimator.ofFloat(mNotificationButton, View.ALPHA, 0f)
                    .setDuration(FLIP_DURATION),
                mNotificationButton, View.INVISIBLE));
        mSettingsButton.setVisibility(View.VISIBLE);
        mSettingsButtonAnim = start(
            ObjectAnimator.ofFloat(mSettingsButton, View.ALPHA, 1f)
                .setDuration(FLIP_DURATION));
        mClearButton.setVisibility(View.VISIBLE);
        mClearButton.setAlpha(0f);
        setAreThereNotifications(); // this will show/hide the button as necessary
        mNotificationPanel.postDelayed(new Runnable() {
            public void run() {
                updateCarrierLabelVisibility(false);
            }
        }, FLIP_DURATION - 150);
    }

    @Override
    public void animateExpandSettingsPanel() {
        if (SPEW) Slog.d(TAG, "animateExpand: mExpandedVisible=" + mExpandedVisible);
        if ((mDisabled & StatusBarManager.DISABLE_EXPAND) != 0) {
            return;
        }

        // MultiUser support has not been available till now.
        // if (!mUserSetup) return;

        if (mHasFlipSettings) {
            mNotificationPanel.expand();
            if (mFlipSettingsView.getVisibility() != View.VISIBLE) {
                flipToSettings();
            }
        } else if (mSettingsPanel != null) {
            mSettingsPanel.expand();
        }

        if (false) postStartTracing();
    }

    public void switchToSettings() {
        // MultiUser support has not been available till now.
        // if (!mUserSetup) return;

        mFlipSettingsView.setScaleX(1f);
        mFlipSettingsView.setVisibility(View.VISIBLE);
        mSettingsButton.setVisibility(View.GONE);
        mScrollView.setVisibility(View.GONE);
        mScrollView.setScaleX(0f);
        mNotificationButton.setVisibility(View.VISIBLE);
        mNotificationButton.setAlpha(1f);
        mClearButton.setVisibility(View.GONE);
    }

    public void flipToSettings() {
        // MultiUser support has not been available till now.
        // if (!UserSetup) return;

        if (mFlipSettingsViewAnim != null) mFlipSettingsViewAnim.cancel();
        if (mScrollViewAnim != null) mScrollViewAnim.cancel();
        if (mSettingsButtonAnim != null) mSettingsButtonAnim.cancel();
        if (mNotificationButtonAnim != null) mNotificationButtonAnim.cancel();
        if (mClearButtonAnim != null) mClearButtonAnim.cancel();

        mFlipSettingsView.setVisibility(View.VISIBLE);
        mFlipSettingsView.setScaleX(0f);
        mFlipSettingsViewAnim = start(
            startDelay(FLIP_DURATION_OUT,
                interpolator(mDecelerateInterpolator,
                    ObjectAnimator.ofFloat(mFlipSettingsView, View.SCALE_X, 0f, 1f)
                        .setDuration(FLIP_DURATION_IN)
                    )));
        mScrollViewAnim = start(
            setVisibilityWhenDone(
                interpolator(mAccelerateInterpolator,
                        ObjectAnimator.ofFloat(mScrollView, View.SCALE_X, 1f, 0f)
                        )
                    .setDuration(FLIP_DURATION_OUT), 
                mScrollView, View.INVISIBLE));
        mSettingsButtonAnim = start(
            setVisibilityWhenDone(
                ObjectAnimator.ofFloat(mSettingsButton, View.ALPHA, 0f)
                    .setDuration(FLIP_DURATION),
                    mScrollView, View.INVISIBLE));
        mNotificationButton.setVisibility(View.VISIBLE);
        mNotificationButtonAnim = start(
            ObjectAnimator.ofFloat(mNotificationButton, View.ALPHA, 1f)
                .setDuration(FLIP_DURATION));
        mClearButtonAnim = start(
            setVisibilityWhenDone(
                ObjectAnimator.ofFloat(mClearButton, View.ALPHA, 0f)
                .setDuration(FLIP_DURATION),
                mClearButton, View.INVISIBLE));
        mNotificationPanel.postDelayed(new Runnable() {
            public void run() {
                updateCarrierLabelVisibility(false);
            }
        }, FLIP_DURATION - 150);
    }

    public void flipPanels() {
        if (mHasFlipSettings) {
            if (mFlipSettingsView.getVisibility() != View.VISIBLE) {
                flipToSettings();
            } else {
                flipToNotifications();
            }
        }
    }

    public void animateCollapseQuickSettings() {
        mStatusBarView.collapseAllPanels(true);
    }

    void makeExpandedInvisibleSoon() {
        mHandler.postDelayed(new Runnable() { public void run() { makeExpandedInvisible(); }}, 50);
    }

    void makeExpandedInvisible() {
        if (SPEW) Slog.d(TAG, "makeExpandedInvisible: mExpandedVisible=" + mExpandedVisible
                + " mExpandedVisible=" + mExpandedVisible);

        if (!mExpandedVisible) {
            return;
        }

        // Ensure the panel is fully collapsed (just in case; bug 6765842, 7260868)
        mStatusBarView.collapseAllPanels(/*animate=*/ false);

        if (mHasFlipSettings) {
            // reset things to their proper state
            if (mFlipSettingsViewAnim != null) mFlipSettingsViewAnim.cancel();
            if (mScrollViewAnim != null) mScrollViewAnim.cancel();
            if (mSettingsButtonAnim != null) mSettingsButtonAnim.cancel();
            if (mNotificationButtonAnim != null) mNotificationButtonAnim.cancel();
            if (mClearButtonAnim != null) mClearButtonAnim.cancel();

            mScrollView.setScaleX(1f);
            mScrollView.setVisibility(View.VISIBLE);
            mSettingsButton.setAlpha(1f);
            mSettingsButton.setVisibility(View.VISIBLE);
            mNotificationPanel.setVisibility(View.GONE);
            mFlipSettingsView.setVisibility(View.GONE);
            mNotificationButton.setVisibility(View.GONE);
            setAreThereNotifications(); // show the clear button
        }

        mExpandedVisible = false;
        mPile.setLayoutTransitionsEnabled(false);
        if (mNavigationBarView != null)
            mNavigationBarView.setSlippery(false);
        visibilityChanged(false);

        // Shrink the window to the size of the status bar only
        WindowManager.LayoutParams lp = (WindowManager.LayoutParams) mStatusBarWindow.getLayoutParams();
        lp.height = getStatusBarHeight();
        lp.flags |= WindowManager.LayoutParams.FLAG_NOT_FOCUSABLE;
        lp.flags &= ~WindowManager.LayoutParams.FLAG_ALT_FOCUSABLE_IM;
        mWindowManager.updateViewLayout(mStatusBarWindow, lp);

        if ((mDisabled & StatusBarManager.DISABLE_NOTIFICATION_ICONS) == 0) {
            setNotificationIconVisibility(true, com.android.internal.R.anim.fade_in);
        }

        // Close any "App info" popups that might have snuck on-screen
        dismissPopups();

        if (mPostCollapseCleanup != null) {
            mPostCollapseCleanup.run();
            mPostCollapseCleanup = null;
        }
    }

    /**
     * Enables or disables layers on the children of the notifications pile.
     * 
     * When layers are enabled, this method attempts to enable layers for the minimal
     * number of children. Only children visible when the notification area is fully
     * expanded will receive a layer. The technique used in this method might cause
     * more children than necessary to get a layer (at most one extra child with the
     * current UI.)
     * 
     * @param layerType {@link View#LAYER_TYPE_NONE} or {@link View#LAYER_TYPE_HARDWARE}
     */
    private void setPileLayers(int layerType) {
        final int count = mPile.getChildCount();

        switch (layerType) {
            case View.LAYER_TYPE_NONE:
                for (int i = 0; i < count; i++) {
                    mPile.getChildAt(i).setLayerType(layerType, null);
                }
                break;
            case View.LAYER_TYPE_HARDWARE:
                final int[] location = new int[2]; 
                mNotificationPanel.getLocationInWindow(location);

                final int left = location[0];
                final int top = location[1];
                final int right = left + mNotificationPanel.getWidth();
                final int bottom = top + getExpandedViewMaxHeight();

                final Rect childBounds = new Rect();

                for (int i = 0; i < count; i++) {
                    final View view = mPile.getChildAt(i);
                    view.getLocationInWindow(location);

                    childBounds.set(location[0], location[1],
                            location[0] + view.getWidth(), location[1] + view.getHeight());

                    if (childBounds.intersects(left, top, right, bottom)) {
                        view.setLayerType(layerType, null);
                    }
                }

                break;
        }
    }

    public boolean isClinging() {
        return mCling != null && mCling.getVisibility() == View.VISIBLE;
    }

    public void hideCling() {
        if (isClinging()) {
            mCling.animate().alpha(0f).setDuration(250).start();
            mCling.setVisibility(View.GONE);
            mSuppressStatusBarDrags = false;
        }
    }

    public void showCling() {
        // lazily inflate this to accommodate orientation change
        final ViewStub stub = (ViewStub) mStatusBarWindow.findViewById(R.id.status_bar_cling_stub);
        if (stub == null) {
            mClingShown = true;
            return; // no clings on this device
        }

        mSuppressStatusBarDrags = true;

        mHandler.postDelayed(new Runnable() {
            @Override
            public void run() {
                mCling = (ViewGroup) stub.inflate();

                mCling.setOnTouchListener(new View.OnTouchListener() {
                    @Override
                    public boolean onTouch(View v, MotionEvent event) {
                        return true; // e eats everything
                    }});
                mCling.findViewById(R.id.ok).setOnClickListener(new View.OnClickListener() {
                    @Override
                    public void onClick(View v) {
                        hideCling();
                    }});

                mCling.setAlpha(0f);
                mCling.setVisibility(View.VISIBLE);
                mCling.animate().alpha(1f);

                mClingShown = true;
                SharedPreferences.Editor editor = Prefs.edit(mContext);
                editor.putBoolean(Prefs.SHOWN_QUICK_SETTINGS_HELP, true);
                editor.apply();

                makeExpandedVisible(true); // enforce visibility in case the shade is still animating closed
                animateExpandNotificationsPanel();

                mSuppressStatusBarDrags = false;
            }
        }, 500);

        animateExpandNotificationsPanel();
    }

    public boolean interceptTouchEvent(MotionEvent event) {
        if (SPEW) {
            Slog.d(TAG, "Touch: rawY=" + event.getRawY() + " event=" + event + " mDisabled="
                + mDisabled + " mTracking=" + mTracking);
        } else if (CHATTY) {
            if (event.getAction() != MotionEvent.ACTION_MOVE) {
                Slog.d(TAG, String.format(
                            "panel: %s at (%f, %f) mDisabled=0x%08x",
                            MotionEvent.actionToString(event.getAction()),
                            event.getRawX(), event.getRawY(), mDisabled));
            }
        }

        if (DEBUG_GESTURES) {
            mGestureRec.add(event);
        }

        // Cling (first-run help) handling.
        // The cling is supposed to show the first time you drag, or even tap, the status bar.
        // It should show the notification panel, then fade in after half a second, giving you 
        // an explanation of what just happened, as well as teach you how to access quick
        // settings (another drag). The user can dismiss the cling by clicking OK or by 
        // dragging quick settings into view.
        final int act = event.getActionMasked();
        if (mSuppressStatusBarDrags) {
            return true;
        } else if (act == MotionEvent.ACTION_UP && !mClingShown) {
            showCling();
        } else {
            hideCling();
        }

        return false;
    }

    public GestureRecorder getGestureRecorder() {
        return mGestureRec;
    }

    @Override // CommandQueue
    public void setNavigationIconHints(int hints) {
        if (hints == mNavigationIconHints) return;

        mNavigationIconHints = hints;

        if (mNavigationBarView != null) {
            mNavigationBarView.setNavigationIconHints(hints);
        }
    }

    @Override // CommandQueue
    public void setSystemUiVisibility(int vis, int mask) {
        final int oldVal = mSystemUiVisibility;
        final int newVal = (oldVal&~mask) | (vis&mask);
        final int diff = newVal ^ oldVal;

        if (diff != 0) {
            mSystemUiVisibility = newVal;

            if (0 != (diff & View.SYSTEM_UI_FLAG_LOW_PROFILE)) {
                final boolean lightsOut = (0 != (vis & View.SYSTEM_UI_FLAG_LOW_PROFILE));
                if (lightsOut) {
                    animateCollapsePanels();
                    if (mTicking) {
                        haltTicker();
                    }
                }

                if (mNavigationBarView != null) {
                    mNavigationBarView.setLowProfile(lightsOut);
                }

                setStatusBarLowProfile(lightsOut);
            }

            notifyUiVisibilityChanged();
        }
    }

    private void setStatusBarLowProfile(boolean lightsOut) {
        if (mLightsOutAnimation == null) {
            final View notifications = mStatusBarView.findViewById(R.id.notification_icon_area);
            final View systemIcons = mStatusBarView.findViewById(R.id.statusIcons);
            final View signal;
            if (MSimTelephonyManager.getDefault().isMultiSimEnabled()) {
                signal = mStatusBarView.findViewById(R.id.msim_signal_cluster);
            } else {
                signal = mStatusBarView.findViewById(R.id.signal_cluster);
            }
            final View battery = mStatusBarView.findViewById(R.id.battery);
            final View clock = mStatusBarView.findViewById(R.id.clock);

            final AnimatorSet lightsOutAnim = new AnimatorSet();
            lightsOutAnim.playTogether(
                    ObjectAnimator.ofFloat(notifications, View.ALPHA, 0),
                    ObjectAnimator.ofFloat(systemIcons, View.ALPHA, 0),
                    ObjectAnimator.ofFloat(signal, View.ALPHA, 0),
                    ObjectAnimator.ofFloat(battery, View.ALPHA, 0.5f),
                    ObjectAnimator.ofFloat(clock, View.ALPHA, 0.5f)
                );
            lightsOutAnim.setDuration(750);

            final AnimatorSet lightsOnAnim = new AnimatorSet();
            lightsOnAnim.playTogether(
                    ObjectAnimator.ofFloat(notifications, View.ALPHA, 1),
                    ObjectAnimator.ofFloat(systemIcons, View.ALPHA, 1),
                    ObjectAnimator.ofFloat(signal, View.ALPHA, 1),
                    ObjectAnimator.ofFloat(battery, View.ALPHA, 1),
                    ObjectAnimator.ofFloat(clock, View.ALPHA, 1)
                );
            lightsOnAnim.setDuration(250);

            mLightsOutAnimation = lightsOutAnim;
            mLightsOnAnimation = lightsOnAnim;
        }

        mLightsOutAnimation.cancel();
        mLightsOnAnimation.cancel();

        final Animator a = lightsOut ? mLightsOutAnimation : mLightsOnAnimation;
        a.start();

        setAreThereNotifications();
    }

    private boolean areLightsOn() {
        return 0 == (mSystemUiVisibility & View.SYSTEM_UI_FLAG_LOW_PROFILE);
    }

    public void setLightsOn(boolean on) {
        Log.v(TAG, "setLightsOn(" + on + ")");
        if (on) {
            setSystemUiVisibility(0, View.SYSTEM_UI_FLAG_LOW_PROFILE);
        } else {
            setSystemUiVisibility(View.SYSTEM_UI_FLAG_LOW_PROFILE, View.SYSTEM_UI_FLAG_LOW_PROFILE);
        }
    }

    private void notifyUiVisibilityChanged() {
        try {
            mWindowManagerService.statusBarVisibilityChanged(mSystemUiVisibility);
        } catch (RemoteException ex) {
        }
    }

    public void topAppWindowChanged(boolean showMenu) {
        if (DEBUG) {
            Slog.d(TAG, (showMenu?"showing":"hiding") + " the MENU button");
        }
        if (mNavigationBarView != null) {
            mNavigationBarView.setMenuVisibility(showMenu);
        }

        // See above re: lights-out policy for legacy apps.
        if (showMenu) setLightsOn(true);
    }

    @Override
    public void setImeWindowStatus(IBinder token, int vis, int backDisposition) {
        boolean altBack = (backDisposition == InputMethodService.BACK_DISPOSITION_WILL_DISMISS)
            || ((vis & InputMethodService.IME_VISIBLE) != 0);

        mCommandQueue.setNavigationIconHints(
                altBack ? (mNavigationIconHints | StatusBarManager.NAVIGATION_HINT_BACK_ALT)
                        : (mNavigationIconHints & ~StatusBarManager.NAVIGATION_HINT_BACK_ALT));
        if (mQS != null) mQS.setImeWindowStatus(vis > 0);
    }

    @Override
    public void setHardKeyboardStatus(boolean available, boolean enabled) {}

    @Override
    protected void tick(IBinder key, StatusBarNotification n, boolean firstTime) {
        // no ticking in lights-out mode
        if (!areLightsOn()) return;

        // no ticking in Setup
        if (!isDeviceProvisioned()) return;

        // not for you
        if (!notificationIsForCurrentUser(n)) return;

        // Show the ticker if one is requested. Also don't do this
        // until status bar window is attached to the window manager,
        // because...  well, what's the point otherwise?  And trying to
        // run a ticker without being attached will crash!
        if (n.notification.tickerText != null && mStatusBarWindow.getWindowToken() != null) {
            if (0 == (mDisabled & (StatusBarManager.DISABLE_NOTIFICATION_ICONS
                            | StatusBarManager.DISABLE_NOTIFICATION_TICKER))) {
                mTicker.addEntry(n);
            }
        }
    }

    private class MyTicker extends Ticker {
        MyTicker(Context context, View sb) {
            super(context, sb);
        }

        @Override
        public void tickerStarting() {
            mTicking = true;
            mStatusBarContents.setVisibility(View.GONE);
            mTickerView.setVisibility(View.VISIBLE);
            mTickerView.startAnimation(loadAnim(com.android.internal.R.anim.push_up_in, null));
            mStatusBarContents.startAnimation(loadAnim(com.android.internal.R.anim.push_up_out, null));
        }

        @Override
        public void tickerDone() {
            mStatusBarContents.setVisibility(View.VISIBLE);
            mTickerView.setVisibility(View.GONE);
            mStatusBarContents.startAnimation(loadAnim(com.android.internal.R.anim.push_down_in, null));
            mTickerView.startAnimation(loadAnim(com.android.internal.R.anim.push_down_out,
                        mTickingDoneListener));
        }

        public void tickerHalting() {
            mStatusBarContents.setVisibility(View.VISIBLE);
            mTickerView.setVisibility(View.GONE);
            mStatusBarContents.startAnimation(loadAnim(com.android.internal.R.anim.fade_in, null));
            // we do not animate the ticker away at this point, just get rid of it (b/6992707)
        }
    }

    Animation.AnimationListener mTickingDoneListener = new Animation.AnimationListener() {;
        public void onAnimationEnd(Animation animation) {
            mTicking = false;
        }
        public void onAnimationRepeat(Animation animation) {
        }
        public void onAnimationStart(Animation animation) {
        }
    };

    private Animation loadAnim(int id, Animation.AnimationListener listener) {
        Animation anim = AnimationUtils.loadAnimation(mContext, id);
        if (listener != null) {
            anim.setAnimationListener(listener);
        }
        return anim;
    }

    public static String viewInfo(View v) {
        return "[(" + v.getLeft() + "," + v.getTop() + ")(" + v.getRight() + "," + v.getBottom()
                + ") " + v.getWidth() + "x" + v.getHeight() + "]";
    }

    public void dump(FileDescriptor fd, PrintWriter pw, String[] args) {
        synchronized (mQueueLock) {
            pw.println("Current Status Bar state:");
            pw.println("  mExpandedVisible=" + mExpandedVisible
                    + ", mTrackingPosition=" + mTrackingPosition);
            pw.println("  mTicking=" + mTicking);
            pw.println("  mTracking=" + mTracking);
            pw.println("  mNotificationPanel=" + 
                    ((mNotificationPanel == null) 
                            ? "null" 
                            : (mNotificationPanel + " params=" + mNotificationPanel.getLayoutParams().debug(""))));
            pw.println("  mAnimating=" + mAnimating
                    + ", mAnimY=" + mAnimY + ", mAnimVel=" + mAnimVel
                    + ", mAnimAccel=" + mAnimAccel);
            pw.println("  mAnimLastTimeNanos=" + mAnimLastTimeNanos);
            pw.println("  mAnimatingReveal=" + mAnimatingReveal
                    + " mViewDelta=" + mViewDelta);
            pw.println("  mDisplayMetrics=" + mDisplayMetrics);
            pw.println("  mPile: " + viewInfo(mPile));
            pw.println("  mTickerView: " + viewInfo(mTickerView));
            pw.println("  mScrollView: " + viewInfo(mScrollView)
                    + " scroll " + mScrollView.getScrollX() + "," + mScrollView.getScrollY());
        }

        pw.print("  mNavigationBarView=");
        if (mNavigationBarView == null) {
            pw.println("null");
        } else {
            mNavigationBarView.dump(fd, pw, args);
        }

        if (DUMPTRUCK) {
            synchronized (mNotificationData) {
                int N = mNotificationData.size();
                pw.println("  notification icons: " + N);
                for (int i=0; i<N; i++) {
                    NotificationData.Entry e = mNotificationData.get(i);
                    pw.println("    [" + i + "] key=" + e.key + " icon=" + e.icon);
                    StatusBarNotification n = e.notification;
                    pw.println("         pkg=" + n.pkg + " id=" + n.id + " score=" + n.score);
                    pw.println("         notification=" + n.notification);
                    pw.println("         tickerText=\"" + n.notification.tickerText + "\"");
                }
            }

            int N = mStatusIcons.getChildCount();
            pw.println("  system icons: " + N);
            for (int i=0; i<N; i++) {
                StatusBarIconView ic = (StatusBarIconView) mStatusIcons.getChildAt(i);
                pw.println("    [" + i + "] icon=" + ic);
            }

            if (false) {
                pw.println("see the logcat for a dump of the views we have created.");
                // must happen on ui thread
                mHandler.post(new Runnable() {
                        public void run() {
                            mStatusBarView.getLocationOnScreen(mAbsPos);
                            Slog.d(TAG, "mStatusBarView: ----- (" + mAbsPos[0] + "," + mAbsPos[1]
                                    + ") " + mStatusBarView.getWidth() + "x"
                                    + getStatusBarHeight());
                            mStatusBarView.debug();
                        }
                    });
            }
        }

        if (DEBUG_GESTURES) {
            pw.print("  status bar gestures: ");
            mGestureRec.dump(fd, pw, args);
        }

        if (MSimTelephonyManager.getDefault().isMultiSimEnabled()) {
            for(int i=0; i < MSimTelephonyManager.getDefault().getPhoneCount(); i++) {
                mMSimNetworkController.dump(fd, pw, args, i);
            }
        } else {
            mNetworkController.dump(fd, pw, args);
        }
    }

    @Override
    public void createAndAddWindows() {
        addStatusBarWindow();
    }

    private void addStatusBarWindow() {
        // Put up the view
        final int height = getStatusBarHeight();

        // Now that the status bar window encompasses the sliding panel and its
        // translucent backdrop, the entire thing is made TRANSLUCENT and is
        // hardware-accelerated.
        final WindowManager.LayoutParams lp = new WindowManager.LayoutParams(
                ViewGroup.LayoutParams.MATCH_PARENT,
                height,
                WindowManager.LayoutParams.TYPE_STATUS_BAR,
                WindowManager.LayoutParams.FLAG_NOT_FOCUSABLE
                    | WindowManager.LayoutParams.FLAG_TOUCHABLE_WHEN_WAKING
                    | WindowManager.LayoutParams.FLAG_SPLIT_TOUCH,
                PixelFormat.TRANSLUCENT);

        lp.flags |= WindowManager.LayoutParams.FLAG_HARDWARE_ACCELERATED;

        lp.gravity = getStatusBarGravity();
        lp.setTitle("StatusBar");
        lp.packageName = mContext.getPackageName();

        makeStatusBarView();
        mWindowManager.addView(mStatusBarWindow, lp);
    }

    void setNotificationIconVisibility(boolean visible, int anim) {
        int old = mNotificationIcons.getVisibility();
        int v = visible ? View.VISIBLE : View.INVISIBLE;
        if (old != v) {
            mNotificationIcons.setVisibility(v);
            mNotificationIcons.startAnimation(loadAnim(anim, null));
        }
    }

    void updateExpandedInvisiblePosition() {
        mTrackingPosition = -mDisplayMetrics.heightPixels;
    }

    static final float saturate(float a) {
        return a < 0f ? 0f : (a > 1f ? 1f : a);
    }

    @Override
    protected int getExpandedViewMaxHeight() {
        return mDisplayMetrics.heightPixels - mNotificationPanelMarginBottomPx;
    }

    @Override
    public void updateExpandedViewPos(int thingy) {
        if (DEBUG) Slog.v(TAG, "updateExpandedViewPos");

        // on larger devices, the notification panel is propped open a bit
        mNotificationPanel.setMinimumHeight(
                (int)(mNotificationPanelMinHeightFrac * mCurrentDisplaySize.y));

        FrameLayout.LayoutParams lp = (FrameLayout.LayoutParams) mNotificationPanel.getLayoutParams();
        lp.gravity = mNotificationPanelGravity;
        lp.leftMargin = mNotificationPanelMarginPx;
        mNotificationPanel.setLayoutParams(lp);

        if (mSettingsPanel != null) {
            lp = (FrameLayout.LayoutParams) mSettingsPanel.getLayoutParams();
            lp.gravity = mSettingsPanelGravity;
            lp.rightMargin = mNotificationPanelMarginPx;
            mSettingsPanel.setLayoutParams(lp);
        }

        updateCarrierLabelVisibility(false);
    }

    // called by makeStatusbar and also by PhoneStatusBarView
    void updateDisplaySize() {
        mDisplay.getMetrics(mDisplayMetrics);
        if (DEBUG_GESTURES) {
            mGestureRec.tag("display", 
                    String.format("%dx%d", mDisplayMetrics.widthPixels, mDisplayMetrics.heightPixels));
        }
    }

    private View.OnClickListener mClearButtonListener = new View.OnClickListener() {
        public void onClick(View v) {
            synchronized (mNotificationData) {
                // animate-swipe all dismissable notifications, then animate the shade closed
                int numChildren = mPile.getChildCount();

                int scrollTop = mScrollView.getScrollY();
                int scrollBottom = scrollTop + mScrollView.getHeight();
                final ArrayList<View> snapshot = new ArrayList<View>(numChildren);
                for (int i=0; i<numChildren; i++) {
                    final View child = mPile.getChildAt(i);
                    if (mPile.canChildBeDismissed(child) && child.getBottom() > scrollTop &&
                            child.getTop() < scrollBottom) {
                        snapshot.add(child);
                    }
                }
                if (snapshot.isEmpty()) {
                    animateCollapsePanels(CommandQueue.FLAG_EXCLUDE_NONE);
                    return;
                }
                new Thread(new Runnable() {
                    @Override
                    public void run() {
                        // Decrease the delay for every row we animate to give the sense of
                        // accelerating the swipes
                        final int ROW_DELAY_DECREMENT = 10;
                        int currentDelay = 140;
                        int totalDelay = 0;

                        // Set the shade-animating state to avoid doing other work during
                        // all of these animations. In particular, avoid layout and
                        // redrawing when collapsing the shade.
                        mPile.setViewRemoval(false);

                        mPostCollapseCleanup = new Runnable() {
                            @Override
                            public void run() {
                                if (DEBUG) {
                                    Slog.v(TAG, "running post-collapse cleanup");
                                }
                                try {
                                    mPile.setViewRemoval(true);
                                    mBarService.onClearAllNotifications();
                                } catch (Exception ex) { }
                            }
                        };

                        View sampleView = snapshot.get(0);
                        int width = sampleView.getWidth();
                        final int velocity = width * 8; // 1000/8 = 125 ms duration
                        for (final View _v : snapshot) {
                            mHandler.postDelayed(new Runnable() {
                                @Override
                                public void run() {
                                    mPile.dismissRowAnimated(_v, velocity);
                                }
                            }, totalDelay);
                            currentDelay = Math.max(50, currentDelay - ROW_DELAY_DECREMENT);
                            totalDelay += currentDelay;
                        }
                        // Delay the collapse animation until after all swipe animations have
                        // finished. Provide some buffer because there may be some extra delay
                        // before actually starting each swipe animation. Ideally, we'd
                        // synchronize the end of those animations with the start of the collaps
                        // exactly.
                        mHandler.postDelayed(new Runnable() {
                            @Override
                            public void run() {
                                animateCollapsePanels(CommandQueue.FLAG_EXCLUDE_NONE);
                            }
                        }, totalDelay + 225);
                    }
                }).start();
            }
        }
    };

    public void startActivityDismissingKeyguard(Intent intent, boolean onlyProvisioned) {
        if (onlyProvisioned && !isDeviceProvisioned()) return;
        try {
            // Dismiss the lock screen when Settings starts.
            ActivityManagerNative.getDefault().dismissKeyguardOnNextActivity();
        } catch (RemoteException e) {
        }
        intent.setFlags(Intent.FLAG_ACTIVITY_NEW_TASK | Intent.FLAG_ACTIVITY_CLEAR_TOP);
        mContext.startActivityAsUser(intent, new UserHandle(UserHandle.USER_CURRENT));
        animateCollapsePanels();
    }

    private View.OnClickListener mSettingsButtonListener = new View.OnClickListener() {
        public void onClick(View v) {
            if (mHasSettingsPanel) {
                animateExpandSettingsPanel();
            } else {
                startActivityDismissingKeyguard(
                        new Intent(android.provider.Settings.ACTION_SETTINGS), true);
            }
        }
    };

    private View.OnClickListener mClockClickListener = new View.OnClickListener() {
        public void onClick(View v) {
            startActivityDismissingKeyguard(
                    new Intent(Intent.ACTION_QUICK_CLOCK), true); // have fun, everyone
        }
    };

    private View.OnClickListener mNotificationButtonListener = new View.OnClickListener() {
        public void onClick(View v) {
            animateExpandNotificationsPanel();
        }
    };

    private BroadcastReceiver mBroadcastReceiver = new BroadcastReceiver() {
        public void onReceive(Context context, Intent intent) {
            if (DEBUG) Slog.v(TAG, "onReceive: " + intent);
            String action = intent.getAction();
            if (Intent.ACTION_CLOSE_SYSTEM_DIALOGS.equals(action)) {
                int flags = CommandQueue.FLAG_EXCLUDE_NONE;
                if (Intent.ACTION_CLOSE_SYSTEM_DIALOGS.equals(action)) {
                    String reason = intent.getStringExtra("reason");
                    if (reason != null && reason.equals(SYSTEM_DIALOG_REASON_RECENT_APPS)) {
                        flags |= CommandQueue.FLAG_EXCLUDE_RECENTS_PANEL;
                    }
                }
                animateCollapsePanels(flags);
            }
            else if (Intent.ACTION_SCREEN_OFF.equals(action)) {
                // no waiting!
                makeExpandedInvisible();
                notifyNavigationBarScreenOn(false);
            }
            else if (Intent.ACTION_CONFIGURATION_CHANGED.equals(action)) {
                if (DEBUG) {
                    Slog.v(TAG, "configuration changed: " + mContext.getResources().getConfiguration());
                }
                mDisplay.getSize(mCurrentDisplaySize);

                updateResources();
                repositionNavigationBar();
                updateExpandedViewPos(EXPANDED_LEAVE_ALONE);
                updateShowSearchHoldoff();
            }
            else if (Intent.ACTION_SCREEN_ON.equals(action)) {
                // work around problem where mDisplay.getRotation() is not stable while screen is off (bug 7086018)
                repositionNavigationBar();
                notifyNavigationBarScreenOn(true);
            }
        }
    };

    @Override
    public void userSwitched(int newUserId) {
        if (MULTIUSER_DEBUG) mNotificationPanelDebugText.setText("USER " + newUserId);
        animateCollapsePanels();
        updateNotificationIcons();
        resetUserSetupObserver();
    }

    private void resetUserSetupObserver() {
        mContext.getContentResolver().unregisterContentObserver(mUserSetupObserver);
        mContext.getContentResolver().registerContentObserver(
                Settings.Secure.getUriFor(Settings.Secure.USER_SETUP_COMPLETE), true,
                mUserSetupObserver,
                mCurrentUserId);
    }

    private void setIntruderAlertVisibility(boolean vis) {
        if (!ENABLE_INTRUDERS) return;
        if (DEBUG) {
            Slog.v(TAG, (vis ? "showing" : "hiding") + " intruder alert window");
        }
        mIntruderAlertView.setVisibility(vis ? View.VISIBLE : View.GONE);
    }

    public void dismissIntruder() {
        if (mCurrentlyIntrudingNotification == null) return;

        try {
            mBarService.onNotificationClear(
                    mCurrentlyIntrudingNotification.pkg,
                    mCurrentlyIntrudingNotification.tag,
                    mCurrentlyIntrudingNotification.id);
        } catch (android.os.RemoteException ex) {
            // oh well
        }
    }

    /**
     * Reload some of our resources when the configuration changes.
     *
     * We don't reload everything when the configuration changes -- we probably
     * should, but getting that smooth is tough.  Someday we'll fix that.  In the
     * meantime, just update the things that we know change.
     */
    void updateResources() {
        final Context context = mContext;
        final Resources res = context.getResources();

        if (mClearButton instanceof TextView) {
            ((TextView)mClearButton).setText(context.getText(R.string.status_bar_clear_all_button));
        }

        // Update the QuickSettings container
        if (mQS != null) mQS.updateResources();

        loadDimens();
    }

    protected void loadDimens() {
        final Resources res = mContext.getResources();

        mNaturalBarHeight = res.getDimensionPixelSize(
                com.android.internal.R.dimen.status_bar_height);

        int newIconSize = res.getDimensionPixelSize(
            com.android.internal.R.dimen.status_bar_icon_size);
        int newIconHPadding = res.getDimensionPixelSize(
            R.dimen.status_bar_icon_padding);

        if (newIconHPadding != mIconHPadding || newIconSize != mIconSize) {
//            Slog.d(TAG, "size=" + newIconSize + " padding=" + newIconHPadding);
            mIconHPadding = newIconHPadding;
            mIconSize = newIconSize;
            //reloadAllNotificationIcons(); // reload the tray
        }

        mEdgeBorder = res.getDimensionPixelSize(R.dimen.status_bar_edge_ignore);

        mSelfExpandVelocityPx = res.getDimension(R.dimen.self_expand_velocity);
        mSelfCollapseVelocityPx = res.getDimension(R.dimen.self_collapse_velocity);
        mFlingExpandMinVelocityPx = res.getDimension(R.dimen.fling_expand_min_velocity);
        mFlingCollapseMinVelocityPx = res.getDimension(R.dimen.fling_collapse_min_velocity);

        mCollapseMinDisplayFraction = res.getFraction(R.dimen.collapse_min_display_fraction, 1, 1);
        mExpandMinDisplayFraction = res.getFraction(R.dimen.expand_min_display_fraction, 1, 1);

        mExpandAccelPx = res.getDimension(R.dimen.expand_accel);
        mCollapseAccelPx = res.getDimension(R.dimen.collapse_accel);

        mFlingGestureMaxXVelocityPx = res.getDimension(R.dimen.fling_gesture_max_x_velocity);

        mFlingGestureMaxOutputVelocityPx = res.getDimension(R.dimen.fling_gesture_max_output_velocity);

        mNotificationPanelMarginBottomPx
            = (int) res.getDimension(R.dimen.notification_panel_margin_bottom);
        mNotificationPanelMarginPx
            = (int) res.getDimension(R.dimen.notification_panel_margin_left);
        mNotificationPanelGravity = res.getInteger(R.integer.notification_panel_layout_gravity);
        if (mNotificationPanelGravity <= 0) {
            mNotificationPanelGravity = Gravity.LEFT | Gravity.TOP;
        }
        mSettingsPanelGravity = res.getInteger(R.integer.settings_panel_layout_gravity);
        if (mSettingsPanelGravity <= 0) {
            mSettingsPanelGravity = Gravity.RIGHT | Gravity.TOP;
        }

        mCarrierLabelHeight = res.getDimensionPixelSize(R.dimen.carrier_label_height);
        mNotificationHeaderHeight = res.getDimensionPixelSize(R.dimen.notification_panel_header_height);

        mNotificationPanelMinHeightFrac = res.getFraction(R.dimen.notification_panel_min_height_frac, 1, 1);
        if (mNotificationPanelMinHeightFrac < 0f || mNotificationPanelMinHeightFrac > 1f) {
            mNotificationPanelMinHeightFrac = 0f;
        }

        if (false) Slog.v(TAG, "updateResources");
    }

    //
    // tracing
    //

    void postStartTracing() {
        mHandler.postDelayed(mStartTracing, 3000);
    }

    void vibrate() {
        android.os.Vibrator vib = (android.os.Vibrator)mContext.getSystemService(
                Context.VIBRATOR_SERVICE);
        vib.vibrate(250);
    }

    Runnable mStartTracing = new Runnable() {
        public void run() {
            vibrate();
            SystemClock.sleep(250);
            Slog.d(TAG, "startTracing");
            android.os.Debug.startMethodTracing("/data/statusbar-traces/trace");
            mHandler.postDelayed(mStopTracing, 10000);
        }
    };

    Runnable mStopTracing = new Runnable() {
        public void run() {
            android.os.Debug.stopMethodTracing();
            Slog.d(TAG, "stopTracing");
            vibrate();
        }
    };

    @Override
    protected void haltTicker() {
        mTicker.halt();
    }

    @Override
    protected boolean shouldDisableNavbarGestures() {
        return !isDeviceProvisioned()
                || mExpandedVisible
                || (mDisabled & StatusBarManager.DISABLE_SEARCH) != 0;
    }

    private static class FastColorDrawable extends Drawable {
        private final int mColor;

        public FastColorDrawable(int color) {
            mColor = 0xff000000 | color;
        }

        @Override
        public void draw(Canvas canvas) {
            canvas.drawColor(mColor, PorterDuff.Mode.SRC);
        }

        @Override
        public void setAlpha(int alpha) {
        }

        @Override
        public void setColorFilter(ColorFilter cf) {
        }

        @Override
        public int getOpacity() {
            return PixelFormat.OPAQUE;
        }

        @Override
        public void setBounds(int left, int top, int right, int bottom) {
        }

        @Override
        public void setBounds(Rect bounds) {
        }
    }
}<|MERGE_RESOLUTION|>--- conflicted
+++ resolved
@@ -558,11 +558,10 @@
                     break;
             }
 
-<<<<<<< HEAD
             simSignalView.addView(signalClusterView);
             for (int i = 0; i < MSimTelephonyManager.getDefault().getPhoneCount(); i++) {
                 mMSimNetworkController.addSignalCluster(signalClusterView, i);
-=======
+            }
             mCarrierLabel = (TextView)mStatusBarWindow.findViewById(R.id.carrier_label);
             mSubsLabel = (TextView)mStatusBarWindow.findViewById(R.id.subs_label);
             mShowCarrierInPanel = (mCarrierLabel != null);
@@ -587,7 +586,6 @@
                         updateCarrierLabelVisibility(false);
                     }
                 });
->>>>>>> 554ff840
             }
             signalClusterView.setNetworkController(mMSimNetworkController);
             networkController = mMSimNetworkController;
