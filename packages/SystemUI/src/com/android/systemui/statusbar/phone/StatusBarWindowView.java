--- conflicted
+++ resolved
@@ -62,18 +62,11 @@
 import com.android.systemui.Dependency;
 import com.android.systemui.ExpandHelper;
 import com.android.systemui.R;
-<<<<<<< HEAD
-import com.android.systemui.classifier.FalsingManagerFactory;
-=======
->>>>>>> dbf9e87c
 import com.android.systemui.plugins.FalsingManager;
 import com.android.systemui.plugins.statusbar.StatusBarStateController;
 import com.android.systemui.statusbar.DragDownHelper;
 import com.android.systemui.statusbar.StatusBarState;
-<<<<<<< HEAD
-=======
 import com.android.systemui.statusbar.notification.DynamicPrivacyController;
->>>>>>> dbf9e87c
 import com.android.systemui.statusbar.notification.stack.NotificationStackScrollLayout;
 import com.android.systemui.statusbar.phone.ScrimController.ScrimVisibility;
 import com.android.systemui.tuner.TunerService;
@@ -163,11 +156,7 @@
         setMotionEventSplittingEnabled(false);
         mTransparentSrcPaint.setColor(0);
         mTransparentSrcPaint.setXfermode(new PorterDuffXfermode(PorterDuff.Mode.SRC));
-<<<<<<< HEAD
-        mFalsingManager = FalsingManagerFactory.getInstance(context);
-=======
         mFalsingManager = Dependency.get(FalsingManager.class);  // TODO: inject into a controller.
->>>>>>> dbf9e87c
         mGestureDetector = new GestureDetector(context, mGestureListener);
         mStatusBarStateController = Dependency.get(StatusBarStateController.class);
         Dependency.get(TunerService.class).addTunable(mTunable,
@@ -283,18 +272,11 @@
     /**
      * Called when the biometric authentication mode changes.
      * @param wakeAndUnlock If the type is {@link BiometricUnlockController#isWakeAndUnlock()}
-<<<<<<< HEAD
-     */
-    public void onBiometricAuthModeChanged(boolean wakeAndUnlock) {
-        if (mLockIcon != null) {
-            mLockIcon.onBiometricAuthModeChanged(wakeAndUnlock);
-=======
      * @param isUnlock If the type is {@link BiometricUnlockController#isBiometricUnlock()} ()
      */
     public void onBiometricAuthModeChanged(boolean wakeAndUnlock, boolean isUnlock) {
         if (mLockIcon != null) {
             mLockIcon.onBiometricAuthModeChanged(wakeAndUnlock, isUnlock);
->>>>>>> dbf9e87c
         }
     }
 
@@ -308,11 +290,7 @@
         ExpandHelper.Callback expandHelperCallback = stackScrollLayout.getExpandHelperCallback();
         DragDownHelper.DragDownCallback dragDownCallback = stackScrollLayout.getDragDownCallback();
         setDragDownHelper(new DragDownHelper(getContext(), this, expandHelperCallback,
-<<<<<<< HEAD
-                dragDownCallback));
-=======
                 dragDownCallback, mFalsingManager));
->>>>>>> dbf9e87c
     }
 
     @VisibleForTesting
@@ -439,12 +417,7 @@
         }
         boolean intercept = false;
         if (mNotificationPanel.isFullyExpanded()
-<<<<<<< HEAD
-                && stackScrollLayout.getVisibility() == View.VISIBLE
-                && mStatusBarStateController.getState() == StatusBarState.KEYGUARD
-=======
                 && mDragDownHelper.isDragDownEnabled()
->>>>>>> dbf9e87c
                 && !mService.isBouncerShowing()
                 && !mService.isDozing()) {
             intercept = mDragDownHelper.onInterceptTouchEvent(ev);
@@ -468,12 +441,7 @@
         if (mService.isDozing()) {
             handled = !mService.isPulsing();
         }
-<<<<<<< HEAD
-        if ((mStatusBarStateController.getState() == StatusBarState.KEYGUARD && !handled)
-                || mDragDownHelper.isDraggingDown()) {
-=======
         if ((mDragDownHelper.isDragDownEnabled() && !handled) || mDragDownHelper.isDraggingDown()) {
->>>>>>> dbf9e87c
             // we still want to finish our drag down gesture when locking the screen
             handled = mDragDownHelper.onTouchEvent(ev);
         }
@@ -551,8 +519,6 @@
         }
     }
 
-<<<<<<< HEAD
-=======
     public void setBypassController(KeyguardBypassController bypassController) {
         mBypassController = bypassController;
     }
@@ -563,7 +529,6 @@
         }
     }
 
->>>>>>> dbf9e87c
     public class LayoutParams extends FrameLayout.LayoutParams {
 
         public boolean ignoreRightInset;
