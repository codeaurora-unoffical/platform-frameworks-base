--- conflicted
+++ resolved
@@ -553,21 +553,12 @@
         if (mState == ScrimState.AOD
                 && (mDozeParameters.getAlwaysOn() || mDockManager.isDocked())) {
             return true;
-<<<<<<< HEAD
         }
 
         if (mState == ScrimState.PULSING) {
             return true;
         }
 
-=======
-        }
-
-        if (mState == ScrimState.PULSING) {
-            return true;
-        }
-
->>>>>>> 539d92be
         return false;
     }
 
