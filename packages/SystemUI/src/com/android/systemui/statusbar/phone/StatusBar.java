/*
 * Copyright (C) 2010 The Android Open Source Project
 *
 * Licensed under the Apache License, Version 2.0 (the "License");
 * you may not use this file except in compliance with the License.
 * You may obtain a copy of the License at
 *
 *      http://www.apache.org/licenses/LICENSE-2.0
 *
 * Unless required by applicable law or agreed to in writing, software
 * distributed under the License is distributed on an "AS IS" BASIS,
 * WITHOUT WARRANTIES OR CONDITIONS OF ANY KIND, either express or implied.
 * See the License for the specific language governing permissions and
 * limitations under the License.
 */

package com.android.systemui.statusbar.phone;

import static android.app.ActivityTaskManager.SPLIT_SCREEN_CREATE_MODE_BOTTOM_OR_RIGHT;
import static android.app.ActivityTaskManager.SPLIT_SCREEN_CREATE_MODE_TOP_OR_LEFT;
import static android.app.StatusBarManager.WINDOW_STATE_HIDDEN;
import static android.app.StatusBarManager.WINDOW_STATE_SHOWING;
import static android.app.StatusBarManager.WindowType;
import static android.app.StatusBarManager.WindowVisibleState;
import static android.app.StatusBarManager.windowStateToString;
import static android.app.WindowConfiguration.WINDOWING_MODE_FULLSCREEN_OR_SPLIT_SCREEN_SECONDARY;
import static android.view.InsetsState.ITYPE_STATUS_BAR;
import static android.view.InsetsState.containsType;
import static android.view.WindowInsetsController.APPEARANCE_LOW_PROFILE_BARS;
import static android.view.WindowInsetsController.APPEARANCE_OPAQUE_STATUS_BARS;

import static androidx.lifecycle.Lifecycle.State.RESUMED;

import static com.android.systemui.Dependency.TIME_TICK_HANDLER_NAME;
import static com.android.systemui.charging.WirelessChargingLayout.UNKNOWN_BATTERY_LEVEL;
import static com.android.systemui.keyguard.WakefulnessLifecycle.WAKEFULNESS_ASLEEP;
import static com.android.systemui.keyguard.WakefulnessLifecycle.WAKEFULNESS_AWAKE;
import static com.android.systemui.keyguard.WakefulnessLifecycle.WAKEFULNESS_WAKING;
import static com.android.systemui.shared.system.WindowManagerWrapper.NAV_BAR_POS_INVALID;
import static com.android.systemui.shared.system.WindowManagerWrapper.NAV_BAR_POS_LEFT;
import static com.android.systemui.statusbar.NotificationLockscreenUserManager.PERMISSION_SELF;
import static com.android.systemui.statusbar.phone.BarTransitions.MODE_LIGHTS_OUT;
import static com.android.systemui.statusbar.phone.BarTransitions.MODE_LIGHTS_OUT_TRANSPARENT;
import static com.android.systemui.statusbar.phone.BarTransitions.MODE_OPAQUE;
import static com.android.systemui.statusbar.phone.BarTransitions.MODE_SEMI_TRANSPARENT;
import static com.android.systemui.statusbar.phone.BarTransitions.MODE_TRANSLUCENT;
import static com.android.systemui.statusbar.phone.BarTransitions.MODE_TRANSPARENT;
import static com.android.systemui.statusbar.phone.BarTransitions.MODE_WARNING;
import static com.android.systemui.statusbar.phone.BarTransitions.TransitionMode;

import android.annotation.NonNull;
import android.annotation.Nullable;
import android.app.ActivityManager;
import android.app.ActivityOptions;
import android.app.ActivityTaskManager;
import android.app.IWallpaperManager;
import android.app.KeyguardManager;
import android.app.Notification;
import android.app.NotificationManager;
import android.app.PendingIntent;
import android.app.StatusBarManager;
import android.app.UiModeManager;
import android.app.WallpaperInfo;
import android.app.WallpaperManager;
import android.app.admin.DevicePolicyManager;
import android.content.BroadcastReceiver;
import android.content.ComponentCallbacks2;
import android.content.ComponentName;
import android.content.Context;
import android.content.Intent;
import android.content.IntentFilter;
import android.content.pm.IPackageManager;
import android.content.pm.PackageManager;
import android.content.pm.PackageManager.NameNotFoundException;
import android.content.res.Configuration;
import android.graphics.Point;
import android.graphics.PointF;
import android.media.AudioAttributes;
import android.metrics.LogMaker;
import android.net.Uri;
import android.os.AsyncTask;
import android.os.Bundle;
import android.os.Handler;
import android.os.Looper;
import android.os.Message;
import android.os.PowerManager;
import android.os.RemoteException;
import android.os.ServiceManager;
import android.os.SystemClock;
import android.os.SystemProperties;
import android.os.Trace;
import android.os.UserHandle;
import android.os.UserManager;
import android.os.VibrationEffect;
import android.os.Vibrator;
import android.provider.Settings;
import android.service.dreams.DreamService;
import android.service.dreams.IDreamManager;
import android.service.notification.StatusBarNotification;
import android.util.ArraySet;
import android.util.DisplayMetrics;
import android.util.EventLog;
import android.util.Log;
import android.util.MathUtils;
import android.util.Slog;
import android.view.Display;
import android.view.IWindowManager;
import android.view.InsetsState.InternalInsetsType;
import android.view.KeyEvent;
import android.view.MotionEvent;
import android.view.RemoteAnimationAdapter;
import android.view.ThreadedRenderer;
import android.view.View;
import android.view.ViewGroup;
import android.view.WindowInsetsController.Appearance;
import android.view.WindowManager;
import android.view.WindowManagerGlobal;
import android.view.accessibility.AccessibilityManager;
import android.widget.DateTimeView;

import androidx.lifecycle.Lifecycle;
import androidx.lifecycle.LifecycleOwner;
import androidx.lifecycle.LifecycleRegistry;

import com.android.internal.annotations.VisibleForTesting;
import com.android.internal.colorextraction.ColorExtractor;
import com.android.internal.logging.MetricsLogger;
import com.android.internal.logging.UiEvent;
import com.android.internal.logging.UiEventLogger;
import com.android.internal.logging.UiEventLoggerImpl;
import com.android.internal.logging.nano.MetricsProto.MetricsEvent;
import com.android.internal.statusbar.IStatusBarService;
import com.android.internal.statusbar.RegisterStatusBarResult;
import com.android.internal.view.AppearanceRegion;
import com.android.keyguard.KeyguardUpdateMonitor;
import com.android.keyguard.KeyguardUpdateMonitorCallback;
import com.android.keyguard.ViewMediatorCallback;
import com.android.systemui.ActivityIntentHelper;
import com.android.systemui.AutoReinflateContainer;
import com.android.systemui.DejankUtils;
import com.android.systemui.DemoMode;
import com.android.systemui.Dumpable;
import com.android.systemui.EventLogTags;
import com.android.systemui.InitController;
import com.android.systemui.Prefs;
import com.android.systemui.R;
import com.android.systemui.SystemUI;
import com.android.systemui.SystemUIFactory;
import com.android.systemui.assist.AssistManager;
import com.android.systemui.broadcast.BroadcastDispatcher;
import com.android.systemui.bubbles.BubbleController;
import com.android.systemui.charging.WirelessChargingAnimation;
import com.android.systemui.classifier.FalsingLog;
import com.android.systemui.colorextraction.SysuiColorExtractor;
import com.android.systemui.dagger.qualifiers.UiBackground;
import com.android.systemui.fragments.ExtensionFragmentListener;
import com.android.systemui.fragments.FragmentHostManager;
import com.android.systemui.keyguard.DismissCallbackRegistry;
import com.android.systemui.keyguard.KeyguardViewMediator;
import com.android.systemui.keyguard.ScreenLifecycle;
import com.android.systemui.keyguard.WakefulnessLifecycle;
import com.android.systemui.plugins.ActivityStarter;
import com.android.systemui.plugins.DarkIconDispatcher;
import com.android.systemui.plugins.FalsingManager;
import com.android.systemui.plugins.OverlayPlugin;
import com.android.systemui.plugins.PluginDependencyProvider;
import com.android.systemui.plugins.PluginListener;
import com.android.systemui.plugins.qs.QS;
import com.android.systemui.plugins.statusbar.NotificationSwipeActionHelper.SnoozeOption;
import com.android.systemui.plugins.statusbar.StatusBarStateController;
import com.android.systemui.qs.QSFragment;
import com.android.systemui.qs.QSPanel;
import com.android.systemui.recents.Recents;
import com.android.systemui.recents.ScreenPinningRequest;
import com.android.systemui.shared.plugins.PluginManager;
import com.android.systemui.shared.system.WindowManagerWrapper;
import com.android.systemui.stackdivider.Divider;
import com.android.systemui.statusbar.AutoHideUiElement;
import com.android.systemui.statusbar.BackDropView;
import com.android.systemui.statusbar.CommandQueue;
import com.android.systemui.statusbar.CrossFadeHelper;
import com.android.systemui.statusbar.EmptyShadeView;
import com.android.systemui.statusbar.GestureRecorder;
import com.android.systemui.statusbar.KeyboardShortcuts;
import com.android.systemui.statusbar.KeyguardIndicationController;
import com.android.systemui.statusbar.NavigationBarController;
import com.android.systemui.statusbar.NotificationLockscreenUserManager;
import com.android.systemui.statusbar.NotificationMediaManager;
import com.android.systemui.statusbar.NotificationPresenter;
import com.android.systemui.statusbar.NotificationRemoteInputManager;
import com.android.systemui.statusbar.NotificationShadeDepthController;
import com.android.systemui.statusbar.NotificationShelf;
import com.android.systemui.statusbar.NotificationViewHierarchyManager;
import com.android.systemui.statusbar.PulseExpansionHandler;
import com.android.systemui.statusbar.ScrimView;
import com.android.systemui.statusbar.StatusBarState;
import com.android.systemui.statusbar.SuperStatusBarViewFactory;
import com.android.systemui.statusbar.SysuiStatusBarStateController;
import com.android.systemui.statusbar.VibratorHelper;
import com.android.systemui.statusbar.notification.ActivityLaunchAnimator;
import com.android.systemui.statusbar.notification.DynamicPrivacyController;
import com.android.systemui.statusbar.notification.NotificationActivityStarter;
import com.android.systemui.statusbar.notification.NotificationWakeUpCoordinator;
import com.android.systemui.statusbar.notification.VisualStabilityManager;
import com.android.systemui.statusbar.notification.collection.NotificationEntry;
import com.android.systemui.statusbar.notification.init.NotificationsController;
import com.android.systemui.statusbar.notification.interruption.BypassHeadsUpNotifier;
import com.android.systemui.statusbar.notification.interruption.NotificationInterruptStateProvider;
import com.android.systemui.statusbar.notification.logging.NotificationLogger;
import com.android.systemui.statusbar.notification.row.ExpandableNotificationRow;
import com.android.systemui.statusbar.notification.row.NotificationGutsManager;
import com.android.systemui.statusbar.notification.stack.NotificationListContainer;
import com.android.systemui.statusbar.phone.dagger.StatusBarComponent;
import com.android.systemui.statusbar.phone.dagger.StatusBarPhoneModule;
import com.android.systemui.statusbar.policy.BatteryController;
import com.android.systemui.statusbar.policy.BrightnessMirrorController;
import com.android.systemui.statusbar.policy.ConfigurationController;
import com.android.systemui.statusbar.policy.ConfigurationController.ConfigurationListener;
import com.android.systemui.statusbar.policy.DeviceProvisionedController;
import com.android.systemui.statusbar.policy.DeviceProvisionedController.DeviceProvisionedListener;
import com.android.systemui.statusbar.policy.ExtensionController;
import com.android.systemui.statusbar.policy.KeyguardStateController;
import com.android.systemui.statusbar.policy.KeyguardUserSwitcher;
import com.android.systemui.statusbar.policy.NetworkController;
import com.android.systemui.statusbar.policy.OnHeadsUpChangedListener;
import com.android.systemui.statusbar.policy.RemoteInputQuickSettingsDisabler;
import com.android.systemui.statusbar.policy.UserInfoControllerImpl;
import com.android.systemui.statusbar.policy.UserSwitcherController;
import com.android.systemui.volume.VolumeComponent;

import java.io.FileDescriptor;
import java.io.PrintWriter;
import java.io.StringWriter;
import java.util.Map;
import java.util.Optional;
import java.util.concurrent.Executor;

import javax.inject.Named;
import javax.inject.Provider;

import dagger.Lazy;

public class StatusBar extends SystemUI implements DemoMode,
        ActivityStarter, KeyguardStateController.Callback,
        OnHeadsUpChangedListener, CommandQueue.Callbacks,
        ColorExtractor.OnColorsChangedListener, ConfigurationListener,
        StatusBarStateController.StateListener, ActivityLaunchAnimator.Callback,
        LifecycleOwner, BatteryController.BatteryStateChangeCallback {
    public static final boolean MULTIUSER_DEBUG = false;

    protected static final int MSG_HIDE_RECENT_APPS = 1020;
    protected static final int MSG_PRELOAD_RECENT_APPS = 1022;
    protected static final int MSG_CANCEL_PRELOAD_RECENT_APPS = 1023;
    protected static final int MSG_TOGGLE_KEYBOARD_SHORTCUTS_MENU = 1026;
    protected static final int MSG_DISMISS_KEYBOARD_SHORTCUTS_MENU = 1027;

    // Should match the values in PhoneWindowManager
    public static final String SYSTEM_DIALOG_REASON_HOME_KEY = "homekey";
    public static final String SYSTEM_DIALOG_REASON_RECENT_APPS = "recentapps";
    static public final String SYSTEM_DIALOG_REASON_SCREENSHOT = "screenshot";

    private static final String BANNER_ACTION_CANCEL =
            "com.android.systemui.statusbar.banner_action_cancel";
    private static final String BANNER_ACTION_SETUP =
            "com.android.systemui.statusbar.banner_action_setup";
    public static final String TAG = "StatusBar";
    public static final boolean DEBUG = false;
    public static final boolean SPEW = false;
    public static final boolean DUMPTRUCK = true; // extra dumpsys info
    public static final boolean DEBUG_GESTURES = false;
    public static final boolean DEBUG_MEDIA_FAKE_ARTWORK = false;
    public static final boolean DEBUG_CAMERA_LIFT = false;

    public static final boolean DEBUG_WINDOW_STATE = false;

    // additional instrumentation for testing purposes; intended to be left on during development
    public static final boolean CHATTY = DEBUG;

    public static final boolean SHOW_LOCKSCREEN_MEDIA_ARTWORK = true;

    public static final String ACTION_FAKE_ARTWORK = "fake_artwork";

    private static final int MSG_OPEN_NOTIFICATION_PANEL = 1000;
    private static final int MSG_CLOSE_PANELS = 1001;
    private static final int MSG_OPEN_SETTINGS_PANEL = 1002;
    private static final int MSG_LAUNCH_TRANSITION_TIMEOUT = 1003;
    // 1020-1040 reserved for BaseStatusBar

    // Time after we abort the launch transition.
    private static final long LAUNCH_TRANSITION_TIMEOUT_MS = 5000;

    protected static final boolean CLOSE_PANEL_WHEN_EMPTIED = true;

    /**
     * The delay to reset the hint text when the hint animation is finished running.
     */
    private static final int HINT_RESET_DELAY_MS = 1200;

    private static final AudioAttributes VIBRATION_ATTRIBUTES = new AudioAttributes.Builder()
            .setContentType(AudioAttributes.CONTENT_TYPE_SONIFICATION)
            .setUsage(AudioAttributes.USAGE_ASSISTANCE_SONIFICATION)
            .build();

    public static final int FADE_KEYGUARD_START_DELAY = 100;
    public static final int FADE_KEYGUARD_DURATION = 300;
    public static final int FADE_KEYGUARD_DURATION_PULSING = 96;

    /** If true, the system is in the half-boot-to-decryption-screen state.
     * Prudently disable QS and notifications.  */
    public static final boolean ONLY_CORE_APPS;

    /** If true, the lockscreen will show a distinct wallpaper */
    public static final boolean ENABLE_LOCKSCREEN_WALLPAPER = true;

    private static final UiEventLogger sUiEventLogger = new UiEventLoggerImpl();

    static {
        boolean onlyCoreApps;
        try {
            IPackageManager packageManager =
                    IPackageManager.Stub.asInterface(ServiceManager.getService("package"));
            onlyCoreApps = packageManager.isOnlyCoreApps();
        } catch (RemoteException e) {
            onlyCoreApps = false;
        }
        ONLY_CORE_APPS = onlyCoreApps;
    }

    /**
     * The {@link StatusBarState} of the status bar.
     */
    protected int mState; // TODO: remove this. Just use StatusBarStateController
    protected boolean mBouncerShowing;

    private PhoneStatusBarPolicy mIconPolicy;
    private StatusBarSignalPolicy mSignalPolicy;

    private final VolumeComponent mVolumeComponent;
    private BrightnessMirrorController mBrightnessMirrorController;
    private boolean mBrightnessMirrorVisible;
    private BiometricUnlockController mBiometricUnlockController;
    private final LightBarController mLightBarController;
    private final Lazy<LockscreenWallpaper> mLockscreenWallpaperLazy;
    @Nullable
    protected LockscreenWallpaper mLockscreenWallpaper;
    private final AutoHideController mAutoHideController;
    @Nullable
    private final KeyguardLiftController mKeyguardLiftController;

    private final Point mCurrentDisplaySize = new Point();

    protected NotificationShadeWindowView mNotificationShadeWindowView;
    protected StatusBarWindowView mPhoneStatusBarWindow;
    protected PhoneStatusBarView mStatusBarView;
    private int mStatusBarWindowState = WINDOW_STATE_SHOWING;
    protected NotificationShadeWindowController mNotificationShadeWindowController;
    protected StatusBarWindowController mStatusBarWindowController;
    private final KeyguardUpdateMonitor mKeyguardUpdateMonitor;
    private final LockscreenLockIconController mLockscreenLockIconController;
    @VisibleForTesting
    DozeServiceHost mDozeServiceHost;
    private boolean mWakeUpComingFromTouch;
    private PointF mWakeUpTouchLocation;

    private final Object mQueueLock = new Object();

    private final StatusBarIconController mIconController;
    private final PulseExpansionHandler mPulseExpansionHandler;
    private final NotificationWakeUpCoordinator mWakeUpCoordinator;
    private final KeyguardBypassController mKeyguardBypassController;
    private final KeyguardStateController mKeyguardStateController;
    private final HeadsUpManagerPhone mHeadsUpManager;
    private final StatusBarTouchableRegionManager mStatusBarTouchableRegionManager;
    private final DynamicPrivacyController mDynamicPrivacyController;
    private final BypassHeadsUpNotifier mBypassHeadsUpNotifier;
    private final FalsingManager mFalsingManager;
    private final BroadcastDispatcher mBroadcastDispatcher;
    private final ConfigurationController mConfigurationController;
    protected NotificationShadeWindowViewController mNotificationShadeWindowViewController;
    private final DozeParameters mDozeParameters;
    private final Lazy<BiometricUnlockController> mBiometricUnlockControllerLazy;
    private final Provider<StatusBarComponent.Builder> mStatusBarComponentBuilder;
    private final PluginManager mPluginManager;
    private final Optional<Divider> mDividerOptional;
    private final StatusBarNotificationActivityStarter.Builder
            mStatusBarNotificationActivityStarterBuilder;
    private final ShadeController mShadeController;
    private final SuperStatusBarViewFactory mSuperStatusBarViewFactory;
    private final LightsOutNotifController mLightsOutNotifController;
    private final InitController mInitController;
    private final DarkIconDispatcher mDarkIconDispatcher;
    private final PluginDependencyProvider mPluginDependencyProvider;
    private final KeyguardDismissUtil mKeyguardDismissUtil;
    private final ExtensionController mExtensionController;
    private final UserInfoControllerImpl mUserInfoControllerImpl;
    private final DismissCallbackRegistry mDismissCallbackRegistry;
    private NotificationsController mNotificationsController;

    // expanded notifications
    // the sliding/resizing panel within the notification window
    protected NotificationPanelViewController mNotificationPanelViewController;

    // settings
    private QSPanel mQSPanel;

    KeyguardIndicationController mKeyguardIndicationController;

    // RemoteInputView to be activated after unlock
    private View mPendingRemoteInputView;

    private final RemoteInputQuickSettingsDisabler mRemoteInputQuickSettingsDisabler;

    private View mReportRejectedTouch;

    private boolean mExpandedVisible;

    private final int[] mAbsPos = new int[2];

    private final NotificationGutsManager mGutsManager;
    private final NotificationLogger mNotificationLogger;
    private final NotificationViewHierarchyManager mViewHierarchyManager;
    private final KeyguardViewMediator mKeyguardViewMediator;
    protected final NotificationInterruptStateProvider mNotificationInterruptStateProvider;

    // for disabling the status bar
    private int mDisabled1 = 0;
    private int mDisabled2 = 0;

    /** @see android.view.WindowInsetsController#setSystemBarsAppearance(int) */
    private @Appearance int mAppearance;

    private boolean mTransientShown;

    private boolean mAppFullscreen;
    private boolean mAppImmersive;

    private final DisplayMetrics mDisplayMetrics;

    // XXX: gesture research
    private final GestureRecorder mGestureRec = DEBUG_GESTURES
        ? new GestureRecorder("/sdcard/statusbar_gestures.dat")
        : null;

    private final ScreenPinningRequest mScreenPinningRequest;

    private final MetricsLogger mMetricsLogger;

    // ensure quick settings is disabled until the current user makes it through the setup wizard
    @VisibleForTesting
    protected boolean mUserSetup = false;
    private final DeviceProvisionedListener mUserSetupObserver = new DeviceProvisionedListener() {
        @Override
        public void onUserSetupChanged() {
            final boolean userSetup = mDeviceProvisionedController.isUserSetup(
                    mDeviceProvisionedController.getCurrentUser());
            Log.d(TAG, "mUserSetupObserver - DeviceProvisionedListener called for user "
                    + mDeviceProvisionedController.getCurrentUser());
            if (MULTIUSER_DEBUG) {
                Log.d(TAG, String.format("User setup changed: userSetup=%s mUserSetup=%s",
                        userSetup, mUserSetup));
            }

            if (userSetup != mUserSetup) {
                mUserSetup = userSetup;
                if (!mUserSetup && mStatusBarView != null)
                    animateCollapseQuickSettings();
                if (mNotificationPanelViewController != null) {
                    mNotificationPanelViewController.setUserSetupComplete(mUserSetup);
                }
                updateQsExpansionEnabled();
            }
        }
    };

    @VisibleForTesting
    public enum StatusBarUiEvent implements UiEventLogger.UiEventEnum {
        @UiEvent(doc = "Secured lockscreen is opened.")
        LOCKSCREEN_OPEN_SECURE(405),

        @UiEvent(doc = "Lockscreen without security is opened.")
        LOCKSCREEN_OPEN_INSECURE(406),

        @UiEvent(doc = "Secured lockscreen is closed.")
        LOCKSCREEN_CLOSE_SECURE(407),

        @UiEvent(doc = "Lockscreen without security is closed.")
        LOCKSCREEN_CLOSE_INSECURE(408),

        @UiEvent(doc = "Secured bouncer is opened.")
        BOUNCER_OPEN_SECURE(409),

        @UiEvent(doc = "Bouncer without security is opened.")
        BOUNCER_OPEN_INSECURE(410),

        @UiEvent(doc = "Secured bouncer is closed.")
        BOUNCER_CLOSE_SECURE(411),

        @UiEvent(doc = "Bouncer without security is closed.")
        BOUNCER_CLOSE_INSECURE(412);

        private final int mId;

        StatusBarUiEvent(int id) {
            mId = id;
        }

        @Override
        public int getId() {
            return mId;
        }
    }

    protected final H mHandler = createHandler();

    private int mInteractingWindows;
    private @TransitionMode int mStatusBarMode;

    private ViewMediatorCallback mKeyguardViewMediatorCallback;
    private final ScrimController mScrimController;
    protected DozeScrimController mDozeScrimController;
    private final Executor mUiBgExecutor;

    protected boolean mDozing;

    private final NotificationMediaManager mMediaManager;
    private final NotificationLockscreenUserManager mLockscreenUserManager;
    private final NotificationRemoteInputManager mRemoteInputManager;
    private boolean mWallpaperSupported;

    private final BroadcastReceiver mWallpaperChangedReceiver = new BroadcastReceiver() {
        @Override
        public void onReceive(Context context, Intent intent) {
            if (!mWallpaperSupported) {
                // Receiver should not have been registered at all...
                Log.wtf(TAG, "WallpaperManager not supported");
                return;
            }
            WallpaperManager wallpaperManager = context.getSystemService(WallpaperManager.class);
            WallpaperInfo info = wallpaperManager.getWallpaperInfo(UserHandle.USER_CURRENT);
            final boolean deviceSupportsAodWallpaper = mContext.getResources().getBoolean(
                    com.android.internal.R.bool.config_dozeSupportsAodWallpaper);
            // If WallpaperInfo is null, it must be ImageWallpaper.
            final boolean supportsAmbientMode = deviceSupportsAodWallpaper
                    && (info != null && info.supportsAmbientMode());

            mNotificationShadeWindowController.setWallpaperSupportsAmbientMode(supportsAmbientMode);
            mScrimController.setWallpaperSupportsAmbientMode(supportsAmbientMode);
        }
    };

    private Runnable mLaunchTransitionEndRunnable;
    private NotificationEntry mDraggedDownEntry;
    private boolean mLaunchCameraWhenFinishedWaking;
    private boolean mLaunchCameraOnFinishedGoingToSleep;
    private int mLastCameraLaunchSource;
    protected PowerManager.WakeLock mGestureWakeLock;
    private Vibrator mVibrator;
    private long[] mCameraLaunchGestureVibePattern;

    private final int[] mTmpInt2 = new int[2];

    // Fingerprint (as computed by getLoggingFingerprint() of the last logged state.
    private int mLastLoggedStateFingerprint;
    private boolean mTopHidesStatusBar;
    private boolean mStatusBarWindowHidden;
    private boolean mHideIconsForBouncer;
    private boolean mIsOccluded;
    private boolean mWereIconsJustHidden;
    private boolean mBouncerWasShowingWhenHidden;

    // Notifies StatusBarKeyguardViewManager every time the keyguard transition is over,
    // this animation is tied to the scrim for historic reasons.
    // TODO: notify when keyguard has faded away instead of the scrim.
    private final ScrimController.Callback mUnlockScrimCallback = new ScrimController
            .Callback() {
        @Override
        public void onFinished() {
            if (mStatusBarKeyguardViewManager == null) {
                Log.w(TAG, "Tried to notify keyguard visibility when "
                        + "mStatusBarKeyguardViewManager was null");
                return;
            }
            if (mKeyguardStateController.isKeyguardFadingAway()) {
                mStatusBarKeyguardViewManager.onKeyguardFadedAway();
            }
        }

        @Override
        public void onCancelled() {
            onFinished();
        }
    };

    private KeyguardUserSwitcher mKeyguardUserSwitcher;
    private final UserSwitcherController mUserSwitcherController;
    private final NetworkController mNetworkController;
    private final LifecycleRegistry mLifecycle = new LifecycleRegistry(this);
    protected final BatteryController mBatteryController;
    protected boolean mPanelExpanded;
    private UiModeManager mUiModeManager;
    protected boolean mIsKeyguard;
    private LogMaker mStatusBarStateLog;
    protected NotificationIconAreaController mNotificationIconAreaController;
    @Nullable private View mAmbientIndicationContainer;
    private final SysuiColorExtractor mColorExtractor;
    private final ScreenLifecycle mScreenLifecycle;
    private final WakefulnessLifecycle mWakefulnessLifecycle;

    private final View.OnClickListener mGoToLockedShadeListener = v -> {
        if (mState == StatusBarState.KEYGUARD) {
            wakeUpIfDozing(SystemClock.uptimeMillis(), v, "SHADE_CLICK");
            goToLockedShade(null);
        }
    };
    private boolean mNoAnimationOnNextBarModeChange;
    private final SysuiStatusBarStateController mStatusBarStateController;

    private final KeyguardUpdateMonitorCallback mUpdateCallback =
            new KeyguardUpdateMonitorCallback() {
                @Override
                public void onDreamingStateChanged(boolean dreaming) {
                    if (dreaming) {
                        maybeEscalateHeadsUp();
                    }
                }

                // TODO: (b/145659174) remove when moving to NewNotifPipeline. Replaced by
                //  KeyguardCoordinator
                @Override
                public void onStrongAuthStateChanged(int userId) {
                    super.onStrongAuthStateChanged(userId);
                    mNotificationsController.requestNotificationUpdate("onStrongAuthStateChanged");
                }
            };
    private final Handler mMainThreadHandler = new Handler(Looper.getMainLooper());

    private HeadsUpAppearanceController mHeadsUpAppearanceController;
    private boolean mVibrateOnOpening;
    private final VibratorHelper mVibratorHelper;
    private ActivityLaunchAnimator mActivityLaunchAnimator;
    protected StatusBarNotificationPresenter mPresenter;
    private NotificationActivityStarter mNotificationActivityStarter;
    private Lazy<NotificationShadeDepthController> mNotificationShadeDepthControllerLazy;
    private final BubbleController mBubbleController;
    private final BubbleController.BubbleExpandListener mBubbleExpandListener;

    private ActivityIntentHelper mActivityIntentHelper;

    /**
     * Public constructor for StatusBar.
     *
     * StatusBar is considered optional, and therefore can not be marked as @Inject directly.
     * Instead, an @Provide method is included. See {@link StatusBarPhoneModule}.
     */
    @SuppressWarnings("OptionalUsedAsFieldOrParameterType")
    public StatusBar(
            Context context,
            NotificationsController notificationsController,
            LightBarController lightBarController,
            AutoHideController autoHideController,
            KeyguardUpdateMonitor keyguardUpdateMonitor,
            StatusBarIconController statusBarIconController,
            PulseExpansionHandler pulseExpansionHandler,
            NotificationWakeUpCoordinator notificationWakeUpCoordinator,
            KeyguardBypassController keyguardBypassController,
            KeyguardStateController keyguardStateController,
            HeadsUpManagerPhone headsUpManagerPhone,
            DynamicPrivacyController dynamicPrivacyController,
            BypassHeadsUpNotifier bypassHeadsUpNotifier,
            FalsingManager falsingManager,
            BroadcastDispatcher broadcastDispatcher,
            RemoteInputQuickSettingsDisabler remoteInputQuickSettingsDisabler,
            NotificationGutsManager notificationGutsManager,
            NotificationLogger notificationLogger,
            NotificationInterruptStateProvider notificationInterruptStateProvider,
            NotificationViewHierarchyManager notificationViewHierarchyManager,
            KeyguardViewMediator keyguardViewMediator,
            DisplayMetrics displayMetrics,
            MetricsLogger metricsLogger,
            @UiBackground Executor uiBgExecutor,
            NotificationMediaManager notificationMediaManager,
            NotificationLockscreenUserManager lockScreenUserManager,
            NotificationRemoteInputManager remoteInputManager,
            UserSwitcherController userSwitcherController,
            NetworkController networkController,
            BatteryController batteryController,
            SysuiColorExtractor colorExtractor,
            ScreenLifecycle screenLifecycle,
            WakefulnessLifecycle wakefulnessLifecycle,
            SysuiStatusBarStateController statusBarStateController,
            VibratorHelper vibratorHelper,
            BubbleController bubbleController,
            NotificationGroupManager groupManager,
            VisualStabilityManager visualStabilityManager,
            DeviceProvisionedController deviceProvisionedController,
            NavigationBarController navigationBarController,
            Lazy<AssistManager> assistManagerLazy,
            ConfigurationController configurationController,
            NotificationShadeWindowController notificationShadeWindowController,
            LockscreenLockIconController lockscreenLockIconController,
            DozeParameters dozeParameters,
            ScrimController scrimController,
            @Nullable KeyguardLiftController keyguardLiftController,
            Lazy<LockscreenWallpaper> lockscreenWallpaperLazy,
            Lazy<BiometricUnlockController> biometricUnlockControllerLazy,
            DozeServiceHost dozeServiceHost,
            PowerManager powerManager,
            ScreenPinningRequest screenPinningRequest,
            DozeScrimController dozeScrimController,
            VolumeComponent volumeComponent,
            CommandQueue commandQueue,
            Optional<Recents> recentsOptional,
            Provider<StatusBarComponent.Builder> statusBarComponentBuilder,
            PluginManager pluginManager,
            Optional<Divider> dividerOptional,
            LightsOutNotifController lightsOutNotifController,
            StatusBarNotificationActivityStarter.Builder
                    statusBarNotificationActivityStarterBuilder,
            ShadeController shadeController,
            SuperStatusBarViewFactory superStatusBarViewFactory,
            StatusBarKeyguardViewManager statusBarKeyguardViewManager,
            ViewMediatorCallback viewMediatorCallback,
            InitController initController,
            DarkIconDispatcher darkIconDispatcher,
            @Named(TIME_TICK_HANDLER_NAME) Handler timeTickHandler,
            PluginDependencyProvider pluginDependencyProvider,
            KeyguardDismissUtil keyguardDismissUtil,
            ExtensionController extensionController,
            UserInfoControllerImpl userInfoControllerImpl,
            PhoneStatusBarPolicy phoneStatusBarPolicy,
            KeyguardIndicationController keyguardIndicationController,
            DismissCallbackRegistry dismissCallbackRegistry,
            Lazy<NotificationShadeDepthController> notificationShadeDepthControllerLazy,
            StatusBarTouchableRegionManager statusBarTouchableRegionManager) {
        super(context);
        mNotificationsController = notificationsController;
        mLightBarController = lightBarController;
        mAutoHideController = autoHideController;
        mKeyguardUpdateMonitor = keyguardUpdateMonitor;
        mIconController = statusBarIconController;
        mPulseExpansionHandler = pulseExpansionHandler;
        mWakeUpCoordinator = notificationWakeUpCoordinator;
        mKeyguardBypassController = keyguardBypassController;
        mKeyguardStateController = keyguardStateController;
        mHeadsUpManager = headsUpManagerPhone;
        mKeyguardIndicationController = keyguardIndicationController;
        mStatusBarTouchableRegionManager = statusBarTouchableRegionManager;
        mDynamicPrivacyController = dynamicPrivacyController;
        mBypassHeadsUpNotifier = bypassHeadsUpNotifier;
        mFalsingManager = falsingManager;
        mBroadcastDispatcher = broadcastDispatcher;
        mRemoteInputQuickSettingsDisabler = remoteInputQuickSettingsDisabler;
        mGutsManager = notificationGutsManager;
        mNotificationLogger = notificationLogger;
        mNotificationInterruptStateProvider = notificationInterruptStateProvider;
        mViewHierarchyManager = notificationViewHierarchyManager;
        mKeyguardViewMediator = keyguardViewMediator;
        mDisplayMetrics = displayMetrics;
        mMetricsLogger = metricsLogger;
        mUiBgExecutor = uiBgExecutor;
        mMediaManager = notificationMediaManager;
        mLockscreenUserManager = lockScreenUserManager;
        mRemoteInputManager = remoteInputManager;
        mUserSwitcherController = userSwitcherController;
        mNetworkController = networkController;
        mBatteryController = batteryController;
        mColorExtractor = colorExtractor;
        mScreenLifecycle = screenLifecycle;
        mWakefulnessLifecycle = wakefulnessLifecycle;
        mStatusBarStateController = statusBarStateController;
        mVibratorHelper = vibratorHelper;
        mBubbleController = bubbleController;
        mGroupManager = groupManager;
        mVisualStabilityManager = visualStabilityManager;
        mDeviceProvisionedController = deviceProvisionedController;
        mNavigationBarController = navigationBarController;
        mAssistManagerLazy = assistManagerLazy;
        mConfigurationController = configurationController;
        mNotificationShadeWindowController = notificationShadeWindowController;
        mLockscreenLockIconController = lockscreenLockIconController;
        mDozeServiceHost = dozeServiceHost;
        mPowerManager = powerManager;
        mDozeParameters = dozeParameters;
        mScrimController = scrimController;
        mKeyguardLiftController = keyguardLiftController;
        mLockscreenWallpaperLazy = lockscreenWallpaperLazy;
        mScreenPinningRequest = screenPinningRequest;
        mDozeScrimController = dozeScrimController;
        mBiometricUnlockControllerLazy = biometricUnlockControllerLazy;
        mNotificationShadeDepthControllerLazy = notificationShadeDepthControllerLazy;
        mVolumeComponent = volumeComponent;
        mCommandQueue = commandQueue;
        mRecentsOptional = recentsOptional;
        mStatusBarComponentBuilder = statusBarComponentBuilder;
        mPluginManager = pluginManager;
        mDividerOptional = dividerOptional;
        mStatusBarNotificationActivityStarterBuilder = statusBarNotificationActivityStarterBuilder;
        mShadeController = shadeController;
        mSuperStatusBarViewFactory = superStatusBarViewFactory;
        mLightsOutNotifController =  lightsOutNotifController;
        mStatusBarKeyguardViewManager = statusBarKeyguardViewManager;
        mKeyguardViewMediatorCallback = viewMediatorCallback;
        mInitController = initController;
        mDarkIconDispatcher = darkIconDispatcher;
        mPluginDependencyProvider = pluginDependencyProvider;
        mKeyguardDismissUtil = keyguardDismissUtil;
        mExtensionController = extensionController;
        mUserInfoControllerImpl = userInfoControllerImpl;
        mIconPolicy = phoneStatusBarPolicy;
        mDismissCallbackRegistry = dismissCallbackRegistry;

        mBubbleExpandListener =
                (isExpanding, key) -> {
                    mNotificationsController.requestNotificationUpdate("onBubbleExpandChanged");
                    updateScrimController();
                };


        DateTimeView.setReceiverHandler(timeTickHandler);
    }

    @Override
    public void start() {
        mScreenLifecycle.addObserver(mScreenObserver);
        mWakefulnessLifecycle.addObserver(mWakefulnessObserver);
        mUiModeManager = mContext.getSystemService(UiModeManager.class);
        mBypassHeadsUpNotifier.setUp();
        mBubbleController.setExpandListener(mBubbleExpandListener);
        mActivityIntentHelper = new ActivityIntentHelper(mContext);

        mColorExtractor.addOnColorsChangedListener(this);
        mStatusBarStateController.addCallback(this,
                SysuiStatusBarStateController.RANK_STATUS_BAR);

        mWindowManager = (WindowManager) mContext.getSystemService(Context.WINDOW_SERVICE);
        mDreamManager = IDreamManager.Stub.asInterface(
                ServiceManager.checkService(DreamService.DREAM_SERVICE));

        mDisplay = mWindowManager.getDefaultDisplay();
        mDisplayId = mDisplay.getDisplayId();
        updateDisplaySize();

        mVibrateOnOpening = mContext.getResources().getBoolean(
                R.bool.config_vibrateOnIconAnimation);

        // start old BaseStatusBar.start().
        mWindowManagerService = WindowManagerGlobal.getWindowManagerService();
        mDevicePolicyManager = (DevicePolicyManager) mContext.getSystemService(
                Context.DEVICE_POLICY_SERVICE);

        mAccessibilityManager = (AccessibilityManager)
                mContext.getSystemService(Context.ACCESSIBILITY_SERVICE);

        mKeyguardUpdateMonitor.setKeyguardBypassController(mKeyguardBypassController);
        mBarService = IStatusBarService.Stub.asInterface(
                ServiceManager.getService(Context.STATUS_BAR_SERVICE));

        mKeyguardManager = (KeyguardManager) mContext.getSystemService(Context.KEYGUARD_SERVICE);
        mWallpaperSupported =
                mContext.getSystemService(WallpaperManager.class).isWallpaperSupported();

        // Connect in to the status bar manager service
        mCommandQueue.addCallback(this);

        RegisterStatusBarResult result = null;
        try {
            result = mBarService.registerStatusBar(mCommandQueue);
        } catch (RemoteException ex) {
            ex.rethrowFromSystemServer();
        }

        createAndAddWindows(result);

        if (mWallpaperSupported) {
            // Make sure we always have the most current wallpaper info.
            IntentFilter wallpaperChangedFilter = new IntentFilter(Intent.ACTION_WALLPAPER_CHANGED);
            mBroadcastDispatcher.registerReceiver(mWallpaperChangedReceiver, wallpaperChangedFilter,
                    null /* handler */, UserHandle.ALL);
            mWallpaperChangedReceiver.onReceive(mContext, null);
        } else if (DEBUG) {
            Log.v(TAG, "start(): no wallpaper service ");
        }

        // Set up the initial notification state. This needs to happen before CommandQueue.disable()
        setUpPresenter();

        if (containsType(result.mTransientBarTypes, ITYPE_STATUS_BAR)) {
            showTransientUnchecked();
        }
        onSystemBarAppearanceChanged(mDisplayId, result.mAppearance, result.mAppearanceRegions,
                result.mNavbarColorManagedByIme);
        mAppFullscreen = result.mAppFullscreen;
        mAppImmersive = result.mAppImmersive;

        // StatusBarManagerService has a back up of IME token and it's restored here.
        setImeWindowStatus(mDisplayId, result.mImeToken, result.mImeWindowVis,
                result.mImeBackDisposition, result.mShowImeSwitcher);

        // Set up the initial icon state
        int numIcons = result.mIcons.size();
        for (int i = 0; i < numIcons; i++) {
            mCommandQueue.setIcon(result.mIcons.keyAt(i), result.mIcons.valueAt(i));
        }


        if (DEBUG) {
            Log.d(TAG, String.format(
                    "init: icons=%d disabled=0x%08x lights=0x%08x imeButton=0x%08x",
                    numIcons,
                    result.mDisabledFlags1,
                    result.mAppearance,
                    result.mImeWindowVis));
        }

        IntentFilter internalFilter = new IntentFilter();
        internalFilter.addAction(BANNER_ACTION_CANCEL);
        internalFilter.addAction(BANNER_ACTION_SETUP);
        mContext.registerReceiver(mBannerActionBroadcastReceiver, internalFilter, PERMISSION_SELF,
                null);

        if (mWallpaperSupported) {
            IWallpaperManager wallpaperManager = IWallpaperManager.Stub.asInterface(
                    ServiceManager.getService(Context.WALLPAPER_SERVICE));
            try {
                wallpaperManager.setInAmbientMode(false /* ambientMode */, 0L /* duration */);
            } catch (RemoteException e) {
                // Just pass, nothing critical.
            }
        }

        // end old BaseStatusBar.start().

        // Lastly, call to the icon policy to install/update all the icons.
        mIconPolicy.init();
        mSignalPolicy = new StatusBarSignalPolicy(mContext, mIconController);

        mKeyguardStateController.addCallback(this);
        startKeyguard();

        mKeyguardUpdateMonitor.registerCallback(mUpdateCallback);
        mDozeServiceHost.initialize(this, mNotificationIconAreaController,
                mStatusBarKeyguardViewManager, mNotificationShadeWindowViewController,
                mNotificationPanelViewController, mAmbientIndicationContainer);

        mConfigurationController.addCallback(this);

        mBatteryController.observe(mLifecycle, this);
        mLifecycle.setCurrentState(RESUMED);

        // set the initial view visibility
        int disabledFlags1 = result.mDisabledFlags1;
        int disabledFlags2 = result.mDisabledFlags2;
        mInitController.addPostInitTask(
                () -> setUpDisableFlags(disabledFlags1, disabledFlags2));

        mPluginManager.addPluginListener(
                new PluginListener<OverlayPlugin>() {
                    private ArraySet<OverlayPlugin> mOverlays = new ArraySet<>();

                    @Override
                    public void onPluginConnected(OverlayPlugin plugin, Context pluginContext) {
                        mMainThreadHandler.post(
                                () -> plugin.setup(getNotificationShadeWindowView(),
                                        getNavigationBarView(),
                                        new Callback(plugin), mDozeParameters));
                    }

                    @Override
                    public void onPluginDisconnected(OverlayPlugin plugin) {
                        mMainThreadHandler.post(() -> {
                            mOverlays.remove(plugin);
                            mNotificationShadeWindowController
                                    .setForcePluginOpen(mOverlays.size() != 0);
                        });
                    }

                    class Callback implements OverlayPlugin.Callback {
                        private final OverlayPlugin mPlugin;

                        Callback(OverlayPlugin plugin) {
                            mPlugin = plugin;
                        }

                        @Override
                        public void onHoldStatusBarOpenChange() {
                            if (mPlugin.holdStatusBarOpen()) {
                                mOverlays.add(mPlugin);
                            } else {
                                mOverlays.remove(mPlugin);
                            }
                            mMainThreadHandler.post(() -> {
                                mNotificationShadeWindowController
                                        .setStateListener(b -> mOverlays.forEach(
                                                o -> o.setCollapseDesired(b)));
                                mNotificationShadeWindowController
                                        .setForcePluginOpen(mOverlays.size() != 0);
                            });
                        }
                    }
                }, OverlayPlugin.class, true /* Allow multiple plugins */);
    }

    // ================================================================================
    // Constructing the view
    // ================================================================================
    protected void makeStatusBarView(@Nullable RegisterStatusBarResult result) {
        final Context context = mContext;
        updateDisplaySize(); // populates mDisplayMetrics
        updateResources();
        updateTheme();

        inflateStatusBarWindow();
        mNotificationShadeWindowViewController.setService(this, mNotificationShadeWindowController);
        mNotificationShadeWindowView.setOnTouchListener(getStatusBarWindowTouchListener());

        // TODO: Deal with the ugliness that comes from having some of the statusbar broken out
        // into fragments, but the rest here, it leaves some awkward lifecycle and whatnot.
        mStackScroller = mNotificationShadeWindowView.findViewById(
                R.id.notification_stack_scroller);
        NotificationListContainer notifListContainer = (NotificationListContainer) mStackScroller;
        mNotificationLogger.setUpWithContainer(notifListContainer);

        // TODO: make this injectable. Currently that would create a circular dependency between
        // NotificationIconAreaController and StatusBar.
        mNotificationIconAreaController = SystemUIFactory.getInstance()
                .createNotificationIconAreaController(context, this,
                        mWakeUpCoordinator, mKeyguardBypassController,
                        mStatusBarStateController);
        mWakeUpCoordinator.setIconAreaController(mNotificationIconAreaController);
        inflateShelf();
        mNotificationIconAreaController.setupShelf(mNotificationShelf);
        mNotificationPanelViewController.setOnReinflationListener(
                mNotificationIconAreaController::initAodIcons);
        mNotificationPanelViewController.addExpansionListener(mWakeUpCoordinator);

        mDarkIconDispatcher.addDarkReceiver(mNotificationIconAreaController);
        // Allow plugins to reference DarkIconDispatcher and StatusBarStateController
        mPluginDependencyProvider.allowPluginDependency(DarkIconDispatcher.class);
        mPluginDependencyProvider.allowPluginDependency(StatusBarStateController.class);
        FragmentHostManager.get(mPhoneStatusBarWindow)
                .addTagListener(CollapsedStatusBarFragment.TAG, (tag, fragment) -> {
                    CollapsedStatusBarFragment statusBarFragment =
                            (CollapsedStatusBarFragment) fragment;

                    PhoneStatusBarView oldStatusBarView = mStatusBarView;
                    mStatusBarView = (PhoneStatusBarView) statusBarFragment.getView();
                    mStatusBarView.setBar(this);
                    mStatusBarView.setPanel(mNotificationPanelViewController);
                    mStatusBarView.setScrimController(mScrimController);

                    statusBarFragment.initNotificationIconArea(mNotificationIconAreaController);
                    // CollapsedStatusBarFragment re-inflated PhoneStatusBarView and both of
                    // mStatusBarView.mExpanded and mStatusBarView.mBouncerShowing are false.
                    // PhoneStatusBarView's new instance will set to be gone in
                    // PanelBar.updateVisibility after calling mStatusBarView.setBouncerShowing
                    // that will trigger PanelBar.updateVisibility. If there is a heads up showing,
                    // it needs to notify PhoneStatusBarView's new instance to update the correct
                    // status by calling mNotificationPanel.notifyBarPanelExpansionChanged().
                    if (mHeadsUpManager.hasPinnedHeadsUp()) {
                        mNotificationPanelViewController.notifyBarPanelExpansionChanged();
                    }
                    mStatusBarView.setBouncerShowing(mBouncerShowing);
                    if (oldStatusBarView != null) {
                        float fraction = oldStatusBarView.getExpansionFraction();
                        boolean expanded = oldStatusBarView.isExpanded();
                        mStatusBarView.panelExpansionChanged(fraction, expanded);
                    }

                    HeadsUpAppearanceController oldController = mHeadsUpAppearanceController;
                    if (mHeadsUpAppearanceController != null) {
                        // This view is being recreated, let's destroy the old one
                        mHeadsUpAppearanceController.destroy();
                    }
                    // TODO: this should probably be scoped to the StatusBarComponent
                    // TODO (b/136993073) Separate notification shade and status bar
                    mHeadsUpAppearanceController = new HeadsUpAppearanceController(
                            mNotificationIconAreaController, mHeadsUpManager,
                            mNotificationShadeWindowView,
                            mStatusBarStateController, mKeyguardBypassController,
                            mKeyguardStateController, mWakeUpCoordinator, mCommandQueue,
                            mNotificationPanelViewController, mStatusBarView);
                    mHeadsUpAppearanceController.readFrom(oldController);

                    mLightsOutNotifController.setLightsOutNotifView(
                            mStatusBarView.findViewById(R.id.notification_lights_out));
                    mNotificationShadeWindowViewController.setStatusBarView(mStatusBarView);
                    checkBarModes();
                }).getFragmentManager()
                .beginTransaction()
                .replace(R.id.status_bar_container, new CollapsedStatusBarFragment(),
                        CollapsedStatusBarFragment.TAG)
                .commit();

        mHeadsUpManager.setup(mVisualStabilityManager);
        mStatusBarTouchableRegionManager.setup(this, mNotificationShadeWindowView);
        mHeadsUpManager.addListener(this);
        mHeadsUpManager.addListener(mNotificationPanelViewController.getOnHeadsUpChangedListener());
        mHeadsUpManager.addListener(mVisualStabilityManager);
        mNotificationPanelViewController.setHeadsUpManager(mHeadsUpManager);
        mNotificationLogger.setHeadsUpManager(mHeadsUpManager);

        createNavigationBar(result);

        if (ENABLE_LOCKSCREEN_WALLPAPER && mWallpaperSupported) {
            mLockscreenWallpaper = mLockscreenWallpaperLazy.get();
        }

        mKeyguardIndicationController.setIndicationArea(
                mNotificationShadeWindowView.findViewById(R.id.keyguard_indication_area));
        mNotificationPanelViewController.setKeyguardIndicationController(
                mKeyguardIndicationController);

        mAmbientIndicationContainer = mNotificationShadeWindowView.findViewById(
                R.id.ambient_indication_container);

        mAutoHideController.setStatusBar(new AutoHideUiElement() {
            @Override
            public void synchronizeState() {
                checkBarModes();
            }

            @Override
            public boolean shouldHideOnTouch() {
                return !mRemoteInputManager.getController().isRemoteInputActive();
            }

            @Override
            public boolean isVisible() {
                return isTransientShown();
            }

            @Override
            public void hide() {
                clearTransient();
            }
        });

        ScrimView scrimBehind = mNotificationShadeWindowView.findViewById(R.id.scrim_behind);
        ScrimView scrimInFront = mNotificationShadeWindowView.findViewById(R.id.scrim_in_front);
        ScrimView scrimForBubble = mBubbleController.getScrimForBubble();

        mScrimController.setScrimVisibleListener(scrimsVisible -> {
            mNotificationShadeWindowController.setScrimsVisibility(scrimsVisible);
            if (mNotificationShadeWindowView != null) {
                mLockscreenLockIconController.onScrimVisibilityChanged(scrimsVisible);
            }
        });
        mScrimController.attachViews(scrimBehind, scrimInFront, scrimForBubble);

        mNotificationPanelViewController.initDependencies(this, mGroupManager, mNotificationShelf,
                mNotificationIconAreaController, mScrimController);

        BackDropView backdrop = mNotificationShadeWindowView.findViewById(R.id.backdrop);
        mMediaManager.setup(backdrop, backdrop.findViewById(R.id.backdrop_front),
                backdrop.findViewById(R.id.backdrop_back), mScrimController, mLockscreenWallpaper);
        float maxWallpaperZoom = mContext.getResources().getFloat(
                com.android.internal.R.dimen.config_wallpaperMaxScale);
        mNotificationShadeDepthControllerLazy.get().addListener(depth -> {
            float scale = MathUtils.lerp(maxWallpaperZoom, 1f, depth);
            backdrop.setPivotX(backdrop.getWidth() / 2f);
            backdrop.setPivotY(backdrop.getHeight() / 2f);
            backdrop.setScaleX(scale);
            backdrop.setScaleY(scale);
        });

        mNotificationPanelViewController.setUserSetupComplete(mUserSetup);
        if (UserManager.get(mContext).isUserSwitcherEnabled()) {
            createUserSwitcher();
        }

        mNotificationPanelViewController.setLaunchAffordanceListener(
                mLockscreenLockIconController::onShowingLaunchAffordanceChanged);

        // Set up the quick settings tile panel
        final View container = mNotificationShadeWindowView.findViewById(R.id.qs_frame);
        if (container != null) {
            FragmentHostManager fragmentHostManager = FragmentHostManager.get(container);
            ExtensionFragmentListener.attachExtensonToFragment(container, QS.TAG, R.id.qs_frame,
                    mExtensionController
                            .newExtension(QS.class)
                            .withPlugin(QS.class)
                            .withDefault(this::createDefaultQSFragment)
                            .build());
            mBrightnessMirrorController = new BrightnessMirrorController(
                    mNotificationShadeWindowView,
                    mNotificationPanelViewController,
                    mNotificationShadeDepthControllerLazy.get(),
                    (visible) -> {
                        mBrightnessMirrorVisible = visible;
                        updateScrimController();
                    });
            fragmentHostManager.addTagListener(QS.TAG, (tag, f) -> {
                QS qs = (QS) f;
                if (qs instanceof QSFragment) {
                    mQSPanel = ((QSFragment) qs).getQsPanel();
                    mQSPanel.setBrightnessMirror(mBrightnessMirrorController);
                }
            });
        }

        mReportRejectedTouch = mNotificationShadeWindowView
                .findViewById(R.id.report_rejected_touch);
        if (mReportRejectedTouch != null) {
            updateReportRejectedTouchVisibility();
            mReportRejectedTouch.setOnClickListener(v -> {
                Uri session = mFalsingManager.reportRejectedTouch();
                if (session == null) { return; }

                StringWriter message = new StringWriter();
                message.write("Build info: ");
                message.write(SystemProperties.get("ro.build.description"));
                message.write("\nSerial number: ");
                message.write(SystemProperties.get("ro.serialno"));
                message.write("\n");

                PrintWriter falsingPw = new PrintWriter(message);
                FalsingLog.dump(falsingPw);
                falsingPw.flush();

                startActivityDismissingKeyguard(Intent.createChooser(new Intent(Intent.ACTION_SEND)
                                .setType("*/*")
                                .putExtra(Intent.EXTRA_SUBJECT, "Rejected touch report")
                                .putExtra(Intent.EXTRA_STREAM, session)
                                .putExtra(Intent.EXTRA_TEXT, message.toString()),
                        "Share rejected touch report")
                                .addFlags(Intent.FLAG_ACTIVITY_NEW_TASK),
                        true /* onlyProvisioned */, true /* dismissShade */);
            });
        }

        if (!mPowerManager.isScreenOn()) {
            mBroadcastReceiver.onReceive(mContext, new Intent(Intent.ACTION_SCREEN_OFF));
        }
        mGestureWakeLock = mPowerManager.newWakeLock(PowerManager.SCREEN_BRIGHT_WAKE_LOCK,
                "GestureWakeLock");
        mVibrator = mContext.getSystemService(Vibrator.class);
        int[] pattern = mContext.getResources().getIntArray(
                R.array.config_cameraLaunchGestureVibePattern);
        mCameraLaunchGestureVibePattern = new long[pattern.length];
        for (int i = 0; i < pattern.length; i++) {
            mCameraLaunchGestureVibePattern[i] = pattern[i];
        }

        // receive broadcasts
        registerBroadcastReceiver();

        IntentFilter demoFilter = new IntentFilter();
        if (DEBUG_MEDIA_FAKE_ARTWORK) {
            demoFilter.addAction(ACTION_FAKE_ARTWORK);
        }
        demoFilter.addAction(ACTION_DEMO);
        context.registerReceiverAsUser(mDemoReceiver, UserHandle.ALL, demoFilter,
                android.Manifest.permission.DUMP, null);

        // listen for USER_SETUP_COMPLETE setting (per-user)
        mDeviceProvisionedController.addCallback(mUserSetupObserver);
        mUserSetupObserver.onUserSetupChanged();

        // disable profiling bars, since they overlap and clutter the output on app windows
        ThreadedRenderer.overrideProperty("disableProfileBars", "true");

        // Private API call to make the shadows look better for Recents
        ThreadedRenderer.overrideProperty("ambientRatio", String.valueOf(1.5f));
    }

    @NonNull
    @Override
    public Lifecycle getLifecycle() {
        return mLifecycle;
    }

    @Override
    public void onPowerSaveChanged(boolean isPowerSave) {
        mHandler.post(mCheckBarModes);
        if (mDozeServiceHost != null) {
            mDozeServiceHost.firePowerSaveChanged(isPowerSave);
        }
    }

    @Override
    public void onBatteryLevelChanged(int level, boolean pluggedIn, boolean charging) {
        // noop
    }

    @VisibleForTesting
    protected void registerBroadcastReceiver() {
        IntentFilter filter = new IntentFilter();
        filter.addAction(Intent.ACTION_CLOSE_SYSTEM_DIALOGS);
        filter.addAction(Intent.ACTION_SCREEN_OFF);
        filter.addAction(DevicePolicyManager.ACTION_SHOW_DEVICE_MONITORING_DIALOG);
        mBroadcastDispatcher.registerReceiver(mBroadcastReceiver, filter, null, UserHandle.ALL);
    }

    protected QS createDefaultQSFragment() {
        return FragmentHostManager.get(mNotificationShadeWindowView).create(QSFragment.class);
    }

    private void setUpPresenter() {
        // Set up the initial notification state.
        mActivityLaunchAnimator = new ActivityLaunchAnimator(
                mNotificationShadeWindowViewController, this, mNotificationPanelViewController,
                mNotificationShadeDepthControllerLazy.get(),
                (NotificationListContainer) mStackScroller, mContext.getMainExecutor());

        // TODO: inject this.
        mPresenter = new StatusBarNotificationPresenter(mContext, mNotificationPanelViewController,
                mHeadsUpManager, mNotificationShadeWindowView, mStackScroller, mDozeScrimController,
                mScrimController, mActivityLaunchAnimator, mDynamicPrivacyController,
                mKeyguardStateController, mKeyguardIndicationController,
                this /* statusBar */, mShadeController, mCommandQueue, mInitController,
                mNotificationInterruptStateProvider);

        mNotificationShelf.setOnActivatedListener(mPresenter);
        mRemoteInputManager.getController().addCallback(mNotificationShadeWindowController);

        mNotificationActivityStarter =
                mStatusBarNotificationActivityStarterBuilder
                        .setStatusBar(this)
                        .setActivityLaunchAnimator(mActivityLaunchAnimator)
                        .setNotificationPresenter(mPresenter)
                        .setNotificationPanelViewController(mNotificationPanelViewController)
                        .build();

        ((NotificationListContainer) mStackScroller)
                .setNotificationActivityStarter(mNotificationActivityStarter);

        mGutsManager.setNotificationActivityStarter(mNotificationActivityStarter);

        mNotificationsController.initialize(
                this,
                mPresenter,
                (NotificationListContainer) mStackScroller,
                mNotificationActivityStarter,
                mPresenter);
    }

    /**
     * Post-init task of {@link #start()}
     * @param state1 disable1 flags
     * @param state2 disable2 flags
     */
    protected void setUpDisableFlags(int state1, int state2) {
        mCommandQueue.disable(mDisplayId, state1, state2, false /* animate */);
    }

    /**
     * Ask the display to wake up if currently dozing, else do nothing
     *
     * @param time when to wake up
     * @param where the view requesting the wakeup
     * @param why the reason for the wake up
     */
    public void wakeUpIfDozing(long time, View where, String why) {
        if (mDozing) {
            mPowerManager.wakeUp(
                    time, PowerManager.WAKE_REASON_GESTURE, "com.android.systemui:" + why);
            mWakeUpComingFromTouch = true;
            where.getLocationInWindow(mTmpInt2);
            mWakeUpTouchLocation = new PointF(mTmpInt2[0] + where.getWidth() / 2,
                    mTmpInt2[1] + where.getHeight() / 2);
            mFalsingManager.onScreenOnFromTouch();
        }
    }

    // TODO(b/117478341): This was left such that CarStatusBar can override this method.
    // Try to remove this.
    protected void createNavigationBar(@Nullable RegisterStatusBarResult result) {
        mNavigationBarController.createNavigationBars(true /* includeDefaultDisplay */, result);
    }

    /**
     * Returns the {@link android.view.View.OnTouchListener} that will be invoked when the
     * background window of the status bar is clicked.
     */
    protected View.OnTouchListener getStatusBarWindowTouchListener() {
        return (v, event) -> {
            mAutoHideController.checkUserAutoHide(event);
            mRemoteInputManager.checkRemoteInputOutside(event);
            if (event.getAction() == MotionEvent.ACTION_DOWN) {
                if (mExpandedVisible) {
                    mShadeController.animateCollapsePanels();
                }
            }
            return mNotificationShadeWindowView.onTouchEvent(event);
        };
    }

    private void inflateShelf() {
        mNotificationShelf = mSuperStatusBarViewFactory.getNotificationShelf(mStackScroller);
        mNotificationShelf.setOnClickListener(mGoToLockedShadeListener);
    }

    @Override
    public void onDensityOrFontScaleChanged() {
        // TODO: Remove this.
        if (mBrightnessMirrorController != null) {
            mBrightnessMirrorController.onDensityOrFontScaleChanged();
        }
        // TODO: Bring these out of StatusBar.
        mUserInfoControllerImpl.onDensityOrFontScaleChanged();
        mUserSwitcherController.onDensityOrFontScaleChanged();
        if (mKeyguardUserSwitcher != null) {
            mKeyguardUserSwitcher.onDensityOrFontScaleChanged();
        }
        mNotificationIconAreaController.onDensityOrFontScaleChanged(mContext);
        mHeadsUpManager.onDensityOrFontScaleChanged();
    }

    @Override
    public void onThemeChanged() {
        if (mStatusBarKeyguardViewManager != null) {
            mStatusBarKeyguardViewManager.onThemeChanged();
        }
        if (mAmbientIndicationContainer instanceof AutoReinflateContainer) {
            ((AutoReinflateContainer) mAmbientIndicationContainer).inflateLayout();
        }
        mNotificationIconAreaController.onThemeChanged();
    }

    @Override
    public void onOverlayChanged() {
        if (mBrightnessMirrorController != null) {
            mBrightnessMirrorController.onOverlayChanged();
        }
        // We need the new R.id.keyguard_indication_area before recreating
        // mKeyguardIndicationController
        mNotificationPanelViewController.onThemeChanged();
        onThemeChanged();
    }

    @Override
    public void onUiModeChanged() {
        if (mBrightnessMirrorController != null) {
            mBrightnessMirrorController.onUiModeChanged();
        }
    }

    protected void createUserSwitcher() {
        mKeyguardUserSwitcher = new KeyguardUserSwitcher(mContext,
                mNotificationShadeWindowView.findViewById(R.id.keyguard_user_switcher),
                mNotificationShadeWindowView.findViewById(R.id.keyguard_header),
                mNotificationPanelViewController);
    }

    private void inflateStatusBarWindow() {
        mNotificationShadeWindowView = mSuperStatusBarViewFactory.getNotificationShadeWindowView();
        StatusBarComponent statusBarComponent = mStatusBarComponentBuilder.get()
                .statusBarWindowView(mNotificationShadeWindowView).build();
        mNotificationShadeWindowViewController = statusBarComponent
                .getNotificationShadeWindowViewController();
        mNotificationShadeWindowController.setNotificationShadeView(mNotificationShadeWindowView);
        mNotificationShadeWindowViewController.setupExpandedStatusBar();
        mStatusBarWindowController = statusBarComponent.getStatusBarWindowController();
        mPhoneStatusBarWindow = mSuperStatusBarViewFactory.getStatusBarWindowView();
        mNotificationPanelViewController = statusBarComponent.getNotificationPanelViewController();
    }

    protected void startKeyguard() {
        Trace.beginSection("StatusBar#startKeyguard");
        mBiometricUnlockController = mBiometricUnlockControllerLazy.get();
        mStatusBarKeyguardViewManager.registerStatusBar(
                /* statusBar= */ this, getBouncerContainer(),
                mNotificationPanelViewController, mBiometricUnlockController,
                mDismissCallbackRegistry,
                mNotificationShadeWindowView.findViewById(R.id.lock_icon_container),
                mStackScroller, mKeyguardBypassController, mFalsingManager);
        mKeyguardIndicationController
                .setStatusBarKeyguardViewManager(mStatusBarKeyguardViewManager);
        mBiometricUnlockController.setKeyguardViewController(mStatusBarKeyguardViewManager);
        mRemoteInputManager.getController().addCallback(mStatusBarKeyguardViewManager);
        mDynamicPrivacyController.setStatusBarKeyguardViewManager(mStatusBarKeyguardViewManager);

        mLightBarController.setBiometricUnlockController(mBiometricUnlockController);
        mMediaManager.setBiometricUnlockController(mBiometricUnlockController);
        mKeyguardDismissUtil.setDismissHandler(this::executeWhenUnlocked);
        Trace.endSection();
    }

    protected View getStatusBarView() {
        return mStatusBarView;
    }

    public NotificationShadeWindowView getNotificationShadeWindowView() {
        return mNotificationShadeWindowView;
    }

    public StatusBarWindowView getStatusBarWindow() {
        return mPhoneStatusBarWindow;
    }

    public NotificationShadeWindowViewController getNotificationShadeWindowViewController() {
        return mNotificationShadeWindowViewController;
    }

    protected ViewGroup getBouncerContainer() {
        return mNotificationShadeWindowView;
    }

    public int getStatusBarHeight() {
        return mStatusBarWindowController.getStatusBarHeight();
    }

    protected boolean toggleSplitScreenMode(int metricsDockAction, int metricsUndockAction) {
        if (!mRecentsOptional.isPresent()) {
            return false;
        }
        Divider divider = null;
        if (mDividerOptional.isPresent()) {
            divider = mDividerOptional.get();
        }
        if (divider == null || !divider.isDividerVisible()) {
            final int navbarPos = WindowManagerWrapper.getInstance().getNavBarPosition(mDisplayId);
            if (navbarPos == NAV_BAR_POS_INVALID) {
                return false;
            }
            int createMode = navbarPos == NAV_BAR_POS_LEFT
                    ? SPLIT_SCREEN_CREATE_MODE_BOTTOM_OR_RIGHT
                    : SPLIT_SCREEN_CREATE_MODE_TOP_OR_LEFT;
            return mRecentsOptional.get().splitPrimaryTask(createMode, null, metricsDockAction);
        } else {
            if (divider.isMinimized() && !divider.isHomeStackResizable()) {
                // Undocking from the minimized state is not supported
                return false;
            } else {
                divider.onUndockingTask();
                if (metricsUndockAction != -1) {
                    mMetricsLogger.action(metricsUndockAction);
                }
            }
        }
        return true;
    }

    /**
     * Disable QS if device not provisioned.
     * If the user switcher is simple then disable QS during setup because
     * the user intends to use the lock screen user switcher, QS in not needed.
     */
    private void updateQsExpansionEnabled() {
        final boolean expandEnabled = mDeviceProvisionedController.isDeviceProvisioned()
                && (mUserSetup || mUserSwitcherController == null
                        || !mUserSwitcherController.isSimpleUserSwitcher())
                && ((mDisabled2 & StatusBarManager.DISABLE2_NOTIFICATION_SHADE) == 0)
                && ((mDisabled2 & StatusBarManager.DISABLE2_QUICK_SETTINGS) == 0)
                && !mDozing
                && !ONLY_CORE_APPS;
        mNotificationPanelViewController.setQsExpansionEnabled(expandEnabled);
        Log.d(TAG, "updateQsExpansionEnabled - QS Expand enabled: " + expandEnabled);
    }

    public void addQsTile(ComponentName tile) {
        if (mQSPanel != null && mQSPanel.getHost() != null) {
            mQSPanel.getHost().addTile(tile);
        }
    }

    public void remQsTile(ComponentName tile) {
        if (mQSPanel != null && mQSPanel.getHost() != null) {
            mQSPanel.getHost().removeTile(tile);
        }
    }

    public void clickTile(ComponentName tile) {
        mQSPanel.clickTile(tile);
    }

    /**
     * Request a notification update
     * @param reason why we're requesting a notification update
     */
    public void requestNotificationUpdate(String reason) {
        mNotificationsController.requestNotificationUpdate(reason);
    }

    /**
     * Asks {@link KeyguardUpdateMonitor} to run face auth.
     */
    public void requestFaceAuth() {
        if (!mKeyguardStateController.canDismissLockScreen()) {
            mKeyguardUpdateMonitor.requestFaceAuth();
        }
    }

    private void updateReportRejectedTouchVisibility() {
        if (mReportRejectedTouch == null) {
            return;
        }
        mReportRejectedTouch.setVisibility(mState == StatusBarState.KEYGUARD && !mDozing
                && mFalsingManager.isReportingEnabled() ? View.VISIBLE : View.INVISIBLE);
    }

    /**
     * State is one or more of the DISABLE constants from StatusBarManager.
     */
    @Override
    public void disable(int displayId, int state1, int state2, boolean animate) {
        if (displayId != mDisplayId) {
            return;
        }
        state2 = mRemoteInputQuickSettingsDisabler.adjustDisableFlags(state2);

        animate &= mStatusBarWindowState != WINDOW_STATE_HIDDEN;
        final int old1 = mDisabled1;
        final int diff1 = state1 ^ old1;
        mDisabled1 = state1;

        final int old2 = mDisabled2;
        final int diff2 = state2 ^ old2;
        mDisabled2 = state2;

        if (DEBUG) {
            Log.d(TAG, String.format("disable1: 0x%08x -> 0x%08x (diff1: 0x%08x)",
                old1, state1, diff1));
            Log.d(TAG, String.format("disable2: 0x%08x -> 0x%08x (diff2: 0x%08x)",
                old2, state2, diff2));
        }

        StringBuilder flagdbg = new StringBuilder();
        flagdbg.append("disable<");
        flagdbg.append(0 != ((state1 & StatusBarManager.DISABLE_EXPAND))                ? 'E' : 'e');
        flagdbg.append(0 != ((diff1  & StatusBarManager.DISABLE_EXPAND))                ? '!' : ' ');
        flagdbg.append(0 != ((state1 & StatusBarManager.DISABLE_NOTIFICATION_ICONS))    ? 'I' : 'i');
        flagdbg.append(0 != ((diff1  & StatusBarManager.DISABLE_NOTIFICATION_ICONS))    ? '!' : ' ');
        flagdbg.append(0 != ((state1 & StatusBarManager.DISABLE_NOTIFICATION_ALERTS))   ? 'A' : 'a');
        flagdbg.append(0 != ((diff1  & StatusBarManager.DISABLE_NOTIFICATION_ALERTS))   ? '!' : ' ');
        flagdbg.append(0 != ((state1 & StatusBarManager.DISABLE_SYSTEM_INFO))           ? 'S' : 's');
        flagdbg.append(0 != ((diff1  & StatusBarManager.DISABLE_SYSTEM_INFO))           ? '!' : ' ');
        flagdbg.append(0 != ((state1 & StatusBarManager.DISABLE_BACK))                  ? 'B' : 'b');
        flagdbg.append(0 != ((diff1  & StatusBarManager.DISABLE_BACK))                  ? '!' : ' ');
        flagdbg.append(0 != ((state1 & StatusBarManager.DISABLE_HOME))                  ? 'H' : 'h');
        flagdbg.append(0 != ((diff1  & StatusBarManager.DISABLE_HOME))                  ? '!' : ' ');
        flagdbg.append(0 != ((state1 & StatusBarManager.DISABLE_RECENT))                ? 'R' : 'r');
        flagdbg.append(0 != ((diff1  & StatusBarManager.DISABLE_RECENT))                ? '!' : ' ');
        flagdbg.append(0 != ((state1 & StatusBarManager.DISABLE_CLOCK))                 ? 'C' : 'c');
        flagdbg.append(0 != ((diff1  & StatusBarManager.DISABLE_CLOCK))                 ? '!' : ' ');
        flagdbg.append(0 != ((state1 & StatusBarManager.DISABLE_SEARCH))                ? 'S' : 's');
        flagdbg.append(0 != ((diff1  & StatusBarManager.DISABLE_SEARCH))                ? '!' : ' ');
        flagdbg.append("> disable2<");
        flagdbg.append(0 != ((state2 & StatusBarManager.DISABLE2_QUICK_SETTINGS))       ? 'Q' : 'q');
        flagdbg.append(0 != ((diff2  & StatusBarManager.DISABLE2_QUICK_SETTINGS))       ? '!' : ' ');
        flagdbg.append(0 != ((state2 & StatusBarManager.DISABLE2_SYSTEM_ICONS))         ? 'I' : 'i');
        flagdbg.append(0 != ((diff2  & StatusBarManager.DISABLE2_SYSTEM_ICONS))         ? '!' : ' ');
        flagdbg.append(0 != ((state2 & StatusBarManager.DISABLE2_NOTIFICATION_SHADE))   ? 'N' : 'n');
        flagdbg.append(0 != ((diff2  & StatusBarManager.DISABLE2_NOTIFICATION_SHADE))   ? '!' : ' ');
        flagdbg.append('>');
        Log.d(TAG, flagdbg.toString());

        if ((diff1 & StatusBarManager.DISABLE_EXPAND) != 0) {
            if ((state1 & StatusBarManager.DISABLE_EXPAND) != 0) {
                mShadeController.animateCollapsePanels();
            }
        }

        if ((diff1 & StatusBarManager.DISABLE_RECENT) != 0) {
            if ((state1 & StatusBarManager.DISABLE_RECENT) != 0) {
                // close recents if it's visible
                mHandler.removeMessages(MSG_HIDE_RECENT_APPS);
                mHandler.sendEmptyMessage(MSG_HIDE_RECENT_APPS);
            }
        }

        if ((diff1 & StatusBarManager.DISABLE_NOTIFICATION_ALERTS) != 0) {
            if (areNotificationAlertsDisabled()) {
                mHeadsUpManager.releaseAllImmediately();
            }
        }

        if ((diff2 & StatusBarManager.DISABLE2_QUICK_SETTINGS) != 0) {
            updateQsExpansionEnabled();
        }

        if ((diff2 & StatusBarManager.DISABLE2_NOTIFICATION_SHADE) != 0) {
            updateQsExpansionEnabled();
            if ((state1 & StatusBarManager.DISABLE2_NOTIFICATION_SHADE) != 0) {
                mShadeController.animateCollapsePanels();
            }
        }
    }

    boolean areNotificationAlertsDisabled() {
        return (mDisabled1 & StatusBarManager.DISABLE_NOTIFICATION_ALERTS) != 0;
    }

    protected H createHandler() {
        return new StatusBar.H();
    }

    @Override
    public void startActivity(Intent intent, boolean onlyProvisioned, boolean dismissShade,
            int flags) {
        startActivityDismissingKeyguard(intent, onlyProvisioned, dismissShade, flags);
    }

    @Override
    public void startActivity(Intent intent, boolean dismissShade) {
        startActivityDismissingKeyguard(intent, false, dismissShade);
    }

    @Override
    public void startActivity(Intent intent, boolean onlyProvisioned, boolean dismissShade) {
        startActivityDismissingKeyguard(intent, onlyProvisioned, dismissShade);
    }

    @Override
    public void startActivity(Intent intent, boolean dismissShade, Callback callback) {
        startActivityDismissingKeyguard(intent, false, dismissShade,
                false /* disallowEnterPictureInPictureWhileLaunching */, callback, 0);
    }

    public void setQsExpanded(boolean expanded) {
        mNotificationShadeWindowController.setQsExpanded(expanded);
        mNotificationPanelViewController.setStatusAccessibilityImportance(expanded
                ? View.IMPORTANT_FOR_ACCESSIBILITY_NO_HIDE_DESCENDANTS
                : View.IMPORTANT_FOR_ACCESSIBILITY_AUTO);
        if (getNavigationBarView() != null) {
            getNavigationBarView().onStatusBarPanelStateChanged();
        }
    }

    public boolean isWakeUpComingFromTouch() {
        return mWakeUpComingFromTouch;
    }

    public boolean isFalsingThresholdNeeded() {
        return mStatusBarStateController.getState() == StatusBarState.KEYGUARD;
    }

    /**
     * To be called when there's a state change in StatusBarKeyguardViewManager.
     */
    public void onKeyguardViewManagerStatesUpdated() {
        logStateToEventlog();
    }

    @Override
    public void onUnlockedChanged() {
        updateKeyguardState();
        logStateToEventlog();
    }

    @Override
    public void onHeadsUpPinnedModeChanged(boolean inPinnedMode) {
        if (inPinnedMode) {
            mNotificationShadeWindowController.setHeadsUpShowing(true);
            mStatusBarWindowController.setForceStatusBarVisible(true);
            if (mNotificationPanelViewController.isFullyCollapsed()) {
                // We need to ensure that the touchable region is updated before the window will be
                // resized, in order to not catch any touches. A layout will ensure that
                // onComputeInternalInsets will be called and after that we can resize the layout. Let's
                // make sure that the window stays small for one frame until the touchableRegion is set.
                mNotificationPanelViewController.getView().requestLayout();
                mNotificationShadeWindowController.setForceWindowCollapsed(true);
                mNotificationPanelViewController.getView().post(() -> {
                    mNotificationShadeWindowController.setForceWindowCollapsed(false);
                });
            }
        } else {
            boolean bypassKeyguard = mKeyguardBypassController.getBypassEnabled()
                    && mState == StatusBarState.KEYGUARD;
            if (!mNotificationPanelViewController.isFullyCollapsed()
                    || mNotificationPanelViewController.isTracking() || bypassKeyguard) {
                // We are currently tracking or is open and the shade doesn't need to be kept
                // open artificially.
                mNotificationShadeWindowController.setHeadsUpShowing(false);
                if (bypassKeyguard) {
                    mStatusBarWindowController.setForceStatusBarVisible(false);
                }
            } else {
                // we need to keep the panel open artificially, let's wait until the animation
                // is finished.
                mHeadsUpManager.setHeadsUpGoingAway(true);
                mNotificationPanelViewController.runAfterAnimationFinished(() -> {
                    if (!mHeadsUpManager.hasPinnedHeadsUp()) {
                        mNotificationShadeWindowController.setHeadsUpShowing(false);
                        mHeadsUpManager.setHeadsUpGoingAway(false);
                    }
                    mRemoteInputManager.onPanelCollapsed();
                });
            }
        }
    }

    @Override
    public void onHeadsUpStateChanged(NotificationEntry entry, boolean isHeadsUp) {
        mNotificationsController.requestNotificationUpdate("onHeadsUpStateChanged");
        if (mStatusBarStateController.isDozing() && isHeadsUp) {
            entry.setPulseSuppressed(false);
            mDozeServiceHost.fireNotificationPulse(entry);
            if (mDozeServiceHost.isPulsing()) {
                mDozeScrimController.cancelPendingPulseTimeout();
            }
        }
        if (!isHeadsUp && !mHeadsUpManager.hasNotifications()) {
            // There are no longer any notifications to show.  We should end the pulse now.
            mDozeScrimController.pulseOutNow();
        }
    }

    public void setPanelExpanded(boolean isExpanded) {
        if (mPanelExpanded != isExpanded) {
            mNotificationLogger.onPanelExpandedChanged(isExpanded);
        }
        mPanelExpanded = isExpanded;
        updateHideIconsForBouncer(false /* animate */);
        mNotificationShadeWindowController.setPanelExpanded(isExpanded);
        mVisualStabilityManager.setPanelExpanded(isExpanded);
        if (isExpanded && mStatusBarStateController.getState() != StatusBarState.KEYGUARD) {
            if (DEBUG) {
                Log.v(TAG, "clearing notification effects from setExpandedHeight");
            }
            clearNotificationEffects();
        }

        if (!isExpanded) {
            mRemoteInputManager.onPanelCollapsed();
        }
    }

    public ViewGroup getNotificationScrollLayout() {
        return mStackScroller;
    }

    public boolean isPulsing() {
        return mDozeServiceHost.isPulsing();
    }

    public boolean hideStatusBarIconsWhenExpanded() {
        return mNotificationPanelViewController.hideStatusBarIconsWhenExpanded();
    }

    @Override
    public void onColorsChanged(ColorExtractor extractor, int which) {
        updateTheme();
    }

    @Nullable
    public View getAmbientIndicationContainer() {
        return mAmbientIndicationContainer;
    }

    /**
     * When the keyguard is showing and covered by a "showWhenLocked" activity it
     * is occluded. This is controlled by {@link com.android.server.policy.PhoneWindowManager}
     *
     * @return whether the keyguard is currently occluded
     */
    public boolean isOccluded() {
        return mIsOccluded;
    }

    public void setOccluded(boolean occluded) {
        mIsOccluded = occluded;
        mScrimController.setKeyguardOccluded(occluded);
        updateHideIconsForBouncer(false /* animate */);
    }

    public boolean hideStatusBarIconsForBouncer() {
        return mHideIconsForBouncer || mWereIconsJustHidden;
    }

    /**
     * Decides if the status bar (clock + notifications + signal cluster) should be visible
     * or not when showing the bouncer.
     *
     * We want to hide it when:
     * • User swipes up on the keyguard
     * • Locked activity that doesn't show a status bar requests the bouncer
     *
     * @param animate should the change of the icons be animated.
     */
    private void updateHideIconsForBouncer(boolean animate) {
        boolean hideBecauseApp = mTopHidesStatusBar && mIsOccluded
                && (mStatusBarWindowHidden || mBouncerShowing);
        boolean hideBecauseKeyguard = !mPanelExpanded && !mIsOccluded && mBouncerShowing;
        boolean shouldHideIconsForBouncer = hideBecauseApp || hideBecauseKeyguard;
        if (mHideIconsForBouncer != shouldHideIconsForBouncer) {
            mHideIconsForBouncer = shouldHideIconsForBouncer;
            if (!shouldHideIconsForBouncer && mBouncerWasShowingWhenHidden) {
                // We're delaying the showing, since most of the time the fullscreen app will
                // hide the icons again and we don't want them to fade in and out immediately again.
                mWereIconsJustHidden = true;
                mHandler.postDelayed(() -> {
                    mWereIconsJustHidden = false;
                    mCommandQueue.recomputeDisableFlags(mDisplayId, true);
                }, 500);
            } else {
                mCommandQueue.recomputeDisableFlags(mDisplayId, animate);
            }
        }
        if (shouldHideIconsForBouncer) {
            mBouncerWasShowingWhenHidden = mBouncerShowing;
        }
    }

    public boolean headsUpShouldBeVisible() {
        return mHeadsUpAppearanceController.shouldBeVisible();
    }

    //TODO: These can / should probably be moved to NotificationPresenter or ShadeController
    @Override
    public void onLaunchAnimationCancelled() {
        if (!mPresenter.isCollapsing()) {
            onClosingFinished();
        }
    }

    @Override
    public void onExpandAnimationFinished(boolean launchIsFullScreen) {
        if (!mPresenter.isCollapsing()) {
            onClosingFinished();
        }
        if (launchIsFullScreen) {
            instantCollapseNotificationPanel();
        }
    }

    @Override
    public void onExpandAnimationTimedOut() {
        if (mPresenter.isPresenterFullyCollapsed() && !mPresenter.isCollapsing()
                && mActivityLaunchAnimator != null
                && !mActivityLaunchAnimator.isLaunchForActivity()) {
            onClosingFinished();
        } else {
            mShadeController.collapsePanel(true /* animate */);
        }
    }

    @Override
    public boolean areLaunchAnimationsEnabled() {
        return mState == StatusBarState.SHADE;
    }

    public boolean isDeviceInVrMode() {
        return mPresenter.isDeviceInVrMode();
    }

    public NotificationPresenter getPresenter() {
        return mPresenter;
    }

    @VisibleForTesting
    void setBarStateForTest(int state) {
        mState = state;
    }

    @VisibleForTesting
    void setUserSetupForTest(boolean userSetup) {
        mUserSetup = userSetup;
    }

    /**
     * All changes to the status bar and notifications funnel through here and are batched.
     */
    protected class H extends Handler {
        @Override
        public void handleMessage(Message m) {
            switch (m.what) {
                case MSG_TOGGLE_KEYBOARD_SHORTCUTS_MENU:
                    toggleKeyboardShortcuts(m.arg1);
                    break;
                case MSG_DISMISS_KEYBOARD_SHORTCUTS_MENU:
                    dismissKeyboardShortcuts();
                    break;
                // End old BaseStatusBar.H handling.
                case MSG_OPEN_NOTIFICATION_PANEL:
                    animateExpandNotificationsPanel();
                    break;
                case MSG_OPEN_SETTINGS_PANEL:
                    animateExpandSettingsPanel((String) m.obj);
                    break;
                case MSG_CLOSE_PANELS:
                    mShadeController.animateCollapsePanels();
                    break;
                case MSG_LAUNCH_TRANSITION_TIMEOUT:
                    onLaunchTransitionTimeout();
                    break;
            }
        }
    }

    public void maybeEscalateHeadsUp() {
        mHeadsUpManager.getAllEntries().forEach(entry -> {
            final StatusBarNotification sbn = entry.getSbn();
            final Notification notification = sbn.getNotification();
            if (notification.fullScreenIntent != null) {
                if (DEBUG) {
                    Log.d(TAG, "converting a heads up to fullScreen");
                }
                try {
                    EventLog.writeEvent(EventLogTags.SYSUI_HEADS_UP_ESCALATION,
                            sbn.getKey());
                    notification.fullScreenIntent.send();
                    entry.notifyFullScreenIntentLaunched();
                } catch (PendingIntent.CanceledException e) {
                }
            }
        });
        mHeadsUpManager.releaseAllImmediately();
    }

    /**
     * Called for system navigation gestures. First action opens the panel, second opens
     * settings. Down action closes the entire panel.
     */
    @Override
    public void handleSystemKey(int key) {
        if (SPEW) Log.d(TAG, "handleNavigationKey: " + key);
        if (!mCommandQueue.panelsEnabled() || !mKeyguardUpdateMonitor.isDeviceInteractive()
                || mKeyguardStateController.isShowing() && !mKeyguardStateController.isOccluded()) {
            return;
        }

        // Panels are not available in setup
        if (!mUserSetup) return;

        if (KeyEvent.KEYCODE_SYSTEM_NAVIGATION_UP == key) {
            mMetricsLogger.action(MetricsEvent.ACTION_SYSTEM_NAVIGATION_KEY_UP);
            mNotificationPanelViewController.collapse(
                    false /* delayed */, 1.0f /* speedUpFactor */);
        } else if (KeyEvent.KEYCODE_SYSTEM_NAVIGATION_DOWN == key) {
            mMetricsLogger.action(MetricsEvent.ACTION_SYSTEM_NAVIGATION_KEY_DOWN);
            if (mNotificationPanelViewController.isFullyCollapsed()) {
                if (mVibrateOnOpening) {
                    mVibratorHelper.vibrate(VibrationEffect.EFFECT_TICK);
                }
                mNotificationPanelViewController.expand(true /* animate */);
                ((NotificationListContainer) mStackScroller).setWillExpand(true);
                mHeadsUpManager.unpinAll(true /* userUnpinned */);
                mMetricsLogger.count(NotificationPanelView.COUNTER_PANEL_OPEN, 1);
            } else if (!mNotificationPanelViewController.isInSettings()
                    && !mNotificationPanelViewController.isExpanding()) {
                mNotificationPanelViewController.flingSettings(0 /* velocity */,
                        NotificationPanelView.FLING_EXPAND);
                mMetricsLogger.count(NotificationPanelView.COUNTER_PANEL_OPEN_QS, 1);
            }
        }

    }

    @Override
    public void showPinningEnterExitToast(boolean entering) {
        if (getNavigationBarView() != null) {
            getNavigationBarView().showPinningEnterExitToast(entering);
        }
    }

    @Override
    public void showPinningEscapeToast() {
        if (getNavigationBarView() != null) {
            getNavigationBarView().showPinningEscapeToast();
        }
    }

    void makeExpandedVisible(boolean force) {
        if (SPEW) Log.d(TAG, "Make expanded visible: expanded visible=" + mExpandedVisible);
        if (!force && (mExpandedVisible || !mCommandQueue.panelsEnabled())) {
            return;
        }

        mExpandedVisible = true;

        // Expand the window to encompass the full screen in anticipation of the drag.
        // This is only possible to do atomically because the status bar is at the top of the screen!
        mNotificationShadeWindowController.setPanelVisible(true);

        visibilityChanged(true);
        mCommandQueue.recomputeDisableFlags(mDisplayId, !force /* animate */);
        setInteracting(StatusBarManager.WINDOW_STATUS_BAR, true);
    }

    public void postAnimateCollapsePanels() {
        mHandler.post(mShadeController::animateCollapsePanels);
    }

    public void postAnimateForceCollapsePanels() {
        mHandler.post(() -> mShadeController.animateCollapsePanels(CommandQueue.FLAG_EXCLUDE_NONE,
                true /* force */));
    }

    public void postAnimateOpenPanels() {
        mHandler.sendEmptyMessage(MSG_OPEN_SETTINGS_PANEL);
    }

    @Override
    public void togglePanel() {
        if (mPanelExpanded) {
            mShadeController.animateCollapsePanels();
        } else {
            animateExpandNotificationsPanel();
        }
    }

    @Override
    public void animateCollapsePanels(int flags, boolean force) {
        mShadeController.animateCollapsePanels(flags, force, false /* delayed */,
                1.0f /* speedUpFactor */);
    }

    /**
     * Called by {@link ShadeController} when it calls
     * {@link ShadeController#animateCollapsePanels(int, boolean, boolean, float)}.
     */
    void postHideRecentApps() {
        if (!mHandler.hasMessages(MSG_HIDE_RECENT_APPS)) {
            mHandler.removeMessages(MSG_HIDE_RECENT_APPS);
            mHandler.sendEmptyMessage(MSG_HIDE_RECENT_APPS);
        }
    }

    public boolean isExpandedVisible() {
        return mExpandedVisible;
    }

    public boolean isPanelExpanded() {
        return mPanelExpanded;
    }

    /**
     * Called when another window is about to transfer it's input focus.
     */
    public void onInputFocusTransfer(boolean start, boolean cancel, float velocity) {
        if (!mCommandQueue.panelsEnabled()) {
            return;
        }

        if (start) {
            mNotificationPanelViewController.startWaitingForOpenPanelGesture();
        } else {
            mNotificationPanelViewController.stopWaitingForOpenPanelGesture(cancel, velocity);
        }
    }

    @Override
    public void animateExpandNotificationsPanel() {
        if (SPEW) Log.d(TAG, "animateExpand: mExpandedVisible=" + mExpandedVisible);
        if (!mCommandQueue.panelsEnabled()) {
            return ;
        }

        mNotificationPanelViewController.expandWithoutQs();

        if (false) postStartTracing();
    }

    @Override
    public void animateExpandSettingsPanel(@Nullable String subPanel) {
        if (SPEW) Log.d(TAG, "animateExpand: mExpandedVisible=" + mExpandedVisible);
        if (!mCommandQueue.panelsEnabled()) {
            return;
        }

        // Settings are not available in setup
        if (!mUserSetup) return;

        if (subPanel != null) {
            mQSPanel.openDetails(subPanel);
        }
        mNotificationPanelViewController.expandWithQs();

        if (false) postStartTracing();
    }

    public void animateCollapseQuickSettings() {
        if (mState == StatusBarState.SHADE) {
            mStatusBarView.collapsePanel(true, false /* delayed */, 1.0f /* speedUpFactor */);
        }
    }

    void makeExpandedInvisible() {
        if (SPEW) Log.d(TAG, "makeExpandedInvisible: mExpandedVisible=" + mExpandedVisible
                + " mExpandedVisible=" + mExpandedVisible);

        if (!mExpandedVisible || mNotificationShadeWindowView == null) {
            return;
        }

        // Ensure the panel is fully collapsed (just in case; bug 6765842, 7260868)
        mStatusBarView.collapsePanel(/*animate=*/ false, false /* delayed*/,
                1.0f /* speedUpFactor */);

        mNotificationPanelViewController.closeQs();

        mExpandedVisible = false;
        visibilityChanged(false);

        // Update the visibility of notification shade and status bar window.
        mNotificationShadeWindowController.setPanelVisible(false);
        mStatusBarWindowController.setForceStatusBarVisible(false);

        // Close any guts that might be visible
        mGutsManager.closeAndSaveGuts(true /* removeLeavebehind */, true /* force */,
                true /* removeControls */, -1 /* x */, -1 /* y */, true /* resetMenu */);

        mShadeController.runPostCollapseRunnables();
        setInteracting(StatusBarManager.WINDOW_STATUS_BAR, false);
        if (!mNotificationActivityStarter.isCollapsingToShowActivityOverLockscreen()) {
            showBouncerIfKeyguard();
        } else if (DEBUG) {
            Log.d(TAG, "Not showing bouncer due to activity showing over lockscreen");
        }
        mCommandQueue.recomputeDisableFlags(
                mDisplayId,
                mNotificationPanelViewController.hideStatusBarIconsWhenExpanded() /* animate */);

        // Trimming will happen later if Keyguard is showing - doing it here might cause a jank in
        // the bouncer appear animation.
        if (!mStatusBarKeyguardViewManager.isShowing()) {
            WindowManagerGlobal.getInstance().trimMemory(ComponentCallbacks2.TRIM_MEMORY_UI_HIDDEN);
        }
    }

    public boolean interceptTouchEvent(MotionEvent event) {
        if (DEBUG_GESTURES) {
            if (event.getActionMasked() != MotionEvent.ACTION_MOVE) {
                EventLog.writeEvent(EventLogTags.SYSUI_STATUSBAR_TOUCH,
                        event.getActionMasked(), (int) event.getX(), (int) event.getY(),
                        mDisabled1, mDisabled2);
            }

        }

        if (SPEW) {
            Log.d(TAG, "Touch: rawY=" + event.getRawY() + " event=" + event + " mDisabled1="
                    + mDisabled1 + " mDisabled2=" + mDisabled2);
        } else if (CHATTY) {
            if (event.getAction() != MotionEvent.ACTION_MOVE) {
                Log.d(TAG, String.format(
                            "panel: %s at (%f, %f) mDisabled1=0x%08x mDisabled2=0x%08x",
                            MotionEvent.actionToString(event.getAction()),
                            event.getRawX(), event.getRawY(), mDisabled1, mDisabled2));
            }
        }

        if (DEBUG_GESTURES) {
            mGestureRec.add(event);
        }

        if (mStatusBarWindowState == WINDOW_STATE_SHOWING) {
            final boolean upOrCancel =
                    event.getAction() == MotionEvent.ACTION_UP ||
                    event.getAction() == MotionEvent.ACTION_CANCEL;
            if (upOrCancel && !mExpandedVisible) {
                setInteracting(StatusBarManager.WINDOW_STATUS_BAR, false);
            } else {
                setInteracting(StatusBarManager.WINDOW_STATUS_BAR, true);
            }
        }
        return false;
    }

    boolean isSameStatusBarState(int state) {
        return mStatusBarWindowState == state;
    }

    public GestureRecorder getGestureRecorder() {
        return mGestureRec;
    }

    public BiometricUnlockController getBiometricUnlockController() {
        return mBiometricUnlockController;
    }

    @Override // CommandQueue
    public void setWindowState(
            int displayId, @WindowType int window, @WindowVisibleState int state) {
        if (displayId != mDisplayId) {
            return;
        }
        boolean showing = state == WINDOW_STATE_SHOWING;
        if (mNotificationShadeWindowView != null
                && window == StatusBarManager.WINDOW_STATUS_BAR
                && mStatusBarWindowState != state) {
            mStatusBarWindowState = state;
            if (DEBUG_WINDOW_STATE) Log.d(TAG, "Status bar " + windowStateToString(state));
            if (!showing && mState == StatusBarState.SHADE) {
                mStatusBarView.collapsePanel(false /* animate */, false /* delayed */,
                        1.0f /* speedUpFactor */);
            }
            if (mStatusBarView != null) {
                mStatusBarWindowHidden = state == WINDOW_STATE_HIDDEN;
                updateHideIconsForBouncer(false /* animate */);
            }
        }

        updateBubblesVisibility();
    }

    @Override
    public void onSystemBarAppearanceChanged(int displayId, @Appearance int appearance,
            AppearanceRegion[] appearanceRegions, boolean navbarColorManagedByIme) {
        if (displayId != mDisplayId) {
            return;
        }
        boolean barModeChanged = false;
        if (mAppearance != appearance) {
            mAppearance = appearance;
            barModeChanged = updateBarMode(barMode(mTransientShown, appearance));
        }
        mLightBarController.onStatusBarAppearanceChanged(appearanceRegions, barModeChanged,
                mStatusBarMode, navbarColorManagedByIme);

        updateBubblesVisibility();
    }

    @Override
    public void showTransient(int displayId, @InternalInsetsType int[] types) {
        if (displayId != mDisplayId) {
            return;
        }
        if (!containsType(types, ITYPE_STATUS_BAR)) {
            return;
        }
        showTransientUnchecked();
    }

    private void showTransientUnchecked() {
        if (!mTransientShown) {
            mTransientShown = true;
            mNoAnimationOnNextBarModeChange = true;
            handleTransientChanged();
        }
    }

    @Override
    public void abortTransient(int displayId, @InternalInsetsType int[] types) {
        if (displayId != mDisplayId) {
            return;
        }
        if (!containsType(types, ITYPE_STATUS_BAR)) {
            return;
        }
        clearTransient();
    }

    private void clearTransient() {
        if (mTransientShown) {
            mTransientShown = false;
            handleTransientChanged();
        }
    }

    private void handleTransientChanged() {
        final int barMode = barMode(mTransientShown, mAppearance);
        if (updateBarMode(barMode)) {
            mLightBarController.onStatusBarModeChanged(barMode);
            updateBubblesVisibility();
        }
    }

    private boolean updateBarMode(int barMode) {
        if (mStatusBarMode != barMode) {
            mStatusBarMode = barMode;
            checkBarModes();
            mAutoHideController.touchAutoHide();
            return true;
        }
        return false;
    }

    private static @TransitionMode int barMode(boolean isTransient, int appearance) {
        final int lightsOutOpaque = APPEARANCE_LOW_PROFILE_BARS | APPEARANCE_OPAQUE_STATUS_BARS;
        if (isTransient) {
            return MODE_SEMI_TRANSPARENT;
        } else if ((appearance & lightsOutOpaque) == lightsOutOpaque) {
            return MODE_LIGHTS_OUT;
        } else if ((appearance & APPEARANCE_LOW_PROFILE_BARS) != 0) {
            return MODE_LIGHTS_OUT_TRANSPARENT;
        } else if ((appearance & APPEARANCE_OPAQUE_STATUS_BARS) != 0) {
            return MODE_OPAQUE;
        } else {
            return MODE_TRANSPARENT;
        }
    }

    @Override
    public void topAppWindowChanged(int displayId, boolean isFullscreen, boolean isImmersive) {
        if (displayId != mDisplayId) {
            return;
        }
        mAppFullscreen = isFullscreen;
        mAppImmersive = isImmersive;
        mStatusBarStateController.setFullscreenState(isFullscreen, isImmersive);
    }

    @Override
    public void showWirelessChargingAnimation(int batteryLevel) {
        showChargingAnimation(batteryLevel, UNKNOWN_BATTERY_LEVEL, 0);
    }

    protected void showChargingAnimation(int batteryLevel, int transmittingBatteryLevel,
            long animationDelay) {
        if (mDozing || mKeyguardManager.isKeyguardLocked()) {
            // on ambient or lockscreen, hide notification panel
            WirelessChargingAnimation.makeWirelessChargingAnimation(mContext, null,
                    transmittingBatteryLevel, batteryLevel,
                    new WirelessChargingAnimation.Callback() {
                        @Override
                        public void onAnimationStarting() {
                            mNotificationShadeWindowController.setRequestTopUi(true, TAG);
                            CrossFadeHelper.fadeOut(mNotificationPanelViewController.getView(), 1);
                        }

                        @Override
                        public void onAnimationEnded() {
                            CrossFadeHelper.fadeIn(mNotificationPanelViewController.getView());
                            mNotificationShadeWindowController.setRequestTopUi(false, TAG);
                        }
                    }, mDozing).show(animationDelay);
        } else {
            // workspace
            WirelessChargingAnimation.makeWirelessChargingAnimation(mContext, null,
<<<<<<< HEAD
                    transmittingBatteryLevel, batteryLevel, null, false).show(animationDelay);
=======
                    transmittingBatteryLevel, batteryLevel,
                    new WirelessChargingAnimation.Callback() {
                        @Override
                        public void onAnimationStarting() {
                            mNotificationShadeWindowController.setRequestTopUi(true, TAG);
                        }

                        @Override
                        public void onAnimationEnded() {
                            mNotificationShadeWindowController.setRequestTopUi(false, TAG);
                        }
                    }, false).show(animationDelay);
>>>>>>> f5a8542b
        }
    }

    @Override
    public void onRecentsAnimationStateChanged(boolean running) {
        setInteracting(StatusBarManager.WINDOW_NAVIGATION_BAR, running);
    }

    protected BarTransitions getStatusBarTransitions() {
        return mNotificationShadeWindowViewController.getBarTransitions();
    }

    void checkBarModes() {
        if (mDemoMode) return;
        if (mNotificationShadeWindowViewController != null && getStatusBarTransitions() != null) {
            checkBarMode(mStatusBarMode, mStatusBarWindowState, getStatusBarTransitions());
        }
        mNavigationBarController.checkNavBarModes(mDisplayId);
        mNoAnimationOnNextBarModeChange = false;
    }

    // Called by NavigationBarFragment
    void setQsScrimEnabled(boolean scrimEnabled) {
        mNotificationPanelViewController.setQsScrimEnabled(scrimEnabled);
    }

    /** Temporarily hides Bubbles if the status bar is hidden. */
    private void updateBubblesVisibility() {
        mBubbleController.onStatusBarVisibilityChanged(
                mStatusBarMode != MODE_LIGHTS_OUT
                        && mStatusBarMode != MODE_LIGHTS_OUT_TRANSPARENT
                        && !mStatusBarWindowHidden);
    }

    void checkBarMode(@TransitionMode int mode, @WindowVisibleState int windowState,
            BarTransitions transitions) {
        final boolean anim = !mNoAnimationOnNextBarModeChange && mDeviceInteractive
                && windowState != WINDOW_STATE_HIDDEN;
        transitions.transitionTo(mode, anim);
    }

    private void finishBarAnimations() {
        if (mNotificationShadeWindowController != null
                && mNotificationShadeWindowViewController.getBarTransitions() != null) {
            mNotificationShadeWindowViewController.getBarTransitions().finishAnimations();
        }
        mNavigationBarController.finishBarAnimations(mDisplayId);
    }

    private final Runnable mCheckBarModes = this::checkBarModes;

    public void setInteracting(int barWindow, boolean interacting) {
        final boolean changing = ((mInteractingWindows & barWindow) != 0) != interacting;
        mInteractingWindows = interacting
                ? (mInteractingWindows | barWindow)
                : (mInteractingWindows & ~barWindow);
        if (mInteractingWindows != 0) {
            mAutoHideController.suspendAutoHide();
        } else {
            mAutoHideController.resumeSuspendedAutoHide();
        }
        // manually dismiss the volume panel when interacting with the nav bar
        if (changing && interacting && barWindow == StatusBarManager.WINDOW_NAVIGATION_BAR) {
            mNavigationBarController.touchAutoDim(mDisplayId);
            dismissVolumeDialog();
        }
        checkBarModes();
    }

    private void dismissVolumeDialog() {
        if (mVolumeComponent != null) {
            mVolumeComponent.dismissNow();
        }
    }

    /** Returns whether the top activity is in fullscreen mode. */
    public boolean inFullscreenMode() {
        return mAppFullscreen;
    }

    /** Returns whether the top activity is in immersive mode. */
    public boolean inImmersiveMode() {
        return mAppImmersive;
    }

    public static String viewInfo(View v) {
        return "[(" + v.getLeft() + "," + v.getTop() + ")(" + v.getRight() + "," + v.getBottom()
                + ") " + v.getWidth() + "x" + v.getHeight() + "]";
    }

    @Override
    public void dump(FileDescriptor fd, PrintWriter pw, String[] args) {
        synchronized (mQueueLock) {
            pw.println("Current Status Bar state:");
            pw.println("  mExpandedVisible=" + mExpandedVisible);
            pw.println("  mDisplayMetrics=" + mDisplayMetrics);
            pw.println("  mStackScroller: " + viewInfo(mStackScroller));
            pw.println("  mStackScroller: " + viewInfo(mStackScroller)
                    + " scroll " + mStackScroller.getScrollX()
                    + "," + mStackScroller.getScrollY());
        }

        pw.print("  mInteractingWindows="); pw.println(mInteractingWindows);
        pw.print("  mStatusBarWindowState=");
        pw.println(windowStateToString(mStatusBarWindowState));
        pw.print("  mStatusBarMode=");
        pw.println(BarTransitions.modeToString(mStatusBarMode));
        pw.print("  mDozing="); pw.println(mDozing);
        pw.print("  mWallpaperSupported= "); pw.println(mWallpaperSupported);

        pw.println("  StatusBarWindowView: ");
        if (mNotificationShadeWindowViewController != null) {
            mNotificationShadeWindowViewController.dump(fd, pw, args);
            dumpBarTransitions(pw, "PhoneStatusBarTransitions",
                    mNotificationShadeWindowViewController.getBarTransitions());
        }

        pw.println("  mMediaManager: ");
        if (mMediaManager != null) {
            mMediaManager.dump(fd, pw, args);
        }

        pw.println("  Panels: ");
        if (mNotificationPanelViewController != null) {
            pw.println("    mNotificationPanel="
                    + mNotificationPanelViewController.getView() + " params="
                    + mNotificationPanelViewController.getView().getLayoutParams().debug(""));
            pw.print  ("      ");
            mNotificationPanelViewController.dump(fd, pw, args);
        }
        pw.println("  mStackScroller: ");
        if (mStackScroller instanceof Dumpable) {
            pw.print  ("      ");
            ((Dumpable) mStackScroller).dump(fd, pw, args);
        }
        pw.println("  Theme:");
        String nightMode = mUiModeManager == null ? "null" : mUiModeManager.getNightMode() + "";
        pw.println("    dark theme: " + nightMode +
                " (auto: " + UiModeManager.MODE_NIGHT_AUTO +
                ", yes: " + UiModeManager.MODE_NIGHT_YES +
                ", no: " + UiModeManager.MODE_NIGHT_NO + ")");
        final boolean lightWpTheme = mContext.getThemeResId() == R.style.Theme_SystemUI_Light;
        pw.println("    light wallpaper theme: " + lightWpTheme);

        if (mKeyguardIndicationController != null) {
            mKeyguardIndicationController.dump(fd, pw, args);
        }

        if (mScrimController != null) {
            mScrimController.dump(fd, pw, args);
        }

        if (mStatusBarKeyguardViewManager != null) {
            mStatusBarKeyguardViewManager.dump(pw);
        }

        mNotificationsController.dump(fd, pw, args, DUMPTRUCK);

        if (DUMPTRUCK) {
            if (false) {
                pw.println("see the logcat for a dump of the views we have created.");
                // must happen on ui thread
                mHandler.post(() -> {
                    mStatusBarView.getLocationOnScreen(mAbsPos);
                    Log.d(TAG, "mStatusBarView: ----- (" + mAbsPos[0] + "," + mAbsPos[1] +
                            ") " + mStatusBarView.getWidth() + "x" + getStatusBarHeight());
                    mStatusBarView.debug();
                });
            }
        }

        if (DEBUG_GESTURES) {
            pw.print("  status bar gestures: ");
            mGestureRec.dump(fd, pw, args);
        }

        if (mHeadsUpManager != null) {
            mHeadsUpManager.dump(fd, pw, args);
        } else {
            pw.println("  mHeadsUpManager: null");
        }

        if (mStatusBarTouchableRegionManager != null) {
            mStatusBarTouchableRegionManager.dump(fd, pw, args);
        } else {
            pw.println("  mStatusBarTouchableRegionManager: null");
        }

        if (mLightBarController != null) {
            mLightBarController.dump(fd, pw, args);
        }

        mFalsingManager.dump(pw);
        FalsingLog.dump(pw);

        pw.println("SharedPreferences:");
        for (Map.Entry<String, ?> entry : Prefs.getAll(mContext).entrySet()) {
            pw.print("  "); pw.print(entry.getKey()); pw.print("="); pw.println(entry.getValue());
        }
    }

    static void dumpBarTransitions(PrintWriter pw, String var, BarTransitions transitions) {
        pw.print("  "); pw.print(var); pw.print(".BarTransitions.mMode=");
        pw.println(BarTransitions.modeToString(transitions.getMode()));
    }

    public void createAndAddWindows(@Nullable RegisterStatusBarResult result) {
        makeStatusBarView(result);
        mNotificationShadeWindowController.attach();
        mStatusBarWindowController.attach();
    }

    // called by makeStatusbar and also by PhoneStatusBarView
    void updateDisplaySize() {
        mDisplay.getMetrics(mDisplayMetrics);
        mDisplay.getSize(mCurrentDisplaySize);
        if (DEBUG_GESTURES) {
            mGestureRec.tag("display",
                    String.format("%dx%d", mDisplayMetrics.widthPixels, mDisplayMetrics.heightPixels));
        }
    }

    float getDisplayDensity() {
        return mDisplayMetrics.density;
    }

    float getDisplayWidth() {
        return mDisplayMetrics.widthPixels;
    }

    float getDisplayHeight() {
        return mDisplayMetrics.heightPixels;
    }

    int getRotation() {
        return mDisplay.getRotation();
    }

    public void startActivityDismissingKeyguard(final Intent intent, boolean onlyProvisioned,
            boolean dismissShade, int flags) {
        startActivityDismissingKeyguard(intent, onlyProvisioned, dismissShade,
                false /* disallowEnterPictureInPictureWhileLaunching */, null /* callback */,
                flags);
    }

    public void startActivityDismissingKeyguard(final Intent intent, boolean onlyProvisioned,
            boolean dismissShade) {
        startActivityDismissingKeyguard(intent, onlyProvisioned, dismissShade, 0);
    }

    public void startActivityDismissingKeyguard(final Intent intent, boolean onlyProvisioned,
            final boolean dismissShade, final boolean disallowEnterPictureInPictureWhileLaunching,
            final Callback callback, int flags) {
        if (onlyProvisioned && !mDeviceProvisionedController.isDeviceProvisioned()) return;

        final boolean afterKeyguardGone = mActivityIntentHelper.wouldLaunchResolverActivity(
                intent, mLockscreenUserManager.getCurrentUserId());
        Runnable runnable = () -> {
            mAssistManagerLazy.get().hideAssist();
            intent.setFlags(
                    Intent.FLAG_ACTIVITY_NEW_TASK | Intent.FLAG_ACTIVITY_CLEAR_TOP);
            intent.addFlags(flags);
            int result = ActivityManager.START_CANCELED;
            ActivityOptions options = new ActivityOptions(getActivityOptions(
                    null /* remoteAnimation */));
            options.setDisallowEnterPictureInPictureWhileLaunching(
                    disallowEnterPictureInPictureWhileLaunching);
            if (intent == KeyguardBottomAreaView.INSECURE_CAMERA_INTENT) {
                // Normally an activity will set it's requested rotation
                // animation on its window. However when launching an activity
                // causes the orientation to change this is too late. In these cases
                // the default animation is used. This doesn't look good for
                // the camera (as it rotates the camera contents out of sync
                // with physical reality). So, we ask the WindowManager to
                // force the crossfade animation if an orientation change
                // happens to occur during the launch.
                options.setRotationAnimationHint(
                        WindowManager.LayoutParams.ROTATION_ANIMATION_SEAMLESS);
            }
            if (intent.getAction() == Settings.Panel.ACTION_VOLUME) {
                // Settings Panel is implemented as activity(not a dialog), so
                // underlying app is paused and may enter picture-in-picture mode
                // as a result.
                // So we need to disable picture-in-picture mode here
                // if it is volume panel.
                options.setDisallowEnterPictureInPictureWhileLaunching(true);
            }
            try {
                result = ActivityTaskManager.getService().startActivityAsUser(
                        null, mContext.getBasePackageName(), mContext.getAttributionTag(),
                        intent,
                        intent.resolveTypeIfNeeded(mContext.getContentResolver()),
                        null, null, 0, Intent.FLAG_ACTIVITY_NEW_TASK, null,
                        options.toBundle(), UserHandle.CURRENT.getIdentifier());
            } catch (RemoteException e) {
                Log.w(TAG, "Unable to start activity", e);
            }
            if (callback != null) {
                callback.onActivityStarted(result);
            }
        };
        Runnable cancelRunnable = () -> {
            if (callback != null) {
                callback.onActivityStarted(ActivityManager.START_CANCELED);
            }
        };
        executeRunnableDismissingKeyguard(runnable, cancelRunnable, dismissShade,
                afterKeyguardGone, true /* deferred */);
    }

    public void readyForKeyguardDone() {
        mStatusBarKeyguardViewManager.readyForKeyguardDone();
    }

    public void executeRunnableDismissingKeyguard(final Runnable runnable,
            final Runnable cancelAction,
            final boolean dismissShade,
            final boolean afterKeyguardGone,
            final boolean deferred) {
        dismissKeyguardThenExecute(() -> {
            if (runnable != null) {
                if (mStatusBarKeyguardViewManager.isShowing()
                        && mStatusBarKeyguardViewManager.isOccluded()) {
                    mStatusBarKeyguardViewManager.addAfterKeyguardGoneRunnable(runnable);
                } else {
                    AsyncTask.execute(runnable);
                }
            }
            if (dismissShade) {
                if (mExpandedVisible && !mBouncerShowing) {
                    mShadeController.animateCollapsePanels(CommandQueue.FLAG_EXCLUDE_RECENTS_PANEL,
                            true /* force */, true /* delayed*/);
                } else {

                    // Do it after DismissAction has been processed to conserve the needed ordering.
                    mHandler.post(mShadeController::runPostCollapseRunnables);
                }
            } else if (isInLaunchTransition()
                    && mNotificationPanelViewController.isLaunchTransitionFinished()) {

                // We are not dismissing the shade, but the launch transition is already finished,
                // so nobody will call readyForKeyguardDone anymore. Post it such that
                // keyguardDonePending gets called first.
                mHandler.post(mStatusBarKeyguardViewManager::readyForKeyguardDone);
            }
            return deferred;
        }, cancelAction, afterKeyguardGone);
    }

    private final BroadcastReceiver mBroadcastReceiver = new BroadcastReceiver() {
        @Override
        public void onReceive(Context context, Intent intent) {
            if (DEBUG) Log.v(TAG, "onReceive: " + intent);
            String action = intent.getAction();
            if (Intent.ACTION_CLOSE_SYSTEM_DIALOGS.equals(action)) {
                KeyboardShortcuts.dismiss();
                if (mRemoteInputManager.getController() != null) {
                    mRemoteInputManager.getController().closeRemoteInputs();
                }
                if (mBubbleController.isStackExpanded()) {
                    mBubbleController.collapseStack();
                }
                if (mLockscreenUserManager.isCurrentProfile(getSendingUserId())) {
                    int flags = CommandQueue.FLAG_EXCLUDE_NONE;
                    String reason = intent.getStringExtra("reason");
                    if (reason != null && reason.equals(SYSTEM_DIALOG_REASON_RECENT_APPS)) {
                        flags |= CommandQueue.FLAG_EXCLUDE_RECENTS_PANEL;
                    }
                    mShadeController.animateCollapsePanels(flags);
                }
            }
            else if (Intent.ACTION_SCREEN_OFF.equals(action)) {
                if (mNotificationShadeWindowController != null) {
                    mNotificationShadeWindowController.setNotTouchable(false);
                }
                if (mBubbleController.isStackExpanded()) {
                    mBubbleController.collapseStack();
                }
                finishBarAnimations();
                resetUserExpandedStates();
            }
            else if (DevicePolicyManager.ACTION_SHOW_DEVICE_MONITORING_DIALOG.equals(action)) {
                mQSPanel.showDeviceMonitoringDialog();
            }
        }
    };

    private final BroadcastReceiver mDemoReceiver = new BroadcastReceiver() {
        @Override
        public void onReceive(Context context, Intent intent) {
            if (DEBUG) Log.v(TAG, "onReceive: " + intent);
            String action = intent.getAction();
            if (ACTION_DEMO.equals(action)) {
                Bundle bundle = intent.getExtras();
                if (bundle != null) {
                    String command = bundle.getString("command", "").trim().toLowerCase();
                    if (command.length() > 0) {
                        try {
                            dispatchDemoCommand(command, bundle);
                        } catch (Throwable t) {
                            Log.w(TAG, "Error running demo command, intent=" + intent, t);
                        }
                    }
                }
            } else if (ACTION_FAKE_ARTWORK.equals(action)) {
                if (DEBUG_MEDIA_FAKE_ARTWORK) {
                    mPresenter.updateMediaMetaData(true, true);
                }
            }
        }
    };

    public void resetUserExpandedStates() {
        mNotificationsController.resetUserExpandedStates();
    }

    private void executeWhenUnlocked(OnDismissAction action, boolean requiresShadeOpen) {
        if (mStatusBarKeyguardViewManager.isShowing() && requiresShadeOpen) {
            mStatusBarStateController.setLeaveOpenOnKeyguardHide(true);
        }
        dismissKeyguardThenExecute(action, null /* cancelAction */, false /* afterKeyguardGone */);
    }

    protected void dismissKeyguardThenExecute(OnDismissAction action, boolean afterKeyguardGone) {
        dismissKeyguardThenExecute(action, null /* cancelRunnable */, afterKeyguardGone);
    }

    @Override
    public void dismissKeyguardThenExecute(OnDismissAction action, Runnable cancelAction,
            boolean afterKeyguardGone) {
        if (mWakefulnessLifecycle.getWakefulness() == WAKEFULNESS_ASLEEP
                && mKeyguardStateController.canDismissLockScreen()
                && !mStatusBarStateController.leaveOpenOnKeyguardHide()
                && mDozeServiceHost.isPulsing()) {
            // Reuse the biometric wake-and-unlock transition if we dismiss keyguard from a pulse.
            // TODO: Factor this transition out of BiometricUnlockController.
            mBiometricUnlockController.startWakeAndUnlock(
                    BiometricUnlockController.MODE_WAKE_AND_UNLOCK_PULSING);
        }
        if (mStatusBarKeyguardViewManager.isShowing()) {
            mStatusBarKeyguardViewManager.dismissWithAction(action, cancelAction,
                    afterKeyguardGone);
        } else {
            action.onDismiss();
        }
    }

    @Override
    public void onConfigChanged(Configuration newConfig) {
        updateResources();
        updateDisplaySize(); // populates mDisplayMetrics

        if (DEBUG) {
            Log.v(TAG, "configuration changed: " + mContext.getResources().getConfiguration());
        }

        mViewHierarchyManager.updateRowStates();
        mScreenPinningRequest.onConfigurationChanged();
    }

    /**
     * Notify the shade controller that the current user changed
     *
     * @param newUserId userId of the new user
     */
    public void setLockscreenUser(int newUserId) {
        if (mLockscreenWallpaper != null) {
            mLockscreenWallpaper.setCurrentUser(newUserId);
        }
        mScrimController.setCurrentUser(newUserId);
        if (mWallpaperSupported) {
            mWallpaperChangedReceiver.onReceive(mContext, null);
        }
    }

    /**
     * Reload some of our resources when the configuration changes.
     *
     * We don't reload everything when the configuration changes -- we probably
     * should, but getting that smooth is tough.  Someday we'll fix that.  In the
     * meantime, just update the things that we know change.
     */
    void updateResources() {
        // Update the quick setting tiles
        if (mQSPanel != null) {
            mQSPanel.updateResources();
        }

        if (mStatusBarWindowController != null) {
            mStatusBarWindowController.refreshStatusBarHeight();
        }

        if (mStatusBarView != null) {
            mStatusBarView.updateResources();
        }
        if (mNotificationPanelViewController != null) {
            mNotificationPanelViewController.updateResources();
        }
        if (mBrightnessMirrorController != null) {
            mBrightnessMirrorController.updateResources();
        }
    }

    // Visibility reporting
    protected void handleVisibleToUserChanged(boolean visibleToUser) {
        if (visibleToUser) {
            handleVisibleToUserChangedImpl(visibleToUser);
            mNotificationLogger.startNotificationLogging();
        } else {
            mNotificationLogger.stopNotificationLogging();
            handleVisibleToUserChangedImpl(visibleToUser);
        }
    }

    void handlePeekToExpandTransistion() {
        try {
            // consider the transition from peek to expanded to be a panel open,
            // but not one that clears notification effects.
            int notificationLoad = mNotificationsController.getActiveNotificationsCount();
            mBarService.onPanelRevealed(false, notificationLoad);
        } catch (RemoteException ex) {
            // Won't fail unless the world has ended.
        }
    }

    // Visibility reporting

    void handleVisibleToUserChangedImpl(boolean visibleToUser) {
        if (visibleToUser) {
            /* The LEDs are turned off when the notification panel is shown, even just a little bit.
             * See also StatusBar.setPanelExpanded for another place where we attempt to do this. */
            boolean pinnedHeadsUp = mHeadsUpManager.hasPinnedHeadsUp();
            boolean clearNotificationEffects =
                    !mPresenter.isPresenterFullyCollapsed() &&
                            (mState == StatusBarState.SHADE
                                    || mState == StatusBarState.SHADE_LOCKED);
            int notificationLoad = mNotificationsController.getActiveNotificationsCount();
            if (pinnedHeadsUp && mPresenter.isPresenterFullyCollapsed()) {
                notificationLoad = 1;
            }
            final int finalNotificationLoad = notificationLoad;
            mUiBgExecutor.execute(() -> {
                try {
                    mBarService.onPanelRevealed(clearNotificationEffects,
                            finalNotificationLoad);
                } catch (RemoteException ex) {
                    // Won't fail unless the world has ended.
                }
            });
        } else {
            mUiBgExecutor.execute(() -> {
                try {
                    mBarService.onPanelHidden();
                } catch (RemoteException ex) {
                    // Won't fail unless the world has ended.
                }
            });
        }

    }

    private void logStateToEventlog() {
        boolean isShowing = mStatusBarKeyguardViewManager.isShowing();
        boolean isOccluded = mStatusBarKeyguardViewManager.isOccluded();
        boolean isBouncerShowing = mStatusBarKeyguardViewManager.isBouncerShowing();
        boolean isSecure = mKeyguardStateController.isMethodSecure();
        boolean unlocked = mKeyguardStateController.canDismissLockScreen();
        int stateFingerprint = getLoggingFingerprint(mState,
                isShowing,
                isOccluded,
                isBouncerShowing,
                isSecure,
                unlocked);
        if (stateFingerprint != mLastLoggedStateFingerprint) {
            if (mStatusBarStateLog == null) {
                mStatusBarStateLog = new LogMaker(MetricsEvent.VIEW_UNKNOWN);
            }
            mMetricsLogger.write(mStatusBarStateLog
                    .setCategory(isBouncerShowing ? MetricsEvent.BOUNCER : MetricsEvent.LOCKSCREEN)
                    .setType(isShowing ? MetricsEvent.TYPE_OPEN : MetricsEvent.TYPE_CLOSE)
                    .setSubtype(isSecure ? 1 : 0));
            EventLogTags.writeSysuiStatusBarState(mState,
                    isShowing ? 1 : 0,
                    isOccluded ? 1 : 0,
                    isBouncerShowing ? 1 : 0,
                    isSecure ? 1 : 0,
                    unlocked ? 1 : 0);
            mLastLoggedStateFingerprint = stateFingerprint;

            StringBuilder uiEventValueBuilder = new StringBuilder();
            uiEventValueBuilder.append(isBouncerShowing ? "BOUNCER" : "LOCKSCREEN");
            uiEventValueBuilder.append(isShowing ? "_OPEN" : "_CLOSE");
            uiEventValueBuilder.append(isSecure ? "_SECURE" : "_INSECURE");
            sUiEventLogger.log(StatusBarUiEvent.valueOf(uiEventValueBuilder.toString()));
        }
    }

    /**
     * Returns a fingerprint of fields logged to eventlog
     */
    private static int getLoggingFingerprint(int statusBarState, boolean keyguardShowing,
            boolean keyguardOccluded, boolean bouncerShowing, boolean secure,
            boolean currentlyInsecure) {
        // Reserve 8 bits for statusBarState. We'll never go higher than
        // that, right? Riiiight.
        return (statusBarState & 0xFF)
                | ((keyguardShowing   ? 1 : 0) <<  8)
                | ((keyguardOccluded  ? 1 : 0) <<  9)
                | ((bouncerShowing    ? 1 : 0) << 10)
                | ((secure            ? 1 : 0) << 11)
                | ((currentlyInsecure ? 1 : 0) << 12);
    }

    //
    // tracing
    //

    void postStartTracing() {
        mHandler.postDelayed(mStartTracing, 3000);
    }

    void vibrate() {
        android.os.Vibrator vib = (android.os.Vibrator)mContext.getSystemService(
                Context.VIBRATOR_SERVICE);
        vib.vibrate(250, VIBRATION_ATTRIBUTES);
    }

    final Runnable mStartTracing = new Runnable() {
        @Override
        public void run() {
            vibrate();
            SystemClock.sleep(250);
            Log.d(TAG, "startTracing");
            android.os.Debug.startMethodTracing("/data/statusbar-traces/trace");
            mHandler.postDelayed(mStopTracing, 10000);
        }
    };

    final Runnable mStopTracing = () -> {
        android.os.Debug.stopMethodTracing();
        Log.d(TAG, "stopTracing");
        vibrate();
    };

    @Override
    public void postQSRunnableDismissingKeyguard(final Runnable runnable) {
        mHandler.post(() -> {
            mStatusBarStateController.setLeaveOpenOnKeyguardHide(true);
            executeRunnableDismissingKeyguard(() -> mHandler.post(runnable), null, false, false,
                    false);
        });
    }

    @Override
    public void postStartActivityDismissingKeyguard(final PendingIntent intent) {
        mHandler.post(() -> startPendingIntentDismissingKeyguard(intent));
    }

    @Override
    public void postStartActivityDismissingKeyguard(final Intent intent, int delay) {
        mHandler.postDelayed(() ->
                handleStartActivityDismissingKeyguard(intent, true /*onlyProvisioned*/), delay);
    }

    private void handleStartActivityDismissingKeyguard(Intent intent, boolean onlyProvisioned) {
        startActivityDismissingKeyguard(intent, onlyProvisioned, true /* dismissShade */);
    }

    private boolean mDemoModeAllowed;
    private boolean mDemoMode;

    @Override
    public void dispatchDemoCommand(String command, Bundle args) {
        if (!mDemoModeAllowed) {
            mDemoModeAllowed = Settings.Global.getInt(mContext.getContentResolver(),
                    DEMO_MODE_ALLOWED, 0) != 0;
        }
        if (!mDemoModeAllowed) return;
        if (command.equals(COMMAND_ENTER)) {
            mDemoMode = true;
        } else if (command.equals(COMMAND_EXIT)) {
            mDemoMode = false;
            checkBarModes();
        } else if (!mDemoMode) {
            // automatically enter demo mode on first demo command
            dispatchDemoCommand(COMMAND_ENTER, new Bundle());
        }
        boolean modeChange = command.equals(COMMAND_ENTER) || command.equals(COMMAND_EXIT);
        if ((modeChange || command.equals(COMMAND_VOLUME)) && mVolumeComponent != null) {
            mVolumeComponent.dispatchDemoCommand(command, args);
        }
        if (modeChange || command.equals(COMMAND_CLOCK)) {
            dispatchDemoCommandToView(command, args, R.id.clock);
        }
        if (modeChange || command.equals(COMMAND_BATTERY)) {
            mBatteryController.dispatchDemoCommand(command, args);
        }
        if (modeChange || command.equals(COMMAND_STATUS)) {
            ((StatusBarIconControllerImpl) mIconController).dispatchDemoCommand(command, args);
        }
        if (mNetworkController != null && (modeChange || command.equals(COMMAND_NETWORK))) {
            mNetworkController.dispatchDemoCommand(command, args);
        }
        if (modeChange || command.equals(COMMAND_NOTIFICATIONS)) {
            View notifications = mStatusBarView == null ? null
                    : mStatusBarView.findViewById(R.id.notification_icon_area);
            if (notifications != null) {
                String visible = args.getString("visible");
                int vis = mDemoMode && "false".equals(visible) ? View.INVISIBLE : View.VISIBLE;
                notifications.setVisibility(vis);
            }
        }
        if (command.equals(COMMAND_BARS)) {
            String mode = args.getString("mode");
            int barMode = "opaque".equals(mode) ? MODE_OPAQUE :
                    "translucent".equals(mode) ? MODE_TRANSLUCENT :
                    "semi-transparent".equals(mode) ? MODE_SEMI_TRANSPARENT :
                    "transparent".equals(mode) ? MODE_TRANSPARENT :
                    "warning".equals(mode) ? MODE_WARNING :
                    -1;
            if (barMode != -1) {
                boolean animate = true;
                if (mNotificationShadeWindowController != null
                        && mNotificationShadeWindowViewController.getBarTransitions() != null) {
                    mNotificationShadeWindowViewController.getBarTransitions().transitionTo(
                            barMode, animate);
                }
                mNavigationBarController.transitionTo(mDisplayId, barMode, animate);
            }
        }
        if (modeChange || command.equals(COMMAND_OPERATOR)) {
            dispatchDemoCommandToView(command, args, R.id.operator_name);
        }
    }

    private void dispatchDemoCommandToView(String command, Bundle args, int id) {
        if (mStatusBarView == null) return;
        View v = mStatusBarView.findViewById(id);
        if (v instanceof DemoMode) {
            ((DemoMode)v).dispatchDemoCommand(command, args);
        }
    }

    public void showKeyguard() {
        mStatusBarStateController.setKeyguardRequested(true);
        mStatusBarStateController.setLeaveOpenOnKeyguardHide(false);
        mPendingRemoteInputView = null;
        updateIsKeyguard();
        mAssistManagerLazy.get().onLockscreenShown();
    }

    public boolean hideKeyguard() {
        mStatusBarStateController.setKeyguardRequested(false);
        return updateIsKeyguard();
    }

    /**
     * stop(tag)
     * @return True if StatusBar state is FULLSCREEN_USER_SWITCHER.
     */
    public boolean isFullScreenUserSwitcherState() {
        return mState == StatusBarState.FULLSCREEN_USER_SWITCHER;
    }

    boolean updateIsKeyguard() {
        boolean wakeAndUnlocking = mBiometricUnlockController.getMode()
                == BiometricUnlockController.MODE_WAKE_AND_UNLOCK;

        // For dozing, keyguard needs to be shown whenever the device is non-interactive. Otherwise
        // there's no surface we can show to the user. Note that the device goes fully interactive
        // late in the transition, so we also allow the device to start dozing once the screen has
        // turned off fully.
        boolean keyguardForDozing = mDozeServiceHost.getDozingRequested()
                && (!mDeviceInteractive || isGoingToSleep() && (isScreenFullyOff() || mIsKeyguard));
        boolean shouldBeKeyguard = (mStatusBarStateController.isKeyguardRequested()
                || keyguardForDozing) && !wakeAndUnlocking;
        if (keyguardForDozing) {
            updatePanelExpansionForKeyguard();
        }
        if (shouldBeKeyguard) {
            if (isGoingToSleep()
                    && mScreenLifecycle.getScreenState() == ScreenLifecycle.SCREEN_TURNING_OFF) {
                // Delay showing the keyguard until screen turned off.
            } else {
                showKeyguardImpl();
            }
        } else {
            return hideKeyguardImpl();
        }
        return false;
    }

    public void showKeyguardImpl() {
        mIsKeyguard = true;
        if (mKeyguardStateController.isLaunchTransitionFadingAway()) {
            mNotificationPanelViewController.cancelAnimation();
            onLaunchTransitionFadingEnded();
        }
        mHandler.removeMessages(MSG_LAUNCH_TRANSITION_TIMEOUT);
        if (mUserSwitcherController != null && mUserSwitcherController.useFullscreenUserSwitcher()) {
            mStatusBarStateController.setState(StatusBarState.FULLSCREEN_USER_SWITCHER);
        } else if (!mPulseExpansionHandler.isWakingToShadeLocked()){
            mStatusBarStateController.setState(StatusBarState.KEYGUARD);
        }
        updatePanelExpansionForKeyguard();
        if (mDraggedDownEntry != null) {
            mDraggedDownEntry.setUserLocked(false);
            mDraggedDownEntry.notifyHeightChanged(false /* needsAnimation */);
            mDraggedDownEntry = null;
        }
    }

    private void updatePanelExpansionForKeyguard() {
        if (mState == StatusBarState.KEYGUARD && mBiometricUnlockController.getMode()
                != BiometricUnlockController.MODE_WAKE_AND_UNLOCK && !mBouncerShowing) {
            mShadeController.instantExpandNotificationsPanel();
        } else if (mState == StatusBarState.FULLSCREEN_USER_SWITCHER) {
            instantCollapseNotificationPanel();
        }
    }

    private void onLaunchTransitionFadingEnded() {
        mNotificationPanelViewController.setAlpha(1.0f);
        mNotificationPanelViewController.onAffordanceLaunchEnded();
        releaseGestureWakeLock();
        runLaunchTransitionEndRunnable();
        mKeyguardStateController.setLaunchTransitionFadingAway(false);
        mPresenter.updateMediaMetaData(true /* metaDataChanged */, true);
    }

    public boolean isInLaunchTransition() {
        return mNotificationPanelViewController.isLaunchTransitionRunning()
                || mNotificationPanelViewController.isLaunchTransitionFinished();
    }

    /**
     * Fades the content of the keyguard away after the launch transition is done.
     *
     * @param beforeFading the runnable to be run when the circle is fully expanded and the fading
     *                     starts
     * @param endRunnable the runnable to be run when the transition is done
     */
    public void fadeKeyguardAfterLaunchTransition(final Runnable beforeFading,
            Runnable endRunnable) {
        mHandler.removeMessages(MSG_LAUNCH_TRANSITION_TIMEOUT);
        mLaunchTransitionEndRunnable = endRunnable;
        Runnable hideRunnable = () -> {
            mKeyguardStateController.setLaunchTransitionFadingAway(true);
            if (beforeFading != null) {
                beforeFading.run();
            }
            updateScrimController();
            mPresenter.updateMediaMetaData(false, true);
            mNotificationPanelViewController.setAlpha(1);
            mNotificationPanelViewController.fadeOut(
                    FADE_KEYGUARD_START_DELAY, FADE_KEYGUARD_DURATION,
                    this::onLaunchTransitionFadingEnded);
            mCommandQueue.appTransitionStarting(mDisplayId, SystemClock.uptimeMillis(),
                    LightBarTransitionsController.DEFAULT_TINT_ANIMATION_DURATION, true);
        };
        if (mNotificationPanelViewController.isLaunchTransitionRunning()) {
            mNotificationPanelViewController.setLaunchTransitionEndRunnable(hideRunnable);
        } else {
            hideRunnable.run();
        }
    }

    /**
     * Fades the content of the Keyguard while we are dozing and makes it invisible when finished
     * fading.
     */
    public void fadeKeyguardWhilePulsing() {
        mNotificationPanelViewController.fadeOut(0, FADE_KEYGUARD_DURATION_PULSING,
                ()-> {
                hideKeyguard();
                mStatusBarKeyguardViewManager.onKeyguardFadedAway();
            }).start();
    }

    /**
     * Plays the animation when an activity that was occluding Keyguard goes away.
     */
    public void animateKeyguardUnoccluding() {
        mNotificationPanelViewController.setExpandedFraction(0f);
        animateExpandNotificationsPanel();
    }

    /**
     * Starts the timeout when we try to start the affordances on Keyguard. We usually rely that
     * Keyguard goes away via fadeKeyguardAfterLaunchTransition, however, that might not happen
     * because the launched app crashed or something else went wrong.
     */
    public void startLaunchTransitionTimeout() {
        mHandler.sendEmptyMessageDelayed(MSG_LAUNCH_TRANSITION_TIMEOUT,
                LAUNCH_TRANSITION_TIMEOUT_MS);
    }

    private void onLaunchTransitionTimeout() {
        Log.w(TAG, "Launch transition: Timeout!");
        mNotificationPanelViewController.onAffordanceLaunchEnded();
        releaseGestureWakeLock();
        mNotificationPanelViewController.resetViews(false /* animate */);
    }

    private void runLaunchTransitionEndRunnable() {
        if (mLaunchTransitionEndRunnable != null) {
            Runnable r = mLaunchTransitionEndRunnable;

            // mLaunchTransitionEndRunnable might call showKeyguard, which would execute it again,
            // which would lead to infinite recursion. Protect against it.
            mLaunchTransitionEndRunnable = null;
            r.run();
        }
    }

    /**
     * @return true if we would like to stay in the shade, false if it should go away entirely
     */
    public boolean hideKeyguardImpl() {
        mIsKeyguard = false;
        Trace.beginSection("StatusBar#hideKeyguard");
        boolean staying = mStatusBarStateController.leaveOpenOnKeyguardHide();
        if (!(mStatusBarStateController.setState(StatusBarState.SHADE))) {
            //TODO: StatusBarStateController should probably know about hiding the keyguard and
            // notify listeners.

            // If the state didn't change, we may still need to update public mode
            mLockscreenUserManager.updatePublicMode();
        }
        if (mStatusBarStateController.leaveOpenOnKeyguardHide()) {
            if (!mStatusBarStateController.isKeyguardRequested()) {
                mStatusBarStateController.setLeaveOpenOnKeyguardHide(false);
            }
            long delay = mKeyguardStateController.calculateGoingToFullShadeDelay();
            mNotificationPanelViewController.animateToFullShade(delay);
            if (mDraggedDownEntry != null) {
                mDraggedDownEntry.setUserLocked(false);
                mDraggedDownEntry = null;
            }

            // Disable layout transitions in navbar for this transition because the load is just
            // too heavy for the CPU and GPU on any device.
            mNavigationBarController.disableAnimationsDuringHide(mDisplayId, delay);
        } else if (!mNotificationPanelViewController.isCollapsing()) {
            instantCollapseNotificationPanel();
        }

        // Keyguard state has changed, but QS is not listening anymore. Make sure to update the tile
        // visibilities so next time we open the panel we know the correct height already.
        if (mQSPanel != null) {
            mQSPanel.refreshAllTiles();
        }
        mHandler.removeMessages(MSG_LAUNCH_TRANSITION_TIMEOUT);
        releaseGestureWakeLock();
        mNotificationPanelViewController.onAffordanceLaunchEnded();
        mNotificationPanelViewController.cancelAnimation();
        mNotificationPanelViewController.setAlpha(1f);
        mNotificationPanelViewController.resetViewGroupFade();
        updateScrimController();
        Trace.endSection();
        return staying;
    }

    private void releaseGestureWakeLock() {
        if (mGestureWakeLock.isHeld()) {
            mGestureWakeLock.release();
        }
    }

    /**
     * Notifies the status bar that Keyguard is going away very soon.
     */
    public void keyguardGoingAway() {
        // Treat Keyguard exit animation as an app transition to achieve nice transition for status
        // bar.
        mKeyguardStateController.notifyKeyguardGoingAway(true);
        mCommandQueue.appTransitionPending(mDisplayId, true /* forced */);
    }

    /**
     * Notifies the status bar the Keyguard is fading away with the specified timings.
     *  @param startTime the start time of the animations in uptime millis
     * @param delay the precalculated animation delay in milliseconds
     * @param fadeoutDuration the duration of the exit animation, in milliseconds
     * @param isBypassFading is this a fading away animation while bypassing
     */
    public void setKeyguardFadingAway(long startTime, long delay, long fadeoutDuration,
            boolean isBypassFading) {
        mCommandQueue.appTransitionStarting(mDisplayId, startTime + fadeoutDuration
                        - LightBarTransitionsController.DEFAULT_TINT_ANIMATION_DURATION,
                LightBarTransitionsController.DEFAULT_TINT_ANIMATION_DURATION, true);
        mCommandQueue.recomputeDisableFlags(mDisplayId, fadeoutDuration > 0 /* animate */);
        mCommandQueue.appTransitionStarting(mDisplayId,
                    startTime - LightBarTransitionsController.DEFAULT_TINT_ANIMATION_DURATION,
                    LightBarTransitionsController.DEFAULT_TINT_ANIMATION_DURATION, true);
        mKeyguardStateController.notifyKeyguardFadingAway(delay, fadeoutDuration, isBypassFading);
    }

    /**
     * Notifies that the Keyguard fading away animation is done.
     */
    public void finishKeyguardFadingAway() {
        mKeyguardStateController.notifyKeyguardDoneFading();
        mScrimController.setExpansionAffectsAlpha(true);
    }

    /**
     * Switches theme from light to dark and vice-versa.
     */
    protected void updateTheme() {

        // Lock wallpaper defines the color of the majority of the views, hence we'll use it
        // to set our default theme.
        final boolean lockDarkText = mColorExtractor.getNeutralColors().supportsDarkText();
        final int themeResId = lockDarkText ? R.style.Theme_SystemUI_Light : R.style.Theme_SystemUI;
        if (mContext.getThemeResId() != themeResId) {
            mContext.setTheme(themeResId);
            mConfigurationController.notifyThemeChanged();
        }
    }

    private void updateDozingState() {
        Trace.traceCounter(Trace.TRACE_TAG_APP, "dozing", mDozing ? 1 : 0);
        Trace.beginSection("StatusBar#updateDozingState");

        boolean visibleNotOccluded = mStatusBarKeyguardViewManager.isShowing()
                && !mStatusBarKeyguardViewManager.isOccluded();
        boolean wakeAndUnlock = mBiometricUnlockController.getMode()
                == BiometricUnlockController.MODE_WAKE_AND_UNLOCK;
        boolean animate = (!mDozing && mDozeServiceHost.shouldAnimateWakeup() && !wakeAndUnlock)
                || (mDozing && mDozeServiceHost.shouldAnimateScreenOff() && visibleNotOccluded);

        mNotificationPanelViewController.setDozing(mDozing, animate, mWakeUpTouchLocation);
        updateQsExpansionEnabled();
        Trace.endSection();
    }

    public void userActivity() {
        if (mState == StatusBarState.KEYGUARD) {
            mKeyguardViewMediatorCallback.userActivity();
        }
    }

    public boolean interceptMediaKey(KeyEvent event) {
        return mState == StatusBarState.KEYGUARD
                && mStatusBarKeyguardViewManager.interceptMediaKey(event);
    }

    protected boolean shouldUnlockOnMenuPressed() {
        return mDeviceInteractive && mState != StatusBarState.SHADE
            && mStatusBarKeyguardViewManager.shouldDismissOnMenuPressed();
    }

    public boolean onMenuPressed() {
        if (shouldUnlockOnMenuPressed()) {
            mShadeController.animateCollapsePanels(
                    CommandQueue.FLAG_EXCLUDE_RECENTS_PANEL /* flags */, true /* force */);
            return true;
        }
        return false;
    }

    public void endAffordanceLaunch() {
        releaseGestureWakeLock();
        mNotificationPanelViewController.onAffordanceLaunchEnded();
    }

    public boolean onBackPressed() {
        boolean isScrimmedBouncer = mScrimController.getState() == ScrimState.BOUNCER_SCRIMMED;
        if (mStatusBarKeyguardViewManager.onBackPressed(isScrimmedBouncer /* hideImmediately */)) {
            if (!isScrimmedBouncer) {
                mNotificationPanelViewController.expandWithoutQs();
            }
            return true;
        }
        if (mNotificationPanelViewController.isQsExpanded()) {
            if (mNotificationPanelViewController.isQsDetailShowing()) {
                mNotificationPanelViewController.closeQsDetail();
            } else {
                mNotificationPanelViewController.animateCloseQs(false /* animateAway */);
            }
            return true;
        }
        if (mState != StatusBarState.KEYGUARD && mState != StatusBarState.SHADE_LOCKED) {
            if (mNotificationPanelViewController.canPanelBeCollapsed()) {
                mShadeController.animateCollapsePanels();
            } else {
                mBubbleController.performBackPressIfNeeded();
            }
            return true;
        }
        if (mKeyguardUserSwitcher != null && mKeyguardUserSwitcher.hideIfNotSimple(true)) {
            return true;
        }
        return false;
    }

    public boolean onSpacePressed() {
        if (mDeviceInteractive && mState != StatusBarState.SHADE) {
            mShadeController.animateCollapsePanels(
                    CommandQueue.FLAG_EXCLUDE_RECENTS_PANEL /* flags */, true /* force */);
            return true;
        }
        return false;
    }

    private void showBouncerIfKeyguard() {
        if ((mState == StatusBarState.KEYGUARD || mState == StatusBarState.SHADE_LOCKED)
                && !mKeyguardViewMediator.isHiding()) {
            mStatusBarKeyguardViewManager.showBouncer(true /* scrimmed */);
        }
    }

    void instantCollapseNotificationPanel() {
        mNotificationPanelViewController.instantCollapse();
        mShadeController.runPostCollapseRunnables();
    }

    @Override
    public void onStatePreChange(int oldState, int newState) {
        // If we're visible and switched to SHADE_LOCKED (the user dragged
        // down on the lockscreen), clear notification LED, vibration,
        // ringing.
        // Other transitions are covered in handleVisibleToUserChanged().
        if (mVisible && (newState == StatusBarState.SHADE_LOCKED
                || mStatusBarStateController.goingToFullShade())) {
            clearNotificationEffects();
        }
        if (newState == StatusBarState.KEYGUARD) {
            mRemoteInputManager.onPanelCollapsed();
            maybeEscalateHeadsUp();
        }
    }

    @Override
    public void onStateChanged(int newState) {
        mState = newState;
        updateReportRejectedTouchVisibility();
        mDozeServiceHost.updateDozing();
        updateTheme();
        mNavigationBarController.touchAutoDim(mDisplayId);
        Trace.beginSection("StatusBar#updateKeyguardState");
        if (mState == StatusBarState.KEYGUARD) {
            mKeyguardIndicationController.setVisible(true);
            if (mKeyguardUserSwitcher != null) {
                mKeyguardUserSwitcher.setKeyguard(true,
                        mStatusBarStateController.fromShadeLocked());
            }
            if (mStatusBarView != null) mStatusBarView.removePendingHideExpandedRunnables();
            if (mAmbientIndicationContainer != null) {
                mAmbientIndicationContainer.setVisibility(View.VISIBLE);
            }
        } else {
            mKeyguardIndicationController.setVisible(false);
            if (mKeyguardUserSwitcher != null) {
                mKeyguardUserSwitcher.setKeyguard(false,
                        mStatusBarStateController.goingToFullShade() ||
                                mState == StatusBarState.SHADE_LOCKED ||
                                mStatusBarStateController.fromShadeLocked());
            }
            if (mAmbientIndicationContainer != null) {
                mAmbientIndicationContainer.setVisibility(View.INVISIBLE);
            }
        }
        updateDozingState();
        checkBarModes();
        updateScrimController();
        mPresenter.updateMediaMetaData(false, mState != StatusBarState.KEYGUARD);
        updateKeyguardState();
        Trace.endSection();
    }

    @Override
    public void onDozingChanged(boolean isDozing) {
        Trace.beginSection("StatusBar#updateDozing");
        mDozing = isDozing;

        // Collapse the notification panel if open
        boolean dozingAnimated = mDozeServiceHost.getDozingRequested()
                && mDozeParameters.shouldControlScreenOff();
        mNotificationPanelViewController.resetViews(dozingAnimated);

        updateQsExpansionEnabled();
        mKeyguardViewMediator.setDozing(mDozing);

        mNotificationsController.requestNotificationUpdate("onDozingChanged");
        updateDozingState();
        mDozeServiceHost.updateDozing();
        updateScrimController();
        updateReportRejectedTouchVisibility();
        Trace.endSection();
    }

    private void updateKeyguardState() {
        mKeyguardStateController.notifyKeyguardState(mStatusBarKeyguardViewManager.isShowing(),
                mStatusBarKeyguardViewManager.isOccluded());
    }

    public void onTrackingStarted() {
        mShadeController.runPostCollapseRunnables();
    }

    public void onClosingFinished() {
        mShadeController.runPostCollapseRunnables();
        if (!mPresenter.isPresenterFullyCollapsed()) {
            // if we set it not to be focusable when collapsing, we have to undo it when we aborted
            // the closing
            mNotificationShadeWindowController.setNotificationShadeFocusable(true);
        }
    }

    public void onUnlockHintStarted() {
        mFalsingManager.onUnlockHintStarted();
        mKeyguardIndicationController.showTransientIndication(R.string.keyguard_unlock);
    }

    public void onHintFinished() {
        // Delay the reset a bit so the user can read the text.
        mKeyguardIndicationController.hideTransientIndicationDelayed(HINT_RESET_DELAY_MS);
    }

    public void onCameraHintStarted() {
        mFalsingManager.onCameraHintStarted();
        mKeyguardIndicationController.showTransientIndication(R.string.camera_hint);
    }

    public void onVoiceAssistHintStarted() {
        mFalsingManager.onLeftAffordanceHintStarted();
        mKeyguardIndicationController.showTransientIndication(R.string.voice_hint);
    }

    public void onPhoneHintStarted() {
        mFalsingManager.onLeftAffordanceHintStarted();
        mKeyguardIndicationController.showTransientIndication(R.string.phone_hint);
    }

    public void onTrackingStopped(boolean expand) {
        if (mState == StatusBarState.KEYGUARD || mState == StatusBarState.SHADE_LOCKED) {
            if (!expand && !mKeyguardStateController.canDismissLockScreen()) {
                mStatusBarKeyguardViewManager.showBouncer(false /* scrimmed */);
            }
        }
    }

    // TODO: Figure out way to remove these.
    public NavigationBarView getNavigationBarView() {
        return mNavigationBarController.getNavigationBarView(mDisplayId);
    }

    /**
     * TODO: Remove this method. Views should not be passed forward. Will cause theme issues.
     * @return bottom area view
     */
    public KeyguardBottomAreaView getKeyguardBottomAreaView() {
        return mNotificationPanelViewController.getKeyguardBottomAreaView();
    }

    /**
     * If secure with redaction: Show bouncer, go to unlocked shade.
     *
     * <p>If secure without redaction or no security: Go to {@link StatusBarState#SHADE_LOCKED}.</p>
     *
     * @param expandView The view to expand after going to the shade.
     */
    void goToLockedShade(View expandView) {
        if ((mDisabled2 & StatusBarManager.DISABLE2_NOTIFICATION_SHADE) != 0) {
            return;
        }

        int userId = mLockscreenUserManager.getCurrentUserId();
        ExpandableNotificationRow row = null;
        NotificationEntry entry = null;
        if (expandView instanceof ExpandableNotificationRow) {
            entry = ((ExpandableNotificationRow) expandView).getEntry();
            entry.setUserExpanded(true /* userExpanded */, true /* allowChildExpansion */);
            // Indicate that the group expansion is changing at this time -- this way the group
            // and children backgrounds / divider animations will look correct.
            entry.setGroupExpansionChanging(true);
            userId = entry.getSbn().getUserId();
        }
        boolean fullShadeNeedsBouncer = !mLockscreenUserManager.
                userAllowsPrivateNotificationsInPublic(mLockscreenUserManager.getCurrentUserId())
                || !mLockscreenUserManager.shouldShowLockscreenNotifications()
                || mFalsingManager.shouldEnforceBouncer();
        if (mKeyguardBypassController.getBypassEnabled()) {
            fullShadeNeedsBouncer = false;
        }
        if (mLockscreenUserManager.isLockscreenPublicMode(userId) && fullShadeNeedsBouncer) {
            mStatusBarStateController.setLeaveOpenOnKeyguardHide(true);
            showBouncerIfKeyguard();
            mDraggedDownEntry = entry;
            mPendingRemoteInputView = null;
        } else {
            mNotificationPanelViewController.animateToFullShade(0 /* delay */);
            mStatusBarStateController.setState(StatusBarState.SHADE_LOCKED);
        }
    }

    /**
     * Propagation of the bouncer state, indicating that it's fully visible.
     */
    public void setBouncerShowing(boolean bouncerShowing) {
        mBouncerShowing = bouncerShowing;
        mKeyguardBypassController.setBouncerShowing(bouncerShowing);
        mPulseExpansionHandler.setBouncerShowing(bouncerShowing);
        mLockscreenLockIconController.setBouncerShowingScrimmed(isBouncerShowingScrimmed());
        if (mStatusBarView != null) mStatusBarView.setBouncerShowing(bouncerShowing);
        updateHideIconsForBouncer(true /* animate */);
        mCommandQueue.recomputeDisableFlags(mDisplayId, true /* animate */);
        updateScrimController();
        if (!mBouncerShowing) {
            updatePanelExpansionForKeyguard();
        }
    }

    /**
     * Collapses the notification shade if it is tracking or expanded.
     */
    public void collapseShade() {
        if (mNotificationPanelViewController.isTracking()) {
            mNotificationShadeWindowViewController.cancelCurrentTouch();
        }
        if (mPanelExpanded && mState == StatusBarState.SHADE) {
            mShadeController.animateCollapsePanels();
        }
    }

    @VisibleForTesting
    final WakefulnessLifecycle.Observer mWakefulnessObserver = new WakefulnessLifecycle.Observer() {
        @Override
        public void onFinishedGoingToSleep() {
            mNotificationPanelViewController.onAffordanceLaunchEnded();
            releaseGestureWakeLock();
            mLaunchCameraWhenFinishedWaking = false;
            mDeviceInteractive = false;
            mWakeUpComingFromTouch = false;
            mWakeUpTouchLocation = null;
            mVisualStabilityManager.setScreenOn(false);
            updateVisibleToUser();

            updateNotificationPanelTouchState();
            mNotificationShadeWindowViewController.cancelCurrentTouch();
            if (mLaunchCameraOnFinishedGoingToSleep) {
                mLaunchCameraOnFinishedGoingToSleep = false;

                // This gets executed before we will show Keyguard, so post it in order that the state
                // is correct.
                mHandler.post(() -> onCameraLaunchGestureDetected(mLastCameraLaunchSource));
            }
            updateIsKeyguard();
        }

        @Override
        public void onStartedGoingToSleep() {
            String tag = "StatusBar#onStartedGoingToSleep";
            DejankUtils.startDetectingBlockingIpcs(tag);
            updateNotificationPanelTouchState();
            notifyHeadsUpGoingToSleep();
            dismissVolumeDialog();
            mWakeUpCoordinator.setFullyAwake(false);
            mBypassHeadsUpNotifier.setFullyAwake(false);
            mKeyguardBypassController.onStartedGoingToSleep();
            DejankUtils.stopDetectingBlockingIpcs(tag);
        }

        @Override
        public void onStartedWakingUp() {
            String tag = "StatusBar#onStartedWakingUp";
            DejankUtils.startDetectingBlockingIpcs(tag);
            mDeviceInteractive = true;
            mWakeUpCoordinator.setWakingUp(true);
            if (!mKeyguardBypassController.getBypassEnabled()) {
                mHeadsUpManager.releaseAllImmediately();
            }
            mVisualStabilityManager.setScreenOn(true);
            updateVisibleToUser();
            updateIsKeyguard();
            mDozeServiceHost.stopDozing();
            // This is intentionally below the stopDozing call above, since it avoids that we're
            // unnecessarily animating the wakeUp transition. Animations should only be enabled
            // once we fully woke up.
            updateNotificationPanelTouchState();
            mPulseExpansionHandler.onStartedWakingUp();
            DejankUtils.stopDetectingBlockingIpcs(tag);
        }

        @Override
        public void onFinishedWakingUp() {
            mWakeUpCoordinator.setFullyAwake(true);
            mBypassHeadsUpNotifier.setFullyAwake(true);
            mWakeUpCoordinator.setWakingUp(false);
            if (mLaunchCameraWhenFinishedWaking) {
                mNotificationPanelViewController.launchCamera(
                        false /* animate */, mLastCameraLaunchSource);
                mLaunchCameraWhenFinishedWaking = false;
            }
            updateScrimController();
        }
    };

    /**
     * We need to disable touch events because these might
     * collapse the panel after we expanded it, and thus we would end up with a blank
     * Keyguard.
     */
    void updateNotificationPanelTouchState() {
        boolean goingToSleepWithoutAnimation = isGoingToSleep()
                && !mDozeParameters.shouldControlScreenOff();
        boolean disabled = (!mDeviceInteractive && !mDozeServiceHost.isPulsing())
                || goingToSleepWithoutAnimation;
        mNotificationPanelViewController.setTouchAndAnimationDisabled(disabled);
        mNotificationIconAreaController.setAnimationsEnabled(!disabled);
    }

    final ScreenLifecycle.Observer mScreenObserver = new ScreenLifecycle.Observer() {
        @Override
        public void onScreenTurningOn() {
            mFalsingManager.onScreenTurningOn();
            mNotificationPanelViewController.onScreenTurningOn();
        }

        @Override
        public void onScreenTurnedOn() {
            mScrimController.onScreenTurnedOn();
        }

        @Override
        public void onScreenTurnedOff() {
            mFalsingManager.onScreenOff();
            mScrimController.onScreenTurnedOff();
            updateIsKeyguard();
        }
    };

    public int getWakefulnessState() {
        return mWakefulnessLifecycle.getWakefulness();
    }

    private void vibrateForCameraGesture() {
        // Make sure to pass -1 for repeat so VibratorService doesn't stop us when going to sleep.
        mVibrator.vibrate(mCameraLaunchGestureVibePattern, -1 /* repeat */);
    }

    /**
     * @return true if the screen is currently fully off, i.e. has finished turning off and has
     *         since not started turning on.
     */
    public boolean isScreenFullyOff() {
        return mScreenLifecycle.getScreenState() == ScreenLifecycle.SCREEN_OFF;
    }

    @Override
    public void showScreenPinningRequest(int taskId) {
        if (mKeyguardStateController.isShowing()) {
            // Don't allow apps to trigger this from keyguard.
            return;
        }
        // Show screen pinning request, since this comes from an app, show 'no thanks', button.
        showScreenPinningRequest(taskId, true);
    }

    public void showScreenPinningRequest(int taskId, boolean allowCancel) {
        mScreenPinningRequest.showPrompt(taskId, allowCancel);
    }

    @Override
    public void appTransitionCancelled(int displayId) {
        if (displayId == mDisplayId) {
            mDividerOptional.ifPresent(Divider::onAppTransitionFinished);
        }
    }

    @Override
    public void appTransitionFinished(int displayId) {
        if (displayId == mDisplayId) {
            mDividerOptional.ifPresent(Divider::onAppTransitionFinished);
        }
    }

    @Override
    public void onCameraLaunchGestureDetected(int source) {
        mLastCameraLaunchSource = source;
        if (isGoingToSleep()) {
            if (DEBUG_CAMERA_LIFT) Slog.d(TAG, "Finish going to sleep before launching camera");
            mLaunchCameraOnFinishedGoingToSleep = true;
            return;
        }
        if (!mNotificationPanelViewController.canCameraGestureBeLaunched()) {
            if (DEBUG_CAMERA_LIFT) Slog.d(TAG, "Can't launch camera right now");
            return;
        }
        if (!mDeviceInteractive) {
            mPowerManager.wakeUp(SystemClock.uptimeMillis(), PowerManager.WAKE_REASON_CAMERA_LAUNCH,
                    "com.android.systemui:CAMERA_GESTURE");
        }
        vibrateForCameraGesture();

        if (source == StatusBarManager.CAMERA_LAUNCH_SOURCE_POWER_DOUBLE_TAP) {
            Log.v(TAG, "Camera launch");
            mKeyguardUpdateMonitor.onCameraLaunched();
        }

        if (!mStatusBarKeyguardViewManager.isShowing()) {
            startActivityDismissingKeyguard(KeyguardBottomAreaView.INSECURE_CAMERA_INTENT,
                    false /* onlyProvisioned */, true /* dismissShade */,
                    true /* disallowEnterPictureInPictureWhileLaunching */, null /* callback */, 0);
        } else {
            if (!mDeviceInteractive) {
                // Avoid flickering of the scrim when we instant launch the camera and the bouncer
                // comes on.
                mGestureWakeLock.acquire(LAUNCH_TRANSITION_TIMEOUT_MS + 1000L);
            }
            if (isWakingUpOrAwake()) {
                if (DEBUG_CAMERA_LIFT) Slog.d(TAG, "Launching camera");
                if (mStatusBarKeyguardViewManager.isBouncerShowing()) {
                    mStatusBarKeyguardViewManager.reset(true /* hide */);
                }
                mNotificationPanelViewController.launchCamera(
                        mDeviceInteractive /* animate */, source);
                updateScrimController();
            } else {
                // We need to defer the camera launch until the screen comes on, since otherwise
                // we will dismiss us too early since we are waiting on an activity to be drawn and
                // incorrectly get notified because of the screen on event (which resumes and pauses
                // some activities)
                if (DEBUG_CAMERA_LIFT) Slog.d(TAG, "Deferring until screen turns on");
                mLaunchCameraWhenFinishedWaking = true;
            }
        }
    }

    boolean isCameraAllowedByAdmin() {
        if (mDevicePolicyManager.getCameraDisabled(null,
                mLockscreenUserManager.getCurrentUserId())) {
            return false;
        } else if (mStatusBarKeyguardViewManager == null
                || (isKeyguardShowing() && isKeyguardSecure())) {
            // Check if the admin has disabled the camera specifically for the keyguard
            return (mDevicePolicyManager.getKeyguardDisabledFeatures(null,
                    mLockscreenUserManager.getCurrentUserId())
                    & DevicePolicyManager.KEYGUARD_DISABLE_SECURE_CAMERA) == 0;
        }
        return true;
    }

    private boolean isGoingToSleep() {
        return mWakefulnessLifecycle.getWakefulness()
                == WakefulnessLifecycle.WAKEFULNESS_GOING_TO_SLEEP;
    }

    private boolean isWakingUpOrAwake() {
        return mWakefulnessLifecycle.getWakefulness() == WAKEFULNESS_AWAKE
                || mWakefulnessLifecycle.getWakefulness() == WAKEFULNESS_WAKING;
    }

    public void notifyBiometricAuthModeChanged() {
        mDozeServiceHost.updateDozing();
        updateScrimController();
        mLockscreenLockIconController.onBiometricAuthModeChanged(
                mBiometricUnlockController.isWakeAndUnlock(),
                mBiometricUnlockController.isBiometricUnlock(),
                mBiometricUnlockController.getBiometricType());
    }

    @VisibleForTesting
    void updateScrimController() {
        Trace.beginSection("StatusBar#updateScrimController");

        // We don't want to end up in KEYGUARD state when we're unlocking with
        // fingerprint from doze. We should cross fade directly from black.
        boolean unlocking = mBiometricUnlockController.isWakeAndUnlock()
                || mKeyguardStateController.isKeyguardFadingAway();

        // Do not animate the scrim expansion when triggered by the fingerprint sensor.
        mScrimController.setExpansionAffectsAlpha(
                !mBiometricUnlockController.isBiometricUnlock());

        boolean launchingAffordanceWithPreview =
                mNotificationPanelViewController.isLaunchingAffordanceWithPreview();
        mScrimController.setLaunchingAffordanceWithPreview(launchingAffordanceWithPreview);

        if (mBouncerShowing) {
            // Bouncer needs the front scrim when it's on top of an activity,
            // tapping on a notification, editing QS or being dismissed by
            // FLAG_DISMISS_KEYGUARD_ACTIVITY.
            ScrimState state = mStatusBarKeyguardViewManager.bouncerNeedsScrimming()
                    ? ScrimState.BOUNCER_SCRIMMED : ScrimState.BOUNCER;
            mScrimController.transitionTo(state);
        } else if (isInLaunchTransition() || mLaunchCameraWhenFinishedWaking
                || launchingAffordanceWithPreview) {
            mScrimController.transitionTo(ScrimState.UNLOCKED, mUnlockScrimCallback);
        } else if (mBrightnessMirrorVisible) {
            mScrimController.transitionTo(ScrimState.BRIGHTNESS_MIRROR);
        } else if (mDozeServiceHost.isPulsing()) {
            mScrimController.transitionTo(ScrimState.PULSING,
                    mDozeScrimController.getScrimCallback());
        } else if (mDozeServiceHost.hasPendingScreenOffCallback()) {
            mScrimController.transitionTo(ScrimState.OFF, new ScrimController.Callback() {
                @Override
                public void onFinished() {
                    mDozeServiceHost.executePendingScreenOffCallback();
                }
            });
        } else if (mDozing && !unlocking) {
            mScrimController.transitionTo(ScrimState.AOD);
        } else if (mIsKeyguard && !unlocking) {
            mScrimController.transitionTo(ScrimState.KEYGUARD);
        } else if (mBubbleController.isStackExpanded()) {
            mScrimController.transitionTo(ScrimState.BUBBLE_EXPANDED, mUnlockScrimCallback);
        } else {
            mScrimController.transitionTo(ScrimState.UNLOCKED, mUnlockScrimCallback);
        }
        Trace.endSection();
    }

    public boolean isKeyguardShowing() {
        if (mStatusBarKeyguardViewManager == null) {
            Slog.i(TAG, "isKeyguardShowing() called before startKeyguard(), returning true");
            return true;
        }
        return mStatusBarKeyguardViewManager.isShowing();
    }

    public boolean shouldIgnoreTouch() {
        return mStatusBarStateController.isDozing()
                && mDozeServiceHost.getIgnoreTouchWhilePulsing();
    }

    // Begin Extra BaseStatusBar methods.

    protected final CommandQueue mCommandQueue;
    protected IStatusBarService mBarService;

    // all notifications
    protected ViewGroup mStackScroller;

    private final NotificationGroupManager mGroupManager;

    // handling reordering
    private final VisualStabilityManager mVisualStabilityManager;

    protected AccessibilityManager mAccessibilityManager;

    protected boolean mDeviceInteractive;

    protected boolean mVisible;

    // mScreenOnFromKeyguard && mVisible.
    private boolean mVisibleToUser;

    protected DevicePolicyManager mDevicePolicyManager;
    private final PowerManager mPowerManager;
    protected StatusBarKeyguardViewManager mStatusBarKeyguardViewManager;

    protected KeyguardManager mKeyguardManager;
    private final DeviceProvisionedController mDeviceProvisionedController;

    private final NavigationBarController mNavigationBarController;

    // UI-specific methods

    protected WindowManager mWindowManager;
    protected IWindowManager mWindowManagerService;
    private IDreamManager mDreamManager;

    protected Display mDisplay;
    private int mDisplayId;

    private final Optional<Recents> mRecentsOptional;

    protected NotificationShelf mNotificationShelf;
    protected EmptyShadeView mEmptyShadeView;

    private final Lazy<AssistManager> mAssistManagerLazy;

    public boolean isDeviceInteractive() {
        return mDeviceInteractive;
    }

    private final BroadcastReceiver mBannerActionBroadcastReceiver = new BroadcastReceiver() {
        @Override
        public void onReceive(Context context, Intent intent) {
            String action = intent.getAction();
            if (BANNER_ACTION_CANCEL.equals(action) || BANNER_ACTION_SETUP.equals(action)) {
                NotificationManager noMan = (NotificationManager)
                        mContext.getSystemService(Context.NOTIFICATION_SERVICE);
                noMan.cancel(com.android.internal.messages.nano.SystemMessageProto.SystemMessage.
                        NOTE_HIDDEN_NOTIFICATIONS);

                Settings.Secure.putInt(mContext.getContentResolver(),
                        Settings.Secure.SHOW_NOTE_ABOUT_NOTIFICATION_HIDING, 0);
                if (BANNER_ACTION_SETUP.equals(action)) {
                    mShadeController.animateCollapsePanels(CommandQueue.FLAG_EXCLUDE_RECENTS_PANEL,
                            true /* force */);
                    mContext.startActivity(new Intent(Settings.ACTION_APP_NOTIFICATION_REDACTION)
                            .addFlags(Intent.FLAG_ACTIVITY_NEW_TASK)

                    );
                }
            }
        }
    };

    public void setNotificationSnoozed(StatusBarNotification sbn, SnoozeOption snoozeOption) {
        mNotificationsController.setNotificationSnoozed(sbn, snoozeOption);
    }

    public void setNotificationSnoozed(StatusBarNotification sbn, int hoursToSnooze) {
        mNotificationsController.setNotificationSnoozed(sbn, hoursToSnooze);
    }

    @Override
    public void toggleSplitScreen() {
        toggleSplitScreenMode(-1 /* metricsDockAction */, -1 /* metricsUndockAction */);
    }

    void awakenDreams() {
        mUiBgExecutor.execute(() -> {
            try {
                mDreamManager.awaken();
            } catch (RemoteException e) {
                e.printStackTrace();
            }
        });
    }

    @Override
    public void preloadRecentApps() {
        int msg = MSG_PRELOAD_RECENT_APPS;
        mHandler.removeMessages(msg);
        mHandler.sendEmptyMessage(msg);
    }

    @Override
    public void cancelPreloadRecentApps() {
        int msg = MSG_CANCEL_PRELOAD_RECENT_APPS;
        mHandler.removeMessages(msg);
        mHandler.sendEmptyMessage(msg);
    }

    @Override
    public void dismissKeyboardShortcutsMenu() {
        int msg = MSG_DISMISS_KEYBOARD_SHORTCUTS_MENU;
        mHandler.removeMessages(msg);
        mHandler.sendEmptyMessage(msg);
    }

    @Override
    public void toggleKeyboardShortcutsMenu(int deviceId) {
        int msg = MSG_TOGGLE_KEYBOARD_SHORTCUTS_MENU;
        mHandler.removeMessages(msg);
        mHandler.obtainMessage(msg, deviceId, 0).sendToTarget();
    }

    @Override
    public void setTopAppHidesStatusBar(boolean topAppHidesStatusBar) {
        mTopHidesStatusBar = topAppHidesStatusBar;
        if (!topAppHidesStatusBar && mWereIconsJustHidden) {
            // Immediately update the icon hidden state, since that should only apply if we're
            // staying fullscreen.
            mWereIconsJustHidden = false;
            mCommandQueue.recomputeDisableFlags(mDisplayId, true);
        }
        updateHideIconsForBouncer(true /* animate */);
    }

    protected void toggleKeyboardShortcuts(int deviceId) {
        KeyboardShortcuts.toggle(mContext, deviceId);
    }

    protected void dismissKeyboardShortcuts() {
        KeyboardShortcuts.dismiss();
    }

    /**
     * Called when the notification panel layouts
     */
    public void onPanelLaidOut() {
        updateKeyguardMaxNotifications();
    }

    public void updateKeyguardMaxNotifications() {
        if (mState == StatusBarState.KEYGUARD) {
            // Since the number of notifications is determined based on the height of the view, we
            // need to update them.
            int maxBefore = mPresenter.getMaxNotificationsWhileLocked(false /* recompute */);
            int maxNotifications = mPresenter.getMaxNotificationsWhileLocked(true /* recompute */);
            if (maxBefore != maxNotifications) {
                mViewHierarchyManager.updateRowStates();
            }
        }
    }

    public void executeActionDismissingKeyguard(Runnable action, boolean afterKeyguardGone) {
        if (!mDeviceProvisionedController.isDeviceProvisioned()) return;

        dismissKeyguardThenExecute(() -> {
            new Thread(() -> {
                try {
                    // The intent we are sending is for the application, which
                    // won't have permission to immediately start an activity after
                    // the user switches to home.  We know it is safe to do at this
                    // point, so make sure new activity switches are now allowed.
                    ActivityManager.getService().resumeAppSwitches();
                } catch (RemoteException e) {
                }
                action.run();
            }).start();

            return mShadeController.collapsePanel();
        }, afterKeyguardGone);
    }

    @Override
    public void startPendingIntentDismissingKeyguard(final PendingIntent intent) {
        startPendingIntentDismissingKeyguard(intent, null);
    }

    @Override
    public void startPendingIntentDismissingKeyguard(
            final PendingIntent intent, @Nullable final Runnable intentSentUiThreadCallback) {
        startPendingIntentDismissingKeyguard(intent, intentSentUiThreadCallback, null /* row */);
    }

    @Override
    public void startPendingIntentDismissingKeyguard(
            final PendingIntent intent, @Nullable final Runnable intentSentUiThreadCallback,
            View associatedView) {
        final boolean afterKeyguardGone = intent.isActivity()
                && mActivityIntentHelper.wouldLaunchResolverActivity(intent.getIntent(),
                mLockscreenUserManager.getCurrentUserId());

        executeActionDismissingKeyguard(() -> {
            try {
                intent.send(null, 0, null, null, null, null, getActivityOptions(
                        mActivityLaunchAnimator.getLaunchAnimation(associatedView, isOccluded())));
            } catch (PendingIntent.CanceledException e) {
                // the stack trace isn't very helpful here.
                // Just log the exception message.
                Log.w(TAG, "Sending intent failed: " + e);

                // TODO: Dismiss Keyguard.
            }
            if (intent.isActivity()) {
                mAssistManagerLazy.get().hideAssist();
            }
            if (intentSentUiThreadCallback != null) {
                postOnUiThread(intentSentUiThreadCallback);
            }
        }, afterKeyguardGone);
    }

    private void postOnUiThread(Runnable runnable) {
        mMainThreadHandler.post(runnable);
    }

    public static Bundle getActivityOptions(@Nullable RemoteAnimationAdapter animationAdapter) {
        ActivityOptions options;
        if (animationAdapter != null) {
            options = ActivityOptions.makeRemoteAnimation(animationAdapter);
        } else {
            options = ActivityOptions.makeBasic();
        }
        // Anything launched from the notification shade should always go into the secondary
        // split-screen windowing mode.
        options.setLaunchWindowingMode(WINDOWING_MODE_FULLSCREEN_OR_SPLIT_SCREEN_SECONDARY);
        return options.toBundle();
    }

    void visibilityChanged(boolean visible) {
        if (mVisible != visible) {
            mVisible = visible;
            if (!visible) {
                mGutsManager.closeAndSaveGuts(true /* removeLeavebehind */, true /* force */,
                        true /* removeControls */, -1 /* x */, -1 /* y */, true /* resetMenu */);
            }
        }
        updateVisibleToUser();
    }

    protected void updateVisibleToUser() {
        boolean oldVisibleToUser = mVisibleToUser;
        mVisibleToUser = mVisible && mDeviceInteractive;

        if (oldVisibleToUser != mVisibleToUser) {
            handleVisibleToUserChanged(mVisibleToUser);
        }
    }

    /**
     * Clear Buzz/Beep/Blink.
     */
    public void clearNotificationEffects() {
        try {
            mBarService.clearNotificationEffects();
        } catch (RemoteException e) {
            // Won't fail unless the world has ended.
        }
    }

    protected void notifyHeadsUpGoingToSleep() {
        maybeEscalateHeadsUp();
    }

    /**
     * @return Whether the security bouncer from Keyguard is showing.
     */
    public boolean isBouncerShowing() {
        return mBouncerShowing;
    }

    /**
     * @return Whether the security bouncer from Keyguard is showing.
     */
    public boolean isBouncerShowingScrimmed() {
        return isBouncerShowing() && mStatusBarKeyguardViewManager.bouncerNeedsScrimming();
    }

    /**
     * When {@link KeyguardBouncer} starts to be dismissed, playing its animation.
     */
    public void onBouncerPreHideAnimation() {
        mNotificationPanelViewController.onBouncerPreHideAnimation();
        mLockscreenLockIconController.onBouncerPreHideAnimation();
    }

    /**
     * @return a PackageManger for userId or if userId is < 0 (USER_ALL etc) then
     *         return PackageManager for mContext
     */
    public static PackageManager getPackageManagerForUser(Context context, int userId) {
        Context contextForUser = context;
        // UserHandle defines special userId as negative values, e.g. USER_ALL
        if (userId >= 0) {
            try {
                // Create a context for the correct user so if a package isn't installed
                // for user 0 we can still load information about the package.
                contextForUser =
                        context.createPackageContextAsUser(context.getPackageName(),
                        Context.CONTEXT_RESTRICTED,
                        new UserHandle(userId));
            } catch (NameNotFoundException e) {
                // Shouldn't fail to find the package name for system ui.
            }
        }
        return contextForUser.getPackageManager();
    }

    public boolean isKeyguardSecure() {
        if (mStatusBarKeyguardViewManager == null) {
            // startKeyguard() hasn't been called yet, so we don't know.
            // Make sure anything that needs to know isKeyguardSecure() checks and re-checks this
            // value onVisibilityChanged().
            Slog.w(TAG, "isKeyguardSecure() called before startKeyguard(), returning false",
                    new Throwable());
            return false;
        }
        return mStatusBarKeyguardViewManager.isSecure();
    }

    @Override
    public void showAssistDisclosure() {
        mAssistManagerLazy.get().showDisclosure();
    }

    public NotificationPanelViewController getPanelController() {
        return mNotificationPanelViewController;
    }

    @Override
    public void startAssist(Bundle args) {
        mAssistManagerLazy.get().startAssist(args);
    }
    // End Extra BaseStatusBarMethods.

    public NotificationGutsManager getGutsManager() {
        return mGutsManager;
    }

    private boolean isTransientShown() {
        return mTransientShown;
    }

    @Override
    public void suppressAmbientDisplay(boolean suppressed) {
        mDozeServiceHost.setDozeSuppressed(suppressed);
    }
}<|MERGE_RESOLUTION|>--- conflicted
+++ resolved
@@ -2409,9 +2409,6 @@
         } else {
             // workspace
             WirelessChargingAnimation.makeWirelessChargingAnimation(mContext, null,
-<<<<<<< HEAD
-                    transmittingBatteryLevel, batteryLevel, null, false).show(animationDelay);
-=======
                     transmittingBatteryLevel, batteryLevel,
                     new WirelessChargingAnimation.Callback() {
                         @Override
@@ -2424,7 +2421,6 @@
                             mNotificationShadeWindowController.setRequestTopUi(false, TAG);
                         }
                     }, false).show(animationDelay);
->>>>>>> f5a8542b
         }
     }
 
