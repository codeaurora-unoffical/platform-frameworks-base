/*
 * Copyright (C) 2010 The Android Open Source Project
 *
 * Licensed under the Apache License, Version 2.0 (the "License");
 * you may not use this file except in compliance with the License.
 * You may obtain a copy of the License at
 *
 *      http://www.apache.org/licenses/LICENSE-2.0
 *
 * Unless required by applicable law or agreed to in writing, software
 * distributed under the License is distributed on an "AS IS" BASIS,
 * WITHOUT WARRANTIES OR CONDITIONS OF ANY KIND, either express or implied.
 * See the License for the specific language governing permissions and
 * limitations under the License.
 */

package com.android.systemui.statusbar.phone;

import static android.app.ActivityTaskManager.SPLIT_SCREEN_CREATE_MODE_BOTTOM_OR_RIGHT;
import static android.app.ActivityTaskManager.SPLIT_SCREEN_CREATE_MODE_TOP_OR_LEFT;
import static android.app.StatusBarManager.WINDOW_STATE_HIDDEN;
import static android.app.StatusBarManager.WINDOW_STATE_SHOWING;
import static android.app.StatusBarManager.WindowType;
import static android.app.StatusBarManager.WindowVisibleState;
import static android.app.StatusBarManager.windowStateToString;
import static android.app.WindowConfiguration.WINDOWING_MODE_FULLSCREEN_OR_SPLIT_SCREEN_SECONDARY;

import static com.android.systemui.Dependency.ALLOW_NOTIFICATION_LONG_PRESS_NAME;
import static com.android.systemui.Dependency.BG_HANDLER;
import static com.android.systemui.Dependency.MAIN_HANDLER;
import static com.android.systemui.keyguard.WakefulnessLifecycle.WAKEFULNESS_ASLEEP;
import static com.android.systemui.keyguard.WakefulnessLifecycle.WAKEFULNESS_AWAKE;
import static com.android.systemui.keyguard.WakefulnessLifecycle.WAKEFULNESS_WAKING;
import static com.android.systemui.shared.system.WindowManagerWrapper.NAV_BAR_POS_INVALID;
import static com.android.systemui.shared.system.WindowManagerWrapper.NAV_BAR_POS_LEFT;
import static com.android.systemui.statusbar.NotificationLockscreenUserManager.PERMISSION_SELF;
import static com.android.systemui.statusbar.phone.BarTransitions.MODE_LIGHTS_OUT;
import static com.android.systemui.statusbar.phone.BarTransitions.MODE_LIGHTS_OUT_TRANSPARENT;
import static com.android.systemui.statusbar.phone.BarTransitions.MODE_OPAQUE;
import static com.android.systemui.statusbar.phone.BarTransitions.MODE_SEMI_TRANSPARENT;
import static com.android.systemui.statusbar.phone.BarTransitions.MODE_TRANSLUCENT;
import static com.android.systemui.statusbar.phone.BarTransitions.MODE_TRANSPARENT;
import static com.android.systemui.statusbar.phone.BarTransitions.MODE_WARNING;
import static com.android.systemui.statusbar.phone.BarTransitions.TransitionMode;

import android.animation.Animator;
import android.animation.AnimatorListenerAdapter;
import android.annotation.NonNull;
import android.annotation.Nullable;
import android.app.ActivityManager;
import android.app.ActivityOptions;
import android.app.ActivityTaskManager;
import android.app.AlarmManager;
import android.app.AppOpsManager;
import android.app.IWallpaperManager;
import android.app.KeyguardManager;
import android.app.Notification;
import android.app.NotificationManager;
import android.app.PendingIntent;
import android.app.StatusBarManager;
import android.app.UiModeManager;
import android.app.WallpaperInfo;
import android.app.WallpaperManager;
import android.app.admin.DevicePolicyManager;
import android.content.BroadcastReceiver;
import android.content.ComponentCallbacks2;
import android.content.ComponentName;
import android.content.Context;
import android.content.Intent;
import android.content.IntentFilter;
import android.content.pm.IPackageManager;
import android.content.pm.PackageManager;
import android.content.pm.PackageManager.NameNotFoundException;
import android.content.res.Configuration;
import android.content.res.Resources;
import android.graphics.Point;
import android.graphics.PointF;
import android.graphics.Rect;
import android.media.AudioAttributes;
import android.metrics.LogMaker;
import android.net.Uri;
import android.os.AsyncTask;
import android.os.Bundle;
import android.os.Handler;
import android.os.Looper;
import android.os.Message;
import android.os.PowerManager;
import android.os.RemoteException;
import android.os.ServiceManager;
import android.os.SystemClock;
import android.os.SystemProperties;
import android.os.Trace;
import android.os.UserHandle;
import android.os.UserManager;
import android.os.VibrationEffect;
import android.os.Vibrator;
import android.provider.Settings;
import android.service.dreams.DreamService;
import android.service.dreams.IDreamManager;
import android.service.notification.StatusBarNotification;
import android.util.DisplayMetrics;
import android.util.EventLog;
import android.util.Log;
import android.util.Slog;
import android.view.Display;
import android.view.IWindowManager;
import android.view.KeyEvent;
import android.view.LayoutInflater;
import android.view.MotionEvent;
import android.view.RemoteAnimationAdapter;
import android.view.ThreadedRenderer;
import android.view.View;
import android.view.ViewGroup;
import android.view.ViewTreeObserver;
import android.view.WindowManager;
import android.view.WindowManagerGlobal;
import android.view.accessibility.AccessibilityManager;
import android.view.animation.AccelerateInterpolator;
import android.widget.DateTimeView;

import com.android.internal.annotations.VisibleForTesting;
import com.android.internal.colorextraction.ColorExtractor;
import com.android.internal.logging.MetricsLogger;
import com.android.internal.logging.nano.MetricsProto.MetricsEvent;
import com.android.internal.statusbar.IStatusBarService;
import com.android.internal.statusbar.RegisterStatusBarResult;
import com.android.internal.widget.LockPatternUtils;
import com.android.keyguard.KeyguardUpdateMonitor;
import com.android.keyguard.KeyguardUpdateMonitorCallback;
import com.android.keyguard.ViewMediatorCallback;
import com.android.systemui.ActivityIntentHelper;
import com.android.systemui.ActivityStarterDelegate;
import com.android.systemui.AutoReinflateContainer;
import com.android.systemui.DemoMode;
import com.android.systemui.Dependency;
import com.android.systemui.Dumpable;
import com.android.systemui.EventLogTags;
import com.android.systemui.ForegroundServiceController;
import com.android.systemui.InitController;
import com.android.systemui.Interpolators;
import com.android.systemui.Prefs;
import com.android.systemui.R;
import com.android.systemui.SystemUI;
import com.android.systemui.SystemUIFactory;
import com.android.systemui.UiOffloadThread;
import com.android.systemui.appops.AppOpsController;
import com.android.systemui.assist.AssistManager;
import com.android.systemui.bubbles.BubbleController;
import com.android.systemui.charging.WirelessChargingAnimation;
import com.android.systemui.classifier.FalsingLog;
import com.android.systemui.colorextraction.SysuiColorExtractor;
import com.android.systemui.doze.DozeHost;
import com.android.systemui.doze.DozeLog;
import com.android.systemui.doze.DozeReceiver;
import com.android.systemui.fragments.ExtensionFragmentListener;
import com.android.systemui.fragments.FragmentHostManager;
import com.android.systemui.keyguard.KeyguardSliceProvider;
import com.android.systemui.keyguard.KeyguardViewMediator;
import com.android.systemui.keyguard.ScreenLifecycle;
import com.android.systemui.keyguard.WakefulnessLifecycle;
import com.android.systemui.plugins.ActivityStarter;
import com.android.systemui.plugins.DarkIconDispatcher;
import com.android.systemui.plugins.FalsingManager;
import com.android.systemui.plugins.PluginDependencyProvider;
import com.android.systemui.plugins.qs.QS;
import com.android.systemui.plugins.statusbar.NotificationSwipeActionHelper.SnoozeOption;
import com.android.systemui.plugins.statusbar.StatusBarStateController;
import com.android.systemui.qs.QSFragment;
import com.android.systemui.qs.QSPanel;
import com.android.systemui.recents.Recents;
import com.android.systemui.recents.ScreenPinningRequest;
import com.android.systemui.shared.system.WindowManagerWrapper;
import com.android.systemui.stackdivider.Divider;
import com.android.systemui.stackdivider.WindowManagerProxy;
import com.android.systemui.statusbar.BackDropView;
import com.android.systemui.statusbar.CommandQueue;
import com.android.systemui.statusbar.CrossFadeHelper;
import com.android.systemui.statusbar.EmptyShadeView;
import com.android.systemui.statusbar.GestureRecorder;
import com.android.systemui.statusbar.KeyboardShortcuts;
import com.android.systemui.statusbar.KeyguardIndicationController;
import com.android.systemui.statusbar.NavigationBarController;
import com.android.systemui.statusbar.NotificationListener;
import com.android.systemui.statusbar.NotificationLockscreenUserManager;
import com.android.systemui.statusbar.NotificationMediaManager;
import com.android.systemui.statusbar.NotificationPresenter;
import com.android.systemui.statusbar.NotificationRemoteInputManager;
import com.android.systemui.statusbar.NotificationShelf;
import com.android.systemui.statusbar.NotificationViewHierarchyManager;
import com.android.systemui.statusbar.PulseExpansionHandler;
import com.android.systemui.statusbar.ScrimView;
import com.android.systemui.statusbar.StatusBarState;
import com.android.systemui.statusbar.SysuiStatusBarStateController;
import com.android.systemui.statusbar.VibratorHelper;
import com.android.systemui.statusbar.notification.ActivityLaunchAnimator;
import com.android.systemui.statusbar.notification.BypassHeadsUpNotifier;
import com.android.systemui.statusbar.notification.DynamicPrivacyController;
import com.android.systemui.statusbar.notification.NotificationActivityStarter;
import com.android.systemui.statusbar.notification.NotificationAlertingManager;
import com.android.systemui.statusbar.notification.NotificationClicker;
import com.android.systemui.statusbar.notification.NotificationEntryManager;
import com.android.systemui.statusbar.notification.NotificationInterruptionStateProvider;
import com.android.systemui.statusbar.notification.NotificationListController;
import com.android.systemui.statusbar.notification.NotificationWakeUpCoordinator;
import com.android.systemui.statusbar.notification.ViewGroupFadeHelper;
import com.android.systemui.statusbar.notification.VisualStabilityManager;
import com.android.systemui.statusbar.notification.collection.NotificationEntry;
import com.android.systemui.statusbar.notification.collection.NotificationRowBinderImpl;
import com.android.systemui.statusbar.notification.logging.NotificationLogger;
import com.android.systemui.statusbar.notification.row.ExpandableNotificationRow;
import com.android.systemui.statusbar.notification.row.NotificationGutsManager;
import com.android.systemui.statusbar.notification.stack.NotificationListContainer;
import com.android.systemui.statusbar.phone.UnlockMethodCache.OnUnlockMethodChangedListener;
import com.android.systemui.statusbar.policy.BatteryController;
import com.android.systemui.statusbar.policy.BatteryController.BatteryStateChangeCallback;
import com.android.systemui.statusbar.policy.BrightnessMirrorController;
import com.android.systemui.statusbar.policy.ConfigurationController;
import com.android.systemui.statusbar.policy.ConfigurationController.ConfigurationListener;
import com.android.systemui.statusbar.policy.DeviceProvisionedController;
import com.android.systemui.statusbar.policy.DeviceProvisionedController.DeviceProvisionedListener;
import com.android.systemui.statusbar.policy.ExtensionController;
import com.android.systemui.statusbar.policy.HeadsUpManager;
import com.android.systemui.statusbar.policy.KeyguardMonitor;
import com.android.systemui.statusbar.policy.KeyguardUserSwitcher;
import com.android.systemui.statusbar.policy.NetworkController;
import com.android.systemui.statusbar.policy.OnHeadsUpChangedListener;
import com.android.systemui.statusbar.policy.RemoteInputQuickSettingsDisabler;
import com.android.systemui.statusbar.policy.UserInfoController;
import com.android.systemui.statusbar.policy.UserInfoControllerImpl;
import com.android.systemui.statusbar.policy.UserSwitcherController;
import com.android.systemui.statusbar.policy.ZenModeController;
import com.android.systemui.tuner.TunerService;
import com.android.systemui.util.InjectionInflationController;
import com.android.systemui.volume.VolumeComponent;

import java.io.FileDescriptor;
import java.io.PrintWriter;
import java.io.StringWriter;
import java.util.ArrayList;
import java.util.Map;

import javax.inject.Inject;
import javax.inject.Named;

import dagger.Subcomponent;

public class StatusBar extends SystemUI implements DemoMode,
        ActivityStarter, OnUnlockMethodChangedListener,
        OnHeadsUpChangedListener, CommandQueue.Callbacks, ZenModeController.Callback,
        ColorExtractor.OnColorsChangedListener, ConfigurationListener,
        StatusBarStateController.StateListener, ShadeController,
        ActivityLaunchAnimator.Callback, AppOpsController.Callback {
    public static final boolean MULTIUSER_DEBUG = false;

    public static final boolean ENABLE_CHILD_NOTIFICATIONS
            = SystemProperties.getBoolean("debug.child_notifs", true);

    protected static final int MSG_HIDE_RECENT_APPS = 1020;
    protected static final int MSG_PRELOAD_RECENT_APPS = 1022;
    protected static final int MSG_CANCEL_PRELOAD_RECENT_APPS = 1023;
    protected static final int MSG_TOGGLE_KEYBOARD_SHORTCUTS_MENU = 1026;
    protected static final int MSG_DISMISS_KEYBOARD_SHORTCUTS_MENU = 1027;

    // Should match the values in PhoneWindowManager
    public static final String SYSTEM_DIALOG_REASON_HOME_KEY = "homekey";
    public static final String SYSTEM_DIALOG_REASON_RECENT_APPS = "recentapps";
    static public final String SYSTEM_DIALOG_REASON_SCREENSHOT = "screenshot";

    private static final String BANNER_ACTION_CANCEL =
            "com.android.systemui.statusbar.banner_action_cancel";
    private static final String BANNER_ACTION_SETUP =
            "com.android.systemui.statusbar.banner_action_setup";
    public static final String TAG = "StatusBar";
    public static final boolean DEBUG = false;
    public static final boolean SPEW = false;
    public static final boolean DUMPTRUCK = true; // extra dumpsys info
    public static final boolean DEBUG_GESTURES = false;
    public static final boolean DEBUG_MEDIA_FAKE_ARTWORK = false;
    public static final boolean DEBUG_CAMERA_LIFT = false;

    public static final boolean DEBUG_WINDOW_STATE = false;

    // additional instrumentation for testing purposes; intended to be left on during development
    public static final boolean CHATTY = DEBUG;

    public static final boolean SHOW_LOCKSCREEN_MEDIA_ARTWORK = true;

    public static final String ACTION_FAKE_ARTWORK = "fake_artwork";

    private static final int MSG_OPEN_NOTIFICATION_PANEL = 1000;
    private static final int MSG_CLOSE_PANELS = 1001;
    private static final int MSG_OPEN_SETTINGS_PANEL = 1002;
    private static final int MSG_LAUNCH_TRANSITION_TIMEOUT = 1003;
    // 1020-1040 reserved for BaseStatusBar

    // Time after we abort the launch transition.
    private static final long LAUNCH_TRANSITION_TIMEOUT_MS = 5000;

    protected static final boolean CLOSE_PANEL_WHEN_EMPTIED = true;

    /**
     * The delay to reset the hint text when the hint animation is finished running.
     */
    private static final int HINT_RESET_DELAY_MS = 1200;

    private static final AudioAttributes VIBRATION_ATTRIBUTES = new AudioAttributes.Builder()
            .setContentType(AudioAttributes.CONTENT_TYPE_SONIFICATION)
            .setUsage(AudioAttributes.USAGE_ASSISTANCE_SONIFICATION)
            .build();

    public static final int FADE_KEYGUARD_START_DELAY = 100;
    public static final int FADE_KEYGUARD_DURATION = 300;
    public static final int FADE_KEYGUARD_DURATION_PULSING = 96;

    /** If true, the system is in the half-boot-to-decryption-screen state.
     * Prudently disable QS and notifications.  */
    public static final boolean ONLY_CORE_APPS;

    /** If true, the lockscreen will show a distinct wallpaper */
    public static final boolean ENABLE_LOCKSCREEN_WALLPAPER = true;

    static {
        boolean onlyCoreApps;
        try {
            IPackageManager packageManager =
                    IPackageManager.Stub.asInterface(ServiceManager.getService("package"));
            onlyCoreApps = packageManager.isOnlyCoreApps();
        } catch (RemoteException e) {
            onlyCoreApps = false;
        }
        ONLY_CORE_APPS = onlyCoreApps;
    }

    /**
     * The {@link StatusBarState} of the status bar.
     */
    protected int mState;
    protected boolean mBouncerShowing;

    private PhoneStatusBarPolicy mIconPolicy;
    private StatusBarSignalPolicy mSignalPolicy;

    private VolumeComponent mVolumeComponent;
    private BrightnessMirrorController mBrightnessMirrorController;
    private boolean mBrightnessMirrorVisible;
    protected BiometricUnlockController mBiometricUnlockController;
    private LightBarController mLightBarController;
    protected LockscreenWallpaper mLockscreenWallpaper;
    @VisibleForTesting
    protected AutoHideController mAutoHideController;

    private int mNaturalBarHeight = -1;

    private final Point mCurrentDisplaySize = new Point();

    protected StatusBarWindowView mStatusBarWindow;
    protected PhoneStatusBarView mStatusBarView;
    private int mStatusBarWindowState = WINDOW_STATE_SHOWING;
    protected StatusBarWindowController mStatusBarWindowController;
    protected UnlockMethodCache mUnlockMethodCache;
    @VisibleForTesting
    KeyguardUpdateMonitor mKeyguardUpdateMonitor;
    @VisibleForTesting
    DozeServiceHost mDozeServiceHost = new DozeServiceHost();
    private boolean mWakeUpComingFromTouch;
    private PointF mWakeUpTouchLocation;

    private final Object mQueueLock = new Object();

    protected StatusBarIconController mIconController;
    @Inject
    InjectionInflationController mInjectionInflater;
    @Inject
    PulseExpansionHandler mPulseExpansionHandler;
    @Inject
    NotificationWakeUpCoordinator mWakeUpCoordinator;
    @Inject
    KeyguardBypassController mKeyguardBypassController;
    @Inject
    protected HeadsUpManagerPhone mHeadsUpManager;
    @Inject
    DynamicPrivacyController mDynamicPrivacyController;
    @Inject
    BypassHeadsUpNotifier mBypassHeadsUpNotifier;
    @Nullable
    @Inject
    protected KeyguardLiftController mKeyguardLiftController;
    @Inject
    @Named(ALLOW_NOTIFICATION_LONG_PRESS_NAME)
    boolean mAllowNotificationLongPress;

    // expanded notifications
    protected NotificationPanelView mNotificationPanel; // the sliding/resizing panel within the notification window

    // settings
    private QSPanel mQSPanel;

    KeyguardIndicationController mKeyguardIndicationController;

    // RemoteInputView to be activated after unlock
    private View mPendingRemoteInputView;

    private RemoteInputQuickSettingsDisabler mRemoteInputQuickSettingsDisabler =
            Dependency.get(RemoteInputQuickSettingsDisabler.class);

    private View mReportRejectedTouch;

    private boolean mExpandedVisible;

    private final int[] mAbsPos = new int[2];
    private final ArrayList<Runnable> mPostCollapseRunnables = new ArrayList<>();

    private NotificationGutsManager mGutsManager;
    protected NotificationLogger mNotificationLogger;
    protected NotificationEntryManager mEntryManager;
    private NotificationListController mNotificationListController;
    private NotificationInterruptionStateProvider mNotificationInterruptionStateProvider;
    protected NotificationViewHierarchyManager mViewHierarchyManager;
    protected ForegroundServiceController mForegroundServiceController;
    protected AppOpsController mAppOpsController;
    protected KeyguardViewMediator mKeyguardViewMediator;
    private ZenModeController mZenController;
    private final NotificationAlertingManager mNotificationAlertingManager =
            Dependency.get(NotificationAlertingManager.class);

    // for disabling the status bar
    private int mDisabled1 = 0;
    private int mDisabled2 = 0;

    // tracking calls to View.setSystemUiVisibility()
    private int mSystemUiVisibility = View.SYSTEM_UI_FLAG_VISIBLE;
    private final Rect mLastFullscreenStackBounds = new Rect();
    private final Rect mLastDockedStackBounds = new Rect();

    private final DisplayMetrics mDisplayMetrics = Dependency.get(DisplayMetrics.class);

    // XXX: gesture research
    private final GestureRecorder mGestureRec = DEBUG_GESTURES
        ? new GestureRecorder("/sdcard/statusbar_gestures.dat")
        : null;

    private ScreenPinningRequest mScreenPinningRequest;

    private final MetricsLogger mMetricsLogger = Dependency.get(MetricsLogger.class);

    // ensure quick settings is disabled until the current user makes it through the setup wizard
    @VisibleForTesting
    protected boolean mUserSetup = false;
    private final DeviceProvisionedListener mUserSetupObserver = new DeviceProvisionedListener() {
        @Override
        public void onUserSetupChanged() {
            final boolean userSetup = mDeviceProvisionedController.isUserSetup(
                    mDeviceProvisionedController.getCurrentUser());
            Log.d(TAG, "mUserSetupObserver - DeviceProvisionedListener called for user "
                    + mDeviceProvisionedController.getCurrentUser());
            if (MULTIUSER_DEBUG) {
                Log.d(TAG, String.format("User setup changed: userSetup=%s mUserSetup=%s",
                        userSetup, mUserSetup));
            }

            if (userSetup != mUserSetup) {
                mUserSetup = userSetup;
                if (!mUserSetup && mStatusBarView != null)
                    animateCollapseQuickSettings();
                if (mNotificationPanel != null) {
                    mNotificationPanel.setUserSetupComplete(mUserSetup);
                }
                updateQsExpansionEnabled();
            }
        }
    };

    protected final H mHandler = createHandler();

    private int mInteractingWindows;
    private @TransitionMode int mStatusBarMode;

    private ViewMediatorCallback mKeyguardViewMediatorCallback;
    protected ScrimController mScrimController;
    protected DozeScrimController mDozeScrimController;
    private final UiOffloadThread mUiOffloadThread = Dependency.get(UiOffloadThread.class);

    protected boolean mDozing;
    private boolean mDozingRequested;

    private NotificationMediaManager mMediaManager;
    protected NotificationLockscreenUserManager mLockscreenUserManager;
    protected NotificationRemoteInputManager mRemoteInputManager;

    private final BroadcastReceiver mWallpaperChangedReceiver = new BroadcastReceiver() {
        @Override
        public void onReceive(Context context, Intent intent) {
            WallpaperManager wallpaperManager = context.getSystemService(WallpaperManager.class);
            if (wallpaperManager == null) {
                Log.w(TAG, "WallpaperManager not available");
                return;
            }
            WallpaperInfo info = wallpaperManager.getWallpaperInfo(UserHandle.USER_CURRENT);
            final boolean deviceSupportsAodWallpaper = mContext.getResources().getBoolean(
                    com.android.internal.R.bool.config_dozeSupportsAodWallpaper);
            final boolean imageWallpaperInAmbient =
                    !DozeParameters.getInstance(mContext).getDisplayNeedsBlanking();
            // If WallpaperInfo is null, it must be ImageWallpaper.
            final boolean supportsAmbientMode = deviceSupportsAodWallpaper
                    && ((info == null && imageWallpaperInAmbient)
                        || (info != null && info.supportsAmbientMode()));

            mStatusBarWindowController.setWallpaperSupportsAmbientMode(supportsAmbientMode);
            mScrimController.setWallpaperSupportsAmbientMode(supportsAmbientMode);
        }
    };

    private Runnable mLaunchTransitionEndRunnable;
    private NotificationEntry mDraggedDownEntry;
    private boolean mLaunchCameraWhenFinishedWaking;
    private boolean mLaunchCameraOnFinishedGoingToSleep;
    private int mLastCameraLaunchSource;
    protected PowerManager.WakeLock mGestureWakeLock;
    private Vibrator mVibrator;
    private long[] mCameraLaunchGestureVibePattern;

    private final int[] mTmpInt2 = new int[2];

    // Fingerprint (as computed by getLoggingFingerprint() of the last logged state.
    private int mLastLoggedStateFingerprint;
    private boolean mTopHidesStatusBar;
    private boolean mStatusBarWindowHidden;
    private boolean mHideIconsForBouncer;
    private boolean mIsOccluded;
    private boolean mWereIconsJustHidden;
    private boolean mBouncerWasShowingWhenHidden;

    // Notifies StatusBarKeyguardViewManager every time the keyguard transition is over,
    // this animation is tied to the scrim for historic reasons.
    // TODO: notify when keyguard has faded away instead of the scrim.
    private final ScrimController.Callback mUnlockScrimCallback = new ScrimController
            .Callback() {
        @Override
        public void onFinished() {
            if (mStatusBarKeyguardViewManager == null) {
                Log.w(TAG, "Tried to notify keyguard visibility when "
                        + "mStatusBarKeyguardViewManager was null");
                return;
            }
            if (mKeyguardMonitor.isKeyguardFadingAway()) {
                mStatusBarKeyguardViewManager.onKeyguardFadedAway();
            }
        }

        @Override
        public void onCancelled() {
            onFinished();
        }
    };

    private KeyguardUserSwitcher mKeyguardUserSwitcher;
    protected UserSwitcherController mUserSwitcherController;
    private NetworkController mNetworkController;
    private KeyguardMonitor mKeyguardMonitor = Dependency.get(KeyguardMonitor.class);
    private BatteryController mBatteryController;
    protected boolean mPanelExpanded;
    private UiModeManager mUiModeManager;
    protected boolean mIsKeyguard;
    private LogMaker mStatusBarStateLog;
    protected NotificationIconAreaController mNotificationIconAreaController;
    @Nullable private View mAmbientIndicationContainer;
    private SysuiColorExtractor mColorExtractor;
    private ScreenLifecycle mScreenLifecycle;
    @VisibleForTesting WakefulnessLifecycle mWakefulnessLifecycle;

    private final View.OnClickListener mGoToLockedShadeListener = v -> {
        if (mState == StatusBarState.KEYGUARD) {
            wakeUpIfDozing(SystemClock.uptimeMillis(), v, "SHADE_CLICK");
            goToLockedShade(null);
        }
    };
    private boolean mNoAnimationOnNextBarModeChange;
    protected FalsingManager mFalsingManager;
    private final SysuiStatusBarStateController mStatusBarStateController =
            (SysuiStatusBarStateController) Dependency.get(StatusBarStateController.class);

    private final KeyguardUpdateMonitorCallback mUpdateCallback =
            new KeyguardUpdateMonitorCallback() {
                @Override
                public void onDreamingStateChanged(boolean dreaming) {
                    if (dreaming) {
                        maybeEscalateHeadsUp();
                    }
                }

                @Override
                public void onStrongAuthStateChanged(int userId) {
                    super.onStrongAuthStateChanged(userId);
                    mEntryManager.updateNotifications();
                }
            };
    private final Handler mMainThreadHandler = new Handler(Looper.getMainLooper());

    private HeadsUpAppearanceController mHeadsUpAppearanceController;
    private boolean mVibrateOnOpening;
    private VibratorHelper mVibratorHelper;
    private ActivityLaunchAnimator mActivityLaunchAnimator;
    protected StatusBarNotificationPresenter mPresenter;
    private NotificationActivityStarter mNotificationActivityStarter;
    private boolean mPulsing;
    protected BubbleController mBubbleController;
    private final BubbleController.BubbleExpandListener mBubbleExpandListener =
            (isExpanding, key) -> {
                mEntryManager.updateNotifications();
                updateScrimController();
            };
    private ActivityIntentHelper mActivityIntentHelper;
    private ShadeController mShadeController;

    @Override
    public void onActiveStateChanged(int code, int uid, String packageName, boolean active) {
        Dependency.get(MAIN_HANDLER).post(() -> {
            mForegroundServiceController.onAppOpChanged(code, uid, packageName, active);
            mNotificationListController.updateNotificationsForAppOp(code, uid, packageName, active);
        });
    }

    protected static final int[] APP_OPS = new int[] {AppOpsManager.OP_CAMERA,
            AppOpsManager.OP_SYSTEM_ALERT_WINDOW,
            AppOpsManager.OP_RECORD_AUDIO,
            AppOpsManager.OP_COARSE_LOCATION,
            AppOpsManager.OP_FINE_LOCATION};

    @Override
    public void start() {
        mGroupManager = Dependency.get(NotificationGroupManager.class);
        mGroupAlertTransferHelper = Dependency.get(NotificationGroupAlertTransferHelper.class);
        mVisualStabilityManager = Dependency.get(VisualStabilityManager.class);
        mNotificationLogger = Dependency.get(NotificationLogger.class);
        mRemoteInputManager = Dependency.get(NotificationRemoteInputManager.class);
        mNotificationListener =  Dependency.get(NotificationListener.class);
        mNotificationListener.registerAsSystemService();
        mNetworkController = Dependency.get(NetworkController.class);
        mUserSwitcherController = Dependency.get(UserSwitcherController.class);
        mScreenLifecycle = Dependency.get(ScreenLifecycle.class);
        mScreenLifecycle.addObserver(mScreenObserver);
        mWakefulnessLifecycle = Dependency.get(WakefulnessLifecycle.class);
        mWakefulnessLifecycle.addObserver(mWakefulnessObserver);
        mBatteryController = Dependency.get(BatteryController.class);
        mAssistManager = Dependency.get(AssistManager.class);
        mUiModeManager = mContext.getSystemService(UiModeManager.class);
        mLockscreenUserManager = Dependency.get(NotificationLockscreenUserManager.class);
        mGutsManager = Dependency.get(NotificationGutsManager.class);
        mMediaManager = Dependency.get(NotificationMediaManager.class);
        mEntryManager = Dependency.get(NotificationEntryManager.class);
        mBypassHeadsUpNotifier.setUp(mEntryManager);
        mNotificationInterruptionStateProvider =
                Dependency.get(NotificationInterruptionStateProvider.class);
        mViewHierarchyManager = Dependency.get(NotificationViewHierarchyManager.class);
        mForegroundServiceController = Dependency.get(ForegroundServiceController.class);
        mAppOpsController = Dependency.get(AppOpsController.class);
        mZenController = Dependency.get(ZenModeController.class);
        mKeyguardViewMediator = getComponent(KeyguardViewMediator.class);
        mColorExtractor = Dependency.get(SysuiColorExtractor.class);
        mDeviceProvisionedController = Dependency.get(DeviceProvisionedController.class);
        mNavigationBarController = Dependency.get(NavigationBarController.class);
        mBubbleController = Dependency.get(BubbleController.class);
        mBubbleController.setExpandListener(mBubbleExpandListener);
        mActivityIntentHelper = new ActivityIntentHelper(mContext);
        KeyguardSliceProvider sliceProvider = KeyguardSliceProvider.getAttachedInstance();
        if (sliceProvider != null) {
            sliceProvider.initDependencies(mMediaManager, mStatusBarStateController,
                    mKeyguardBypassController, DozeParameters.getInstance(mContext));
        } else {
            Log.w(TAG, "Cannot init KeyguardSliceProvider dependencies");
        }

        mColorExtractor.addOnColorsChangedListener(this);
        mStatusBarStateController.addCallback(this,
                SysuiStatusBarStateController.RANK_STATUS_BAR);

        mWindowManager = (WindowManager) mContext.getSystemService(Context.WINDOW_SERVICE);
        mDreamManager = IDreamManager.Stub.asInterface(
                ServiceManager.checkService(DreamService.DREAM_SERVICE));

        mDisplay = mWindowManager.getDefaultDisplay();
        mDisplayId = mDisplay.getDisplayId();
        updateDisplaySize();

        mVibrateOnOpening = mContext.getResources().getBoolean(
                R.bool.config_vibrateOnIconAnimation);
        mVibratorHelper = Dependency.get(VibratorHelper.class);

        DateTimeView.setReceiverHandler(Dependency.get(Dependency.TIME_TICK_HANDLER));
        putComponent(StatusBar.class, this);

        // start old BaseStatusBar.start().
        mWindowManagerService = WindowManagerGlobal.getWindowManagerService();
        mDevicePolicyManager = (DevicePolicyManager) mContext.getSystemService(
                Context.DEVICE_POLICY_SERVICE);

        mAccessibilityManager = (AccessibilityManager)
                mContext.getSystemService(Context.ACCESSIBILITY_SERVICE);

        mPowerManager = (PowerManager) mContext.getSystemService(Context.POWER_SERVICE);
        mKeyguardUpdateMonitor = KeyguardUpdateMonitor.getInstance(mContext);
        mKeyguardUpdateMonitor.setKeyguardBypassController(mKeyguardBypassController);
        mBarService = IStatusBarService.Stub.asInterface(
                ServiceManager.getService(Context.STATUS_BAR_SERVICE));

        mRecents = getComponent(Recents.class);

        mKeyguardManager = (KeyguardManager) mContext.getSystemService(Context.KEYGUARD_SERVICE);
        mFalsingManager = Dependency.get(FalsingManager.class);

        // Connect in to the status bar manager service
        mCommandQueue = getComponent(CommandQueue.class);
        mCommandQueue.addCallback(this);

        RegisterStatusBarResult result = null;
        try {
            result = mBarService.registerStatusBar(mCommandQueue);
        } catch (RemoteException ex) {
            ex.rethrowFromSystemServer();
        }

        createAndAddWindows(result);

        // Make sure we always have the most current wallpaper info.
        IntentFilter wallpaperChangedFilter = new IntentFilter(Intent.ACTION_WALLPAPER_CHANGED);
        mContext.registerReceiverAsUser(mWallpaperChangedReceiver, UserHandle.ALL,
                wallpaperChangedFilter, null /* broadcastPermission */, null /* scheduler */);
        mWallpaperChangedReceiver.onReceive(mContext, null);

        // Set up the initial notification state. This needs to happen before CommandQueue.disable()
        setUpPresenter();

        setSystemUiVisibility(mDisplayId, result.mSystemUiVisibility,
                result.mFullscreenStackSysUiVisibility, result.mDockedStackSysUiVisibility,
                0xffffffff, result.mFullscreenStackBounds, result.mDockedStackBounds,
                result.mNavbarColorManagedByIme);
        // StatusBarManagerService has a back up of IME token and it's restored here.
        setImeWindowStatus(mDisplayId, result.mImeToken, result.mImeWindowVis,
                result.mImeBackDisposition, result.mShowImeSwitcher);

        // Set up the initial icon state
        int numIcons = result.mIcons.size();
        for (int i = 0; i < numIcons; i++) {
            mCommandQueue.setIcon(result.mIcons.keyAt(i), result.mIcons.valueAt(i));
        }


        if (DEBUG) {
            Log.d(TAG, String.format(
                    "init: icons=%d disabled=0x%08x lights=0x%08x imeButton=0x%08x",
                    numIcons,
                    result.mDisabledFlags1,
                    result.mSystemUiVisibility,
                    result.mImeWindowVis));
        }

        IntentFilter internalFilter = new IntentFilter();
        internalFilter.addAction(BANNER_ACTION_CANCEL);
        internalFilter.addAction(BANNER_ACTION_SETUP);
        mContext.registerReceiver(mBannerActionBroadcastReceiver, internalFilter, PERMISSION_SELF,
                null);

        IWallpaperManager wallpaperManager = IWallpaperManager.Stub.asInterface(
                ServiceManager.getService(Context.WALLPAPER_SERVICE));
        try {
            wallpaperManager.setInAmbientMode(false /* ambientMode */, 0L /* duration */);
        } catch (RemoteException e) {
            // Just pass, nothing critical.
        }

        // end old BaseStatusBar.start().

        // Lastly, call to the icon policy to install/update all the icons.
        mIconPolicy = new PhoneStatusBarPolicy(mContext, mIconController);
        mSignalPolicy = new StatusBarSignalPolicy(mContext, mIconController);

        mUnlockMethodCache = UnlockMethodCache.getInstance(mContext);
        mUnlockMethodCache.addListener(this);
        startKeyguard();

        mKeyguardUpdateMonitor.registerCallback(mUpdateCallback);
        putComponent(DozeHost.class, mDozeServiceHost);

        mScreenPinningRequest = new ScreenPinningRequest(mContext);

        Dependency.get(ActivityStarterDelegate.class).setActivityStarterImpl(this);

        Dependency.get(ConfigurationController.class).addCallback(this);

        // set the initial view visibility
        Dependency.get(InitController.class).addPostInitTask(this::updateAreThereNotifications);
        int disabledFlags1 = result.mDisabledFlags1;
        int disabledFlags2 = result.mDisabledFlags2;
        Dependency.get(InitController.class).addPostInitTask(
                () -> setUpDisableFlags(disabledFlags1, disabledFlags2));
    }

    // ================================================================================
    // Constructing the view
    // ================================================================================
    protected void makeStatusBarView(@Nullable RegisterStatusBarResult result) {
        final Context context = mContext;
        updateDisplaySize(); // populates mDisplayMetrics
        updateResources();
        updateTheme();

        inflateStatusBarWindow(context);
        mStatusBarWindow.setService(this);
        mStatusBarWindow.setBypassController(mKeyguardBypassController);
        mStatusBarWindow.setOnTouchListener(getStatusBarWindowTouchListener());

        // TODO: Deal with the ugliness that comes from having some of the statusbar broken out
        // into fragments, but the rest here, it leaves some awkward lifecycle and whatnot.
        mNotificationPanel = mStatusBarWindow.findViewById(R.id.notification_panel);
        mStackScroller = mStatusBarWindow.findViewById(R.id.notification_stack_scroller);
        mZenController.addCallback(this);
        NotificationListContainer notifListContainer = (NotificationListContainer) mStackScroller;
        mNotificationLogger.setUpWithContainer(notifListContainer);

        mNotificationIconAreaController = SystemUIFactory.getInstance()
                .createNotificationIconAreaController(context, this,
                        mWakeUpCoordinator, mKeyguardBypassController,
                        mStatusBarStateController);
        mWakeUpCoordinator.setIconAreaController(mNotificationIconAreaController);
        inflateShelf();
        mNotificationIconAreaController.setupShelf(mNotificationShelf);
        mNotificationPanel.setOnReinflationListener(mNotificationIconAreaController::initAodIcons);
        mNotificationPanel.addExpansionListener(mWakeUpCoordinator);

        Dependency.get(DarkIconDispatcher.class).addDarkReceiver(mNotificationIconAreaController);
        // Allow plugins to reference DarkIconDispatcher and StatusBarStateController
        Dependency.get(PluginDependencyProvider.class)
                .allowPluginDependency(DarkIconDispatcher.class);
        Dependency.get(PluginDependencyProvider.class)
                .allowPluginDependency(StatusBarStateController.class);
        FragmentHostManager.get(mStatusBarWindow)
                .addTagListener(CollapsedStatusBarFragment.TAG, (tag, fragment) -> {
                    CollapsedStatusBarFragment statusBarFragment =
                            (CollapsedStatusBarFragment) fragment;
                    statusBarFragment.initNotificationIconArea(mNotificationIconAreaController);
                    PhoneStatusBarView oldStatusBarView = mStatusBarView;
                    mStatusBarView = (PhoneStatusBarView) fragment.getView();
                    mStatusBarView.setBar(this);
                    mStatusBarView.setPanel(mNotificationPanel);
                    mStatusBarView.setScrimController(mScrimController);

                    // CollapsedStatusBarFragment re-inflated PhoneStatusBarView and both of
                    // mStatusBarView.mExpanded and mStatusBarView.mBouncerShowing are false.
                    // PhoneStatusBarView's new instance will set to be gone in
                    // PanelBar.updateVisibility after calling mStatusBarView.setBouncerShowing
                    // that will trigger PanelBar.updateVisibility. If there is a heads up showing,
                    // it needs to notify PhoneStatusBarView's new instance to update the correct
                    // status by calling mNotificationPanel.notifyBarPanelExpansionChanged().
                    if (mHeadsUpManager.hasPinnedHeadsUp()) {
                        mNotificationPanel.notifyBarPanelExpansionChanged();
                    }
                    mStatusBarView.setBouncerShowing(mBouncerShowing);
                    if (oldStatusBarView != null) {
                        float fraction = oldStatusBarView.getExpansionFraction();
                        boolean expanded = oldStatusBarView.isExpanded();
                        mStatusBarView.panelExpansionChanged(fraction, expanded);
                    }

                    HeadsUpAppearanceController oldController = mHeadsUpAppearanceController;
                    if (mHeadsUpAppearanceController != null) {
                        // This view is being recreated, let's destroy the old one
                        mHeadsUpAppearanceController.destroy();
                    }
                    mHeadsUpAppearanceController = new HeadsUpAppearanceController(
                            mNotificationIconAreaController, mHeadsUpManager, mStatusBarWindow,
                            mStatusBarStateController, mKeyguardBypassController,
                            mWakeUpCoordinator);
                    mHeadsUpAppearanceController.readFrom(oldController);
                    mStatusBarWindow.setStatusBarView(mStatusBarView);
                    updateAreThereNotifications();
                    checkBarModes();
                }).getFragmentManager()
                .beginTransaction()
                .replace(R.id.status_bar_container, new CollapsedStatusBarFragment(),
                        CollapsedStatusBarFragment.TAG)
                .commit();
        mIconController = Dependency.get(StatusBarIconController.class);

        mHeadsUpManager.setUp(mStatusBarWindow, mGroupManager, this, mVisualStabilityManager);
        Dependency.get(ConfigurationController.class).addCallback(mHeadsUpManager);
        mHeadsUpManager.addListener(this);
        mHeadsUpManager.addListener(mNotificationPanel);
        mHeadsUpManager.addListener(mGroupManager);
        mHeadsUpManager.addListener(mGroupAlertTransferHelper);
        mHeadsUpManager.addListener(mVisualStabilityManager);
        mNotificationPanel.setHeadsUpManager(mHeadsUpManager);
        mGroupManager.setHeadsUpManager(mHeadsUpManager);
        mGroupAlertTransferHelper.setHeadsUpManager(mHeadsUpManager);
        mNotificationLogger.setHeadsUpManager(mHeadsUpManager);
        putComponent(HeadsUpManager.class, mHeadsUpManager);

        createNavigationBar(result);

        if (ENABLE_LOCKSCREEN_WALLPAPER) {
            mLockscreenWallpaper = new LockscreenWallpaper(mContext, this, mHandler);
        }

        mKeyguardIndicationController =
                SystemUIFactory.getInstance().createKeyguardIndicationController(mContext,
                        mStatusBarWindow.findViewById(R.id.keyguard_indication_area),
                        mStatusBarWindow.findViewById(R.id.lock_icon));
        mNotificationPanel.setKeyguardIndicationController(mKeyguardIndicationController);

        mAmbientIndicationContainer = mStatusBarWindow.findViewById(
                R.id.ambient_indication_container);

        // TODO: Find better place for this callback.
        mBatteryController.addCallback(new BatteryStateChangeCallback() {
            @Override
            public void onPowerSaveChanged(boolean isPowerSave) {
                mHandler.post(mCheckBarModes);
                if (mDozeServiceHost != null) {
                    mDozeServiceHost.firePowerSaveChanged(isPowerSave);
                }
            }

            @Override
            public void onBatteryLevelChanged(int level, boolean pluggedIn, boolean charging) {
                // noop
            }
        });

        mAutoHideController = Dependency.get(AutoHideController.class);
        mAutoHideController.setStatusBar(this);

        mLightBarController = Dependency.get(LightBarController.class);

        ScrimView scrimBehind = mStatusBarWindow.findViewById(R.id.scrim_behind);
        ScrimView scrimInFront = mStatusBarWindow.findViewById(R.id.scrim_in_front);
        mScrimController = SystemUIFactory.getInstance().createScrimController(
                scrimBehind, scrimInFront, mLockscreenWallpaper,
                (state, alpha, color) -> mLightBarController.setScrimState(state, alpha, color),
                scrimsVisible -> {
                    if (mStatusBarWindowController != null) {
                        mStatusBarWindowController.setScrimsVisibility(scrimsVisible);
                    }
                    if (mStatusBarWindow != null) {
                        mStatusBarWindow.onScrimVisibilityChanged(scrimsVisible);
                    }
                }, DozeParameters.getInstance(mContext),
                mContext.getSystemService(AlarmManager.class),
                mKeyguardMonitor);
        mNotificationPanel.initDependencies(this, mGroupManager, mNotificationShelf,
                mHeadsUpManager, mNotificationIconAreaController, mScrimController);
        mDozeScrimController = new DozeScrimController(DozeParameters.getInstance(context));

        BackDropView backdrop = mStatusBarWindow.findViewById(R.id.backdrop);
        mMediaManager.setup(backdrop, backdrop.findViewById(R.id.backdrop_front),
                backdrop.findViewById(R.id.backdrop_back), mScrimController, mLockscreenWallpaper);

        // Other icons
        mVolumeComponent = getComponent(VolumeComponent.class);

        mNotificationPanel.setUserSetupComplete(mUserSetup);
        if (UserManager.get(mContext).isUserSwitcherEnabled()) {
            createUserSwitcher();
        }

        mNotificationPanel.setLaunchAffordanceListener(
                mStatusBarWindow::onShowingLaunchAffordanceChanged);

        // Set up the quick settings tile panel
        View container = mStatusBarWindow.findViewById(R.id.qs_frame);
        if (container != null) {
            FragmentHostManager fragmentHostManager = FragmentHostManager.get(container);
            ExtensionFragmentListener.attachExtensonToFragment(container, QS.TAG, R.id.qs_frame,
                    Dependency.get(ExtensionController.class)
                            .newExtension(QS.class)
                            .withPlugin(QS.class)
                            .withDefault(this::createDefaultQSFragment)
                            .build());
            mBrightnessMirrorController = new BrightnessMirrorController(mStatusBarWindow,
                    (visible) -> {
                        mBrightnessMirrorVisible = visible;
                        updateScrimController();
                    });
            fragmentHostManager.addTagListener(QS.TAG, (tag, f) -> {
                QS qs = (QS) f;
                if (qs instanceof QSFragment) {
                    mQSPanel = ((QSFragment) qs).getQsPanel();
                    mQSPanel.setBrightnessMirror(mBrightnessMirrorController);
                }
            });
        }

        mReportRejectedTouch = mStatusBarWindow.findViewById(R.id.report_rejected_touch);
        if (mReportRejectedTouch != null) {
            updateReportRejectedTouchVisibility();
            mReportRejectedTouch.setOnClickListener(v -> {
                Uri session = mFalsingManager.reportRejectedTouch();
                if (session == null) { return; }

                StringWriter message = new StringWriter();
                message.write("Build info: ");
                message.write(SystemProperties.get("ro.build.description"));
                message.write("\nSerial number: ");
                message.write(SystemProperties.get("ro.serialno"));
                message.write("\n");

                PrintWriter falsingPw = new PrintWriter(message);
                FalsingLog.dump(falsingPw);
                falsingPw.flush();

                startActivityDismissingKeyguard(Intent.createChooser(new Intent(Intent.ACTION_SEND)
                                .setType("*/*")
                                .putExtra(Intent.EXTRA_SUBJECT, "Rejected touch report")
                                .putExtra(Intent.EXTRA_STREAM, session)
                                .putExtra(Intent.EXTRA_TEXT, message.toString()),
                        "Share rejected touch report")
                                .addFlags(Intent.FLAG_ACTIVITY_NEW_TASK),
                        true /* onlyProvisioned */, true /* dismissShade */);
            });
        }

        PowerManager pm = (PowerManager) mContext.getSystemService(Context.POWER_SERVICE);
        if (!pm.isScreenOn()) {
            mBroadcastReceiver.onReceive(mContext, new Intent(Intent.ACTION_SCREEN_OFF));
        }
        mGestureWakeLock = pm.newWakeLock(PowerManager.SCREEN_BRIGHT_WAKE_LOCK,
                "GestureWakeLock");
        mVibrator = mContext.getSystemService(Vibrator.class);
        int[] pattern = mContext.getResources().getIntArray(
                R.array.config_cameraLaunchGestureVibePattern);
        mCameraLaunchGestureVibePattern = new long[pattern.length];
        for (int i = 0; i < pattern.length; i++) {
            mCameraLaunchGestureVibePattern[i] = pattern[i];
        }

        // receive broadcasts
        IntentFilter filter = new IntentFilter();
        filter.addAction(Intent.ACTION_CLOSE_SYSTEM_DIALOGS);
        filter.addAction(Intent.ACTION_SCREEN_OFF);
        filter.addAction(DevicePolicyManager.ACTION_SHOW_DEVICE_MONITORING_DIALOG);
        context.registerReceiverAsUser(mBroadcastReceiver, UserHandle.ALL, filter, null, null);

        IntentFilter demoFilter = new IntentFilter();
        if (DEBUG_MEDIA_FAKE_ARTWORK) {
            demoFilter.addAction(ACTION_FAKE_ARTWORK);
        }
        demoFilter.addAction(ACTION_DEMO);
        context.registerReceiverAsUser(mDemoReceiver, UserHandle.ALL, demoFilter,
                android.Manifest.permission.DUMP, null);

        // listen for USER_SETUP_COMPLETE setting (per-user)
        mDeviceProvisionedController.addCallback(mUserSetupObserver);
        mUserSetupObserver.onUserSetupChanged();

        // disable profiling bars, since they overlap and clutter the output on app windows
        ThreadedRenderer.overrideProperty("disableProfileBars", "true");

        // Private API call to make the shadows look better for Recents
        ThreadedRenderer.overrideProperty("ambientRatio", String.valueOf(1.5f));
    }

    protected QS createDefaultQSFragment() {
        return FragmentHostManager.get(mStatusBarWindow).create(QSFragment.class);
    }

    private void setUpPresenter() {
        // Set up the initial notification state.
        mActivityLaunchAnimator = new ActivityLaunchAnimator(
                mStatusBarWindow, this, mNotificationPanel,
                (NotificationListContainer) mStackScroller);

        final NotificationRowBinderImpl rowBinder =
                new NotificationRowBinderImpl(
                        mContext,
                        mAllowNotificationLongPress,
                        mKeyguardBypassController,
                        mStatusBarStateController);

        mPresenter = new StatusBarNotificationPresenter(mContext, mNotificationPanel,
                mHeadsUpManager, mStatusBarWindow, mStackScroller, mDozeScrimController,
                mScrimController, mActivityLaunchAnimator, mDynamicPrivacyController,
                mNotificationAlertingManager, rowBinder);

        mNotificationListController =
                new NotificationListController(
                        mEntryManager,
                        (NotificationListContainer) mStackScroller,
                        mForegroundServiceController,
                        mDeviceProvisionedController);

        mAppOpsController.addCallback(APP_OPS, this);
        mNotificationShelf.setOnActivatedListener(mPresenter);
        mRemoteInputManager.getController().addCallback(mStatusBarWindowController);

        final StatusBarRemoteInputCallback mStatusBarRemoteInputCallback =
                (StatusBarRemoteInputCallback) Dependency.get(
                        NotificationRemoteInputManager.Callback.class);
        mShadeController = Dependency.get(ShadeController.class);
        final ActivityStarter activityStarter = Dependency.get(ActivityStarter.class);

        mNotificationActivityStarter = new StatusBarNotificationActivityStarter(mContext,
                mCommandQueue, mAssistManager, mNotificationPanel, mPresenter, mEntryManager,
                mHeadsUpManager, activityStarter, mActivityLaunchAnimator,
                mBarService, mStatusBarStateController, mKeyguardManager, mDreamManager,
                mRemoteInputManager, mStatusBarRemoteInputCallback, mGroupManager,
                mLockscreenUserManager, mShadeController, mKeyguardMonitor,
                mNotificationInterruptionStateProvider, mMetricsLogger,
                new LockPatternUtils(mContext), Dependency.get(MAIN_HANDLER),
                Dependency.get(BG_HANDLER), mActivityIntentHelper, mBubbleController);

        mGutsManager.setNotificationActivityStarter(mNotificationActivityStarter);

        mEntryManager.setRowBinder(rowBinder);
        rowBinder.setNotificationClicker(new NotificationClicker(
                this, Dependency.get(BubbleController.class), mNotificationActivityStarter));

        mGroupAlertTransferHelper.bind(mEntryManager, mGroupManager);
        mNotificationListController.bind();
    }

    /**
     * Post-init task of {@link #start()}
     * @param state1 disable1 flags
     * @param state2 disable2 flags
     */
    protected void setUpDisableFlags(int state1, int state2) {
        mCommandQueue.disable(mDisplayId, state1, state2, false /* animate */);
    }

    @Override
    public void addAfterKeyguardGoneRunnable(Runnable runnable) {
        mStatusBarKeyguardViewManager.addAfterKeyguardGoneRunnable(runnable);
    }

    @Override
    public boolean isDozing() {
        return mDozing;
    }

    @Override
    public void wakeUpIfDozing(long time, View where, String why) {
        if (mDozing) {
            PowerManager pm = mContext.getSystemService(PowerManager.class);
            pm.wakeUp(time, PowerManager.WAKE_REASON_GESTURE, "com.android.systemui:" + why);
            mWakeUpComingFromTouch = true;
            where.getLocationInWindow(mTmpInt2);
            mWakeUpTouchLocation = new PointF(mTmpInt2[0] + where.getWidth() / 2,
                    mTmpInt2[1] + where.getHeight() / 2);
            mFalsingManager.onScreenOnFromTouch();
        }
    }

    // TODO(b/117478341): This was left such that CarStatusBar can override this method.
    // Try to remove this.
    protected void createNavigationBar(@Nullable RegisterStatusBarResult result) {
        mNavigationBarController.createNavigationBars(true /* includeDefaultDisplay */, result);
    }

    /**
     * Returns the {@link android.view.View.OnTouchListener} that will be invoked when the
     * background window of the status bar is clicked.
     */
    protected View.OnTouchListener getStatusBarWindowTouchListener() {
        return (v, event) -> {
            mAutoHideController.checkUserAutoHide(event);
            mRemoteInputManager.checkRemoteInputOutside(event);
            if (event.getAction() == MotionEvent.ACTION_DOWN) {
                if (mExpandedVisible) {
                    animateCollapsePanels();
                }
            }
            return mStatusBarWindow.onTouchEvent(event);
        };
    }

    private void inflateShelf() {
        mNotificationShelf =
                (NotificationShelf) mInjectionInflater.injectable(
                        LayoutInflater.from(mContext)).inflate(
                                R.layout.status_bar_notification_shelf, mStackScroller, false);
        mNotificationShelf.setOnClickListener(mGoToLockedShadeListener);
    }

    @Override
    public void onDensityOrFontScaleChanged() {
        // TODO: Remove this.
        if (mBrightnessMirrorController != null) {
            mBrightnessMirrorController.onDensityOrFontScaleChanged();
        }
        // TODO: Bring these out of StatusBar.
        ((UserInfoControllerImpl) Dependency.get(UserInfoController.class))
                .onDensityOrFontScaleChanged();
        Dependency.get(UserSwitcherController.class).onDensityOrFontScaleChanged();
        if (mKeyguardUserSwitcher != null) {
            mKeyguardUserSwitcher.onDensityOrFontScaleChanged();
        }
        mNotificationIconAreaController.onDensityOrFontScaleChanged(mContext);
        mHeadsUpManager.onDensityOrFontScaleChanged();
    }

    @Override
    public void onThemeChanged() {
        if (mStatusBarKeyguardViewManager != null) {
            mStatusBarKeyguardViewManager.onThemeChanged();
        }
        if (mAmbientIndicationContainer instanceof AutoReinflateContainer) {
            ((AutoReinflateContainer) mAmbientIndicationContainer).inflateLayout();
        }
        mNotificationIconAreaController.onThemeChanged();
    }

    @Override
    public void onOverlayChanged() {
        if (mBrightnessMirrorController != null) {
            mBrightnessMirrorController.onOverlayChanged();
        }
        // We need the new R.id.keyguard_indication_area before recreating
        // mKeyguardIndicationController
        mNotificationPanel.onThemeChanged();
        onThemeChanged();
    }

    @Override
    public void onUiModeChanged() {
        if (mBrightnessMirrorController != null) {
            mBrightnessMirrorController.onUiModeChanged();
        }
    }

    protected void createUserSwitcher() {
        mKeyguardUserSwitcher = new KeyguardUserSwitcher(mContext,
                mStatusBarWindow.findViewById(R.id.keyguard_user_switcher),
                mStatusBarWindow.findViewById(R.id.keyguard_header),
                mNotificationPanel);
    }

    protected void inflateStatusBarWindow(Context context) {
        mStatusBarWindow = (StatusBarWindowView) mInjectionInflater.injectable(
                LayoutInflater.from(context)).inflate(R.layout.super_status_bar, null);
    }

    protected void startKeyguard() {
        Trace.beginSection("StatusBar#startKeyguard");
        KeyguardViewMediator keyguardViewMediator = getComponent(KeyguardViewMediator.class);
        mBiometricUnlockController = new BiometricUnlockController(mContext,
                mDozeScrimController, keyguardViewMediator,
                mScrimController, this, UnlockMethodCache.getInstance(mContext),
<<<<<<< HEAD
                new Handler(), mKeyguardUpdateMonitor, Dependency.get(TunerService.class));
=======
                new Handler(), mKeyguardUpdateMonitor, mKeyguardBypassController);
>>>>>>> 0d7e17eb
        putComponent(BiometricUnlockController.class, mBiometricUnlockController);
        mStatusBarKeyguardViewManager = keyguardViewMediator.registerStatusBar(this,
                getBouncerContainer(), mNotificationPanel, mBiometricUnlockController,
                mStatusBarWindow.findViewById(R.id.lock_icon_container), mStackScroller,
                mKeyguardBypassController, mFalsingManager);
        mKeyguardIndicationController
                .setStatusBarKeyguardViewManager(mStatusBarKeyguardViewManager);
        mBiometricUnlockController.setStatusBarKeyguardViewManager(mStatusBarKeyguardViewManager);
        mRemoteInputManager.getController().addCallback(mStatusBarKeyguardViewManager);
        mDynamicPrivacyController.setStatusBarKeyguardViewManager(mStatusBarKeyguardViewManager);

        mKeyguardViewMediatorCallback = keyguardViewMediator.getViewMediatorCallback();
        mLightBarController.setBiometricUnlockController(mBiometricUnlockController);
        mMediaManager.setBiometricUnlockController(mBiometricUnlockController);
        Dependency.get(KeyguardDismissUtil.class).setDismissHandler(this::executeWhenUnlocked);
        Trace.endSection();
    }

    protected View getStatusBarView() {
        return mStatusBarView;
    }

    public StatusBarWindowView getStatusBarWindow() {
        return mStatusBarWindow;
    }

    protected ViewGroup getBouncerContainer() {
        return mStatusBarWindow;
    }

    public int getStatusBarHeight() {
        if (mNaturalBarHeight < 0) {
            final Resources res = mContext.getResources();
            mNaturalBarHeight =
                    res.getDimensionPixelSize(com.android.internal.R.dimen.status_bar_height);
        }
        return mNaturalBarHeight;
    }

    protected boolean toggleSplitScreenMode(int metricsDockAction, int metricsUndockAction) {
        if (mRecents == null) {
            return false;
        }
        int dockSide = WindowManagerProxy.getInstance().getDockSide();
        if (dockSide == WindowManager.DOCKED_INVALID) {
            final int navbarPos = WindowManagerWrapper.getInstance().getNavBarPosition(mDisplayId);
            if (navbarPos == NAV_BAR_POS_INVALID) {
                return false;
            }
            int createMode = navbarPos == NAV_BAR_POS_LEFT
                    ? SPLIT_SCREEN_CREATE_MODE_BOTTOM_OR_RIGHT
                    : SPLIT_SCREEN_CREATE_MODE_TOP_OR_LEFT;
            return mRecents.splitPrimaryTask(createMode, null, metricsDockAction);
        } else {
            Divider divider = getComponent(Divider.class);
            if (divider != null) {
                if (divider.isMinimized() && !divider.isHomeStackResizable()) {
                    // Undocking from the minimized state is not supported
                    return false;
                } else {
                    divider.onUndockingTask();
                    if (metricsUndockAction != -1) {
                        mMetricsLogger.action(metricsUndockAction);
                    }
                }
            }
        }
        return true;
    }

    /**
     * Disable QS if device not provisioned.
     * If the user switcher is simple then disable QS during setup because
     * the user intends to use the lock screen user switcher, QS in not needed.
     */
    private void updateQsExpansionEnabled() {
        final boolean expandEnabled = mDeviceProvisionedController.isDeviceProvisioned()
                && (mUserSetup || mUserSwitcherController == null
                        || !mUserSwitcherController.isSimpleUserSwitcher())
                && ((mDisabled2 & StatusBarManager.DISABLE2_NOTIFICATION_SHADE) == 0)
                && ((mDisabled2 & StatusBarManager.DISABLE2_QUICK_SETTINGS) == 0)
                && !mDozing
                && !ONLY_CORE_APPS;
        mNotificationPanel.setQsExpansionEnabled(expandEnabled);
        Log.d(TAG, "updateQsExpansionEnabled - QS Expand enabled: " + expandEnabled);
    }

    public void addQsTile(ComponentName tile) {
        if (mQSPanel != null && mQSPanel.getHost() != null) {
            mQSPanel.getHost().addTile(tile);
        }
    }

    public void remQsTile(ComponentName tile) {
        if (mQSPanel != null && mQSPanel.getHost() != null) {
            mQSPanel.getHost().removeTile(tile);
        }
    }

    public void clickTile(ComponentName tile) {
        mQSPanel.clickTile(tile);
    }

    public boolean areNotificationsHidden() {
        return mZenController.areNotificationsHiddenInShade();
    }

    public void requestNotificationUpdate() {
        mEntryManager.updateNotifications();
    }

    /**
     * Asks {@link KeyguardUpdateMonitor} to run face auth.
     */
    public void requestFaceAuth() {
        if (!mUnlockMethodCache.canSkipBouncer()) {
            mKeyguardUpdateMonitor.requestFaceAuth();
        }
    }

    public void updateAreThereNotifications() {
        if (SPEW) {
            final boolean clearable = hasActiveNotifications() &&
                    mNotificationPanel.hasActiveClearableNotifications();
            Log.d(TAG, "updateAreThereNotifications: N=" +
                    mEntryManager.getNotificationData().getActiveNotifications().size() + " any=" +
                    hasActiveNotifications() + " clearable=" + clearable);
        }

        if (mStatusBarView != null) {
            final View nlo = mStatusBarView.findViewById(R.id.notification_lights_out);
            final boolean showDot = hasActiveNotifications() && !areLightsOn();
            if (showDot != (nlo.getAlpha() == 1.0f)) {
                if (showDot) {
                    nlo.setAlpha(0f);
                    nlo.setVisibility(View.VISIBLE);
                }
                nlo.animate()
                        .alpha(showDot ? 1 : 0)
                        .setDuration(showDot ? 750 : 250)
                        .setInterpolator(new AccelerateInterpolator(2.0f))
                        .setListener(showDot ? null : new AnimatorListenerAdapter() {
                            @Override
                            public void onAnimationEnd(Animator _a) {
                                nlo.setVisibility(View.GONE);
                            }
                        })
                        .start();
            }
        }
        mMediaManager.findAndUpdateMediaNotifications();
    }

    private void updateReportRejectedTouchVisibility() {
        if (mReportRejectedTouch == null) {
            return;
        }
        mReportRejectedTouch.setVisibility(mState == StatusBarState.KEYGUARD && !mDozing
                && mFalsingManager.isReportingEnabled() ? View.VISIBLE : View.INVISIBLE);
    }

    /**
     * State is one or more of the DISABLE constants from StatusBarManager.
     */
    @Override
    public void disable(int displayId, int state1, int state2, boolean animate) {
        if (displayId != mDisplayId) {
            return;
        }
        state2 = mRemoteInputQuickSettingsDisabler.adjustDisableFlags(state2);

        animate &= mStatusBarWindowState != WINDOW_STATE_HIDDEN;
        final int old1 = mDisabled1;
        final int diff1 = state1 ^ old1;
        mDisabled1 = state1;

        final int old2 = mDisabled2;
        final int diff2 = state2 ^ old2;
        mDisabled2 = state2;

        if (DEBUG) {
            Log.d(TAG, String.format("disable1: 0x%08x -> 0x%08x (diff1: 0x%08x)",
                old1, state1, diff1));
            Log.d(TAG, String.format("disable2: 0x%08x -> 0x%08x (diff2: 0x%08x)",
                old2, state2, diff2));
        }

        StringBuilder flagdbg = new StringBuilder();
        flagdbg.append("disable<");
        flagdbg.append(0 != ((state1 & StatusBarManager.DISABLE_EXPAND))                ? 'E' : 'e');
        flagdbg.append(0 != ((diff1  & StatusBarManager.DISABLE_EXPAND))                ? '!' : ' ');
        flagdbg.append(0 != ((state1 & StatusBarManager.DISABLE_NOTIFICATION_ICONS))    ? 'I' : 'i');
        flagdbg.append(0 != ((diff1  & StatusBarManager.DISABLE_NOTIFICATION_ICONS))    ? '!' : ' ');
        flagdbg.append(0 != ((state1 & StatusBarManager.DISABLE_NOTIFICATION_ALERTS))   ? 'A' : 'a');
        flagdbg.append(0 != ((diff1  & StatusBarManager.DISABLE_NOTIFICATION_ALERTS))   ? '!' : ' ');
        flagdbg.append(0 != ((state1 & StatusBarManager.DISABLE_SYSTEM_INFO))           ? 'S' : 's');
        flagdbg.append(0 != ((diff1  & StatusBarManager.DISABLE_SYSTEM_INFO))           ? '!' : ' ');
        flagdbg.append(0 != ((state1 & StatusBarManager.DISABLE_BACK))                  ? 'B' : 'b');
        flagdbg.append(0 != ((diff1  & StatusBarManager.DISABLE_BACK))                  ? '!' : ' ');
        flagdbg.append(0 != ((state1 & StatusBarManager.DISABLE_HOME))                  ? 'H' : 'h');
        flagdbg.append(0 != ((diff1  & StatusBarManager.DISABLE_HOME))                  ? '!' : ' ');
        flagdbg.append(0 != ((state1 & StatusBarManager.DISABLE_RECENT))                ? 'R' : 'r');
        flagdbg.append(0 != ((diff1  & StatusBarManager.DISABLE_RECENT))                ? '!' : ' ');
        flagdbg.append(0 != ((state1 & StatusBarManager.DISABLE_CLOCK))                 ? 'C' : 'c');
        flagdbg.append(0 != ((diff1  & StatusBarManager.DISABLE_CLOCK))                 ? '!' : ' ');
        flagdbg.append(0 != ((state1 & StatusBarManager.DISABLE_SEARCH))                ? 'S' : 's');
        flagdbg.append(0 != ((diff1  & StatusBarManager.DISABLE_SEARCH))                ? '!' : ' ');
        flagdbg.append("> disable2<");
        flagdbg.append(0 != ((state2 & StatusBarManager.DISABLE2_QUICK_SETTINGS))       ? 'Q' : 'q');
        flagdbg.append(0 != ((diff2  & StatusBarManager.DISABLE2_QUICK_SETTINGS))       ? '!' : ' ');
        flagdbg.append(0 != ((state2 & StatusBarManager.DISABLE2_SYSTEM_ICONS))         ? 'I' : 'i');
        flagdbg.append(0 != ((diff2  & StatusBarManager.DISABLE2_SYSTEM_ICONS))         ? '!' : ' ');
        flagdbg.append(0 != ((state2 & StatusBarManager.DISABLE2_NOTIFICATION_SHADE))   ? 'N' : 'n');
        flagdbg.append(0 != ((diff2  & StatusBarManager.DISABLE2_NOTIFICATION_SHADE))   ? '!' : ' ');
        flagdbg.append('>');
        Log.d(TAG, flagdbg.toString());

        if ((diff1 & StatusBarManager.DISABLE_EXPAND) != 0) {
            if ((state1 & StatusBarManager.DISABLE_EXPAND) != 0) {
                animateCollapsePanels();
            }
        }

        if ((diff1 & StatusBarManager.DISABLE_RECENT) != 0) {
            if ((state1 & StatusBarManager.DISABLE_RECENT) != 0) {
                // close recents if it's visible
                mHandler.removeMessages(MSG_HIDE_RECENT_APPS);
                mHandler.sendEmptyMessage(MSG_HIDE_RECENT_APPS);
            }
        }

        if ((diff1 & StatusBarManager.DISABLE_NOTIFICATION_ALERTS) != 0) {
            mNotificationInterruptionStateProvider.setDisableNotificationAlerts(
                    (state1 & StatusBarManager.DISABLE_NOTIFICATION_ALERTS) != 0);
        }

        if ((diff2 & StatusBarManager.DISABLE2_QUICK_SETTINGS) != 0) {
            updateQsExpansionEnabled();
        }

        if ((diff2 & StatusBarManager.DISABLE2_NOTIFICATION_SHADE) != 0) {
            updateQsExpansionEnabled();
            if ((state1 & StatusBarManager.DISABLE2_NOTIFICATION_SHADE) != 0) {
                animateCollapsePanels();
            }
        }
    }

    protected H createHandler() {
        return new StatusBar.H();
    }

    @Override
    public void startActivity(Intent intent, boolean onlyProvisioned, boolean dismissShade,
            int flags) {
        startActivityDismissingKeyguard(intent, onlyProvisioned, dismissShade, flags);
    }

    @Override
    public void startActivity(Intent intent, boolean dismissShade) {
        startActivityDismissingKeyguard(intent, false, dismissShade);
    }

    @Override
    public void startActivity(Intent intent, boolean onlyProvisioned, boolean dismissShade) {
        startActivityDismissingKeyguard(intent, onlyProvisioned, dismissShade);
    }

    @Override
    public void startActivity(Intent intent, boolean dismissShade, Callback callback) {
        startActivityDismissingKeyguard(intent, false, dismissShade,
                false /* disallowEnterPictureInPictureWhileLaunching */, callback, 0);
    }

    public void setQsExpanded(boolean expanded) {
        mStatusBarWindowController.setQsExpanded(expanded);
        mNotificationPanel.setStatusAccessibilityImportance(expanded
                ? View.IMPORTANT_FOR_ACCESSIBILITY_NO_HIDE_DESCENDANTS
                : View.IMPORTANT_FOR_ACCESSIBILITY_AUTO);
        if (getNavigationBarView() != null) {
            getNavigationBarView().onStatusBarPanelStateChanged();
        }
    }

    public boolean isWakeUpComingFromTouch() {
        return mWakeUpComingFromTouch;
    }

    public boolean isFalsingThresholdNeeded() {
        return mStatusBarStateController.getState() == StatusBarState.KEYGUARD;
    }

    /**
     * To be called when there's a state change in StatusBarKeyguardViewManager.
     */
    public void onKeyguardViewManagerStatesUpdated() {
        logStateToEventlog();
    }

    @Override  // UnlockMethodCache.OnUnlockMethodChangedListener
    public void onUnlockMethodStateChanged() {
        // Unlock method state changed. Notify KeguardMonitor
        updateKeyguardState();
        logStateToEventlog();
    }

    @Override
    public void onHeadsUpPinnedModeChanged(boolean inPinnedMode) {
        if (inPinnedMode) {
            mStatusBarWindowController.setHeadsUpShowing(true);
            mStatusBarWindowController.setForceStatusBarVisible(true);
            if (mNotificationPanel.isFullyCollapsed()) {
                // We need to ensure that the touchable region is updated before the window will be
                // resized, in order to not catch any touches. A layout will ensure that
                // onComputeInternalInsets will be called and after that we can resize the layout. Let's
                // make sure that the window stays small for one frame until the touchableRegion is set.
                mNotificationPanel.requestLayout();
                mStatusBarWindowController.setForceWindowCollapsed(true);
                mNotificationPanel.post(() -> {
                    mStatusBarWindowController.setForceWindowCollapsed(false);
                });
            }
        } else {
            boolean bypassKeyguard = mKeyguardBypassController.getBypassEnabled()
                    && mState == StatusBarState.KEYGUARD;
            if (!mNotificationPanel.isFullyCollapsed() || mNotificationPanel.isTracking()
                    || bypassKeyguard) {
                // We are currently tracking or is open and the shade doesn't need to be kept
                // open artificially.
                mStatusBarWindowController.setHeadsUpShowing(false);
                if (bypassKeyguard) {
                    mStatusBarWindowController.setForceStatusBarVisible(false);
                }
            } else {
                // we need to keep the panel open artificially, let's wait until the animation
                // is finished.
                mHeadsUpManager.setHeadsUpGoingAway(true);
                mNotificationPanel.runAfterAnimationFinished(() -> {
                    if (!mHeadsUpManager.hasPinnedHeadsUp()) {
                        mStatusBarWindowController.setHeadsUpShowing(false);
                        mHeadsUpManager.setHeadsUpGoingAway(false);
                    }
                    mRemoteInputManager.onPanelCollapsed();
                });
            }
        }
    }

    @Override
    public void onHeadsUpStateChanged(NotificationEntry entry, boolean isHeadsUp) {
        mEntryManager.updateNotifications();
        if (isDozing() && isHeadsUp) {
            entry.setPulseSuppressed(false);
            mDozeServiceHost.fireNotificationPulse(entry);
            if (mPulsing) {
                mDozeScrimController.cancelPendingPulseTimeout();
            }
        }
        if (!isHeadsUp && !mHeadsUpManager.hasNotifications()) {
            // There are no longer any notifications to show.  We should end the pulse now.
            mDozeScrimController.pulseOutNow();
        }
    }

    public boolean isKeyguardCurrentlySecure() {
        return !mUnlockMethodCache.canSkipBouncer();
    }

    public void setPanelExpanded(boolean isExpanded) {
        mPanelExpanded = isExpanded;
        updateHideIconsForBouncer(false /* animate */);
        mStatusBarWindowController.setPanelExpanded(isExpanded);
        mVisualStabilityManager.setPanelExpanded(isExpanded);
        if (isExpanded && mStatusBarStateController.getState() != StatusBarState.KEYGUARD) {
            if (DEBUG) {
                Log.v(TAG, "clearing notification effects from setExpandedHeight");
            }
            clearNotificationEffects();
        }

        if (!isExpanded) {
            mRemoteInputManager.onPanelCollapsed();
        }
    }

    public ViewGroup getNotificationScrollLayout() {
        return mStackScroller;
    }

    public boolean isPulsing() {
        return mPulsing;
    }

    public boolean hideStatusBarIconsWhenExpanded() {
        return mNotificationPanel.hideStatusBarIconsWhenExpanded();
    }

    @Override
    public void onColorsChanged(ColorExtractor extractor, int which) {
        updateTheme();
    }

    @Nullable
    public View getAmbientIndicationContainer() {
        return mAmbientIndicationContainer;
    }

    @Override
    public boolean isOccluded() {
        return mIsOccluded;
    }

    public void setOccluded(boolean occluded) {
        mIsOccluded = occluded;
        mScrimController.setKeyguardOccluded(occluded);
        updateHideIconsForBouncer(false /* animate */);
    }

    public boolean hideStatusBarIconsForBouncer() {
        return mHideIconsForBouncer || mWereIconsJustHidden;
    }

    /**
     * Decides if the status bar (clock + notifications + signal cluster) should be visible
     * or not when showing the bouncer.
     *
     * We want to hide it when:
     * • User swipes up on the keyguard
     * • Locked activity that doesn't show a status bar requests the bouncer
     *
     * @param animate should the change of the icons be animated.
     */
    private void updateHideIconsForBouncer(boolean animate) {
        boolean hideBecauseApp = mTopHidesStatusBar && mIsOccluded
                && (mStatusBarWindowHidden || mBouncerShowing);
        boolean hideBecauseKeyguard = !mPanelExpanded && !mIsOccluded && mBouncerShowing;
        boolean shouldHideIconsForBouncer = hideBecauseApp || hideBecauseKeyguard;
        if (mHideIconsForBouncer != shouldHideIconsForBouncer) {
            mHideIconsForBouncer = shouldHideIconsForBouncer;
            if (!shouldHideIconsForBouncer && mBouncerWasShowingWhenHidden) {
                // We're delaying the showing, since most of the time the fullscreen app will
                // hide the icons again and we don't want them to fade in and out immediately again.
                mWereIconsJustHidden = true;
                mHandler.postDelayed(() -> {
                    mWereIconsJustHidden = false;
                    mCommandQueue.recomputeDisableFlags(mDisplayId, true);
                }, 500);
            } else {
                mCommandQueue.recomputeDisableFlags(mDisplayId, animate);
            }
        }
        if (shouldHideIconsForBouncer) {
            mBouncerWasShowingWhenHidden = mBouncerShowing;
        }
    }

    public boolean headsUpShouldBeVisible() {
        return mHeadsUpAppearanceController.shouldBeVisible();
    }

    //TODO: These can / should probably be moved to NotificationPresenter or ShadeController
    @Override
    public void onLaunchAnimationCancelled() {
        if (!mPresenter.isCollapsing()) {
            onClosingFinished();
        }
    }

    @Override
    public void onExpandAnimationFinished(boolean launchIsFullScreen) {
        if (!mPresenter.isCollapsing()) {
            onClosingFinished();
        }
        if (launchIsFullScreen) {
            instantCollapseNotificationPanel();
        }
    }

    @Override
    public void onExpandAnimationTimedOut() {
        if (mPresenter.isPresenterFullyCollapsed() && !mPresenter.isCollapsing()
                && mActivityLaunchAnimator != null
                && !mActivityLaunchAnimator.isLaunchForActivity()) {
            onClosingFinished();
        } else {
            collapsePanel(true /* animate */);
        }
    }

    @Override
    public boolean areLaunchAnimationsEnabled() {
        return mState == StatusBarState.SHADE;
    }

    public boolean isDeviceInVrMode() {
        return mPresenter.isDeviceInVrMode();
    }

    public NotificationPresenter getPresenter() {
        return mPresenter;
    }

    /**
     * All changes to the status bar and notifications funnel through here and are batched.
     */
    protected class H extends Handler {
        @Override
        public void handleMessage(Message m) {
            switch (m.what) {
                case MSG_TOGGLE_KEYBOARD_SHORTCUTS_MENU:
                    toggleKeyboardShortcuts(m.arg1);
                    break;
                case MSG_DISMISS_KEYBOARD_SHORTCUTS_MENU:
                    dismissKeyboardShortcuts();
                    break;
                // End old BaseStatusBar.H handling.
                case MSG_OPEN_NOTIFICATION_PANEL:
                    animateExpandNotificationsPanel();
                    break;
                case MSG_OPEN_SETTINGS_PANEL:
                    animateExpandSettingsPanel((String) m.obj);
                    break;
                case MSG_CLOSE_PANELS:
                    animateCollapsePanels();
                    break;
                case MSG_LAUNCH_TRANSITION_TIMEOUT:
                    onLaunchTransitionTimeout();
                    break;
            }
        }
    }

    public void maybeEscalateHeadsUp() {
        mHeadsUpManager.getAllEntries().forEach(entry -> {
            final StatusBarNotification sbn = entry.notification;
            final Notification notification = sbn.getNotification();
            if (notification.fullScreenIntent != null) {
                if (DEBUG) {
                    Log.d(TAG, "converting a heads up to fullScreen");
                }
                try {
                    EventLog.writeEvent(EventLogTags.SYSUI_HEADS_UP_ESCALATION,
                            sbn.getKey());
                    notification.fullScreenIntent.send();
                    entry.notifyFullScreenIntentLaunched();
                } catch (PendingIntent.CanceledException e) {
                }
            }
        });
        mHeadsUpManager.releaseAllImmediately();
    }

    /**
     * Called for system navigation gestures. First action opens the panel, second opens
     * settings. Down action closes the entire panel.
     */
    @Override
    public void handleSystemKey(int key) {
        if (SPEW) Log.d(TAG, "handleNavigationKey: " + key);
        if (!mCommandQueue.panelsEnabled() || !mKeyguardMonitor.isDeviceInteractive()
                || mKeyguardMonitor.isShowing() && !mKeyguardMonitor.isOccluded()) {
            return;
        }

        // Panels are not available in setup
        if (!mUserSetup) return;

        if (KeyEvent.KEYCODE_SYSTEM_NAVIGATION_UP == key) {
            mMetricsLogger.action(MetricsEvent.ACTION_SYSTEM_NAVIGATION_KEY_UP);
            mNotificationPanel.collapse(false /* delayed */, 1.0f /* speedUpFactor */);
        } else if (KeyEvent.KEYCODE_SYSTEM_NAVIGATION_DOWN == key) {
            mMetricsLogger.action(MetricsEvent.ACTION_SYSTEM_NAVIGATION_KEY_DOWN);
            if (mNotificationPanel.isFullyCollapsed()) {
                if (mVibrateOnOpening) {
                    mVibratorHelper.vibrate(VibrationEffect.EFFECT_TICK);
                }
                mNotificationPanel.expand(true /* animate */);
                ((NotificationListContainer) mStackScroller).setWillExpand(true);
                mHeadsUpManager.unpinAll(true /* userUnpinned */);
                mMetricsLogger.count(NotificationPanelView.COUNTER_PANEL_OPEN, 1);
            } else if (!mNotificationPanel.isInSettings() && !mNotificationPanel.isExpanding()){
                mNotificationPanel.flingSettings(0 /* velocity */,
                        NotificationPanelView.FLING_EXPAND);
                mMetricsLogger.count(NotificationPanelView.COUNTER_PANEL_OPEN_QS, 1);
            }
        }

    }

    @Override
    public void showPinningEnterExitToast(boolean entering) {
        if (getNavigationBarView() != null) {
            getNavigationBarView().showPinningEnterExitToast(entering);
        }
    }

    @Override
    public void showPinningEscapeToast() {
        if (getNavigationBarView() != null) {
            getNavigationBarView().showPinningEscapeToast();
        }
    }

    void makeExpandedVisible(boolean force) {
        if (SPEW) Log.d(TAG, "Make expanded visible: expanded visible=" + mExpandedVisible);
        if (!force && (mExpandedVisible || !mCommandQueue.panelsEnabled())) {
            return;
        }

        mExpandedVisible = true;

        // Expand the window to encompass the full screen in anticipation of the drag.
        // This is only possible to do atomically because the status bar is at the top of the screen!
        mStatusBarWindowController.setPanelVisible(true);

        visibilityChanged(true);
        mCommandQueue.recomputeDisableFlags(mDisplayId, !force /* animate */);
        setInteracting(StatusBarManager.WINDOW_STATUS_BAR, true);
    }

    public void animateCollapsePanels() {
        animateCollapsePanels(CommandQueue.FLAG_EXCLUDE_NONE);
    }

    private final Runnable mAnimateCollapsePanels = this::animateCollapsePanels;

    public void postAnimateCollapsePanels() {
        mHandler.post(mAnimateCollapsePanels);
    }

    public void postAnimateForceCollapsePanels() {
        mHandler.post(() -> {
            animateCollapsePanels(CommandQueue.FLAG_EXCLUDE_NONE, true /* force */);
        });
    }

    public void postAnimateOpenPanels() {
        mHandler.sendEmptyMessage(MSG_OPEN_SETTINGS_PANEL);
    }

    @Override
    public void togglePanel() {
        if (mPanelExpanded) {
            animateCollapsePanels();
        } else {
            animateExpandNotificationsPanel();
        }
    }

    public void animateCollapsePanels(int flags) {
        animateCollapsePanels(flags, false /* force */, false /* delayed */,
                1.0f /* speedUpFactor */);
    }

    @Override
    public void animateCollapsePanels(int flags, boolean force) {
        animateCollapsePanels(flags, force, false /* delayed */, 1.0f /* speedUpFactor */);
    }

    public void animateCollapsePanels(int flags, boolean force, boolean delayed) {
        animateCollapsePanels(flags, force, delayed, 1.0f /* speedUpFactor */);
    }

    public void animateCollapsePanels(int flags, boolean force, boolean delayed,
            float speedUpFactor) {
        if (!force && mState != StatusBarState.SHADE) {
            runPostCollapseRunnables();
            return;
        }
        if (SPEW) {
            Log.d(TAG, "animateCollapse():"
                    + " mExpandedVisible=" + mExpandedVisible
                    + " flags=" + flags);
        }

        if ((flags & CommandQueue.FLAG_EXCLUDE_RECENTS_PANEL) == 0) {
            if (!mHandler.hasMessages(MSG_HIDE_RECENT_APPS)) {
                mHandler.removeMessages(MSG_HIDE_RECENT_APPS);
                mHandler.sendEmptyMessage(MSG_HIDE_RECENT_APPS);
            }
        }

        // TODO(b/62444020): remove when this bug is fixed
        Log.v(TAG, "mStatusBarWindow: " + mStatusBarWindow + " canPanelBeCollapsed(): "
                + mNotificationPanel.canPanelBeCollapsed());
        if (mStatusBarWindow != null && mNotificationPanel.canPanelBeCollapsed()) {
            // release focus immediately to kick off focus change transition
            mStatusBarWindowController.setStatusBarFocusable(false);

            mStatusBarWindow.cancelExpandHelper();
            mStatusBarView.collapsePanel(true /* animate */, delayed, speedUpFactor);
        } else {
            mBubbleController.collapseStack();
        }
    }

    private void runPostCollapseRunnables() {
        ArrayList<Runnable> clonedList = new ArrayList<>(mPostCollapseRunnables);
        mPostCollapseRunnables.clear();
        int size = clonedList.size();
        for (int i = 0; i < size; i++) {
            clonedList.get(i).run();
        }
        mStatusBarKeyguardViewManager.readyForKeyguardDone();
    }

    /**
     * Called when another window is about to transfer it's input focus.
     */
    public void onInputFocusTransfer(boolean start, float velocity) {
        if (!mCommandQueue.panelsEnabled()) {
            return;
        }

        if (start) {
            mNotificationPanel.startWaitingForOpenPanelGesture();
        } else {
            mNotificationPanel.stopWaitingForOpenPanelGesture(velocity);
        }
    }

    @Override
    public void animateExpandNotificationsPanel() {
        if (SPEW) Log.d(TAG, "animateExpand: mExpandedVisible=" + mExpandedVisible);
        if (!mCommandQueue.panelsEnabled()) {
            return ;
        }

        mNotificationPanel.expandWithoutQs();

        if (false) postStartTracing();
    }

    @Override
    public void animateExpandSettingsPanel(@Nullable String subPanel) {
        if (SPEW) Log.d(TAG, "animateExpand: mExpandedVisible=" + mExpandedVisible);
        if (!mCommandQueue.panelsEnabled()) {
            return;
        }

        // Settings are not available in setup
        if (!mUserSetup) return;

        if (subPanel != null) {
            mQSPanel.openDetails(subPanel);
        }
        mNotificationPanel.expandWithQs();

        if (false) postStartTracing();
    }

    public void animateCollapseQuickSettings() {
        if (mState == StatusBarState.SHADE) {
            mStatusBarView.collapsePanel(true, false /* delayed */, 1.0f /* speedUpFactor */);
        }
    }

    void makeExpandedInvisible() {
        if (SPEW) Log.d(TAG, "makeExpandedInvisible: mExpandedVisible=" + mExpandedVisible
                + " mExpandedVisible=" + mExpandedVisible);

        if (!mExpandedVisible || mStatusBarWindow == null) {
            return;
        }

        // Ensure the panel is fully collapsed (just in case; bug 6765842, 7260868)
        mStatusBarView.collapsePanel(/*animate=*/ false, false /* delayed*/,
                1.0f /* speedUpFactor */);

        mNotificationPanel.closeQs();

        mExpandedVisible = false;
        visibilityChanged(false);

        // Shrink the window to the size of the status bar only
        mStatusBarWindowController.setPanelVisible(false);
        mStatusBarWindowController.setForceStatusBarVisible(false);

        // Close any guts that might be visible
        mGutsManager.closeAndSaveGuts(true /* removeLeavebehind */, true /* force */,
                true /* removeControls */, -1 /* x */, -1 /* y */, true /* resetMenu */);

        runPostCollapseRunnables();
        setInteracting(StatusBarManager.WINDOW_STATUS_BAR, false);
        if (!mNotificationActivityStarter.isCollapsingToShowActivityOverLockscreen()) {
            showBouncerIfKeyguard();
        } else if (DEBUG) {
            Log.d(TAG, "Not showing bouncer due to activity showing over lockscreen");
        }
        mCommandQueue.recomputeDisableFlags(
                mDisplayId, mNotificationPanel.hideStatusBarIconsWhenExpanded() /* animate */);

        // Trimming will happen later if Keyguard is showing - doing it here might cause a jank in
        // the bouncer appear animation.
        if (!mStatusBarKeyguardViewManager.isShowing()) {
            WindowManagerGlobal.getInstance().trimMemory(ComponentCallbacks2.TRIM_MEMORY_UI_HIDDEN);
        }
    }

    public boolean interceptTouchEvent(MotionEvent event) {
        if (DEBUG_GESTURES) {
            if (event.getActionMasked() != MotionEvent.ACTION_MOVE) {
                EventLog.writeEvent(EventLogTags.SYSUI_STATUSBAR_TOUCH,
                        event.getActionMasked(), (int) event.getX(), (int) event.getY(),
                        mDisabled1, mDisabled2);
            }

        }

        if (SPEW) {
            Log.d(TAG, "Touch: rawY=" + event.getRawY() + " event=" + event + " mDisabled1="
                    + mDisabled1 + " mDisabled2=" + mDisabled2);
        } else if (CHATTY) {
            if (event.getAction() != MotionEvent.ACTION_MOVE) {
                Log.d(TAG, String.format(
                            "panel: %s at (%f, %f) mDisabled1=0x%08x mDisabled2=0x%08x",
                            MotionEvent.actionToString(event.getAction()),
                            event.getRawX(), event.getRawY(), mDisabled1, mDisabled2));
            }
        }

        if (DEBUG_GESTURES) {
            mGestureRec.add(event);
        }

        if (mStatusBarWindowState == WINDOW_STATE_SHOWING) {
            final boolean upOrCancel =
                    event.getAction() == MotionEvent.ACTION_UP ||
                    event.getAction() == MotionEvent.ACTION_CANCEL;
            if (upOrCancel && !mExpandedVisible) {
                setInteracting(StatusBarManager.WINDOW_STATUS_BAR, false);
            } else {
                setInteracting(StatusBarManager.WINDOW_STATUS_BAR, true);
            }
        }
        return false;
    }

    public GestureRecorder getGestureRecorder() {
        return mGestureRec;
    }

    public BiometricUnlockController getBiometricUnlockController() {
        return mBiometricUnlockController;
    }

    @Override // CommandQueue
    public void setWindowState(
            int displayId, @WindowType int window, @WindowVisibleState int state) {
        if (displayId != mDisplayId) {
            return;
        }
        boolean showing = state == WINDOW_STATE_SHOWING;
        if (mStatusBarWindow != null
                && window == StatusBarManager.WINDOW_STATUS_BAR
                && mStatusBarWindowState != state) {
            mStatusBarWindowState = state;
            if (DEBUG_WINDOW_STATE) Log.d(TAG, "Status bar " + windowStateToString(state));
            if (!showing && mState == StatusBarState.SHADE) {
                mStatusBarView.collapsePanel(false /* animate */, false /* delayed */,
                        1.0f /* speedUpFactor */);
            }
            if (mStatusBarView != null) {
                mStatusBarWindowHidden = state == WINDOW_STATE_HIDDEN;
                updateHideIconsForBouncer(false /* animate */);
            }
        }
    }

    @Override // CommandQueue
    public void setSystemUiVisibility(int displayId, int vis, int fullscreenStackVis,
            int dockedStackVis, int mask, Rect fullscreenStackBounds, Rect dockedStackBounds,
            boolean navbarColorManagedByIme) {
        if (displayId != mDisplayId) {
            return;
        }
        final int oldVal = mSystemUiVisibility;
        final int newVal = (oldVal&~mask) | (vis&mask);
        final int diff = newVal ^ oldVal;
        if (DEBUG) Log.d(TAG, String.format(
                "setSystemUiVisibility displayId=%d vis=%s mask=%s oldVal=%s newVal=%s diff=%s",
                displayId, Integer.toHexString(vis), Integer.toHexString(mask),
                Integer.toHexString(oldVal), Integer.toHexString(newVal),
                Integer.toHexString(diff)));
        boolean sbModeChanged = false;
        if (diff != 0) {
            mSystemUiVisibility = newVal;

            // update low profile
            if ((diff & View.SYSTEM_UI_FLAG_LOW_PROFILE) != 0) {
                updateAreThereNotifications();
            }

            // ready to unhide
            if ((vis & View.STATUS_BAR_UNHIDE) != 0) {
                mNoAnimationOnNextBarModeChange = true;
            }

            // update status bar mode
            final int sbMode = computeStatusBarMode(oldVal, newVal);

            sbModeChanged = sbMode != -1;
            if (sbModeChanged && sbMode != mStatusBarMode) {
                mStatusBarMode = sbMode;
                checkBarModes();
                mAutoHideController.touchAutoHide();
            }
            mStatusBarStateController.setSystemUiVisibility(mSystemUiVisibility);
        }
        mLightBarController.onSystemUiVisibilityChanged(fullscreenStackVis, dockedStackVis,
                mask, fullscreenStackBounds, dockedStackBounds, sbModeChanged, mStatusBarMode,
                navbarColorManagedByIme);
    }

    @Override
    public void showWirelessChargingAnimation(int batteryLevel) {
        if (mDozing || mKeyguardManager.isKeyguardLocked()) {
            // on ambient or lockscreen, hide notification panel
            WirelessChargingAnimation.makeWirelessChargingAnimation(mContext, null,
                    batteryLevel, new WirelessChargingAnimation.Callback() {
                        @Override
                        public void onAnimationStarting() {
                            CrossFadeHelper.fadeOut(mNotificationPanel, 1);
                        }

                        @Override
                        public void onAnimationEnded() {
                            CrossFadeHelper.fadeIn(mNotificationPanel);
                        }
                    }, mDozing).show();
        } else {
            // workspace
            WirelessChargingAnimation.makeWirelessChargingAnimation(mContext, null,
                    batteryLevel, null, false).show();
        }
    }

    @Override
    public void onRecentsAnimationStateChanged(boolean running) {
        setInteracting(StatusBarManager.WINDOW_NAVIGATION_BAR, running);
    }

    protected @TransitionMode int computeStatusBarMode(int oldVal, int newVal) {
        return computeBarMode(oldVal, newVal);
    }

    protected BarTransitions getStatusBarTransitions() {
        return mStatusBarView.getBarTransitions();
    }

    protected @TransitionMode int computeBarMode(int oldVis, int newVis) {
        final int oldMode = barMode(oldVis);
        final int newMode = barMode(newVis);
        if (oldMode == newMode) {
            return -1; // no mode change
        }
        return newMode;
    }

    private @TransitionMode int barMode(int vis) {
        int lightsOutTransparent = View.SYSTEM_UI_FLAG_LOW_PROFILE | View.STATUS_BAR_TRANSPARENT;
        if ((vis & View.STATUS_BAR_TRANSIENT) != 0) {
            return MODE_SEMI_TRANSPARENT;
        } else if ((vis & View.STATUS_BAR_TRANSLUCENT) != 0) {
            return MODE_TRANSLUCENT;
        } else if ((vis & lightsOutTransparent) == lightsOutTransparent) {
            return MODE_LIGHTS_OUT_TRANSPARENT;
        } else if ((vis & View.STATUS_BAR_TRANSPARENT) != 0) {
            return MODE_TRANSPARENT;
        } else if ((vis & View.SYSTEM_UI_FLAG_LOW_PROFILE) != 0) {
            return MODE_LIGHTS_OUT;
        } else {
            return MODE_OPAQUE;
        }
    }

    void checkBarModes() {
        if (mDemoMode) return;
        if (mStatusBarView != null) checkBarMode(mStatusBarMode, mStatusBarWindowState,
                getStatusBarTransitions());
        mNavigationBarController.checkNavBarModes(mDisplayId);
        mNoAnimationOnNextBarModeChange = false;
    }

    // Called by NavigationBarFragment
    void setQsScrimEnabled(boolean scrimEnabled) {
        mNotificationPanel.setQsScrimEnabled(scrimEnabled);
    }

    void checkBarMode(@TransitionMode int mode, @WindowVisibleState int windowState,
            BarTransitions transitions) {
        final boolean anim = !mNoAnimationOnNextBarModeChange && mDeviceInteractive
                && windowState != WINDOW_STATE_HIDDEN;
        transitions.transitionTo(mode, anim);
    }

    private void finishBarAnimations() {
        if (mStatusBarView != null) {
            mStatusBarView.getBarTransitions().finishAnimations();
        }
        mNavigationBarController.finishBarAnimations(mDisplayId);
    }

    private final Runnable mCheckBarModes = this::checkBarModes;

    public void setInteracting(int barWindow, boolean interacting) {
        final boolean changing = ((mInteractingWindows & barWindow) != 0) != interacting;
        mInteractingWindows = interacting
                ? (mInteractingWindows | barWindow)
                : (mInteractingWindows & ~barWindow);
        if (mInteractingWindows != 0) {
            mAutoHideController.suspendAutoHide();
        } else {
            mAutoHideController.resumeSuspendedAutoHide();
        }
        // manually dismiss the volume panel when interacting with the nav bar
        if (changing && interacting && barWindow == StatusBarManager.WINDOW_NAVIGATION_BAR) {
            mNavigationBarController.touchAutoDim(mDisplayId);
            dismissVolumeDialog();
        }
        checkBarModes();
    }

    private void dismissVolumeDialog() {
        if (mVolumeComponent != null) {
            mVolumeComponent.dismissNow();
        }
    }

    /** Returns whether the top activity is in fullscreen mode. */
    public boolean inFullscreenMode() {
        return 0
                != (mSystemUiVisibility
                        & (View.SYSTEM_UI_FLAG_FULLSCREEN | View.SYSTEM_UI_FLAG_HIDE_NAVIGATION));
    }

    /** Returns whether the top activity is in immersive mode. */
    public boolean inImmersiveMode() {
        return 0
                != (mSystemUiVisibility
                        & (View.SYSTEM_UI_FLAG_IMMERSIVE | View.SYSTEM_UI_FLAG_IMMERSIVE_STICKY));
    }

    private boolean areLightsOn() {
        return 0 == (mSystemUiVisibility & View.SYSTEM_UI_FLAG_LOW_PROFILE);
    }

    public static String viewInfo(View v) {
        return "[(" + v.getLeft() + "," + v.getTop() + ")(" + v.getRight() + "," + v.getBottom()
                + ") " + v.getWidth() + "x" + v.getHeight() + "]";
    }

    @Override
    public void dump(FileDescriptor fd, PrintWriter pw, String[] args) {
        synchronized (mQueueLock) {
            pw.println("Current Status Bar state:");
            pw.println("  mExpandedVisible=" + mExpandedVisible);
            pw.println("  mDisplayMetrics=" + mDisplayMetrics);
            pw.println("  mStackScroller: " + viewInfo(mStackScroller));
            pw.println("  mStackScroller: " + viewInfo(mStackScroller)
                    + " scroll " + mStackScroller.getScrollX()
                    + "," + mStackScroller.getScrollY());
        }

        pw.print("  mInteractingWindows="); pw.println(mInteractingWindows);
        pw.print("  mStatusBarWindowState=");
        pw.println(windowStateToString(mStatusBarWindowState));
        pw.print("  mStatusBarMode=");
        pw.println(BarTransitions.modeToString(mStatusBarMode));
        pw.print("  mDozing="); pw.println(mDozing);
        pw.print("  mZenMode=");
        pw.println(Settings.Global.zenModeToString(Settings.Global.getInt(
                mContext.getContentResolver(), Settings.Global.ZEN_MODE,
                Settings.Global.ZEN_MODE_OFF)));

        if (mStatusBarView != null) {
            dumpBarTransitions(pw, "mStatusBarView", mStatusBarView.getBarTransitions());
        }
        pw.println("  StatusBarWindowView: ");
        if (mStatusBarWindow != null) {
            mStatusBarWindow.dump(fd, pw, args);
        }

        pw.println("  mMediaManager: ");
        if (mMediaManager != null) {
            mMediaManager.dump(fd, pw, args);
        }

        pw.println("  Panels: ");
        if (mNotificationPanel != null) {
            pw.println("    mNotificationPanel=" +
                mNotificationPanel + " params=" + mNotificationPanel.getLayoutParams().debug(""));
            pw.print  ("      ");
            mNotificationPanel.dump(fd, pw, args);
        }
        pw.println("  mStackScroller: ");
        if (mStackScroller instanceof Dumpable) {
            pw.print  ("      ");
            ((Dumpable) mStackScroller).dump(fd, pw, args);
        }
        pw.println("  Theme:");
        String nightMode = mUiModeManager == null ? "null" : mUiModeManager.getNightMode() + "";
        pw.println("    dark theme: " + nightMode +
                " (auto: " + UiModeManager.MODE_NIGHT_AUTO +
                ", yes: " + UiModeManager.MODE_NIGHT_YES +
                ", no: " + UiModeManager.MODE_NIGHT_NO + ")");
        final boolean lightWpTheme = mContext.getThemeResId() == R.style.Theme_SystemUI_Light;
        pw.println("    light wallpaper theme: " + lightWpTheme);

        DozeLog.dump(pw);

        if (mBiometricUnlockController != null) {
            mBiometricUnlockController.dump(pw);
        }

        if (mKeyguardIndicationController != null) {
            mKeyguardIndicationController.dump(fd, pw, args);
        }

        if (mScrimController != null) {
            mScrimController.dump(fd, pw, args);
        }

        if (mStatusBarKeyguardViewManager != null) {
            mStatusBarKeyguardViewManager.dump(pw);
        }

        if (DUMPTRUCK) {
            synchronized (mEntryManager.getNotificationData()) {
                mEntryManager.getNotificationData().dump(pw, "  ");
            }

            if (false) {
                pw.println("see the logcat for a dump of the views we have created.");
                // must happen on ui thread
                mHandler.post(() -> {
                    mStatusBarView.getLocationOnScreen(mAbsPos);
                    Log.d(TAG, "mStatusBarView: ----- (" + mAbsPos[0] + "," + mAbsPos[1] +
                            ") " + mStatusBarView.getWidth() + "x" + getStatusBarHeight());
                    mStatusBarView.debug();
                });
            }
        }

        if (DEBUG_GESTURES) {
            pw.print("  status bar gestures: ");
            mGestureRec.dump(fd, pw, args);
        }

        if (mHeadsUpManager != null) {
            mHeadsUpManager.dump(fd, pw, args);
        } else {
            pw.println("  mHeadsUpManager: null");
        }
        if (mGroupManager != null) {
            mGroupManager.dump(fd, pw, args);
        } else {
            pw.println("  mGroupManager: null");
        }

        if (mBubbleController != null) {
            mBubbleController.dump(fd, pw, args);
        }

        if (mLightBarController != null) {
            mLightBarController.dump(fd, pw, args);
        }

        if (mUnlockMethodCache != null) {
            mUnlockMethodCache.dump(pw);
        }

        if (mKeyguardBypassController != null) {
            mKeyguardBypassController.dump(pw);
        }

        if (mKeyguardUpdateMonitor != null) {
            mKeyguardUpdateMonitor.dump(fd, pw, args);
        }

        Dependency.get(FalsingManager.class).dump(pw);
        FalsingLog.dump(pw);

        pw.println("SharedPreferences:");
        for (Map.Entry<String, ?> entry : Prefs.getAll(mContext).entrySet()) {
            pw.print("  "); pw.print(entry.getKey()); pw.print("="); pw.println(entry.getValue());
        }
    }

    static void dumpBarTransitions(PrintWriter pw, String var, BarTransitions transitions) {
        pw.print("  "); pw.print(var); pw.print(".BarTransitions.mMode=");
        pw.println(BarTransitions.modeToString(transitions.getMode()));
    }

    public void createAndAddWindows(@Nullable RegisterStatusBarResult result) {
        makeStatusBarView(result);
        mStatusBarWindowController = Dependency.get(StatusBarWindowController.class);
        mStatusBarWindowController.add(mStatusBarWindow, getStatusBarHeight());
    }

    // called by makeStatusbar and also by PhoneStatusBarView
    void updateDisplaySize() {
        mDisplay.getMetrics(mDisplayMetrics);
        mDisplay.getSize(mCurrentDisplaySize);
        if (DEBUG_GESTURES) {
            mGestureRec.tag("display",
                    String.format("%dx%d", mDisplayMetrics.widthPixels, mDisplayMetrics.heightPixels));
        }
    }

    float getDisplayDensity() {
        return mDisplayMetrics.density;
    }

    float getDisplayWidth() {
        return mDisplayMetrics.widthPixels;
    }

    float getDisplayHeight() {
        return mDisplayMetrics.heightPixels;
    }

    int getRotation() {
        return mDisplay.getRotation();
    }

    public void startActivityDismissingKeyguard(final Intent intent, boolean onlyProvisioned,
            boolean dismissShade, int flags) {
        startActivityDismissingKeyguard(intent, onlyProvisioned, dismissShade,
                false /* disallowEnterPictureInPictureWhileLaunching */, null /* callback */,
                flags);
    }

    public void startActivityDismissingKeyguard(final Intent intent, boolean onlyProvisioned,
            boolean dismissShade) {
        startActivityDismissingKeyguard(intent, onlyProvisioned, dismissShade, 0);
    }

    public void startActivityDismissingKeyguard(final Intent intent, boolean onlyProvisioned,
            final boolean dismissShade, final boolean disallowEnterPictureInPictureWhileLaunching,
            final Callback callback, int flags) {
        if (onlyProvisioned && !mDeviceProvisionedController.isDeviceProvisioned()) return;

        final boolean afterKeyguardGone = mActivityIntentHelper.wouldLaunchResolverActivity(
                intent, mLockscreenUserManager.getCurrentUserId());
        Runnable runnable = () -> {
            mAssistManager.hideAssist();
            intent.setFlags(
                    Intent.FLAG_ACTIVITY_NEW_TASK | Intent.FLAG_ACTIVITY_CLEAR_TOP);
            intent.addFlags(flags);
            int result = ActivityManager.START_CANCELED;
            ActivityOptions options = new ActivityOptions(getActivityOptions(
                    null /* remoteAnimation */));
            options.setDisallowEnterPictureInPictureWhileLaunching(
                    disallowEnterPictureInPictureWhileLaunching);
            if (intent == KeyguardBottomAreaView.INSECURE_CAMERA_INTENT) {
                // Normally an activity will set it's requested rotation
                // animation on its window. However when launching an activity
                // causes the orientation to change this is too late. In these cases
                // the default animation is used. This doesn't look good for
                // the camera (as it rotates the camera contents out of sync
                // with physical reality). So, we ask the WindowManager to
                // force the crossfade animation if an orientation change
                // happens to occur during the launch.
                options.setRotationAnimationHint(
                        WindowManager.LayoutParams.ROTATION_ANIMATION_SEAMLESS);
            }
            if (intent.getAction() == Settings.Panel.ACTION_VOLUME) {
                // Settings Panel is implemented as activity(not a dialog), so
                // underlying app is paused and may enter picture-in-picture mode
                // as a result.
                // So we need to disable picture-in-picture mode here
                // if it is volume panel.
                options.setDisallowEnterPictureInPictureWhileLaunching(true);
            }
            try {
                result = ActivityTaskManager.getService().startActivityAsUser(
                        null, mContext.getBasePackageName(),
                        intent,
                        intent.resolveTypeIfNeeded(mContext.getContentResolver()),
                        null, null, 0, Intent.FLAG_ACTIVITY_NEW_TASK, null,
                        options.toBundle(), UserHandle.CURRENT.getIdentifier());
            } catch (RemoteException e) {
                Log.w(TAG, "Unable to start activity", e);
            }
            if (callback != null) {
                callback.onActivityStarted(result);
            }
        };
        Runnable cancelRunnable = () -> {
            if (callback != null) {
                callback.onActivityStarted(ActivityManager.START_CANCELED);
            }
        };
        executeRunnableDismissingKeyguard(runnable, cancelRunnable, dismissShade,
                afterKeyguardGone, true /* deferred */);
    }

    public void readyForKeyguardDone() {
        mStatusBarKeyguardViewManager.readyForKeyguardDone();
    }

    public void executeRunnableDismissingKeyguard(final Runnable runnable,
            final Runnable cancelAction,
            final boolean dismissShade,
            final boolean afterKeyguardGone,
            final boolean deferred) {
        dismissKeyguardThenExecute(() -> {
            if (runnable != null) {
                if (mStatusBarKeyguardViewManager.isShowing()
                        && mStatusBarKeyguardViewManager.isOccluded()) {
                    mStatusBarKeyguardViewManager.addAfterKeyguardGoneRunnable(runnable);
                } else {
                    AsyncTask.execute(runnable);
                }
            }
            if (dismissShade) {
                if (mExpandedVisible && !mBouncerShowing) {
                    animateCollapsePanels(CommandQueue.FLAG_EXCLUDE_RECENTS_PANEL, true /* force */,
                            true /* delayed*/);
                } else {

                    // Do it after DismissAction has been processed to conserve the needed ordering.
                    mHandler.post(this::runPostCollapseRunnables);
                }
            } else if (isInLaunchTransition() && mNotificationPanel.isLaunchTransitionFinished()) {

                // We are not dismissing the shade, but the launch transition is already finished,
                // so nobody will call readyForKeyguardDone anymore. Post it such that
                // keyguardDonePending gets called first.
                mHandler.post(mStatusBarKeyguardViewManager::readyForKeyguardDone);
            }
            return deferred;
        }, cancelAction, afterKeyguardGone);
    }

    private final BroadcastReceiver mBroadcastReceiver = new BroadcastReceiver() {
        @Override
        public void onReceive(Context context, Intent intent) {
            if (DEBUG) Log.v(TAG, "onReceive: " + intent);
            String action = intent.getAction();
            if (Intent.ACTION_CLOSE_SYSTEM_DIALOGS.equals(action)) {
                KeyboardShortcuts.dismiss();
                if (mRemoteInputManager.getController() != null) {
                    mRemoteInputManager.getController().closeRemoteInputs();
                }
                if (mBubbleController.isStackExpanded()) {
                    mBubbleController.collapseStack();
                }
                if (mLockscreenUserManager.isCurrentProfile(getSendingUserId())) {
                    int flags = CommandQueue.FLAG_EXCLUDE_NONE;
                    String reason = intent.getStringExtra("reason");
                    if (reason != null && reason.equals(SYSTEM_DIALOG_REASON_RECENT_APPS)) {
                        flags |= CommandQueue.FLAG_EXCLUDE_RECENTS_PANEL;
                    }
                    animateCollapsePanels(flags);
                }
            }
            else if (Intent.ACTION_SCREEN_OFF.equals(action)) {
                if (mStatusBarWindowController != null) {
                    mStatusBarWindowController.setNotTouchable(false);
                }
                if (mBubbleController.isStackExpanded()) {
                    mBubbleController.collapseStack();
                }
                finishBarAnimations();
                resetUserExpandedStates();
            }
            else if (DevicePolicyManager.ACTION_SHOW_DEVICE_MONITORING_DIALOG.equals(action)) {
                mQSPanel.showDeviceMonitoringDialog();
            }
        }
    };

    private final BroadcastReceiver mDemoReceiver = new BroadcastReceiver() {
        @Override
        public void onReceive(Context context, Intent intent) {
            if (DEBUG) Log.v(TAG, "onReceive: " + intent);
            String action = intent.getAction();
            if (ACTION_DEMO.equals(action)) {
                Bundle bundle = intent.getExtras();
                if (bundle != null) {
                    String command = bundle.getString("command", "").trim().toLowerCase();
                    if (command.length() > 0) {
                        try {
                            dispatchDemoCommand(command, bundle);
                        } catch (Throwable t) {
                            Log.w(TAG, "Error running demo command, intent=" + intent, t);
                        }
                    }
                }
            } else if (ACTION_FAKE_ARTWORK.equals(action)) {
                if (DEBUG_MEDIA_FAKE_ARTWORK) {
                    mPresenter.updateMediaMetaData(true, true);
                }
            }
        }
    };

    public void resetUserExpandedStates() {
        ArrayList<NotificationEntry> activeNotifications = mEntryManager.getNotificationData()
                .getActiveNotifications();
        final int notificationCount = activeNotifications.size();
        for (int i = 0; i < notificationCount; i++) {
            NotificationEntry entry = activeNotifications.get(i);
            entry.resetUserExpansion();
        }
    }

    private void executeWhenUnlocked(OnDismissAction action, boolean requiresShadeOpen) {
        if (mStatusBarKeyguardViewManager.isShowing() && requiresShadeOpen) {
            mStatusBarStateController.setLeaveOpenOnKeyguardHide(true);
        }
        dismissKeyguardThenExecute(action, null /* cancelAction */, false /* afterKeyguardGone */);
    }

    protected void dismissKeyguardThenExecute(OnDismissAction action, boolean afterKeyguardGone) {
        dismissKeyguardThenExecute(action, null /* cancelRunnable */, afterKeyguardGone);
    }

    @Override
    public void dismissKeyguardThenExecute(OnDismissAction action, Runnable cancelAction,
            boolean afterKeyguardGone) {
        if (mWakefulnessLifecycle.getWakefulness() == WAKEFULNESS_ASLEEP
                && mUnlockMethodCache.canSkipBouncer()
                && !mStatusBarStateController.leaveOpenOnKeyguardHide()
                && isPulsing()) {
            // Reuse the biometric wake-and-unlock transition if we dismiss keyguard from a pulse.
            // TODO: Factor this transition out of BiometricUnlockController.
            mBiometricUnlockController.startWakeAndUnlock(
                    BiometricUnlockController.MODE_WAKE_AND_UNLOCK_PULSING);
        }
        if (mStatusBarKeyguardViewManager.isShowing()) {
            mStatusBarKeyguardViewManager.dismissWithAction(action, cancelAction,
                    afterKeyguardGone);
        } else {
            action.onDismiss();
        }
    }

    // SystemUIService notifies SystemBars of configuration changes, which then calls down here
    @Override
    public void onConfigChanged(Configuration newConfig) {
        updateResources();
        updateDisplaySize(); // populates mDisplayMetrics

        if (DEBUG) {
            Log.v(TAG, "configuration changed: " + mContext.getResources().getConfiguration());
        }

        mViewHierarchyManager.updateRowStates();
        mScreenPinningRequest.onConfigurationChanged();
    }

    @Override
    public void setLockscreenUser(int newUserId) {
        mLockscreenWallpaper.setCurrentUser(newUserId);
        mScrimController.setCurrentUser(newUserId);
        mWallpaperChangedReceiver.onReceive(mContext, null);
    }

    /**
     * Reload some of our resources when the configuration changes.
     *
     * We don't reload everything when the configuration changes -- we probably
     * should, but getting that smooth is tough.  Someday we'll fix that.  In the
     * meantime, just update the things that we know change.
     */
    void updateResources() {
        // Update the quick setting tiles
        if (mQSPanel != null) {
            mQSPanel.updateResources();
        }

        loadDimens();

        if (mStatusBarView != null) {
            mStatusBarView.updateResources();
        }
        if (mNotificationPanel != null) {
            mNotificationPanel.updateResources();
        }
        if (mBrightnessMirrorController != null) {
            mBrightnessMirrorController.updateResources();
        }
    }

    protected void loadDimens() {
        final Resources res = mContext.getResources();

        int oldBarHeight = mNaturalBarHeight;
        mNaturalBarHeight = res.getDimensionPixelSize(
                com.android.internal.R.dimen.status_bar_height);
        if (mStatusBarWindowController != null && mNaturalBarHeight != oldBarHeight) {
            mStatusBarWindowController.setBarHeight(mNaturalBarHeight);
        }

        if (DEBUG) Log.v(TAG, "defineSlots");
    }

    // Visibility reporting

    protected void handleVisibleToUserChanged(boolean visibleToUser) {
        if (visibleToUser) {
            handleVisibleToUserChangedImpl(visibleToUser);
            mNotificationLogger.startNotificationLogging();
        } else {
            mNotificationLogger.stopNotificationLogging();
            handleVisibleToUserChangedImpl(visibleToUser);
        }
    }

    void handlePeekToExpandTransistion() {
        try {
            // consider the transition from peek to expanded to be a panel open,
            // but not one that clears notification effects.
            int notificationLoad = mEntryManager.getNotificationData()
                    .getActiveNotifications().size();
            mBarService.onPanelRevealed(false, notificationLoad);
        } catch (RemoteException ex) {
            // Won't fail unless the world has ended.
        }
    }

    /**
     * The LEDs are turned off when the notification panel is shown, even just a little bit.
     * See also StatusBar.setPanelExpanded for another place where we attempt to do this.
     */
    private void handleVisibleToUserChangedImpl(boolean visibleToUser) {
        if (visibleToUser) {
            boolean pinnedHeadsUp = mHeadsUpManager.hasPinnedHeadsUp();
            boolean clearNotificationEffects =
                    !mPresenter.isPresenterFullyCollapsed() &&
                            (mState == StatusBarState.SHADE
                                    || mState == StatusBarState.SHADE_LOCKED);
            int notificationLoad = mEntryManager.getNotificationData().getActiveNotifications()
                    .size();
            if (pinnedHeadsUp && mPresenter.isPresenterFullyCollapsed()) {
                notificationLoad = 1;
            }
            final int finalNotificationLoad = notificationLoad;
            mUiOffloadThread.submit(() -> {
                try {
                    mBarService.onPanelRevealed(clearNotificationEffects,
                            finalNotificationLoad);
                } catch (RemoteException ex) {
                    // Won't fail unless the world has ended.
                }
            });
        } else {
            mUiOffloadThread.submit(() -> {
                try {
                    mBarService.onPanelHidden();
                } catch (RemoteException ex) {
                    // Won't fail unless the world has ended.
                }
            });
        }

    }

    private void logStateToEventlog() {
        boolean isShowing = mStatusBarKeyguardViewManager.isShowing();
        boolean isOccluded = mStatusBarKeyguardViewManager.isOccluded();
        boolean isBouncerShowing = mStatusBarKeyguardViewManager.isBouncerShowing();
        boolean isSecure = mUnlockMethodCache.isMethodSecure();
        boolean canSkipBouncer = mUnlockMethodCache.canSkipBouncer();
        int stateFingerprint = getLoggingFingerprint(mState,
                isShowing,
                isOccluded,
                isBouncerShowing,
                isSecure,
                canSkipBouncer);
        if (stateFingerprint != mLastLoggedStateFingerprint) {
            if (mStatusBarStateLog == null) {
                mStatusBarStateLog = new LogMaker(MetricsEvent.VIEW_UNKNOWN);
            }
            mMetricsLogger.write(mStatusBarStateLog
                    .setCategory(isBouncerShowing ? MetricsEvent.BOUNCER : MetricsEvent.LOCKSCREEN)
                    .setType(isShowing ? MetricsEvent.TYPE_OPEN : MetricsEvent.TYPE_CLOSE)
                    .setSubtype(isSecure ? 1 : 0));
            EventLogTags.writeSysuiStatusBarState(mState,
                    isShowing ? 1 : 0,
                    isOccluded ? 1 : 0,
                    isBouncerShowing ? 1 : 0,
                    isSecure ? 1 : 0,
                    canSkipBouncer ? 1 : 0);
            mLastLoggedStateFingerprint = stateFingerprint;
        }
    }

    /**
     * Returns a fingerprint of fields logged to eventlog
     */
    private static int getLoggingFingerprint(int statusBarState, boolean keyguardShowing,
            boolean keyguardOccluded, boolean bouncerShowing, boolean secure,
            boolean currentlyInsecure) {
        // Reserve 8 bits for statusBarState. We'll never go higher than
        // that, right? Riiiight.
        return (statusBarState & 0xFF)
                | ((keyguardShowing   ? 1 : 0) <<  8)
                | ((keyguardOccluded  ? 1 : 0) <<  9)
                | ((bouncerShowing    ? 1 : 0) << 10)
                | ((secure            ? 1 : 0) << 11)
                | ((currentlyInsecure ? 1 : 0) << 12);
    }

    //
    // tracing
    //

    void postStartTracing() {
        mHandler.postDelayed(mStartTracing, 3000);
    }

    void vibrate() {
        android.os.Vibrator vib = (android.os.Vibrator)mContext.getSystemService(
                Context.VIBRATOR_SERVICE);
        vib.vibrate(250, VIBRATION_ATTRIBUTES);
    }

    final Runnable mStartTracing = new Runnable() {
        @Override
        public void run() {
            vibrate();
            SystemClock.sleep(250);
            Log.d(TAG, "startTracing");
            android.os.Debug.startMethodTracing("/data/statusbar-traces/trace");
            mHandler.postDelayed(mStopTracing, 10000);
        }
    };

    final Runnable mStopTracing = () -> {
        android.os.Debug.stopMethodTracing();
        Log.d(TAG, "stopTracing");
        vibrate();
    };

    @Override
    public void postQSRunnableDismissingKeyguard(final Runnable runnable) {
        mHandler.post(() -> {
            mStatusBarStateController.setLeaveOpenOnKeyguardHide(true);
            executeRunnableDismissingKeyguard(() -> mHandler.post(runnable), null, false, false,
                    false);
        });
    }

    @Override
    public void postStartActivityDismissingKeyguard(final PendingIntent intent) {
        mHandler.post(() -> startPendingIntentDismissingKeyguard(intent));
    }

    @Override
    public void postStartActivityDismissingKeyguard(final Intent intent, int delay) {
        mHandler.postDelayed(() ->
                handleStartActivityDismissingKeyguard(intent, true /*onlyProvisioned*/), delay);
    }

    private void handleStartActivityDismissingKeyguard(Intent intent, boolean onlyProvisioned) {
        startActivityDismissingKeyguard(intent, onlyProvisioned, true /* dismissShade */);
    }

    private boolean mDemoModeAllowed;
    private boolean mDemoMode;

    @Override
    public void dispatchDemoCommand(String command, Bundle args) {
        if (!mDemoModeAllowed) {
            mDemoModeAllowed = Settings.Global.getInt(mContext.getContentResolver(),
                    DEMO_MODE_ALLOWED, 0) != 0;
        }
        if (!mDemoModeAllowed) return;
        if (command.equals(COMMAND_ENTER)) {
            mDemoMode = true;
        } else if (command.equals(COMMAND_EXIT)) {
            mDemoMode = false;
            checkBarModes();
        } else if (!mDemoMode) {
            // automatically enter demo mode on first demo command
            dispatchDemoCommand(COMMAND_ENTER, new Bundle());
        }
        boolean modeChange = command.equals(COMMAND_ENTER) || command.equals(COMMAND_EXIT);
        if ((modeChange || command.equals(COMMAND_VOLUME)) && mVolumeComponent != null) {
            mVolumeComponent.dispatchDemoCommand(command, args);
        }
        if (modeChange || command.equals(COMMAND_CLOCK)) {
            dispatchDemoCommandToView(command, args, R.id.clock);
        }
        if (modeChange || command.equals(COMMAND_BATTERY)) {
            mBatteryController.dispatchDemoCommand(command, args);
        }
        if (modeChange || command.equals(COMMAND_STATUS)) {
            ((StatusBarIconControllerImpl) mIconController).dispatchDemoCommand(command, args);
        }
        if (mNetworkController != null && (modeChange || command.equals(COMMAND_NETWORK))) {
            mNetworkController.dispatchDemoCommand(command, args);
        }
        if (modeChange || command.equals(COMMAND_NOTIFICATIONS)) {
            View notifications = mStatusBarView == null ? null
                    : mStatusBarView.findViewById(R.id.notification_icon_area);
            if (notifications != null) {
                String visible = args.getString("visible");
                int vis = mDemoMode && "false".equals(visible) ? View.INVISIBLE : View.VISIBLE;
                notifications.setVisibility(vis);
            }
        }
        if (command.equals(COMMAND_BARS)) {
            String mode = args.getString("mode");
            int barMode = "opaque".equals(mode) ? MODE_OPAQUE :
                    "translucent".equals(mode) ? MODE_TRANSLUCENT :
                    "semi-transparent".equals(mode) ? MODE_SEMI_TRANSPARENT :
                    "transparent".equals(mode) ? MODE_TRANSPARENT :
                    "warning".equals(mode) ? MODE_WARNING :
                    -1;
            if (barMode != -1) {
                boolean animate = true;
                if (mStatusBarView != null) {
                    mStatusBarView.getBarTransitions().transitionTo(barMode, animate);
                }
                mNavigationBarController.transitionTo(mDisplayId, barMode, animate);
            }
        }
        if (modeChange || command.equals(COMMAND_OPERATOR)) {
            dispatchDemoCommandToView(command, args, R.id.operator_name);
        }
    }

    private void dispatchDemoCommandToView(String command, Bundle args, int id) {
        if (mStatusBarView == null) return;
        View v = mStatusBarView.findViewById(id);
        if (v instanceof DemoMode) {
            ((DemoMode)v).dispatchDemoCommand(command, args);
        }
    }

    public void showKeyguard() {
        mStatusBarStateController.setKeyguardRequested(true);
        mStatusBarStateController.setLeaveOpenOnKeyguardHide(false);
        mPendingRemoteInputView = null;
        updateIsKeyguard();
        mAssistManager.onLockscreenShown();
    }

    public boolean hideKeyguard() {
        mStatusBarStateController.setKeyguardRequested(false);
        return updateIsKeyguard();
    }

    /**
     * stop(tag)
     * @return True if StatusBar state is FULLSCREEN_USER_SWITCHER.
     */
    public boolean isFullScreenUserSwitcherState() {
        return mState == StatusBarState.FULLSCREEN_USER_SWITCHER;
    }

    private boolean updateIsKeyguard() {
        boolean wakeAndUnlocking = mBiometricUnlockController.getMode()
                == BiometricUnlockController.MODE_WAKE_AND_UNLOCK;

        // For dozing, keyguard needs to be shown whenever the device is non-interactive. Otherwise
        // there's no surface we can show to the user. Note that the device goes fully interactive
        // late in the transition, so we also allow the device to start dozing once the screen has
        // turned off fully.
        boolean keyguardForDozing = mDozingRequested &&
                (!mDeviceInteractive || isGoingToSleep() && (isScreenFullyOff() || mIsKeyguard));
        boolean shouldBeKeyguard = (mStatusBarStateController.isKeyguardRequested()
                || keyguardForDozing) && !wakeAndUnlocking;
        if (keyguardForDozing) {
            updatePanelExpansionForKeyguard();
        }
        if (shouldBeKeyguard) {
            if (isGoingToSleep()
                    && mScreenLifecycle.getScreenState() == ScreenLifecycle.SCREEN_TURNING_OFF) {
                // Delay showing the keyguard until screen turned off.
            } else {
                showKeyguardImpl();
            }
        } else {
            return hideKeyguardImpl();
        }
        return false;
    }

    public void showKeyguardImpl() {
        mIsKeyguard = true;
        if (mKeyguardMonitor.isLaunchTransitionFadingAway()) {
            mNotificationPanel.animate().cancel();
            onLaunchTransitionFadingEnded();
        }
        mHandler.removeMessages(MSG_LAUNCH_TRANSITION_TIMEOUT);
        if (mUserSwitcherController != null && mUserSwitcherController.useFullscreenUserSwitcher()) {
            mStatusBarStateController.setState(StatusBarState.FULLSCREEN_USER_SWITCHER);
        } else if (!mPulseExpansionHandler.isWakingToShadeLocked()){
            mStatusBarStateController.setState(StatusBarState.KEYGUARD);
        }
        updatePanelExpansionForKeyguard();
        if (mDraggedDownEntry != null) {
            mDraggedDownEntry.setUserLocked(false);
            mDraggedDownEntry.notifyHeightChanged(false /* needsAnimation */);
            mDraggedDownEntry = null;
        }
    }

    private void updatePanelExpansionForKeyguard() {
        if (mState == StatusBarState.KEYGUARD && mBiometricUnlockController.getMode()
                != BiometricUnlockController.MODE_WAKE_AND_UNLOCK && !mBouncerShowing) {
            instantExpandNotificationsPanel();
        } else if (mState == StatusBarState.FULLSCREEN_USER_SWITCHER) {
            instantCollapseNotificationPanel();
        }
    }

    private void onLaunchTransitionFadingEnded() {
        mNotificationPanel.setAlpha(1.0f);
        mNotificationPanel.onAffordanceLaunchEnded();
        releaseGestureWakeLock();
        runLaunchTransitionEndRunnable();
        mKeyguardMonitor.setLaunchTransitionFadingAway(false);
        mPresenter.updateMediaMetaData(true /* metaDataChanged */, true);
    }

    public void addPostCollapseAction(Runnable r) {
        mPostCollapseRunnables.add(r);
    }

    public boolean isInLaunchTransition() {
        return mNotificationPanel.isLaunchTransitionRunning()
                || mNotificationPanel.isLaunchTransitionFinished();
    }

    /**
     * Fades the content of the keyguard away after the launch transition is done.
     *
     * @param beforeFading the runnable to be run when the circle is fully expanded and the fading
     *                     starts
     * @param endRunnable the runnable to be run when the transition is done
     */
    public void fadeKeyguardAfterLaunchTransition(final Runnable beforeFading,
            Runnable endRunnable) {
        mHandler.removeMessages(MSG_LAUNCH_TRANSITION_TIMEOUT);
        mLaunchTransitionEndRunnable = endRunnable;
        Runnable hideRunnable = () -> {
            mKeyguardMonitor.setLaunchTransitionFadingAway(true);
            if (beforeFading != null) {
                beforeFading.run();
            }
            updateScrimController();
            mPresenter.updateMediaMetaData(false, true);
            mNotificationPanel.setAlpha(1);
            mNotificationPanel.animate()
                    .alpha(0)
                    .setStartDelay(FADE_KEYGUARD_START_DELAY)
                    .setDuration(FADE_KEYGUARD_DURATION)
                    .withLayer()
                    .withEndAction(this::onLaunchTransitionFadingEnded);
            mCommandQueue.appTransitionStarting(mDisplayId, SystemClock.uptimeMillis(),
                    LightBarTransitionsController.DEFAULT_TINT_ANIMATION_DURATION, true);
        };
        if (mNotificationPanel.isLaunchTransitionRunning()) {
            mNotificationPanel.setLaunchTransitionEndRunnable(hideRunnable);
        } else {
            hideRunnable.run();
        }
    }

    /**
     * Fades the content of the Keyguard while we are dozing and makes it invisible when finished
     * fading.
     */
    public void fadeKeyguardWhilePulsing() {
        mNotificationPanel.animate()
                .alpha(0f)
                .setStartDelay(0)
                .setDuration(FADE_KEYGUARD_DURATION_PULSING)
                .setInterpolator(Interpolators.ALPHA_OUT)
                .withEndAction(()-> {
                    hideKeyguard();
                    mStatusBarKeyguardViewManager.onKeyguardFadedAway();
                }).start();
    }

    /**
     * Plays the animation when an activity that was occluding Keyguard goes away.
     */
    public void animateKeyguardUnoccluding() {
        mNotificationPanel.setExpandedFraction(0f);
        animateExpandNotificationsPanel();
    }

    /**
     * Starts the timeout when we try to start the affordances on Keyguard. We usually rely that
     * Keyguard goes away via fadeKeyguardAfterLaunchTransition, however, that might not happen
     * because the launched app crashed or something else went wrong.
     */
    public void startLaunchTransitionTimeout() {
        mHandler.sendEmptyMessageDelayed(MSG_LAUNCH_TRANSITION_TIMEOUT,
                LAUNCH_TRANSITION_TIMEOUT_MS);
    }

    private void onLaunchTransitionTimeout() {
        Log.w(TAG, "Launch transition: Timeout!");
        mNotificationPanel.onAffordanceLaunchEnded();
        releaseGestureWakeLock();
        mNotificationPanel.resetViews(false /* animate */);
    }

    private void runLaunchTransitionEndRunnable() {
        if (mLaunchTransitionEndRunnable != null) {
            Runnable r = mLaunchTransitionEndRunnable;

            // mLaunchTransitionEndRunnable might call showKeyguard, which would execute it again,
            // which would lead to infinite recursion. Protect against it.
            mLaunchTransitionEndRunnable = null;
            r.run();
        }
    }

    /**
     * @return true if we would like to stay in the shade, false if it should go away entirely
     */
    public boolean hideKeyguardImpl() {
        mIsKeyguard = false;
        Trace.beginSection("StatusBar#hideKeyguard");
        boolean staying = mStatusBarStateController.leaveOpenOnKeyguardHide();
        if (!(mStatusBarStateController.setState(StatusBarState.SHADE))) {
            //TODO: StatusBarStateController should probably know about hiding the keyguard and
            // notify listeners.

            // If the state didn't change, we may still need to update public mode
            mLockscreenUserManager.updatePublicMode();
        }
        if (mStatusBarStateController.leaveOpenOnKeyguardHide()) {
            if (!mStatusBarStateController.isKeyguardRequested()) {
                mStatusBarStateController.setLeaveOpenOnKeyguardHide(false);
            }
            long delay = mKeyguardMonitor.calculateGoingToFullShadeDelay();
            mNotificationPanel.animateToFullShade(delay);
            if (mDraggedDownEntry != null) {
                mDraggedDownEntry.setUserLocked(false);
                mDraggedDownEntry = null;
            }

            // Disable layout transitions in navbar for this transition because the load is just
            // too heavy for the CPU and GPU on any device.
            mNavigationBarController.disableAnimationsDuringHide(mDisplayId, delay);
        } else if (!mNotificationPanel.isCollapsing()) {
            instantCollapseNotificationPanel();
        }

        // Keyguard state has changed, but QS is not listening anymore. Make sure to update the tile
        // visibilities so next time we open the panel we know the correct height already.
        if (mQSPanel != null) {
            mQSPanel.refreshAllTiles();
        }
        mHandler.removeMessages(MSG_LAUNCH_TRANSITION_TIMEOUT);
        releaseGestureWakeLock();
        mNotificationPanel.onAffordanceLaunchEnded();
        mNotificationPanel.animate().cancel();
        mNotificationPanel.setAlpha(1f);
        ViewGroupFadeHelper.reset(mNotificationPanel);
        updateScrimController();
        Trace.endSection();
        return staying;
    }

    private void releaseGestureWakeLock() {
        if (mGestureWakeLock.isHeld()) {
            mGestureWakeLock.release();
        }
    }

    /**
     * Notifies the status bar that Keyguard is going away very soon.
     */
    public void keyguardGoingAway() {
        // Treat Keyguard exit animation as an app transition to achieve nice transition for status
        // bar.
        mKeyguardMonitor.notifyKeyguardGoingAway(true);
        mCommandQueue.appTransitionPending(mDisplayId, true /* forced */);
    }

    /**
     * Notifies the status bar the Keyguard is fading away with the specified timings.
     *  @param startTime the start time of the animations in uptime millis
     * @param delay the precalculated animation delay in milliseconds
     * @param fadeoutDuration the duration of the exit animation, in milliseconds
     * @param isBypassFading is this a fading away animation while bypassing
     */
    public void setKeyguardFadingAway(long startTime, long delay, long fadeoutDuration,
            boolean isBypassFading) {
        mCommandQueue.appTransitionStarting(mDisplayId, startTime + fadeoutDuration
                        - LightBarTransitionsController.DEFAULT_TINT_ANIMATION_DURATION,
                LightBarTransitionsController.DEFAULT_TINT_ANIMATION_DURATION, true);
        mCommandQueue.recomputeDisableFlags(mDisplayId, fadeoutDuration > 0 /* animate */);
        mCommandQueue.appTransitionStarting(mDisplayId,
                    startTime - LightBarTransitionsController.DEFAULT_TINT_ANIMATION_DURATION,
                    LightBarTransitionsController.DEFAULT_TINT_ANIMATION_DURATION, true);
        mKeyguardMonitor.notifyKeyguardFadingAway(delay, fadeoutDuration, isBypassFading);
    }

    /**
     * Notifies that the Keyguard fading away animation is done.
     */
    public void finishKeyguardFadingAway() {
        mKeyguardMonitor.notifyKeyguardDoneFading();
        mScrimController.setExpansionAffectsAlpha(true);
    }

    /**
     * Switches theme from light to dark and vice-versa.
     */
    protected void updateTheme() {

        // Lock wallpaper defines the color of the majority of the views, hence we'll use it
        // to set our default theme.
        final boolean lockDarkText = mColorExtractor.getNeutralColors().supportsDarkText();
        final int themeResId = lockDarkText ? R.style.Theme_SystemUI_Light : R.style.Theme_SystemUI;
        if (mContext.getThemeResId() != themeResId) {
            mContext.setTheme(themeResId);
            Dependency.get(ConfigurationController.class).notifyThemeChanged();
        }
    }

    private void updateDozingState() {
        Trace.traceCounter(Trace.TRACE_TAG_APP, "dozing", mDozing ? 1 : 0);
        Trace.beginSection("StatusBar#updateDozingState");

        boolean sleepingFromKeyguard =
                mStatusBarKeyguardViewManager.isGoingToSleepVisibleNotOccluded();
        boolean wakeAndUnlock = mBiometricUnlockController.getMode()
                == BiometricUnlockController.MODE_WAKE_AND_UNLOCK;
        boolean animate = (!mDozing && mDozeServiceHost.shouldAnimateWakeup() && !wakeAndUnlock)
                || (mDozing && mDozeServiceHost.shouldAnimateScreenOff() && sleepingFromKeyguard);

        mNotificationPanel.setDozing(mDozing, animate, mWakeUpTouchLocation);
        updateQsExpansionEnabled();
        Trace.endSection();
    }

    public void userActivity() {
        if (mState == StatusBarState.KEYGUARD) {
            mKeyguardViewMediatorCallback.userActivity();
        }
    }

    public boolean interceptMediaKey(KeyEvent event) {
        return mState == StatusBarState.KEYGUARD
                && mStatusBarKeyguardViewManager.interceptMediaKey(event);
    }

    protected boolean shouldUnlockOnMenuPressed() {
        return mDeviceInteractive && mState != StatusBarState.SHADE
            && mStatusBarKeyguardViewManager.shouldDismissOnMenuPressed();
    }

    public boolean onMenuPressed() {
        if (shouldUnlockOnMenuPressed()) {
            animateCollapsePanels(
                    CommandQueue.FLAG_EXCLUDE_RECENTS_PANEL /* flags */, true /* force */);
            return true;
        }
        return false;
    }

    public void endAffordanceLaunch() {
        releaseGestureWakeLock();
        mNotificationPanel.onAffordanceLaunchEnded();
    }

    public boolean onBackPressed() {
        boolean isScrimmedBouncer = mScrimController.getState() == ScrimState.BOUNCER_SCRIMMED;
        if (mStatusBarKeyguardViewManager.onBackPressed(isScrimmedBouncer /* hideImmediately */)) {
            if (!isScrimmedBouncer) {
                mNotificationPanel.expandWithoutQs();
            }
            return true;
        }
        if (mNotificationPanel.isQsExpanded()) {
            if (mNotificationPanel.isQsDetailShowing()) {
                mNotificationPanel.closeQsDetail();
            } else {
                mNotificationPanel.animateCloseQs(false /* animateAway */);
            }
            return true;
        }
        if (mState != StatusBarState.KEYGUARD && mState != StatusBarState.SHADE_LOCKED) {
            if (mNotificationPanel.canPanelBeCollapsed()) {
                animateCollapsePanels();
            } else {
                mBubbleController.performBackPressIfNeeded();
            }
            return true;
        }
        if (mKeyguardUserSwitcher != null && mKeyguardUserSwitcher.hideIfNotSimple(true)) {
            return true;
        }
        return false;
    }

    public boolean onSpacePressed() {
        if (mDeviceInteractive && mState != StatusBarState.SHADE) {
            animateCollapsePanels(
                    CommandQueue.FLAG_EXCLUDE_RECENTS_PANEL /* flags */, true /* force */);
            return true;
        }
        return false;
    }

    private void showBouncerIfKeyguard() {
        if ((mState == StatusBarState.KEYGUARD || mState == StatusBarState.SHADE_LOCKED)
                && !mKeyguardViewMediator.isHiding()) {
            showBouncer(true /* scrimmed */);
        }
    }

    @Override
    public void showBouncer(boolean scrimmed) {
        mStatusBarKeyguardViewManager.showBouncer(scrimmed);
    }

    @Override
    public void instantExpandNotificationsPanel() {
        // Make our window larger and the panel expanded.
        makeExpandedVisible(true);
        mNotificationPanel.expand(false /* animate */);
        mCommandQueue.recomputeDisableFlags(mDisplayId, false /* animate */);
    }

    @Override
    public boolean closeShadeIfOpen() {
        if (!mNotificationPanel.isFullyCollapsed()) {
            mCommandQueue.animateCollapsePanels(
                    CommandQueue.FLAG_EXCLUDE_RECENTS_PANEL, true /* force */);
            visibilityChanged(false);
            mAssistManager.hideAssist();
        }
        return false;
    }

    @Override
    public void postOnShadeExpanded(Runnable executable) {
        mNotificationPanel.getViewTreeObserver().addOnGlobalLayoutListener(
                new ViewTreeObserver.OnGlobalLayoutListener() {
                    @Override
                    public void onGlobalLayout() {
                        if (getStatusBarWindow().getHeight() != getStatusBarHeight()) {
                            mNotificationPanel.getViewTreeObserver()
                                    .removeOnGlobalLayoutListener(this);
                            mNotificationPanel.post(executable);
                        }
                    }
                });
    }

    private void instantCollapseNotificationPanel() {
        mNotificationPanel.instantCollapse();
        runPostCollapseRunnables();
    }

    @Override
    public void onStatePreChange(int oldState, int newState) {
        // If we're visible and switched to SHADE_LOCKED (the user dragged
        // down on the lockscreen), clear notification LED, vibration,
        // ringing.
        // Other transitions are covered in handleVisibleToUserChanged().
        if (mVisible && (newState == StatusBarState.SHADE_LOCKED
                || (((SysuiStatusBarStateController) Dependency.get(StatusBarStateController.class))
                .goingToFullShade()))) {
            clearNotificationEffects();
        }
        if (newState == StatusBarState.KEYGUARD) {
            mRemoteInputManager.onPanelCollapsed();
            maybeEscalateHeadsUp();
        }
    }

    @Override
    public void onStateChanged(int newState) {
        mState = newState;
        updateReportRejectedTouchVisibility();
        updateDozing();
        updateTheme();
        mNavigationBarController.touchAutoDim(mDisplayId);
        Trace.beginSection("StatusBar#updateKeyguardState");
        if (mState == StatusBarState.KEYGUARD) {
            mKeyguardIndicationController.setVisible(true);
            if (mKeyguardUserSwitcher != null) {
                mKeyguardUserSwitcher.setKeyguard(true,
                        mStatusBarStateController.fromShadeLocked());
            }
            if (mStatusBarView != null) mStatusBarView.removePendingHideExpandedRunnables();
            if (mAmbientIndicationContainer != null) {
                mAmbientIndicationContainer.setVisibility(View.VISIBLE);
            }
        } else {
            mKeyguardIndicationController.setVisible(false);
            if (mKeyguardUserSwitcher != null) {
                mKeyguardUserSwitcher.setKeyguard(false,
                        mStatusBarStateController.goingToFullShade() ||
                                mState == StatusBarState.SHADE_LOCKED ||
                                mStatusBarStateController.fromShadeLocked());
            }
            if (mAmbientIndicationContainer != null) {
                mAmbientIndicationContainer.setVisibility(View.INVISIBLE);
            }
        }
        updateDozingState();
        checkBarModes();
        updateScrimController();
        mPresenter.updateMediaMetaData(false, mState != StatusBarState.KEYGUARD);
        updateKeyguardState();
        Trace.endSection();
    }

    @Override
    public void onDozingChanged(boolean isDozing) {
        Trace.beginSection("StatusBar#updateDozing");
        mDozing = isDozing;

        // Collapse the notification panel if open
        boolean dozingAnimated = mDozingRequested
                && DozeParameters.getInstance(mContext).shouldControlScreenOff();
        mNotificationPanel.resetViews(dozingAnimated);

        updateQsExpansionEnabled();
        mKeyguardViewMediator.setDozing(mDozing);

        mEntryManager.updateNotifications();
        updateDozingState();
        updateScrimController();
        updateReportRejectedTouchVisibility();
        Trace.endSection();
    }

    private void updateDozing() {
        // When in wake-and-unlock while pulsing, keep dozing state until fully unlocked.
        boolean dozing = mDozingRequested && mState == StatusBarState.KEYGUARD
                || mBiometricUnlockController.getMode()
                == BiometricUnlockController.MODE_WAKE_AND_UNLOCK_PULSING;
        // When in wake-and-unlock we may not have received a change to mState
        // but we still should not be dozing, manually set to false.
        if (mBiometricUnlockController.getMode() ==
                BiometricUnlockController.MODE_WAKE_AND_UNLOCK) {
            dozing = false;
        }

        mStatusBarStateController.setIsDozing(dozing);
    }

    private void updateKeyguardState() {
        mKeyguardMonitor.notifyKeyguardState(mStatusBarKeyguardViewManager.isShowing(),
                mUnlockMethodCache.isMethodSecure(),
                mStatusBarKeyguardViewManager.isOccluded());
    }

    public void onActivationReset() {
        mKeyguardIndicationController.hideTransientIndication();
    }

    public void onTrackingStarted() {
        runPostCollapseRunnables();
    }

    public void onClosingFinished() {
        runPostCollapseRunnables();
        if (!mPresenter.isPresenterFullyCollapsed()) {
            // if we set it not to be focusable when collapsing, we have to undo it when we aborted
            // the closing
            mStatusBarWindowController.setStatusBarFocusable(true);
        }
    }

    public void onUnlockHintStarted() {
        mFalsingManager.onUnlockHintStarted();
        mKeyguardIndicationController.showTransientIndication(R.string.keyguard_unlock);
    }

    public void onHintFinished() {
        // Delay the reset a bit so the user can read the text.
        mKeyguardIndicationController.hideTransientIndicationDelayed(HINT_RESET_DELAY_MS);
    }

    public void onCameraHintStarted() {
        mFalsingManager.onCameraHintStarted();
        mKeyguardIndicationController.showTransientIndication(R.string.camera_hint);
    }

    public void onVoiceAssistHintStarted() {
        mFalsingManager.onLeftAffordanceHintStarted();
        mKeyguardIndicationController.showTransientIndication(R.string.voice_hint);
    }

    public void onPhoneHintStarted() {
        mFalsingManager.onLeftAffordanceHintStarted();
        mKeyguardIndicationController.showTransientIndication(R.string.phone_hint);
    }

    public void onTrackingStopped(boolean expand) {
        if (mState == StatusBarState.KEYGUARD || mState == StatusBarState.SHADE_LOCKED) {
            if (!expand && !mUnlockMethodCache.canSkipBouncer()) {
                showBouncer(false /* scrimmed */);
            }
        }
    }

    // TODO: Figure out way to remove these.
    public NavigationBarView getNavigationBarView() {
        return mNavigationBarController.getNavigationBarView(mDisplayId);
    }

    /**
     * TODO: Remove this method. Views should not be passed forward. Will cause theme issues.
     * @return bottom area view
     */
    public KeyguardBottomAreaView getKeyguardBottomAreaView() {
        return mNotificationPanel.getKeyguardBottomAreaView();
    }

    /**
     * If secure with redaction: Show bouncer, go to unlocked shade.
     *
     * <p>If secure without redaction or no security: Go to {@link StatusBarState#SHADE_LOCKED}.</p>
     *
     * @param expandView The view to expand after going to the shade.
     */
    public void goToLockedShade(View expandView) {
        if ((mDisabled2 & StatusBarManager.DISABLE2_NOTIFICATION_SHADE) != 0) {
            return;
        }

        int userId = mLockscreenUserManager.getCurrentUserId();
        ExpandableNotificationRow row = null;
        NotificationEntry entry = null;
        if (expandView instanceof ExpandableNotificationRow) {
            entry = ((ExpandableNotificationRow) expandView).getEntry();
            entry.setUserExpanded(true /* userExpanded */, true /* allowChildExpansion */);
            // Indicate that the group expansion is changing at this time -- this way the group
            // and children backgrounds / divider animations will look correct.
            entry.setGroupExpansionChanging(true);
            if (entry.notification != null) {
                userId = entry.notification.getUserId();
            }
        }
        boolean fullShadeNeedsBouncer = !mLockscreenUserManager.
                userAllowsPrivateNotificationsInPublic(mLockscreenUserManager.getCurrentUserId())
                || !mLockscreenUserManager.shouldShowLockscreenNotifications()
                || mFalsingManager.shouldEnforceBouncer();
        if (mKeyguardBypassController.getBypassEnabled()) {
            fullShadeNeedsBouncer = false;
        }
        if (mLockscreenUserManager.isLockscreenPublicMode(userId) && fullShadeNeedsBouncer) {
            mStatusBarStateController.setLeaveOpenOnKeyguardHide(true);
            showBouncerIfKeyguard();
            mDraggedDownEntry = entry;
            mPendingRemoteInputView = null;
        } else {
            mNotificationPanel.animateToFullShade(0 /* delay */);
            mStatusBarStateController.setState(StatusBarState.SHADE_LOCKED);
        }
    }

    /**
     * Goes back to the keyguard after hanging around in {@link StatusBarState#SHADE_LOCKED}.
     */
    public void goToKeyguard() {
        if (mState == StatusBarState.SHADE_LOCKED) {
            mStatusBarStateController.setState(StatusBarState.KEYGUARD);
        }
    }

    /**
     * Propagation of the bouncer state, indicating that it's fully visible.
     */
    public void setBouncerShowing(boolean bouncerShowing) {
        mBouncerShowing = bouncerShowing;
        mKeyguardBypassController.setBouncerShowing(bouncerShowing);
        mPulseExpansionHandler.setBouncerShowing(bouncerShowing);
        mStatusBarWindow.setBouncerShowingScrimmed(isBouncerShowingScrimmed());
        if (mStatusBarView != null) mStatusBarView.setBouncerShowing(bouncerShowing);
        updateHideIconsForBouncer(true /* animate */);
        mCommandQueue.recomputeDisableFlags(mDisplayId, true /* animate */);
        updateScrimController();
        if (!mBouncerShowing) {
            updatePanelExpansionForKeyguard();
        }
    }

    /**
     * Collapses the notification shade if it is tracking or expanded.
     */
    public void collapseShade() {
        if (mNotificationPanel.isTracking()) {
            mStatusBarWindow.cancelCurrentTouch();
        }
        if (mPanelExpanded && mState == StatusBarState.SHADE) {
            animateCollapsePanels();
        }
    }

    @VisibleForTesting
    final WakefulnessLifecycle.Observer mWakefulnessObserver = new WakefulnessLifecycle.Observer() {
        @Override
        public void onFinishedGoingToSleep() {
            mNotificationPanel.onAffordanceLaunchEnded();
            releaseGestureWakeLock();
            mLaunchCameraWhenFinishedWaking = false;
            mDeviceInteractive = false;
            mWakeUpComingFromTouch = false;
            mWakeUpTouchLocation = null;
            mVisualStabilityManager.setScreenOn(false);
            updateVisibleToUser();

            updateNotificationPanelTouchState();
            mStatusBarWindow.cancelCurrentTouch();
            if (mLaunchCameraOnFinishedGoingToSleep) {
                mLaunchCameraOnFinishedGoingToSleep = false;

                // This gets executed before we will show Keyguard, so post it in order that the state
                // is correct.
                mHandler.post(() -> onCameraLaunchGestureDetected(mLastCameraLaunchSource));
            }
            updateIsKeyguard();
        }

        @Override
        public void onStartedGoingToSleep() {
            updateNotificationPanelTouchState();
            notifyHeadsUpGoingToSleep();
            dismissVolumeDialog();
            mWakeUpCoordinator.setFullyAwake(false);
            mBypassHeadsUpNotifier.setFullyAwake(false);
            mKeyguardBypassController.onStartedGoingToSleep();
        }

        @Override
        public void onStartedWakingUp() {
            mDeviceInteractive = true;
            mWakeUpCoordinator.setWakingUp(true);
            if (!mKeyguardBypassController.getBypassEnabled()) {
                mHeadsUpManager.releaseAllImmediately();
            }
            mVisualStabilityManager.setScreenOn(true);
            updateVisibleToUser();
            updateIsKeyguard();
            mDozeServiceHost.stopDozing();
            // This is intentionally below the stopDozing call above, since it avoids that we're
            // unnecessarily animating the wakeUp transition. Animations should only be enabled
            // once we fully woke up.
            updateNotificationPanelTouchState();
            mPulseExpansionHandler.onStartedWakingUp();
        }

        @Override
        public void onFinishedWakingUp() {
            mWakeUpCoordinator.setFullyAwake(true);
            mBypassHeadsUpNotifier.setFullyAwake(true);
            mWakeUpCoordinator.setWakingUp(false);
            if (mLaunchCameraWhenFinishedWaking) {
                mNotificationPanel.launchCamera(false /* animate */, mLastCameraLaunchSource);
                mLaunchCameraWhenFinishedWaking = false;
            }
            updateScrimController();
        }
    };

    /**
     * We need to disable touch events because these might
     * collapse the panel after we expanded it, and thus we would end up with a blank
     * Keyguard.
     */
    private void updateNotificationPanelTouchState() {
        boolean goingToSleepWithoutAnimation = isGoingToSleep()
                && !DozeParameters.getInstance(mContext).shouldControlScreenOff();
        boolean disabled = (!mDeviceInteractive && !mPulsing) || goingToSleepWithoutAnimation;
        mNotificationPanel.setTouchAndAnimationDisabled(disabled);
        mNotificationIconAreaController.setAnimationsEnabled(!disabled);
    }

    final ScreenLifecycle.Observer mScreenObserver = new ScreenLifecycle.Observer() {
        @Override
        public void onScreenTurningOn() {
            mFalsingManager.onScreenTurningOn();
            mNotificationPanel.onScreenTurningOn();
        }

        @Override
        public void onScreenTurnedOn() {
            mScrimController.onScreenTurnedOn();
        }

        @Override
        public void onScreenTurnedOff() {
            mFalsingManager.onScreenOff();
            mScrimController.onScreenTurnedOff();
            updateIsKeyguard();
        }
    };

    public int getWakefulnessState() {
        return mWakefulnessLifecycle.getWakefulness();
    }

    private void vibrateForCameraGesture() {
        // Make sure to pass -1 for repeat so VibratorService doesn't stop us when going to sleep.
        mVibrator.vibrate(mCameraLaunchGestureVibePattern, -1 /* repeat */);
    }

    /**
     * @return true if the screen is currently fully off, i.e. has finished turning off and has
     *         since not started turning on.
     */
    public boolean isScreenFullyOff() {
        return mScreenLifecycle.getScreenState() == ScreenLifecycle.SCREEN_OFF;
    }

    @Override
    public void showScreenPinningRequest(int taskId) {
        if (mKeyguardMonitor.isShowing()) {
            // Don't allow apps to trigger this from keyguard.
            return;
        }
        // Show screen pinning request, since this comes from an app, show 'no thanks', button.
        showScreenPinningRequest(taskId, true);
    }

    public void showScreenPinningRequest(int taskId, boolean allowCancel) {
        mScreenPinningRequest.showPrompt(taskId, allowCancel);
    }

    public boolean hasActiveNotifications() {
        return !mEntryManager.getNotificationData().getActiveNotifications().isEmpty();
    }

    @Override
    public void appTransitionCancelled(int displayId) {
        if (displayId == mDisplayId) {
            getComponent(Divider.class).onAppTransitionFinished();
        }
    }

    @Override
    public void appTransitionFinished(int displayId) {
        if (displayId == mDisplayId) {
            getComponent(Divider.class).onAppTransitionFinished();
        }
    }

    @Override
    public void onCameraLaunchGestureDetected(int source) {
        mLastCameraLaunchSource = source;
        if (isGoingToSleep()) {
            if (DEBUG_CAMERA_LIFT) Slog.d(TAG, "Finish going to sleep before launching camera");
            mLaunchCameraOnFinishedGoingToSleep = true;
            return;
        }
        if (!mNotificationPanel.canCameraGestureBeLaunched(
                mStatusBarKeyguardViewManager.isShowing()
                        && (mExpandedVisible || mBouncerShowing))) {
            if (DEBUG_CAMERA_LIFT) Slog.d(TAG, "Can't launch camera right now, mExpandedVisible: " +
                    mExpandedVisible);
            return;
        }
        if (!mDeviceInteractive) {
            PowerManager pm = mContext.getSystemService(PowerManager.class);
            pm.wakeUp(SystemClock.uptimeMillis(), PowerManager.WAKE_REASON_CAMERA_LAUNCH,
                    "com.android.systemui:CAMERA_GESTURE");
        }
        vibrateForCameraGesture();

        if (source == StatusBarManager.CAMERA_LAUNCH_SOURCE_POWER_DOUBLE_TAP) {
            Log.v(TAG, "Camera launch");
            mKeyguardUpdateMonitor.onCameraLaunched();
        }

        if (!mStatusBarKeyguardViewManager.isShowing()) {
            startActivityDismissingKeyguard(KeyguardBottomAreaView.INSECURE_CAMERA_INTENT,
                    false /* onlyProvisioned */, true /* dismissShade */,
                    true /* disallowEnterPictureInPictureWhileLaunching */, null /* callback */, 0);
        } else {
            if (!mDeviceInteractive) {
                // Avoid flickering of the scrim when we instant launch the camera and the bouncer
                // comes on.
                mGestureWakeLock.acquire(LAUNCH_TRANSITION_TIMEOUT_MS + 1000L);
            }
            if (isWakingUpOrAwake()) {
                if (DEBUG_CAMERA_LIFT) Slog.d(TAG, "Launching camera");
                if (mStatusBarKeyguardViewManager.isBouncerShowing()) {
                    mStatusBarKeyguardViewManager.reset(true /* hide */);
                }
                mNotificationPanel.launchCamera(mDeviceInteractive /* animate */, source);
                updateScrimController();
            } else {
                // We need to defer the camera launch until the screen comes on, since otherwise
                // we will dismiss us too early since we are waiting on an activity to be drawn and
                // incorrectly get notified because of the screen on event (which resumes and pauses
                // some activities)
                if (DEBUG_CAMERA_LIFT) Slog.d(TAG, "Deferring until screen turns on");
                mLaunchCameraWhenFinishedWaking = true;
            }
        }
    }

    boolean isCameraAllowedByAdmin() {
        if (mDevicePolicyManager.getCameraDisabled(null,
                mLockscreenUserManager.getCurrentUserId())) {
            return false;
        } else if (mStatusBarKeyguardViewManager == null ||
                (isKeyguardShowing() && isKeyguardSecure())) {
            // Check if the admin has disabled the camera specifically for the keyguard
            return (mDevicePolicyManager.
                    getKeyguardDisabledFeatures(null, mLockscreenUserManager.getCurrentUserId())
                    & DevicePolicyManager.KEYGUARD_DISABLE_SECURE_CAMERA) == 0;
        }

        return true;
    }

    private boolean isGoingToSleep() {
        return mWakefulnessLifecycle.getWakefulness()
                == WakefulnessLifecycle.WAKEFULNESS_GOING_TO_SLEEP;
    }

    private boolean isWakingUpOrAwake() {
        return mWakefulnessLifecycle.getWakefulness() == WAKEFULNESS_AWAKE
                || mWakefulnessLifecycle.getWakefulness() == WAKEFULNESS_WAKING;
    }

    public void notifyBiometricAuthModeChanged() {
        updateDozing();
        updateScrimController();
        mStatusBarWindow.onBiometricAuthModeChanged(mBiometricUnlockController.isWakeAndUnlock(),
                mBiometricUnlockController.isBiometricUnlock());
    }

    @VisibleForTesting
    void updateScrimController() {
        Trace.beginSection("StatusBar#updateScrimController");

        // We don't want to end up in KEYGUARD state when we're unlocking with
        // fingerprint from doze. We should cross fade directly from black.
        boolean unlocking = mBiometricUnlockController.isWakeAndUnlock()
                || mKeyguardMonitor.isKeyguardFadingAway();

        // Do not animate the scrim expansion when triggered by the fingerprint sensor.
        mScrimController.setExpansionAffectsAlpha(
                !mBiometricUnlockController.isBiometricUnlock());

        boolean launchingAffordanceWithPreview =
                mNotificationPanel.isLaunchingAffordanceWithPreview();
        mScrimController.setLaunchingAffordanceWithPreview(launchingAffordanceWithPreview);

        if (mBouncerShowing) {
            // Bouncer needs the front scrim when it's on top of an activity,
            // tapping on a notification, editing QS or being dismissed by
            // FLAG_DISMISS_KEYGUARD_ACTIVITY.
            ScrimState state = mStatusBarKeyguardViewManager.bouncerNeedsScrimming()
                    ? ScrimState.BOUNCER_SCRIMMED : ScrimState.BOUNCER;
            mScrimController.transitionTo(state);
        } else if (isInLaunchTransition() || mLaunchCameraWhenFinishedWaking
                || launchingAffordanceWithPreview) {
            mScrimController.transitionTo(ScrimState.UNLOCKED, mUnlockScrimCallback);
        } else if (mBrightnessMirrorVisible) {
            mScrimController.transitionTo(ScrimState.BRIGHTNESS_MIRROR);
        } else if (isPulsing()) {
            mScrimController.transitionTo(ScrimState.PULSING,
                    mDozeScrimController.getScrimCallback());
        } else if (mDozing && !unlocking) {
            mScrimController.transitionTo(ScrimState.AOD);
        } else if (mIsKeyguard && !unlocking) {
            mScrimController.transitionTo(ScrimState.KEYGUARD);
        } else if (mBubbleController.isStackExpanded()) {
            mScrimController.transitionTo(ScrimState.BUBBLE_EXPANDED);
        } else {
            mScrimController.transitionTo(ScrimState.UNLOCKED, mUnlockScrimCallback);
        }
        Trace.endSection();
    }

    public boolean isKeyguardShowing() {
        if (mStatusBarKeyguardViewManager == null) {
            Slog.i(TAG, "isKeyguardShowing() called before startKeyguard(), returning true");
            return true;
        }
        return mStatusBarKeyguardViewManager.isShowing();
    }

    @VisibleForTesting
    final class DozeServiceHost implements DozeHost {
        private final ArrayList<Callback> mCallbacks = new ArrayList<>();
        private boolean mAnimateWakeup;
        private boolean mAnimateScreenOff;
        private boolean mIgnoreTouchWhilePulsing;
        @VisibleForTesting
        boolean mWakeLockScreenPerformsAuth = SystemProperties.getBoolean(
                "persist.sysui.wake_performs_auth", true);

        @Override
        public String toString() {
            return "PSB.DozeServiceHost[mCallbacks=" + mCallbacks.size() + "]";
        }

        public void firePowerSaveChanged(boolean active) {
            for (Callback callback : mCallbacks) {
                callback.onPowerSaveChanged(active);
            }
        }

        public void fireNotificationPulse(NotificationEntry entry) {
            Runnable pulseSupressedListener = () -> {
                entry.setPulseSuppressed(true);
                mNotificationIconAreaController.updateAodNotificationIcons();
            };
            for (Callback callback : mCallbacks) {
                callback.onNotificationAlerted(pulseSupressedListener);
            }
        }

        @Override
        public void addCallback(@NonNull Callback callback) {
            mCallbacks.add(callback);
        }

        @Override
        public void removeCallback(@NonNull Callback callback) {
            mCallbacks.remove(callback);
        }

        @Override
        public void startDozing() {
            if (!mDozingRequested) {
                mDozingRequested = true;
                DozeLog.traceDozing(mContext, mDozing);
                updateDozing();
                updateIsKeyguard();
            }
        }

        @Override
        public void pulseWhileDozing(@NonNull PulseCallback callback, int reason) {
            if (reason == DozeLog.PULSE_REASON_SENSOR_LONG_PRESS) {
                mPowerManager.wakeUp(SystemClock.uptimeMillis(), PowerManager.WAKE_REASON_GESTURE,
                        "com.android.systemui:LONG_PRESS");
                startAssist(new Bundle());
                return;
            }

            if (reason == DozeLog.PULSE_REASON_SENSOR_WAKE_LOCK_SCREEN) {
                mScrimController.setWakeLockScreenSensorActive(true);
            }

            if (reason == DozeLog.PULSE_REASON_DOCKING && mStatusBarWindow != null) {
                mStatusBarWindow.suppressWakeUpGesture(true);
            }

            boolean passiveAuthInterrupt = reason == DozeLog.PULSE_REASON_SENSOR_WAKE_LOCK_SCREEN
                            && mWakeLockScreenPerformsAuth;
            // Set the state to pulsing, so ScrimController will know what to do once we ask it to
            // execute the transition. The pulse callback will then be invoked when the scrims
            // are black, indicating that StatusBar is ready to present the rest of the UI.
            mPulsing = true;
            mDozeScrimController.pulse(new PulseCallback() {
                @Override
                public void onPulseStarted() {
                    callback.onPulseStarted();
                    updateNotificationPanelTouchState();
                    setPulsing(true);
                }

                @Override
                public void onPulseFinished() {
                    mPulsing = false;
                    callback.onPulseFinished();
                    updateNotificationPanelTouchState();
                    mScrimController.setWakeLockScreenSensorActive(false);
                    if (mStatusBarWindow != null) {
                        mStatusBarWindow.suppressWakeUpGesture(false);
                    }
                    setPulsing(false);
                }

                private void setPulsing(boolean pulsing) {
                    mStatusBarStateController.setPulsing(pulsing);
                    mStatusBarKeyguardViewManager.setPulsing(pulsing);
                    mKeyguardViewMediator.setPulsing(pulsing);
                    mNotificationPanel.setPulsing(pulsing);
                    mVisualStabilityManager.setPulsing(pulsing);
                    mStatusBarWindow.setPulsing(pulsing);
                    mIgnoreTouchWhilePulsing = false;
                    if (mKeyguardUpdateMonitor != null && passiveAuthInterrupt) {
                        mKeyguardUpdateMonitor.onAuthInterruptDetected(pulsing /* active */);
                    }
                    updateScrimController();
                    mPulseExpansionHandler.setPulsing(pulsing);
                    mWakeUpCoordinator.setPulsing(pulsing);
                }
            }, reason);
            // DozeScrimController is in pulse state, now let's ask ScrimController to start
            // pulsing and draw the black frame, if necessary.
            updateScrimController();
        }

        @Override
        public void stopDozing() {
            if (mDozingRequested) {
                mDozingRequested = false;
                DozeLog.traceDozing(mContext, mDozing);
                updateDozing();
            }
        }

        @Override
        public void onIgnoreTouchWhilePulsing(boolean ignore) {
            if (ignore != mIgnoreTouchWhilePulsing) {
                DozeLog.tracePulseTouchDisabledByProx(mContext, ignore);
            }
            mIgnoreTouchWhilePulsing = ignore;
            if (isDozing() && ignore) {
                mStatusBarWindow.cancelCurrentTouch();
            }
        }

        @Override
        public void dozeTimeTick() {
            mNotificationPanel.dozeTimeTick();
            if (mAmbientIndicationContainer instanceof DozeReceiver) {
                ((DozeReceiver) mAmbientIndicationContainer).dozeTimeTick();
            }
        }

        @Override
        public boolean isPowerSaveActive() {
            return mBatteryController.isAodPowerSave();
        }

        @Override
        public boolean isPulsingBlocked() {
            return mBiometricUnlockController.getMode()
                    == BiometricUnlockController.MODE_WAKE_AND_UNLOCK;
        }

        @Override
        public boolean isProvisioned() {
            return mDeviceProvisionedController.isDeviceProvisioned()
                    && mDeviceProvisionedController.isCurrentUserSetup();
        }

        @Override
        public boolean isBlockingDoze() {
            if (mBiometricUnlockController.hasPendingAuthentication()) {
                Log.i(TAG, "Blocking AOD because fingerprint has authenticated");
                return true;
            }
            return false;
        }

        @Override
        public void extendPulse(int reason) {
            if (reason == DozeLog.PULSE_REASON_SENSOR_WAKE_LOCK_SCREEN) {
                mScrimController.setWakeLockScreenSensorActive(true);
            }
            if (mDozeScrimController.isPulsing() && mHeadsUpManager.hasNotifications()) {
                mHeadsUpManager.extendHeadsUp();
            } else {
                mDozeScrimController.extendPulse();
            }
        }

        @Override
        public void stopPulsing() {
            if (mDozeScrimController.isPulsing()) {
                mDozeScrimController.pulseOutNow();
            }
        }

        @Override
        public void setAnimateWakeup(boolean animateWakeup) {
            if (mWakefulnessLifecycle.getWakefulness() == WAKEFULNESS_AWAKE
                    || mWakefulnessLifecycle.getWakefulness() == WAKEFULNESS_WAKING) {
                // Too late to change the wakeup animation.
                return;
            }
            mAnimateWakeup = animateWakeup;
        }

        @Override
        public void setAnimateScreenOff(boolean animateScreenOff) {
            mAnimateScreenOff = animateScreenOff;
        }

        @Override
        public void onSlpiTap(float screenX, float screenY) {
            if (screenX > 0 && screenY > 0 && mAmbientIndicationContainer != null
                && mAmbientIndicationContainer.getVisibility() == View.VISIBLE) {
                mAmbientIndicationContainer.getLocationOnScreen(mTmpInt2);
                float viewX = screenX - mTmpInt2[0];
                float viewY = screenY - mTmpInt2[1];
                if (0 <= viewX && viewX <= mAmbientIndicationContainer.getWidth()
                        && 0 <= viewY && viewY <= mAmbientIndicationContainer.getHeight()) {
                    dispatchTap(mAmbientIndicationContainer, viewX, viewY);
                }
            }
        }

        @Override
        public void setDozeScreenBrightness(int value) {
            mStatusBarWindowController.setDozeScreenBrightness(value);
        }

        @Override
        public void setAodDimmingScrim(float scrimOpacity) {
            mScrimController.setAodFrontScrimAlpha(scrimOpacity);
        }

        @Override
        public void prepareForGentleWakeUp() {
            mScrimController.prepareForGentleWakeUp();
        }

        private void dispatchTap(View view, float x, float y) {
            long now = SystemClock.elapsedRealtime();
            dispatchTouchEvent(view, x, y, now, MotionEvent.ACTION_DOWN);
            dispatchTouchEvent(view, x, y, now, MotionEvent.ACTION_UP);
        }

        private void dispatchTouchEvent(View view, float x, float y, long now, int action) {
            MotionEvent ev = MotionEvent.obtain(now, now, action, x, y, 0 /* meta */);
            view.dispatchTouchEvent(ev);
            ev.recycle();
        }

        private boolean shouldAnimateWakeup() {
            return mAnimateWakeup;
        }

        public boolean shouldAnimateScreenOff() {
            return mAnimateScreenOff;
        }
    }

    public boolean shouldIgnoreTouch() {
        return isDozing() && mDozeServiceHost.mIgnoreTouchWhilePulsing;
    }

    // Begin Extra BaseStatusBar methods.

    protected CommandQueue mCommandQueue;
    protected IStatusBarService mBarService;

    // all notifications
    protected ViewGroup mStackScroller;

    protected NotificationGroupManager mGroupManager;

    protected NotificationGroupAlertTransferHelper mGroupAlertTransferHelper;

    // handling reordering
    protected VisualStabilityManager mVisualStabilityManager;

    protected AccessibilityManager mAccessibilityManager;

    protected boolean mDeviceInteractive;

    protected boolean mVisible;

    // mScreenOnFromKeyguard && mVisible.
    private boolean mVisibleToUser;

    protected DevicePolicyManager mDevicePolicyManager;
    protected PowerManager mPowerManager;
    protected StatusBarKeyguardViewManager mStatusBarKeyguardViewManager;

    protected KeyguardManager mKeyguardManager;
    private DeviceProvisionedController mDeviceProvisionedController
            = Dependency.get(DeviceProvisionedController.class);

    protected NavigationBarController mNavigationBarController;

    // UI-specific methods

    protected WindowManager mWindowManager;
    protected IWindowManager mWindowManagerService;
    private IDreamManager mDreamManager;

    protected Display mDisplay;
    private int mDisplayId;

    protected Recents mRecents;

    protected NotificationShelf mNotificationShelf;
    protected EmptyShadeView mEmptyShadeView;

    protected AssistManager mAssistManager;

    public boolean isDeviceInteractive() {
        return mDeviceInteractive;
    }

    private final BroadcastReceiver mBannerActionBroadcastReceiver = new BroadcastReceiver() {
        @Override
        public void onReceive(Context context, Intent intent) {
            String action = intent.getAction();
            if (BANNER_ACTION_CANCEL.equals(action) || BANNER_ACTION_SETUP.equals(action)) {
                NotificationManager noMan = (NotificationManager)
                        mContext.getSystemService(Context.NOTIFICATION_SERVICE);
                noMan.cancel(com.android.internal.messages.nano.SystemMessageProto.SystemMessage.
                        NOTE_HIDDEN_NOTIFICATIONS);

                Settings.Secure.putInt(mContext.getContentResolver(),
                        Settings.Secure.SHOW_NOTE_ABOUT_NOTIFICATION_HIDING, 0);
                if (BANNER_ACTION_SETUP.equals(action)) {
                    animateCollapsePanels(CommandQueue.FLAG_EXCLUDE_RECENTS_PANEL,
                            true /* force */);
                    mContext.startActivity(new Intent(Settings.ACTION_APP_NOTIFICATION_REDACTION)
                            .addFlags(Intent.FLAG_ACTIVITY_NEW_TASK)

                    );
                }
            }
        }
    };

    @Override
    public void collapsePanel(boolean animate) {
        if (animate) {
            boolean willCollapse = collapsePanel();
            if (!willCollapse) {
                runPostCollapseRunnables();
            }
        } else if (!mPresenter.isPresenterFullyCollapsed()) {
            instantCollapseNotificationPanel();
            visibilityChanged(false);
        } else {
            runPostCollapseRunnables();
        }
    }

    @Override
    public boolean collapsePanel() {
        if (!mNotificationPanel.isFullyCollapsed()) {
            // close the shade if it was open
            animateCollapsePanels(CommandQueue.FLAG_EXCLUDE_RECENTS_PANEL, true /* force */,
                    true /* delayed */);
            visibilityChanged(false);

            return true;
        } else {
            return false;
        }
    }

    protected NotificationListener mNotificationListener;

    public void setNotificationSnoozed(StatusBarNotification sbn, SnoozeOption snoozeOption) {
        if (snoozeOption.getSnoozeCriterion() != null) {
            mNotificationListener.snoozeNotification(sbn.getKey(),
                    snoozeOption.getSnoozeCriterion().getId());
        } else {
            mNotificationListener.snoozeNotification(sbn.getKey(),
                    snoozeOption.getMinutesToSnoozeFor() * 60 * 1000);
        }
    }

    @Override
    public void toggleSplitScreen() {
        toggleSplitScreenMode(-1 /* metricsDockAction */, -1 /* metricsUndockAction */);
    }

    void awakenDreams() {
        Dependency.get(UiOffloadThread.class).submit(() -> {
            try {
                mDreamManager.awaken();
            } catch (RemoteException e) {
                e.printStackTrace();
            }
        });
    }

    @Override
    public void preloadRecentApps() {
        int msg = MSG_PRELOAD_RECENT_APPS;
        mHandler.removeMessages(msg);
        mHandler.sendEmptyMessage(msg);
    }

    @Override
    public void cancelPreloadRecentApps() {
        int msg = MSG_CANCEL_PRELOAD_RECENT_APPS;
        mHandler.removeMessages(msg);
        mHandler.sendEmptyMessage(msg);
    }

    @Override
    public void dismissKeyboardShortcutsMenu() {
        int msg = MSG_DISMISS_KEYBOARD_SHORTCUTS_MENU;
        mHandler.removeMessages(msg);
        mHandler.sendEmptyMessage(msg);
    }

    @Override
    public void toggleKeyboardShortcutsMenu(int deviceId) {
        int msg = MSG_TOGGLE_KEYBOARD_SHORTCUTS_MENU;
        mHandler.removeMessages(msg);
        mHandler.obtainMessage(msg, deviceId, 0).sendToTarget();
    }

    @Override
    public void setTopAppHidesStatusBar(boolean topAppHidesStatusBar) {
        mTopHidesStatusBar = topAppHidesStatusBar;
        if (!topAppHidesStatusBar && mWereIconsJustHidden) {
            // Immediately update the icon hidden state, since that should only apply if we're
            // staying fullscreen.
            mWereIconsJustHidden = false;
            mCommandQueue.recomputeDisableFlags(mDisplayId, true);
        }
        updateHideIconsForBouncer(true /* animate */);
    }

    protected void toggleKeyboardShortcuts(int deviceId) {
        KeyboardShortcuts.toggle(mContext, deviceId);
    }

    protected void dismissKeyboardShortcuts() {
        KeyboardShortcuts.dismiss();
    }

    /**
     * Called when the notification panel layouts
     */
    public void onPanelLaidOut() {
        updateKeyguardMaxNotifications();
    }

    public void updateKeyguardMaxNotifications() {
        if (mState == StatusBarState.KEYGUARD) {
            // Since the number of notifications is determined based on the height of the view, we
            // need to update them.
            int maxBefore = mPresenter.getMaxNotificationsWhileLocked(false /* recompute */);
            int maxNotifications = mPresenter.getMaxNotificationsWhileLocked(true /* recompute */);
            if (maxBefore != maxNotifications) {
                mViewHierarchyManager.updateRowStates();
            }
        }
    }

    public void executeActionDismissingKeyguard(Runnable action, boolean afterKeyguardGone) {
        if (!mDeviceProvisionedController.isDeviceProvisioned()) return;

        dismissKeyguardThenExecute(() -> {
            new Thread(() -> {
                try {
                    // The intent we are sending is for the application, which
                    // won't have permission to immediately start an activity after
                    // the user switches to home.  We know it is safe to do at this
                    // point, so make sure new activity switches are now allowed.
                    ActivityManager.getService().resumeAppSwitches();
                } catch (RemoteException e) {
                }
                action.run();
            }).start();

            return collapsePanel();
        }, afterKeyguardGone);
    }

    @Override
    public void startPendingIntentDismissingKeyguard(final PendingIntent intent) {
        startPendingIntentDismissingKeyguard(intent, null);
    }

    @Override
    public void startPendingIntentDismissingKeyguard(
            final PendingIntent intent, @Nullable final Runnable intentSentUiThreadCallback) {
        startPendingIntentDismissingKeyguard(intent, intentSentUiThreadCallback, null /* row */);
    }

    @Override
    public void startPendingIntentDismissingKeyguard(
            final PendingIntent intent, @Nullable final Runnable intentSentUiThreadCallback,
            View associatedView) {
        final boolean afterKeyguardGone = intent.isActivity()
                && mActivityIntentHelper.wouldLaunchResolverActivity(intent.getIntent(),
                mLockscreenUserManager.getCurrentUserId());

        executeActionDismissingKeyguard(() -> {
            try {
                intent.send(null, 0, null, null, null, null, getActivityOptions(
                        mActivityLaunchAnimator.getLaunchAnimation(associatedView,
                                mShadeController.isOccluded())));
            } catch (PendingIntent.CanceledException e) {
                // the stack trace isn't very helpful here.
                // Just log the exception message.
                Log.w(TAG, "Sending intent failed: " + e);

                // TODO: Dismiss Keyguard.
            }
            if (intent.isActivity()) {
                mAssistManager.hideAssist();
            }
            if (intentSentUiThreadCallback != null) {
                postOnUiThread(intentSentUiThreadCallback);
            }
        }, afterKeyguardGone);
    }

    private void postOnUiThread(Runnable runnable) {
        mMainThreadHandler.post(runnable);
    }

    public static Bundle getActivityOptions(@Nullable RemoteAnimationAdapter animationAdapter) {
        ActivityOptions options;
        if (animationAdapter != null) {
            options = ActivityOptions.makeRemoteAnimation(animationAdapter);
        } else {
            options = ActivityOptions.makeBasic();
        }
        // Anything launched from the notification shade should always go into the secondary
        // split-screen windowing mode.
        options.setLaunchWindowingMode(WINDOWING_MODE_FULLSCREEN_OR_SPLIT_SCREEN_SECONDARY);
        return options.toBundle();
    }

    protected void visibilityChanged(boolean visible) {
        if (mVisible != visible) {
            mVisible = visible;
            if (!visible) {
                mGutsManager.closeAndSaveGuts(true /* removeLeavebehind */, true /* force */,
                        true /* removeControls */, -1 /* x */, -1 /* y */, true /* resetMenu */);
            }
        }
        updateVisibleToUser();
    }

    protected void updateVisibleToUser() {
        boolean oldVisibleToUser = mVisibleToUser;
        mVisibleToUser = mVisible && mDeviceInteractive;

        if (oldVisibleToUser != mVisibleToUser) {
            handleVisibleToUserChanged(mVisibleToUser);
        }
    }

    /**
     * Clear Buzz/Beep/Blink.
     */
    public void clearNotificationEffects() {
        try {
            mBarService.clearNotificationEffects();
        } catch (RemoteException e) {
            // Won't fail unless the world has ended.
        }
    }

    protected void notifyHeadsUpGoingToSleep() {
        maybeEscalateHeadsUp();
    }

    /**
     * @return Whether the security bouncer from Keyguard is showing.
     */
    public boolean isBouncerShowing() {
        return mBouncerShowing;
    }

    /**
     * @return Whether the security bouncer from Keyguard is showing.
     */
    public boolean isBouncerShowingScrimmed() {
        return isBouncerShowing() && mStatusBarKeyguardViewManager.bouncerNeedsScrimming();
    }

    /**
     * @return a PackageManger for userId or if userId is < 0 (USER_ALL etc) then
     *         return PackageManager for mContext
     */
    public static PackageManager getPackageManagerForUser(Context context, int userId) {
        Context contextForUser = context;
        // UserHandle defines special userId as negative values, e.g. USER_ALL
        if (userId >= 0) {
            try {
                // Create a context for the correct user so if a package isn't installed
                // for user 0 we can still load information about the package.
                contextForUser =
                        context.createPackageContextAsUser(context.getPackageName(),
                        Context.CONTEXT_RESTRICTED,
                        new UserHandle(userId));
            } catch (NameNotFoundException e) {
                // Shouldn't fail to find the package name for system ui.
            }
        }
        return contextForUser.getPackageManager();
    }

    public boolean isKeyguardSecure() {
        if (mStatusBarKeyguardViewManager == null) {
            // startKeyguard() hasn't been called yet, so we don't know.
            // Make sure anything that needs to know isKeyguardSecure() checks and re-checks this
            // value onVisibilityChanged().
            Slog.w(TAG, "isKeyguardSecure() called before startKeyguard(), returning false",
                    new Throwable());
            return false;
        }
        return mStatusBarKeyguardViewManager.isSecure();
    }

    @Override
    public void showAssistDisclosure() {
        if (mAssistManager != null) {
            mAssistManager.showDisclosure();
        }
    }

    public NotificationPanelView getPanel() {
        return mNotificationPanel;
    }

    @Override
    public void startAssist(Bundle args) {
        if (mAssistManager != null) {
            mAssistManager.startAssist(args);
        }
    }
    // End Extra BaseStatusBarMethods.

    public NotificationGutsManager getGutsManager() {
        return mGutsManager;
    }

    @Subcomponent
    public interface StatusBarInjector {
        void createStatusBar(StatusBar statusbar);
    }

    public @TransitionMode int getStatusBarMode() {
        return mStatusBarMode;
    }

}<|MERGE_RESOLUTION|>--- conflicted
+++ resolved
@@ -1243,11 +1243,7 @@
         mBiometricUnlockController = new BiometricUnlockController(mContext,
                 mDozeScrimController, keyguardViewMediator,
                 mScrimController, this, UnlockMethodCache.getInstance(mContext),
-<<<<<<< HEAD
-                new Handler(), mKeyguardUpdateMonitor, Dependency.get(TunerService.class));
-=======
                 new Handler(), mKeyguardUpdateMonitor, mKeyguardBypassController);
->>>>>>> 0d7e17eb
         putComponent(BiometricUnlockController.class, mBiometricUnlockController);
         mStatusBarKeyguardViewManager = keyguardViewMediator.registerStatusBar(this,
                 getBouncerContainer(), mNotificationPanel, mBiometricUnlockController,
