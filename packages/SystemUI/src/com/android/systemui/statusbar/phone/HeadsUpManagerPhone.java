/*
 * Copyright (C) 2018 The Android Open Source Project
 *
 * Licensed under the Apache License, Version 2.0 (the "License");
 * you may not use this file except in compliance with the License.
 * You may obtain a copy of the License at
 *
 *      http://www.apache.org/licenses/LICENSE-2.0
 *
 * Unless required by applicable law or agreed to in writing, software
 * distributed under the License is distributed on an "AS IS" BASIS,
 * WITHOUT WARRANTIES OR CONDITIONS OF ANY KIND, either express or implied.
 * See the License for the specific language governing permissions and
 * limitations under the License.
 */

package com.android.systemui.statusbar.phone;

import android.annotation.NonNull;
import android.annotation.Nullable;
import android.content.Context;
import android.content.res.Configuration;
import android.content.res.Resources;
import android.graphics.Rect;
import android.graphics.Region;
import android.util.Log;
import android.util.Pools;
import android.view.DisplayCutout;
import android.view.Gravity;
import android.view.View;
import android.view.ViewTreeObserver;
<<<<<<< HEAD
=======

import androidx.collection.ArraySet;
>>>>>>> dbf9e87c

import androidx.collection.ArraySet;

import com.android.systemui.Dependency;
import com.android.systemui.Dumpable;
import com.android.systemui.R;
import com.android.systemui.ScreenDecorations;
import com.android.systemui.plugins.statusbar.StatusBarStateController;
import com.android.systemui.plugins.statusbar.StatusBarStateController.StateListener;
import com.android.systemui.statusbar.StatusBarState;
import com.android.systemui.statusbar.notification.VisualStabilityManager;
import com.android.systemui.statusbar.notification.collection.NotificationEntry;
import com.android.systemui.statusbar.notification.row.ExpandableNotificationRow;
import com.android.systemui.statusbar.policy.ConfigurationController;
import com.android.systemui.statusbar.policy.HeadsUpManager;
import com.android.systemui.statusbar.policy.OnHeadsUpChangedListener;

import java.io.FileDescriptor;
import java.io.PrintWriter;
import java.util.HashSet;
import java.util.Stack;

import javax.inject.Inject;
import javax.inject.Singleton;

/**
 * A implementation of HeadsUpManager for phone and car.
 */
@Singleton
public class HeadsUpManagerPhone extends HeadsUpManager implements Dumpable,
        VisualStabilityManager.Callback, OnHeadsUpChangedListener,
        ConfigurationController.ConfigurationListener, StateListener {
    private static final String TAG = "HeadsUpManagerPhone";

<<<<<<< HEAD
    private final View mStatusBarWindowView;
    private final NotificationGroupManager mGroupManager;
    private final VisualStabilityManager mVisualStabilityManager;
    private final StatusBarTouchableRegionManager mStatusBarTouchableRegionManager;
=======
    @VisibleForTesting
    final int mExtensionTime;
    private final StatusBarStateController mStatusBarStateController;
    private final KeyguardBypassController mBypassController;
    private final int mAutoHeadsUpNotificationDecay;
    private View mStatusBarWindowView;
    private NotificationGroupManager mGroupManager;
    private VisualStabilityManager mVisualStabilityManager;
    private StatusBarTouchableRegionManager mStatusBarTouchableRegionManager;
>>>>>>> dbf9e87c
    private boolean mReleaseOnExpandFinish;

    private int mStatusBarHeight;
    private int mHeadsUpInset;
    private int mDisplayCutoutTouchableRegionSize;
    private boolean mTrackingHeadsUp;
    private HashSet<String> mSwipedOutKeys = new HashSet<>();
    private HashSet<NotificationEntry> mEntriesToRemoveAfterExpand = new HashSet<>();
<<<<<<< HEAD
=======
    private HashSet<String> mKeysToRemoveWhenLeavingKeyguard = new HashSet<>();
>>>>>>> dbf9e87c
    private ArraySet<NotificationEntry> mEntriesToRemoveWhenReorderingAllowed
            = new ArraySet<>();
    private boolean mIsExpanded;
    private int[] mTmpTwoArray = new int[2];
    private boolean mHeadsUpGoingAway;
    private int mStatusBarState;
    private Region mTouchableRegion = new Region();

    private AnimationStateHandler mAnimationStateHandler;

    private final Pools.Pool<HeadsUpEntryPhone> mEntryPool = new Pools.Pool<HeadsUpEntryPhone>() {
        private Stack<HeadsUpEntryPhone> mPoolObjects = new Stack<>();

        @Override
        public HeadsUpEntryPhone acquire() {
            if (!mPoolObjects.isEmpty()) {
                return mPoolObjects.pop();
            }
            return new HeadsUpEntryPhone();
        }

        @Override
        public boolean release(@NonNull HeadsUpEntryPhone instance) {
            mPoolObjects.push(instance);
            return true;
        }
    };

    ///////////////////////////////////////////////////////////////////////////////////////////////
    //  Constructor:

<<<<<<< HEAD
    public HeadsUpManagerPhone(@NonNull final Context context,
                               @NonNull View statusBarWindowView,
                               @NonNull NotificationGroupManager groupManager,
                               @NonNull StatusBar bar,
                               @NonNull VisualStabilityManager visualStabilityManager) {
=======
    @Inject
    public HeadsUpManagerPhone(@NonNull final Context context,
            StatusBarStateController statusBarStateController,
            KeyguardBypassController bypassController) {
>>>>>>> dbf9e87c
        super(context);
        Resources resources = mContext.getResources();
        mExtensionTime = resources.getInteger(R.integer.ambient_notification_extension_time);
        mAutoHeadsUpNotificationDecay = resources.getInteger(
                R.integer.auto_heads_up_notification_decay);
        mStatusBarStateController = statusBarStateController;
        mStatusBarStateController.addCallback(this);
        mBypassController = bypassController;

        initResources();
    }


    public void setUp(@NonNull View statusBarWindowView,
            @NonNull NotificationGroupManager groupManager,
            @NonNull StatusBar bar,
            @NonNull VisualStabilityManager visualStabilityManager) {
        mStatusBarWindowView = statusBarWindowView;
<<<<<<< HEAD
        mStatusBarTouchableRegionManager = new StatusBarTouchableRegionManager(context, this, bar,
=======
        mStatusBarTouchableRegionManager = new StatusBarTouchableRegionManager(mContext, this, bar,
>>>>>>> dbf9e87c
                statusBarWindowView);
        mGroupManager = groupManager;
        mVisualStabilityManager = visualStabilityManager;

        addListener(new OnHeadsUpChangedListener() {
            @Override
            public void onHeadsUpPinnedModeChanged(boolean hasPinnedNotification) {
                if (Log.isLoggable(TAG, Log.WARN)) {
                    Log.w(TAG, "onHeadsUpPinnedModeChanged");
                }
                mStatusBarTouchableRegionManager.updateTouchableRegion();
            }
        });
        Dependency.get(StatusBarStateController.class).addCallback(this);
    }

    public void setAnimationStateHandler(AnimationStateHandler handler) {
        mAnimationStateHandler = handler;
    }

    public void setAnimationStateHandler(AnimationStateHandler handler) {
        mAnimationStateHandler = handler;
    }

    private void initResources() {
        Resources resources = mContext.getResources();
        mStatusBarHeight = resources.getDimensionPixelSize(
                com.android.internal.R.dimen.status_bar_height);
        mHeadsUpInset = mStatusBarHeight + resources.getDimensionPixelSize(
                R.dimen.heads_up_status_bar_padding);
        mDisplayCutoutTouchableRegionSize = resources.getDimensionPixelSize(
                com.android.internal.R.dimen.display_cutout_touchable_region_size);
    }

    @Override
    public void onDensityOrFontScaleChanged() {
        super.onDensityOrFontScaleChanged();
        initResources();
    }

    @Override
    public void onOverlayChanged() {
        initResources();
    }

    ///////////////////////////////////////////////////////////////////////////////////////////////
    //  Public methods:

    /**
     * Decides whether a click is invalid for a notification, i.e it has not been shown long enough
     * that a user might have consciously clicked on it.
     *
     * @param key the key of the touched notification
     * @return whether the touch is invalid and should be discarded
     */
    public boolean shouldSwallowClick(@NonNull String key) {
        HeadsUpManager.HeadsUpEntry entry = getHeadsUpEntry(key);
        return entry != null && mClock.currentTimeMillis() < entry.mPostTime;
    }

    public void onExpandingFinished() {
        if (mReleaseOnExpandFinish) {
            releaseAllImmediately();
            mReleaseOnExpandFinish = false;
        } else {
            for (NotificationEntry entry : mEntriesToRemoveAfterExpand) {
                if (isAlerting(entry.key)) {
                    // Maybe the heads-up was removed already
                    removeAlertEntry(entry.key);
                }
            }
        }
        mEntriesToRemoveAfterExpand.clear();
    }

    /**
     * Sets the tracking-heads-up flag. If the flag is true, HeadsUpManager doesn't remove the entry
     * from the list even after a Heads Up Notification is gone.
     */
    public void setTrackingHeadsUp(boolean trackingHeadsUp) {
        mTrackingHeadsUp = trackingHeadsUp;
    }

    /**
     * Notify that the status bar panel gets expanded or collapsed.
     *
     * @param isExpanded True to notify expanded, false to notify collapsed.
     */
    public void setIsPanelExpanded(boolean isExpanded) {
        if (isExpanded != mIsExpanded) {
            mIsExpanded = isExpanded;
            if (isExpanded) {
                mHeadsUpGoingAway = false;
            }
            mStatusBarTouchableRegionManager.setIsStatusBarExpanded(isExpanded);
            mStatusBarTouchableRegionManager.updateTouchableRegion();
        }
    }

    @Override
    public void onStateChanged(int newState) {
<<<<<<< HEAD
        mStatusBarState = newState;
=======
        boolean wasKeyguard = mStatusBarState == StatusBarState.KEYGUARD;
        boolean isKeyguard = newState == StatusBarState.KEYGUARD;
        mStatusBarState = newState;
        if (wasKeyguard && !isKeyguard && mKeysToRemoveWhenLeavingKeyguard.size() != 0) {
            String[] keys = mKeysToRemoveWhenLeavingKeyguard.toArray(new String[0]);
            for (String key : keys) {
                removeAlertEntry(key);
            }
            mKeysToRemoveWhenLeavingKeyguard.clear();
        }
    }

    @Override
    public void onDozingChanged(boolean isDozing) {
        if (!isDozing) {
            // Let's make sure all huns we got while dozing time out within the normal timeout
            // duration. Otherwise they could get stuck for a very long time
            for (AlertEntry entry : mAlertEntries.values()) {
                entry.updateEntry(true /* updatePostTime */);
            }
        }
    }

    @Override
    public boolean isEntryAutoHeadsUpped(String key) {
        HeadsUpEntryPhone headsUpEntryPhone = getHeadsUpEntryPhone(key);
        if (headsUpEntryPhone == null) {
            return false;
        }
        return headsUpEntryPhone.isAutoHeadsUp();
>>>>>>> dbf9e87c
    }

    /**
     * Set that we are exiting the headsUp pinned mode, but some notifications might still be
     * animating out. This is used to keep the touchable regions in a sane state.
     */
    public void setHeadsUpGoingAway(boolean headsUpGoingAway) {
        if (headsUpGoingAway != mHeadsUpGoingAway) {
            mHeadsUpGoingAway = headsUpGoingAway;
            if (!headsUpGoingAway) {
                mStatusBarTouchableRegionManager.updateTouchableRegionAfterLayout();
            } else {
                mStatusBarTouchableRegionManager.updateTouchableRegion();
            }
        }
    }

    public boolean isHeadsUpGoingAway() {
        return mHeadsUpGoingAway;
    }

    /**
     * Notifies that a remote input textbox in notification gets active or inactive.
     *
     * @param entry             The entry of the target notification.
     * @param remoteInputActive True to notify active, False to notify inactive.
     */
    public void setRemoteInputActive(
            @NonNull NotificationEntry entry, boolean remoteInputActive) {
        HeadsUpEntryPhone headsUpEntry = getHeadsUpEntryPhone(entry.key);
        if (headsUpEntry != null && headsUpEntry.remoteInputActive != remoteInputActive) {
            headsUpEntry.remoteInputActive = remoteInputActive;
            if (remoteInputActive) {
                headsUpEntry.removeAutoRemovalCallbacks();
            } else {
                headsUpEntry.updateEntry(false /* updatePostTime */);
            }
        }
    }

    /**
     * Sets whether an entry's menu row is exposed and therefore it should stick in the heads up
     * area if it's pinned until it's hidden again.
     */
    public void setMenuShown(@NonNull NotificationEntry entry, boolean menuShown) {
        HeadsUpEntry headsUpEntry = getHeadsUpEntry(entry.key);
        if (headsUpEntry instanceof HeadsUpEntryPhone && entry.isRowPinned()) {
            ((HeadsUpEntryPhone) headsUpEntry).setMenuShownPinned(menuShown);
        }
<<<<<<< HEAD
=======
    }

    /**
     * Extends the lifetime of the currently showing pulsing notification so that the pulse lasts
     * longer.
     */
    public void extendHeadsUp() {
        HeadsUpEntryPhone topEntry = getTopHeadsUpEntryPhone();
        if (topEntry == null) {
            return;
        }
        topEntry.extendPulse();
>>>>>>> dbf9e87c
    }

    ///////////////////////////////////////////////////////////////////////////////////////////////
    //  HeadsUpManager public methods overrides:

    @Override
    public boolean isTrackingHeadsUp() {
        return mTrackingHeadsUp;
    }

    @Override
    public void snooze() {
        super.snooze();
        mReleaseOnExpandFinish = true;
    }

    public void addSwipedOutNotification(@NonNull String key) {
        mSwipedOutKeys.add(key);
    }

    ///////////////////////////////////////////////////////////////////////////////////////////////
    //  Dumpable overrides:

    @Override
    public void dump(FileDescriptor fd, PrintWriter pw, String[] args) {
        pw.println("HeadsUpManagerPhone state:");
        dumpInternal(fd, pw, args);
    }

    /**
     * Update touch insets to include any area needed for touching a heads up notification.
     *
     * @param info Insets that will include heads up notification touch area after execution.
     */
    @Nullable
    public void updateTouchableRegion(ViewTreeObserver.InternalInsetsInfo info) {
        info.setTouchableInsets(ViewTreeObserver.InternalInsetsInfo.TOUCHABLE_INSETS_REGION);
        info.touchableRegion.set(calculateTouchableRegion());
    }

    public Region calculateTouchableRegion() {
        NotificationEntry topEntry = getTopEntry();
        // This call could be made in an inconsistent state while the pinnedMode hasn't been
        // updated yet, but callbacks leading out of the headsUp manager, querying it. Let's
        // therefore also check if the topEntry is null.
        if (!hasPinnedHeadsUp() || topEntry == null) {
            mTouchableRegion.set(0, 0, mStatusBarWindowView.getWidth(), mStatusBarHeight);
            updateRegionForNotch(mTouchableRegion);

        } else {
            if (topEntry.isChildInGroup()) {
                final NotificationEntry groupSummary =
                        mGroupManager.getGroupSummary(topEntry.notification);
                if (groupSummary != null) {
                    topEntry = groupSummary;
                }
            }
            ExpandableNotificationRow topRow = topEntry.getRow();
            topRow.getLocationOnScreen(mTmpTwoArray);
            int minX = mTmpTwoArray[0];
            int maxX = mTmpTwoArray[0] + topRow.getWidth();
            int height = topRow.getIntrinsicHeight();
            mTouchableRegion.set(minX, 0, maxX, mHeadsUpInset + height);
        }
        return mTouchableRegion;
    }

    private void updateRegionForNotch(Region region) {
        DisplayCutout cutout = mStatusBarWindowView.getRootWindowInsets().getDisplayCutout();
        if (cutout == null) {
            return;
        }

        // Expand touchable region such that we also catch touches that just start below the notch
        // area.
        Rect bounds = new Rect();
        ScreenDecorations.DisplayCutoutView.boundsFromDirection(cutout, Gravity.TOP, bounds);
        bounds.offset(0, mDisplayCutoutTouchableRegionSize);
        region.union(bounds);
    }

    @Override
    public boolean shouldExtendLifetime(NotificationEntry entry) {
        // We should not defer the removal if reordering isn't allowed since otherwise
        // these won't disappear until reordering is allowed again, which happens only once
        // the notification panel is collapsed again.
        return mVisualStabilityManager.isReorderingAllowed() && super.shouldExtendLifetime(entry);
    }

    @Override
    public void onConfigChanged(Configuration newConfig) {
        initResources();
    }

    ///////////////////////////////////////////////////////////////////////////////////////////////
    //  VisualStabilityManager.Callback overrides:

    @Override
    public void onReorderingAllowed() {
        mAnimationStateHandler.setHeadsUpGoingAwayAnimationsAllowed(false);
        for (NotificationEntry entry : mEntriesToRemoveWhenReorderingAllowed) {
            if (isAlerting(entry.key)) {
                // Maybe the heads-up was removed already
                removeAlertEntry(entry.key);
            }
        }
        mEntriesToRemoveWhenReorderingAllowed.clear();
        mAnimationStateHandler.setHeadsUpGoingAwayAnimationsAllowed(true);
    }

    ///////////////////////////////////////////////////////////////////////////////////////////////
    //  HeadsUpManager utility (protected) methods overrides:

    @Override
    protected HeadsUpEntry createAlertEntry() {
        return mEntryPool.acquire();
    }

    @Override
    protected void onAlertEntryRemoved(AlertEntry alertEntry) {
<<<<<<< HEAD
=======
        mKeysToRemoveWhenLeavingKeyguard.remove(alertEntry.mEntry.key);
>>>>>>> dbf9e87c
        super.onAlertEntryRemoved(alertEntry);
        mEntryPool.release((HeadsUpEntryPhone) alertEntry);
    }

    @Override
    protected boolean shouldHeadsUpBecomePinned(NotificationEntry entry) {
<<<<<<< HEAD
        return mStatusBarState != StatusBarState.KEYGUARD && !mIsExpanded
                || super.shouldHeadsUpBecomePinned(entry);
=======
        boolean pin = mStatusBarState == StatusBarState.SHADE && !mIsExpanded;
        if (mBypassController.getBypassEnabled()) {
            pin |= mStatusBarState == StatusBarState.KEYGUARD;
        }
        return pin || super.shouldHeadsUpBecomePinned(entry);
>>>>>>> dbf9e87c
    }

    @Override
    protected void dumpInternal(FileDescriptor fd, PrintWriter pw, String[] args) {
        super.dumpInternal(fd, pw, args);
        pw.print("  mBarState=");
        pw.println(mStatusBarState);
        pw.print("  mTouchableRegion=");
        pw.println(mTouchableRegion);
    }

    ///////////////////////////////////////////////////////////////////////////////////////////////
    //  Private utility methods:

    @Nullable
    private HeadsUpEntryPhone getHeadsUpEntryPhone(@NonNull String key) {
        return (HeadsUpEntryPhone) mAlertEntries.get(key);
    }

    @Nullable
    private HeadsUpEntryPhone getTopHeadsUpEntryPhone() {
        return (HeadsUpEntryPhone) getTopHeadsUpEntry();
    }

    @Override
    protected boolean canRemoveImmediately(@NonNull String key) {
        if (mSwipedOutKeys.contains(key)) {
            // We always instantly dismiss views being manually swiped out.
            mSwipedOutKeys.remove(key);
            return true;
        }

        HeadsUpEntryPhone headsUpEntry = getHeadsUpEntryPhone(key);
        HeadsUpEntryPhone topEntry = getTopHeadsUpEntryPhone();

        return headsUpEntry == null || headsUpEntry != topEntry || super.canRemoveImmediately(key);
    }

    ///////////////////////////////////////////////////////////////////////////////////////////////
    //  HeadsUpEntryPhone:

    protected class HeadsUpEntryPhone extends HeadsUpManager.HeadsUpEntry {

        private boolean mMenuShownPinned;

<<<<<<< HEAD
=======
        /**
         * If the time this entry has been on was extended
         */
        private boolean extended;

        /**
         * Was this entry received while on keyguard
         */
        private boolean mIsAutoHeadsUp;


>>>>>>> dbf9e87c
        @Override
        protected boolean isSticky() {
            return super.isSticky() || mMenuShownPinned;
        }

        public void setEntry(@NonNull final NotificationEntry entry) {
            Runnable removeHeadsUpRunnable = () -> {
<<<<<<< HEAD
                if (!mVisualStabilityManager.isReorderingAllowed()) {
                    mEntriesToRemoveWhenReorderingAllowed.add(entry);
                    mVisualStabilityManager.addReorderingAllowedCallback(
                            HeadsUpManagerPhone.this);
                } else if (!mTrackingHeadsUp) {
                    removeAlertEntry(entry.key);
                } else {
=======
                if (!mVisualStabilityManager.isReorderingAllowed()
                        // We don't want to allow reordering while pulsing, but headsup need to
                        // time out anyway
                        && !entry.showingPulsing()) {
                    mEntriesToRemoveWhenReorderingAllowed.add(entry);
                    mVisualStabilityManager.addReorderingAllowedCallback(
                            HeadsUpManagerPhone.this);
                } else if (mTrackingHeadsUp) {
>>>>>>> dbf9e87c
                    mEntriesToRemoveAfterExpand.add(entry);
                } else if (mIsAutoHeadsUp && mStatusBarState == StatusBarState.KEYGUARD) {
                    mKeysToRemoveWhenLeavingKeyguard.add(entry.key);
                } else {
                    removeAlertEntry(entry.key);
                }
            };

            setEntry(entry, removeHeadsUpRunnable);
        }

        @Override
        public void updateEntry(boolean updatePostTime) {
            mIsAutoHeadsUp = mEntry.isAutoHeadsUp();
            super.updateEntry(updatePostTime);

            if (mEntriesToRemoveAfterExpand.contains(mEntry)) {
                mEntriesToRemoveAfterExpand.remove(mEntry);
            }
            if (mEntriesToRemoveWhenReorderingAllowed.contains(mEntry)) {
                mEntriesToRemoveWhenReorderingAllowed.remove(mEntry);
            }
            mKeysToRemoveWhenLeavingKeyguard.remove(mEntry.key);
        }

        @Override
        public void setExpanded(boolean expanded) {
            if (this.expanded == expanded) {
                return;
            }

            this.expanded = expanded;
            if (expanded) {
                removeAutoRemovalCallbacks();
            } else {
                updateEntry(false /* updatePostTime */);
            }
        }

        public void setMenuShownPinned(boolean menuShownPinned) {
            if (mMenuShownPinned == menuShownPinned) {
                return;
            }

            mMenuShownPinned = menuShownPinned;
            if (menuShownPinned) {
                removeAutoRemovalCallbacks();
            } else {
                updateEntry(false /* updatePostTime */);
            }
        }

        @Override
        public void reset() {
            super.reset();
            mMenuShownPinned = false;
<<<<<<< HEAD
=======
            extended = false;
            mIsAutoHeadsUp = false;
        }

        private void extendPulse() {
            if (!extended) {
                extended = true;
                updateEntry(false);
            }
        }

        @Override
        public int compareTo(AlertEntry alertEntry) {
            HeadsUpEntryPhone headsUpEntry = (HeadsUpEntryPhone) alertEntry;
            boolean autoShown = isAutoHeadsUp();
            boolean otherAutoShown = headsUpEntry.isAutoHeadsUp();
            if (autoShown && !otherAutoShown) {
                return 1;
            } else if (!autoShown && otherAutoShown) {
                return -1;
            }
            return super.compareTo(alertEntry);
        }

        @Override
        protected long calculateFinishTime() {
            return mPostTime + getDecayDuration() + (extended ? mExtensionTime : 0);
        }

        private int getDecayDuration() {
            if (isAutoHeadsUp()) {
                return getRecommendedHeadsUpTimeoutMs(mAutoHeadsUpNotificationDecay);
            } else {
                return getRecommendedHeadsUpTimeoutMs(mAutoDismissNotificationDecay);
            }
        }

        private boolean isAutoHeadsUp() {
            return mIsAutoHeadsUp;
>>>>>>> dbf9e87c
        }
    }

    public interface AnimationStateHandler {
        void setHeadsUpGoingAwayAnimationsAllowed(boolean allowed);
    }
}<|MERGE_RESOLUTION|>--- conflicted
+++ resolved
@@ -29,15 +29,10 @@
 import android.view.Gravity;
 import android.view.View;
 import android.view.ViewTreeObserver;
-<<<<<<< HEAD
-=======
 
 import androidx.collection.ArraySet;
->>>>>>> dbf9e87c
-
-import androidx.collection.ArraySet;
-
-import com.android.systemui.Dependency;
+
+import com.android.internal.annotations.VisibleForTesting;
 import com.android.systemui.Dumpable;
 import com.android.systemui.R;
 import com.android.systemui.ScreenDecorations;
@@ -68,12 +63,6 @@
         ConfigurationController.ConfigurationListener, StateListener {
     private static final String TAG = "HeadsUpManagerPhone";
 
-<<<<<<< HEAD
-    private final View mStatusBarWindowView;
-    private final NotificationGroupManager mGroupManager;
-    private final VisualStabilityManager mVisualStabilityManager;
-    private final StatusBarTouchableRegionManager mStatusBarTouchableRegionManager;
-=======
     @VisibleForTesting
     final int mExtensionTime;
     private final StatusBarStateController mStatusBarStateController;
@@ -83,7 +72,6 @@
     private NotificationGroupManager mGroupManager;
     private VisualStabilityManager mVisualStabilityManager;
     private StatusBarTouchableRegionManager mStatusBarTouchableRegionManager;
->>>>>>> dbf9e87c
     private boolean mReleaseOnExpandFinish;
 
     private int mStatusBarHeight;
@@ -92,10 +80,7 @@
     private boolean mTrackingHeadsUp;
     private HashSet<String> mSwipedOutKeys = new HashSet<>();
     private HashSet<NotificationEntry> mEntriesToRemoveAfterExpand = new HashSet<>();
-<<<<<<< HEAD
-=======
     private HashSet<String> mKeysToRemoveWhenLeavingKeyguard = new HashSet<>();
->>>>>>> dbf9e87c
     private ArraySet<NotificationEntry> mEntriesToRemoveWhenReorderingAllowed
             = new ArraySet<>();
     private boolean mIsExpanded;
@@ -127,18 +112,10 @@
     ///////////////////////////////////////////////////////////////////////////////////////////////
     //  Constructor:
 
-<<<<<<< HEAD
-    public HeadsUpManagerPhone(@NonNull final Context context,
-                               @NonNull View statusBarWindowView,
-                               @NonNull NotificationGroupManager groupManager,
-                               @NonNull StatusBar bar,
-                               @NonNull VisualStabilityManager visualStabilityManager) {
-=======
     @Inject
     public HeadsUpManagerPhone(@NonNull final Context context,
             StatusBarStateController statusBarStateController,
             KeyguardBypassController bypassController) {
->>>>>>> dbf9e87c
         super(context);
         Resources resources = mContext.getResources();
         mExtensionTime = resources.getInteger(R.integer.ambient_notification_extension_time);
@@ -157,11 +134,7 @@
             @NonNull StatusBar bar,
             @NonNull VisualStabilityManager visualStabilityManager) {
         mStatusBarWindowView = statusBarWindowView;
-<<<<<<< HEAD
-        mStatusBarTouchableRegionManager = new StatusBarTouchableRegionManager(context, this, bar,
-=======
         mStatusBarTouchableRegionManager = new StatusBarTouchableRegionManager(mContext, this, bar,
->>>>>>> dbf9e87c
                 statusBarWindowView);
         mGroupManager = groupManager;
         mVisualStabilityManager = visualStabilityManager;
@@ -175,11 +148,6 @@
                 mStatusBarTouchableRegionManager.updateTouchableRegion();
             }
         });
-        Dependency.get(StatusBarStateController.class).addCallback(this);
-    }
-
-    public void setAnimationStateHandler(AnimationStateHandler handler) {
-        mAnimationStateHandler = handler;
     }
 
     public void setAnimationStateHandler(AnimationStateHandler handler) {
@@ -263,9 +231,6 @@
 
     @Override
     public void onStateChanged(int newState) {
-<<<<<<< HEAD
-        mStatusBarState = newState;
-=======
         boolean wasKeyguard = mStatusBarState == StatusBarState.KEYGUARD;
         boolean isKeyguard = newState == StatusBarState.KEYGUARD;
         mStatusBarState = newState;
@@ -296,7 +261,6 @@
             return false;
         }
         return headsUpEntryPhone.isAutoHeadsUp();
->>>>>>> dbf9e87c
     }
 
     /**
@@ -346,8 +310,6 @@
         if (headsUpEntry instanceof HeadsUpEntryPhone && entry.isRowPinned()) {
             ((HeadsUpEntryPhone) headsUpEntry).setMenuShownPinned(menuShown);
         }
-<<<<<<< HEAD
-=======
     }
 
     /**
@@ -360,7 +322,6 @@
             return;
         }
         topEntry.extendPulse();
->>>>>>> dbf9e87c
     }
 
     ///////////////////////////////////////////////////////////////////////////////////////////////
@@ -481,26 +442,18 @@
 
     @Override
     protected void onAlertEntryRemoved(AlertEntry alertEntry) {
-<<<<<<< HEAD
-=======
         mKeysToRemoveWhenLeavingKeyguard.remove(alertEntry.mEntry.key);
->>>>>>> dbf9e87c
         super.onAlertEntryRemoved(alertEntry);
         mEntryPool.release((HeadsUpEntryPhone) alertEntry);
     }
 
     @Override
     protected boolean shouldHeadsUpBecomePinned(NotificationEntry entry) {
-<<<<<<< HEAD
-        return mStatusBarState != StatusBarState.KEYGUARD && !mIsExpanded
-                || super.shouldHeadsUpBecomePinned(entry);
-=======
         boolean pin = mStatusBarState == StatusBarState.SHADE && !mIsExpanded;
         if (mBypassController.getBypassEnabled()) {
             pin |= mStatusBarState == StatusBarState.KEYGUARD;
         }
         return pin || super.shouldHeadsUpBecomePinned(entry);
->>>>>>> dbf9e87c
     }
 
     @Override
@@ -546,8 +499,6 @@
 
         private boolean mMenuShownPinned;
 
-<<<<<<< HEAD
-=======
         /**
          * If the time this entry has been on was extended
          */
@@ -559,7 +510,6 @@
         private boolean mIsAutoHeadsUp;
 
 
->>>>>>> dbf9e87c
         @Override
         protected boolean isSticky() {
             return super.isSticky() || mMenuShownPinned;
@@ -567,15 +517,6 @@
 
         public void setEntry(@NonNull final NotificationEntry entry) {
             Runnable removeHeadsUpRunnable = () -> {
-<<<<<<< HEAD
-                if (!mVisualStabilityManager.isReorderingAllowed()) {
-                    mEntriesToRemoveWhenReorderingAllowed.add(entry);
-                    mVisualStabilityManager.addReorderingAllowedCallback(
-                            HeadsUpManagerPhone.this);
-                } else if (!mTrackingHeadsUp) {
-                    removeAlertEntry(entry.key);
-                } else {
-=======
                 if (!mVisualStabilityManager.isReorderingAllowed()
                         // We don't want to allow reordering while pulsing, but headsup need to
                         // time out anyway
@@ -584,7 +525,6 @@
                     mVisualStabilityManager.addReorderingAllowedCallback(
                             HeadsUpManagerPhone.this);
                 } else if (mTrackingHeadsUp) {
->>>>>>> dbf9e87c
                     mEntriesToRemoveAfterExpand.add(entry);
                 } else if (mIsAutoHeadsUp && mStatusBarState == StatusBarState.KEYGUARD) {
                     mKeysToRemoveWhenLeavingKeyguard.add(entry.key);
@@ -641,8 +581,6 @@
         public void reset() {
             super.reset();
             mMenuShownPinned = false;
-<<<<<<< HEAD
-=======
             extended = false;
             mIsAutoHeadsUp = false;
         }
@@ -682,7 +620,6 @@
 
         private boolean isAutoHeadsUp() {
             return mIsAutoHeadsUp;
->>>>>>> dbf9e87c
         }
     }
 
