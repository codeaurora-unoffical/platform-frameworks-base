/*
 * Copyright (C) 2014 The Android Open Source Project
 *
 * Licensed under the Apache License, Version 2.0 (the "License");
 * you may not use this file except in compliance with the License.
 * You may obtain a copy of the License at
 *
 *      http://www.apache.org/licenses/LICENSE-2.0
 *
 * Unless required by applicable law or agreed to in writing, software
 * distributed under the License is distributed on an "AS IS" BASIS,
 * WITHOUT WARRANTIES OR CONDITIONS OF ANY KIND, either express or implied.
 * See the License for the specific language governing permissions and
 * limitations under the License
 */

package com.android.systemui.statusbar.phone;

import android.content.Context;
import android.content.pm.ActivityInfo;
import android.content.res.Resources;
import android.database.ContentObserver;
import android.graphics.Point;
import android.graphics.PixelFormat;
import android.os.Handler;
import android.os.SystemProperties;
import android.provider.Settings;
import android.view.Gravity;
import android.view.Display;
import android.view.View;
import android.view.ViewGroup;
import android.view.SurfaceSession;
import android.view.WindowManager;
import android.view.WindowManagerPolicy;

import com.android.internal.policy.PolicyManager;
import com.android.keyguard.R;
import com.android.systemui.statusbar.BaseStatusBar;
import com.android.systemui.statusbar.StatusBarState;

/**
 * Encapsulates all logic for the status bar window state management.
 */
public class StatusBarWindowManager {

    private final Context mContext;
    private final WindowManager mWindowManager;
    private View mStatusBarView;
    private WindowManager.LayoutParams mLp;
    private WindowManager.LayoutParams mLpChanged;
    private int mBarHeight;
    private final boolean mKeyguardScreenRotation;

    private boolean mKeyguardBlurEnabled;
    private final int mStatusBarLayer;
    private BlurLayer mKeyguardBlur;
    private final SurfaceSession mFxSession;
    private final WindowManagerPolicy mPolicy = PolicyManager.makeNewWindowManager();

    private static final int TYPE_LAYER_MULTIPLIER = 10000; // refer to WindowManagerService.TYPE_LAYER_MULTIPLIER
    private static final int TYPE_LAYER_OFFSET = 1000;      // refer to WindowManagerService.TYPE_LAYER_OFFSET
    private static final float MIN_KEYGUARD_BLUR_LEVEL = 1.0f;

    private final State mCurrentState = new State();

    public StatusBarWindowManager(Context context) {
        mContext = context;
        mWindowManager = (WindowManager) context.getSystemService(Context.WINDOW_SERVICE);
        mKeyguardScreenRotation = shouldEnableKeyguardScreenRotation();
        mFxSession = new SurfaceSession();
        mStatusBarLayer = mPolicy.windowTypeToLayerLw(WindowManager.LayoutParams.TYPE_STATUS_BAR)
                          * TYPE_LAYER_MULTIPLIER + TYPE_LAYER_OFFSET;
    }

    private boolean shouldEnableKeyguardScreenRotation() {
        Resources res = mContext.getResources();
        return SystemProperties.getBoolean("lockscreen.rot_override", false)
                || res.getBoolean(R.bool.config_enableLockScreenRotation);
    }

    /**
     * Adds the status bar view to the window manager.
     *
     * @param statusBarView The view to add.
     * @param barHeight The height of the status bar in collapsed state.
     */
    public void add(View statusBarView, int barHeight) {

        // Now that the status bar window encompasses the sliding panel and its
        // translucent backdrop, the entire thing is made TRANSLUCENT and is
        // hardware-accelerated.
        mLp = new WindowManager.LayoutParams(
                ViewGroup.LayoutParams.MATCH_PARENT,
                barHeight,
                WindowManager.LayoutParams.TYPE_STATUS_BAR,
                WindowManager.LayoutParams.FLAG_NOT_FOCUSABLE
                        | WindowManager.LayoutParams.FLAG_TOUCHABLE_WHEN_WAKING
                        | WindowManager.LayoutParams.FLAG_SPLIT_TOUCH
                        | WindowManager.LayoutParams.FLAG_WATCH_OUTSIDE_TOUCH
                        | WindowManager.LayoutParams.FLAG_DRAWS_SYSTEM_BAR_BACKGROUNDS,
                PixelFormat.TRANSLUCENT);
        mLp.flags |= WindowManager.LayoutParams.FLAG_HARDWARE_ACCELERATED;
        mLp.gravity = Gravity.TOP;
        mLp.softInputMode = WindowManager.LayoutParams.SOFT_INPUT_ADJUST_RESIZE;
        mLp.setTitle("StatusBar");
        mLp.packageName = mContext.getPackageName();
        mStatusBarView = statusBarView;
        mBarHeight = barHeight;
        mWindowManager.addView(mStatusBarView, mLp);
<<<<<<< HEAD

        Display display = mWindowManager.getDefaultDisplay();
        Point xy = new Point();
        display.getRealSize(xy);
        mKeyguardBlur = new BlurLayer(mFxSession, xy.x, xy.y, "KeyGuard");
        if (mKeyguardBlur != null) {
            mKeyguardBlur.setLayer(mStatusBarLayer -2);
       }

        mKeyguardBlurSettingObserver.onChange(true);
        mContext.getContentResolver().registerContentObserver(
                    Settings.System.getUriFor(Settings.System.BLUR_EFFECT_LOCKSCREEN), false,
                    mKeyguardBlurSettingObserver);
=======
        mLpChanged = new WindowManager.LayoutParams();
        mLpChanged.copyFrom(mLp);
>>>>>>> 073b8a01
    }

    private ContentObserver mKeyguardBlurSettingObserver = new ContentObserver(new Handler()) {
        @Override
        public void onChange(boolean selfChange) {
            mKeyguardBlurEnabled = 1 == Settings.System.getInt(
<<<<<<< HEAD
                    mContext.getContentResolver(), Settings.System.BLUR_EFFECT_LOCKSCREEN, 1);
=======
                    mContext.getContentResolver(), Settings.System.BLUR_EFFECT_LOCKSCREEN, 0);
>>>>>>> 073b8a01
        }
    };

    private void applyKeyguardFlags(State state) {
        if (state.keyguardShowing) {
<<<<<<< HEAD
            mLp.privateFlags |= WindowManager.LayoutParams.PRIVATE_FLAG_KEYGUARD;
            if (mKeyguardBlurEnabled) {
                // mKeyguardBlur.show();
            } else {
                mLp.flags |= WindowManager.LayoutParams.FLAG_SHOW_WALLPAPER;
            }
        } else {
            mLp.flags &= ~WindowManager.LayoutParams.FLAG_SHOW_WALLPAPER;
            mLp.privateFlags &= ~WindowManager.LayoutParams.PRIVATE_FLAG_KEYGUARD;
            if (mKeyguardBlurEnabled) {
                mKeyguardBlur.hide();
            }
=======
            mLpChanged.flags |= WindowManager.LayoutParams.FLAG_SHOW_WALLPAPER;
            mLpChanged.privateFlags |= WindowManager.LayoutParams.PRIVATE_FLAG_KEYGUARD;
        } else {
            mLpChanged.flags &= ~WindowManager.LayoutParams.FLAG_SHOW_WALLPAPER;
            mLpChanged.privateFlags &= ~WindowManager.LayoutParams.PRIVATE_FLAG_KEYGUARD;
>>>>>>> 073b8a01
        }
    }

    private void adjustScreenOrientation(State state) {
        if (state.isKeyguardShowingAndNotOccluded()) {
            if (mKeyguardScreenRotation) {
                mLpChanged.screenOrientation = ActivityInfo.SCREEN_ORIENTATION_USER;
            } else {
                mLpChanged.screenOrientation = ActivityInfo.SCREEN_ORIENTATION_NOSENSOR;
            }
        } else {
            mLpChanged.screenOrientation = ActivityInfo.SCREEN_ORIENTATION_UNSPECIFIED;
        }
    }

    private void applyFocusableFlag(State state) {
        if (state.isKeyguardShowingAndNotOccluded() && state.keyguardNeedsInput
                && state.bouncerShowing) {
            mLpChanged.flags &= ~WindowManager.LayoutParams.FLAG_NOT_FOCUSABLE;
            mLpChanged.flags &= ~WindowManager.LayoutParams.FLAG_ALT_FOCUSABLE_IM;
        } else if (state.isKeyguardShowingAndNotOccluded() || state.statusBarFocusable) {
            mLpChanged.flags &= ~WindowManager.LayoutParams.FLAG_NOT_FOCUSABLE;
            mLpChanged.flags |= WindowManager.LayoutParams.FLAG_ALT_FOCUSABLE_IM;
        } else {
            mLpChanged.flags |= WindowManager.LayoutParams.FLAG_NOT_FOCUSABLE;
            mLpChanged.flags &= ~WindowManager.LayoutParams.FLAG_ALT_FOCUSABLE_IM;
        }
    }

    private void applyHeight(State state) {
        boolean expanded = state.isKeyguardShowingAndNotOccluded() || state.statusBarExpanded
                || state.keyguardFadingAway || state.bouncerShowing;
        if (expanded) {
            mLpChanged.height = ViewGroup.LayoutParams.MATCH_PARENT;
        } else {
            mLpChanged.height = mBarHeight;
        }
    }

    private void applyFitsSystemWindows(State state) {
        mStatusBarView.setFitsSystemWindows(!state.isKeyguardShowingAndNotOccluded());
    }

    private void applyUserActivityTimeout(State state) {
        if (state.isKeyguardShowingAndNotOccluded()
                && state.statusBarState == StatusBarState.KEYGUARD
                && !state.qsExpanded) {
            mLpChanged.userActivityTimeout = state.keyguardUserActivityTimeout;
        } else {
            mLpChanged.userActivityTimeout = -1;
        }
    }

    private void applyInputFeatures(State state) {
        if (state.isKeyguardShowingAndNotOccluded()
                && state.statusBarState == StatusBarState.KEYGUARD
                && !state.qsExpanded) {
            mLpChanged.inputFeatures |=
                    WindowManager.LayoutParams.INPUT_FEATURE_DISABLE_USER_ACTIVITY;
        } else {
            mLpChanged.inputFeatures &=
                    ~WindowManager.LayoutParams.INPUT_FEATURE_DISABLE_USER_ACTIVITY;
        }
    }

    private void apply(State state) {
        applyKeyguardFlags(state);
        applyFocusableFlag(state);
        adjustScreenOrientation(state);
        applyHeight(state);
        applyUserActivityTimeout(state);
        applyInputFeatures(state);
        applyFitsSystemWindows(state);
        if (mLp.copyFrom(mLpChanged) != 0) {
            mWindowManager.updateViewLayout(mStatusBarView, mLp);
        }
    }

    private void applyKeyguardBlurShow(){
        boolean isblur = false;
        if (mCurrentState.keyguardShowing && mKeyguardBlurEnabled && !mCurrentState.keyguardOccluded) {
            isblur = true;
        }
        if (mKeyguardBlur != null) {
            if (isblur) {
                mKeyguardBlur.show();
            } else {
                mKeyguardBlur.hide();
            }
        }
    }

    private void applyKeyguardBlurShow(){
        boolean isblur = false;
        if (mCurrentState.keyguardShowing && mKeyguardBlurEnabled && !mCurrentState.keyguardOccluded) {
            isblur = true;
        }
        if (mKeyguardBlur != null) {
            if (isblur) {
                mKeyguardBlur.show();
            } else {
                mKeyguardBlur.hide();
            }
        }
    }

    public void setKeyguardShowing(boolean showing) {
        mCurrentState.keyguardShowing = showing;
        apply(mCurrentState);
    }

    void onScreenTurnedOn(){
        applyKeyguardBlurShow();
    }

    public void setKeyguardOccluded(boolean occluded) {
        final boolean oldOccluded = mCurrentState.keyguardOccluded;
        mCurrentState.keyguardOccluded = occluded;
        if (oldOccluded != occluded) {
            applyKeyguardBlurShow();
        }
        apply(mCurrentState);
    }

    public void setKeyguardNeedsInput(boolean needsInput) {
        mCurrentState.keyguardNeedsInput = needsInput;
        apply(mCurrentState);
    }

    public void setStatusBarExpanded(boolean expanded) {
        mCurrentState.statusBarExpanded = expanded;
        mCurrentState.statusBarFocusable = expanded;
        apply(mCurrentState);
    }

    public void setStatusBarFocusable(boolean focusable) {
        mCurrentState.statusBarFocusable = focusable;
        apply(mCurrentState);
    }

    public void setKeyguardUserActivityTimeout(long timeout) {
        mCurrentState.keyguardUserActivityTimeout = timeout;
        apply(mCurrentState);
    }

    public void setBouncerShowing(boolean showing) {
        mCurrentState.bouncerShowing = showing;
        apply(mCurrentState);
    }

    public void setKeyguardFadingAway(boolean keyguardFadingAway) {
        mCurrentState.keyguardFadingAway = keyguardFadingAway;
        apply(mCurrentState);
    }

    public void setQsExpanded(boolean expanded) {
        mCurrentState.qsExpanded = expanded;
        apply(mCurrentState);
    }

    void setBlur(float b){
        if (mKeyguardBlurEnabled && mKeyguardBlur != null) {
            if (b < MIN_KEYGUARD_BLUR_LEVEL) {
                b = MIN_KEYGUARD_BLUR_LEVEL;
            } else if (b > 1.0f) {
                b = 1.0f;
            }
            mKeyguardBlur.setBlur(b);
        }
    }

    /**
     * @param state The {@link StatusBarState} of the status bar.
     */
    public void setStatusBarState(int state) {
        mCurrentState.statusBarState = state;
        apply(mCurrentState);
    }

    private static class State {
        boolean keyguardShowing;
        boolean keyguardOccluded;
        boolean keyguardNeedsInput;
        boolean statusBarExpanded;
        boolean statusBarFocusable;
        long keyguardUserActivityTimeout;
        boolean bouncerShowing;
        boolean keyguardFadingAway;
        boolean qsExpanded;

        /**
         * The {@link BaseStatusBar} state from the status bar.
         */
        int statusBarState;

        private boolean isKeyguardShowingAndNotOccluded() {
            return keyguardShowing && !keyguardOccluded;
        }
    }
}<|MERGE_RESOLUTION|>--- conflicted
+++ resolved
@@ -107,60 +107,25 @@
         mStatusBarView = statusBarView;
         mBarHeight = barHeight;
         mWindowManager.addView(mStatusBarView, mLp);
-<<<<<<< HEAD
-
-        Display display = mWindowManager.getDefaultDisplay();
-        Point xy = new Point();
-        display.getRealSize(xy);
-        mKeyguardBlur = new BlurLayer(mFxSession, xy.x, xy.y, "KeyGuard");
-        if (mKeyguardBlur != null) {
-            mKeyguardBlur.setLayer(mStatusBarLayer -2);
-       }
-
-        mKeyguardBlurSettingObserver.onChange(true);
-        mContext.getContentResolver().registerContentObserver(
-                    Settings.System.getUriFor(Settings.System.BLUR_EFFECT_LOCKSCREEN), false,
-                    mKeyguardBlurSettingObserver);
-=======
         mLpChanged = new WindowManager.LayoutParams();
         mLpChanged.copyFrom(mLp);
->>>>>>> 073b8a01
     }
 
     private ContentObserver mKeyguardBlurSettingObserver = new ContentObserver(new Handler()) {
         @Override
         public void onChange(boolean selfChange) {
             mKeyguardBlurEnabled = 1 == Settings.System.getInt(
-<<<<<<< HEAD
-                    mContext.getContentResolver(), Settings.System.BLUR_EFFECT_LOCKSCREEN, 1);
-=======
                     mContext.getContentResolver(), Settings.System.BLUR_EFFECT_LOCKSCREEN, 0);
->>>>>>> 073b8a01
         }
     };
 
     private void applyKeyguardFlags(State state) {
         if (state.keyguardShowing) {
-<<<<<<< HEAD
-            mLp.privateFlags |= WindowManager.LayoutParams.PRIVATE_FLAG_KEYGUARD;
-            if (mKeyguardBlurEnabled) {
-                // mKeyguardBlur.show();
-            } else {
-                mLp.flags |= WindowManager.LayoutParams.FLAG_SHOW_WALLPAPER;
-            }
-        } else {
-            mLp.flags &= ~WindowManager.LayoutParams.FLAG_SHOW_WALLPAPER;
-            mLp.privateFlags &= ~WindowManager.LayoutParams.PRIVATE_FLAG_KEYGUARD;
-            if (mKeyguardBlurEnabled) {
-                mKeyguardBlur.hide();
-            }
-=======
             mLpChanged.flags |= WindowManager.LayoutParams.FLAG_SHOW_WALLPAPER;
             mLpChanged.privateFlags |= WindowManager.LayoutParams.PRIVATE_FLAG_KEYGUARD;
         } else {
             mLpChanged.flags &= ~WindowManager.LayoutParams.FLAG_SHOW_WALLPAPER;
             mLpChanged.privateFlags &= ~WindowManager.LayoutParams.PRIVATE_FLAG_KEYGUARD;
->>>>>>> 073b8a01
         }
     }
 
@@ -253,20 +218,6 @@
         }
     }
 
-    private void applyKeyguardBlurShow(){
-        boolean isblur = false;
-        if (mCurrentState.keyguardShowing && mKeyguardBlurEnabled && !mCurrentState.keyguardOccluded) {
-            isblur = true;
-        }
-        if (mKeyguardBlur != null) {
-            if (isblur) {
-                mKeyguardBlur.show();
-            } else {
-                mKeyguardBlur.hide();
-            }
-        }
-    }
-
     public void setKeyguardShowing(boolean showing) {
         mCurrentState.keyguardShowing = showing;
         apply(mCurrentState);
