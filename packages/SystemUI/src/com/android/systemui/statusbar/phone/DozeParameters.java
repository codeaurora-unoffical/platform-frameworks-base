--- conflicted
+++ resolved
@@ -47,22 +47,12 @@
     public void dump(PrintWriter pw) {
         pw.println("  DozeParameters:");
         pw.print("    getDisplayStateSupported(): "); pw.println(getDisplayStateSupported());
-<<<<<<< HEAD
         pw.print("    getPulseDuration(notification): "); pw.println(getPulseDuration(DozeLog.PULSE_REASON_NOTIFICATION));
         pw.print("    getPulseDuration(pickup): "); pw.println(getPulseDuration(DozeLog.PULSE_REASON_SENSOR_PICKUP));
         pw.print("    getPulseDuration(intent): "); pw.println(getPulseDuration(DozeLog.PULSE_REASON_INTENT));
         pw.print("    getPulseInDuration(notification): "); pw.println(getPulseInDuration(DozeLog.PULSE_REASON_NOTIFICATION));
         pw.print("    getPulseInDuration(pickup): "); pw.println(getPulseInDuration(DozeLog.PULSE_REASON_SENSOR_PICKUP));
         pw.print("    getPulseInDuration(intent): "); pw.println(getPulseInDuration(DozeLog.PULSE_REASON_INTENT));
-        pw.print("    getPulseInDelay(notification): "); pw.println(getPulseInDelay(DozeLog.PULSE_REASON_NOTIFICATION));
-        pw.print("    getPulseInDelay(pickup): "); pw.println(getPulseInDelay(DozeLog.PULSE_REASON_SENSOR_PICKUP));
-        pw.print("    getPulseInDelay(intent): "); pw.println(getPulseInDelay(DozeLog.PULSE_REASON_INTENT));
-=======
-        pw.print("    getPulseDuration(pickup=false): "); pw.println(getPulseDuration(false));
-        pw.print("    getPulseDuration(pickup=true): "); pw.println(getPulseDuration(true));
-        pw.print("    getPulseInDuration(pickup=false): "); pw.println(getPulseInDuration(false));
-        pw.print("    getPulseInDuration(pickup=true): "); pw.println(getPulseInDuration(true));
->>>>>>> 25b5096f
         pw.print("    getPulseInVisibleDuration(): "); pw.println(getPulseVisibleDuration());
         pw.print("    getPulseOutDuration(): "); pw.println(getPulseOutDuration());
         pw.print("    getPulseOnSigMotion(): "); pw.println(getPulseOnSigMotion());
@@ -97,20 +87,6 @@
         }
     }
 
-<<<<<<< HEAD
-    public int getPulseInDelay(int reason) {
-        switch(reason) {
-        case DozeLog.PULSE_REASON_SENSOR_PICKUP:
-                return getInt("doze.pulse.delay.in.pickup", R.integer.doze_pulse_delay_in_pickup);
-        case DozeLog.PULSE_REASON_INTENT:
-                return getInt("doze.pulse.delay.in.intent", R.integer.doze_pulse_delay_in_intent);
-        default:
-                return getInt("doze.pulse.delay.in", R.integer.doze_pulse_delay_in);
-        }
-    }
-
-=======
->>>>>>> 25b5096f
     public int getPulseVisibleDuration() {
         return getInt("doze.pulse.duration.visible", R.integer.doze_pulse_duration_visible);
     }
