--- conflicted
+++ resolved
@@ -252,11 +252,7 @@
         String stateExtra = intent.getStringExtra(IccCardConstants.INTENT_KEY_ICC_STATE);
 
         // Obtain the subscription info from intent
-<<<<<<< HEAD
-        long subId = intent.getLongExtra(PhoneConstants.SUBSCRIPTION_KEY, 0);
-=======
         int subId = intent.getIntExtra(PhoneConstants.SUBSCRIPTION_KEY, 0);
->>>>>>> 073b8a01
         Log.d(TAG, "updateSimState for subId :" + subId);
         int phoneId = SubscriptionManager.getPhoneId(subId);
         Log.d(TAG, "updateSimState for phoneId :" + phoneId);
