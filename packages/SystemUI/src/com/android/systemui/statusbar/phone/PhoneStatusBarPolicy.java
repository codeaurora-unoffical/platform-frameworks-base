--- conflicted
+++ resolved
@@ -218,12 +218,8 @@
         filter.addAction(Intent.ACTION_MANAGED_PROFILE_AVAILABLE);
         filter.addAction(Intent.ACTION_MANAGED_PROFILE_UNAVAILABLE);
         filter.addAction(Intent.ACTION_MANAGED_PROFILE_REMOVED);
-<<<<<<< HEAD
         filter.addAction(Intent.ACTION_BOOT_COMPLETED);
-        broadcastDispatcher.registerReceiverWithHandler(mIntentReceiver, filter, mHandler);
-=======
         mBroadcastDispatcher.registerReceiverWithHandler(mIntentReceiver, filter, mHandler);
->>>>>>> 96ad79a7
 
         // listen for user / profile change.
         try {
@@ -255,14 +251,6 @@
         mIconController.setIcon(mSlotCast, R.drawable.stat_sys_cast, null);
         mIconController.setIconVisibility(mSlotCast, false);
 
-<<<<<<< HEAD
-=======
-        // hotspot
-        mIconController.setIcon(mSlotHotspot, R.drawable.stat_sys_hotspot,
-                mResources.getString(R.string.accessibility_status_bar_hotspot));
-        mIconController.setIconVisibility(mSlotHotspot, mHotspot.isHotspotEnabled());
-
->>>>>>> 96ad79a7
         // managed profile
         mIconController.setIcon(mSlotManagedProfile, R.drawable.stat_sys_managed_profile_status,
                 mResources.getString(R.string.accessibility_managed_profile));
@@ -715,21 +703,22 @@
         }
         if (generation == WifiManager.WIFI_GENERATION_6) {
             mIconController.setIcon(mSlotHotspot, R.drawable.stat_sys_wifi_6_hotspot,
-                mContext.getString(R.string.accessibility_status_bar_hotspot));
+                mResources.getString(R.string.accessibility_status_bar_hotspot));
         } else if (generation == WifiManager.WIFI_GENERATION_5) {
             mIconController.setIcon(mSlotHotspot, R.drawable.stat_sys_wifi_5_hotspot,
-                mContext.getString(R.string.accessibility_status_bar_hotspot));
+                mResources.getString(R.string.accessibility_status_bar_hotspot));
         } else if (generation == WifiManager.WIFI_GENERATION_4) {
             mIconController.setIcon(mSlotHotspot, R.drawable.stat_sys_wifi_4_hotspot,
-                mContext.getString(R.string.accessibility_status_bar_hotspot));
+                mResources.getString(R.string.accessibility_status_bar_hotspot));
         } else {
             mIconController.setIcon(mSlotHotspot, R.drawable.stat_sys_hotspot,
-                mContext.getString(R.string.accessibility_status_bar_hotspot));
+                mResources.getString(R.string.accessibility_status_bar_hotspot));
         }
     }
 
     private void handleBootCompleted() {
-        mWifiManager = (WifiManager) mContext.getSystemService(Context.WIFI_SERVICE);
+        // TODO(b/150786696): provide WifiManager via injection
+        //mWifiManager = (WifiManager) mContext.getSystemService(Context.WIFI_SERVICE);
         // hotspot
         updateHotspotIcon();
         mIconController.setIconVisibility(mSlotHotspot, mHotspot.isHotspotEnabled());
