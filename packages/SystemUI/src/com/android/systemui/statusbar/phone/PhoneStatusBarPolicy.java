/*
 * Copyright (C) 2008 The Android Open Source Project
 *
 * Licensed under the Apache License, Version 2.0 (the "License");
 * you may not use this file except in compliance with the License.
 * You may obtain a copy of the License at
 *
 *      http://www.apache.org/licenses/LICENSE-2.0
 *
 * Unless required by applicable law or agreed to in writing, software
 * distributed under the License is distributed on an "AS IS" BASIS,
 * WITHOUT WARRANTIES OR CONDITIONS OF ANY KIND, either express or implied.
 * See the License for the specific language governing permissions and
 * limitations under the License.
 */

package com.android.systemui.statusbar.phone;

import android.app.ActivityManager;
import android.app.ActivityTaskManager;
import android.app.AlarmManager;
import android.app.AlarmManager.AlarmClockInfo;
import android.app.SynchronousUserSwitchObserver;
import android.content.BroadcastReceiver;
import android.content.Context;
import android.content.Intent;
import android.content.IntentFilter;
import android.media.AudioManager;
import android.net.wifi.WifiManager;
import android.os.Handler;
import android.os.RemoteException;
import android.os.UserHandle;
import android.os.UserManager;
import android.provider.Settings.Global;
import android.service.notification.ZenModeConfig;
import android.telecom.TelecomManager;
import android.telephony.TelephonyManager;
import android.text.format.DateFormat;
import android.util.Log;

import com.android.internal.telephony.IccCardConstants;
import com.android.internal.telephony.TelephonyIntents;
import com.android.systemui.Dependency;
import com.android.systemui.R;
import com.android.systemui.UiOffloadThread;
import com.android.systemui.broadcast.BroadcastDispatcher;
import com.android.systemui.privacy.PrivacyItem;
import com.android.systemui.privacy.PrivacyItemController;
import com.android.systemui.privacy.PrivacyItemControllerKt;
import com.android.systemui.privacy.PrivacyType;
import com.android.systemui.qs.tiles.DndTile;
import com.android.systemui.qs.tiles.RotationLockTile;
import com.android.systemui.statusbar.CommandQueue;
import com.android.systemui.statusbar.policy.BluetoothController;
import com.android.systemui.statusbar.policy.CastController;
import com.android.systemui.statusbar.policy.CastController.CastDevice;
import com.android.systemui.statusbar.policy.DataSaverController;
import com.android.systemui.statusbar.policy.DataSaverController.Listener;
import com.android.systemui.statusbar.policy.DeviceProvisionedController;
import com.android.systemui.statusbar.policy.DeviceProvisionedController.DeviceProvisionedListener;
import com.android.systemui.statusbar.policy.HotspotController;
import com.android.systemui.statusbar.policy.KeyguardStateController;
import com.android.systemui.statusbar.policy.LocationController;
import com.android.systemui.statusbar.policy.NextAlarmController;
import com.android.systemui.statusbar.policy.RotationLockController;
import com.android.systemui.statusbar.policy.RotationLockController.RotationLockControllerCallback;
import com.android.systemui.statusbar.policy.SensorPrivacyController;
import com.android.systemui.statusbar.policy.UserInfoController;
import com.android.systemui.statusbar.policy.ZenModeController;

import java.io.PrintWriter;
import java.io.StringWriter;
import java.util.List;
import java.util.Locale;

/**
 * This class contains all of the policy about which icons are installed in the status bar at boot
 * time. It goes through the normal API for icons, even though it probably strictly doesn't need to.
 */
public class PhoneStatusBarPolicy
        implements BluetoothController.Callback,
                CommandQueue.Callbacks,
                RotationLockControllerCallback,
                Listener,
                ZenModeController.Callback,
                DeviceProvisionedListener,
                KeyguardStateController.Callback,
                PrivacyItemController.Callback,
                LocationController.LocationChangeCallback {
    private static final String TAG = "PhoneStatusBarPolicy";
    private static final boolean DEBUG = Log.isLoggable(TAG, Log.DEBUG);

    public static final int LOCATION_STATUS_ICON_ID = PrivacyType.TYPE_LOCATION.getIconId();

    private final String mSlotCast;
    private final String mSlotHotspot;
    private final String mSlotBluetooth;
    private final String mSlotTty;
    private final String mSlotZen;
    private final String mSlotVolume;
    private final String mSlotAlarmClock;
    private final String mSlotManagedProfile;
    private final String mSlotRotate;
    private final String mSlotHeadset;
    private final String mSlotDataSaver;
    private final String mSlotLocation;
    private final String mSlotMicrophone;
    private final String mSlotCamera;
    private final String mSlotSensorsOff;

    private final Context mContext;
    private final Handler mHandler = new Handler();
    private final CastController mCast;
    private final HotspotController mHotspot;
    private final NextAlarmController mNextAlarmController;
    private final AlarmManager mAlarmManager;
    private final UserInfoController mUserInfoController;
    private final UserManager mUserManager;
    private final StatusBarIconController mIconController;
    private final RotationLockController mRotationLockController;
    private final DataSaverController mDataSaver;
    private final ZenModeController mZenController;
    private final DeviceProvisionedController mProvisionedController;
    private final KeyguardStateController mKeyguardStateController;
    private final LocationController mLocationController;
    private final PrivacyItemController mPrivacyItemController;
    private final UiOffloadThread mUiOffloadThread = Dependency.get(UiOffloadThread.class);
    private final SensorPrivacyController mSensorPrivacyController;

    // Assume it's all good unless we hear otherwise.  We don't always seem
    // to get broadcasts that it *is* there.
    int mSimState = TelephonyManager.SIM_STATE_READY;

    private boolean mZenVisible;
    private boolean mVolumeVisible;
    private boolean mCurrentUserSetup;

    private boolean mManagedProfileIconVisible = false;

    private BluetoothController mBluetooth;
    private AlarmManager.AlarmClockInfo mNextAlarm;
    private WifiManager mWifiManager;

    public PhoneStatusBarPolicy(Context context, StatusBarIconController iconController,
            CommandQueue commandQueue, BroadcastDispatcher broadcastDispatcher) {
        mContext = context;
        mIconController = iconController;
        mCast = Dependency.get(CastController.class);
        mHotspot = Dependency.get(HotspotController.class);
        mBluetooth = Dependency.get(BluetoothController.class);
        mNextAlarmController = Dependency.get(NextAlarmController.class);
        mAlarmManager = (AlarmManager) context.getSystemService(Context.ALARM_SERVICE);
        mUserInfoController = Dependency.get(UserInfoController.class);
        mUserManager = (UserManager) mContext.getSystemService(Context.USER_SERVICE);
        mRotationLockController = Dependency.get(RotationLockController.class);
        mDataSaver = Dependency.get(DataSaverController.class);
        mZenController = Dependency.get(ZenModeController.class);
        mProvisionedController = Dependency.get(DeviceProvisionedController.class);
        mKeyguardStateController = Dependency.get(KeyguardStateController.class);
        mLocationController = Dependency.get(LocationController.class);
        mPrivacyItemController = Dependency.get(PrivacyItemController.class);
        mSensorPrivacyController = Dependency.get(SensorPrivacyController.class);

        mSlotCast = context.getString(com.android.internal.R.string.status_bar_cast);
        mSlotHotspot = context.getString(com.android.internal.R.string.status_bar_hotspot);
        mSlotBluetooth = context.getString(com.android.internal.R.string.status_bar_bluetooth);
        mSlotTty = context.getString(com.android.internal.R.string.status_bar_tty);
        mSlotZen = context.getString(com.android.internal.R.string.status_bar_zen);
        mSlotVolume = context.getString(com.android.internal.R.string.status_bar_volume);
        mSlotAlarmClock = context.getString(com.android.internal.R.string.status_bar_alarm_clock);
        mSlotManagedProfile = context.getString(
                com.android.internal.R.string.status_bar_managed_profile);
        mSlotRotate = context.getString(com.android.internal.R.string.status_bar_rotate);
        mSlotHeadset = context.getString(com.android.internal.R.string.status_bar_headset);
        mSlotDataSaver = context.getString(com.android.internal.R.string.status_bar_data_saver);
        mSlotLocation = context.getString(com.android.internal.R.string.status_bar_location);
        mSlotMicrophone = context.getString(com.android.internal.R.string.status_bar_microphone);
        mSlotCamera = context.getString(com.android.internal.R.string.status_bar_camera);
        mSlotSensorsOff = context.getString(com.android.internal.R.string.status_bar_sensors_off);

        // listen for broadcasts
        IntentFilter filter = new IntentFilter();
        filter.addAction(AudioManager.RINGER_MODE_CHANGED_ACTION);
        filter.addAction(AudioManager.INTERNAL_RINGER_MODE_CHANGED_ACTION);
        filter.addAction(AudioManager.ACTION_HEADSET_PLUG);
        filter.addAction(TelephonyIntents.ACTION_SIM_STATE_CHANGED);
        filter.addAction(TelecomManager.ACTION_CURRENT_TTY_MODE_CHANGED);
        filter.addAction(Intent.ACTION_MANAGED_PROFILE_AVAILABLE);
        filter.addAction(Intent.ACTION_MANAGED_PROFILE_UNAVAILABLE);
        filter.addAction(Intent.ACTION_MANAGED_PROFILE_REMOVED);
<<<<<<< HEAD
        filter.addAction(Intent.ACTION_BOOT_COMPLETED);
        mContext.registerReceiver(mIntentReceiver, filter, null, mHandler);
=======
        broadcastDispatcher.registerReceiver(mIntentReceiver, filter, mHandler);
>>>>>>> 1003ee8f

        // listen for user / profile change.
        try {
            ActivityManager.getService().registerUserSwitchObserver(mUserSwitchListener, TAG);
        } catch (RemoteException e) {
            // Ignore
        }

        // TTY status
        updateTTY();

        // bluetooth status
        updateBluetooth();

        // Alarm clock
        mIconController.setIcon(mSlotAlarmClock, R.drawable.stat_sys_alarm, null);
        mIconController.setIconVisibility(mSlotAlarmClock, false);

        // zen
        mIconController.setIcon(mSlotZen, R.drawable.stat_sys_dnd, null);
        mIconController.setIconVisibility(mSlotZen, false);

        // volume
        mIconController.setIcon(mSlotVolume, R.drawable.stat_sys_ringer_vibrate, null);
        mIconController.setIconVisibility(mSlotVolume, false);
        updateVolumeZen();

        // cast
        mIconController.setIcon(mSlotCast, R.drawable.stat_sys_cast, null);
        mIconController.setIconVisibility(mSlotCast, false);

        // managed profile
        mIconController.setIcon(mSlotManagedProfile, R.drawable.stat_sys_managed_profile_status,
                mContext.getString(R.string.accessibility_managed_profile));
        mIconController.setIconVisibility(mSlotManagedProfile, mManagedProfileIconVisible);

        // data saver
        mIconController.setIcon(mSlotDataSaver, R.drawable.stat_sys_data_saver,
                context.getString(R.string.accessibility_data_saver_on));
        mIconController.setIconVisibility(mSlotDataSaver, false);

        // privacy items
        mIconController.setIcon(mSlotMicrophone, PrivacyType.TYPE_MICROPHONE.getIconId(),
                PrivacyType.TYPE_MICROPHONE.getName(mContext));
        mIconController.setIconVisibility(mSlotMicrophone, false);
        mIconController.setIcon(mSlotCamera, PrivacyType.TYPE_CAMERA.getIconId(),
                PrivacyType.TYPE_CAMERA.getName(mContext));
        mIconController.setIconVisibility(mSlotCamera, false);
        mIconController.setIcon(mSlotLocation, LOCATION_STATUS_ICON_ID,
                mContext.getString(R.string.accessibility_location_active));
        mIconController.setIconVisibility(mSlotLocation, false);

        // sensors off
        mIconController.setIcon(mSlotSensorsOff, R.drawable.stat_sys_sensors_off,
                mContext.getString(R.string.accessibility_sensors_off_active));
        mIconController.setIconVisibility(mSlotSensorsOff,
                mSensorPrivacyController.isSensorPrivacyEnabled());

        mRotationLockController.addCallback(this);
        mBluetooth.addCallback(this);
        mProvisionedController.addCallback(this);
        mZenController.addCallback(this);
        mCast.addCallback(mCastCallback);
        mHotspot.addCallback(mHotspotCallback);
        mNextAlarmController.addCallback(mNextAlarmCallback);
        mDataSaver.addCallback(this);
        mKeyguardStateController.addCallback(this);
        mPrivacyItemController.addCallback(this);
        mSensorPrivacyController.addCallback(mSensorPrivacyListener);
        mLocationController.addCallback(this);

        commandQueue.addCallback(this);
    }

    @Override
    public void onZenChanged(int zen) {
        updateVolumeZen();
    }

    @Override
    public void onConfigChanged(ZenModeConfig config) {
        updateVolumeZen();
    }

    private void updateAlarm() {
        final AlarmClockInfo alarm = mAlarmManager.getNextAlarmClock(UserHandle.USER_CURRENT);
        final boolean hasAlarm = alarm != null && alarm.getTriggerTime() > 0;
        int zen = mZenController.getZen();
        final boolean zenNone = zen == Global.ZEN_MODE_NO_INTERRUPTIONS;
        mIconController.setIcon(mSlotAlarmClock, zenNone ? R.drawable.stat_sys_alarm_dim
                : R.drawable.stat_sys_alarm, buildAlarmContentDescription());
        mIconController.setIconVisibility(mSlotAlarmClock, mCurrentUserSetup && hasAlarm);
    }

    private String buildAlarmContentDescription() {
        if (mNextAlarm == null) {
            return mContext.getString(R.string.status_bar_alarm);
        }
        return formatNextAlarm(mNextAlarm, mContext);
    }

    private static String formatNextAlarm(AlarmManager.AlarmClockInfo info, Context context) {
        if (info == null) {
            return "";
        }
        String skeleton = DateFormat.is24HourFormat(
                context, ActivityManager.getCurrentUser()) ? "EHm" : "Ehma";
        String pattern = DateFormat.getBestDateTimePattern(Locale.getDefault(), skeleton);
        String dateString = DateFormat.format(pattern, info.getTriggerTime()).toString();

        return context.getString(R.string.accessibility_quick_settings_alarm, dateString);
    }

    private final void updateSimState(Intent intent) {
        String stateExtra = intent.getStringExtra(IccCardConstants.INTENT_KEY_ICC_STATE);
        if (IccCardConstants.INTENT_VALUE_ICC_ABSENT.equals(stateExtra)) {
            mSimState = TelephonyManager.SIM_STATE_READY;
        } else if (IccCardConstants.INTENT_VALUE_ICC_CARD_IO_ERROR.equals(stateExtra)) {
            mSimState = TelephonyManager.SIM_STATE_CARD_IO_ERROR;
        } else if (IccCardConstants.INTENT_VALUE_ICC_CARD_RESTRICTED.equals(stateExtra)) {
            mSimState = TelephonyManager.SIM_STATE_CARD_RESTRICTED;
        } else if (IccCardConstants.INTENT_VALUE_ICC_READY.equals(stateExtra)) {
            mSimState = TelephonyManager.SIM_STATE_READY;
        } else if (IccCardConstants.INTENT_VALUE_ICC_LOCKED.equals(stateExtra)) {
            final String lockedReason =
                    intent.getStringExtra(IccCardConstants.INTENT_KEY_LOCKED_REASON);
            if (IccCardConstants.INTENT_VALUE_LOCKED_ON_PIN.equals(lockedReason)) {
                mSimState = TelephonyManager.SIM_STATE_PIN_REQUIRED;
            } else if (IccCardConstants.INTENT_VALUE_LOCKED_ON_PUK.equals(lockedReason)) {
                mSimState = TelephonyManager.SIM_STATE_PUK_REQUIRED;
            } else {
                mSimState = TelephonyManager.SIM_STATE_NETWORK_LOCKED;
            }
        } else {
            mSimState = TelephonyManager.SIM_STATE_UNKNOWN;
        }
    }

    private final void updateVolumeZen() {
        AudioManager audioManager = (AudioManager) mContext.getSystemService(Context.AUDIO_SERVICE);

        boolean zenVisible = false;
        int zenIconId = 0;
        String zenDescription = null;

        boolean volumeVisible = false;
        int volumeIconId = 0;
        String volumeDescription = null;
        int zen = mZenController.getZen();

        if (DndTile.isVisible(mContext) || DndTile.isCombinedIcon(mContext)) {
            zenVisible = zen != Global.ZEN_MODE_OFF;
            zenIconId = R.drawable.stat_sys_dnd;
            zenDescription = mContext.getString(R.string.quick_settings_dnd_label);
        } else if (zen == Global.ZEN_MODE_NO_INTERRUPTIONS) {
            zenVisible = true;
            zenIconId = R.drawable.stat_sys_dnd;
            zenDescription = mContext.getString(R.string.interruption_level_none);
        } else if (zen == Global.ZEN_MODE_IMPORTANT_INTERRUPTIONS) {
            zenVisible = true;
            zenIconId = R.drawable.stat_sys_dnd;
            zenDescription = mContext.getString(R.string.interruption_level_priority);
        }

        if (!ZenModeConfig.isZenOverridingRinger(zen, mZenController.getConsolidatedPolicy())) {
            if (audioManager.getRingerModeInternal() == AudioManager.RINGER_MODE_VIBRATE) {
                volumeVisible = true;
                volumeIconId = R.drawable.stat_sys_ringer_vibrate;
                volumeDescription = mContext.getString(R.string.accessibility_ringer_vibrate);
            } else if (audioManager.getRingerModeInternal() == AudioManager.RINGER_MODE_SILENT) {
                volumeVisible = true;
                volumeIconId = R.drawable.stat_sys_ringer_silent;
                volumeDescription = mContext.getString(R.string.accessibility_ringer_silent);
            }
        }

        if (zenVisible) {
            mIconController.setIcon(mSlotZen, zenIconId, zenDescription);
        }
        if (zenVisible != mZenVisible) {
            mIconController.setIconVisibility(mSlotZen, zenVisible);
            mZenVisible = zenVisible;
        }

        if (volumeVisible) {
            mIconController.setIcon(mSlotVolume, volumeIconId, volumeDescription);
        }
        if (volumeVisible != mVolumeVisible) {
            mIconController.setIconVisibility(mSlotVolume, volumeVisible);
            mVolumeVisible = volumeVisible;
        }
        updateAlarm();
    }

    @Override
    public void onBluetoothDevicesChanged() {
        updateBluetooth();
    }

    @Override
    public void onBluetoothStateChange(boolean enabled) {
        updateBluetooth();
    }

    private final void updateBluetooth() {
        int iconId = R.drawable.stat_sys_data_bluetooth_connected;
        String contentDescription =
                mContext.getString(R.string.accessibility_quick_settings_bluetooth_on);
        boolean bluetoothVisible = false;
        if (mBluetooth != null) {
            if (mBluetooth.isBluetoothConnected()) {
                contentDescription = mContext.getString(R.string.accessibility_bluetooth_connected);
                bluetoothVisible = mBluetooth.isBluetoothEnabled();
            }
        }

        mIconController.setIcon(mSlotBluetooth, iconId, contentDescription);
        mIconController.setIconVisibility(mSlotBluetooth, bluetoothVisible);
    }

    private final void updateTTY() {
        TelecomManager telecomManager =
                (TelecomManager) mContext.getSystemService(Context.TELECOM_SERVICE);
        if (telecomManager == null) {
            updateTTY(TelecomManager.TTY_MODE_OFF);
        } else {
            updateTTY(telecomManager.getCurrentTtyMode());
        }
    }

    private final void updateTTY(int currentTtyMode) {
        boolean enabled = currentTtyMode != TelecomManager.TTY_MODE_OFF;

        if (DEBUG) Log.v(TAG, "updateTTY: enabled: " + enabled);

        if (enabled) {
            // TTY is on
            if (DEBUG) Log.v(TAG, "updateTTY: set TTY on");
            mIconController.setIcon(mSlotTty, R.drawable.stat_sys_tty_mode,
                    mContext.getString(R.string.accessibility_tty_enabled));
            mIconController.setIconVisibility(mSlotTty, true);
        } else {
            // TTY is off
            if (DEBUG) Log.v(TAG, "updateTTY: set TTY off");
            mIconController.setIconVisibility(mSlotTty, false);
        }
    }

    private void updateCast() {
        boolean isCasting = false;
        for (CastDevice device : mCast.getCastDevices()) {
            if (device.state == CastDevice.STATE_CONNECTING
                    || device.state == CastDevice.STATE_CONNECTED) {
                isCasting = true;
                break;
            }
        }
        if (DEBUG) Log.v(TAG, "updateCast: isCasting: " + isCasting);
        mHandler.removeCallbacks(mRemoveCastIconRunnable);
        if (isCasting) {
            mIconController.setIcon(mSlotCast, R.drawable.stat_sys_cast,
                    mContext.getString(R.string.accessibility_casting));
            mIconController.setIconVisibility(mSlotCast, true);
        } else {
            // don't turn off the screen-record icon for a few seconds, just to make sure the user
            // has seen it
            if (DEBUG) Log.v(TAG, "updateCast: hiding icon in 3 sec...");
            mHandler.postDelayed(mRemoveCastIconRunnable, 3000);
        }
    }

    private void updateManagedProfile() {
        // getLastResumedActivityUserId needds to acquire the AM lock, which may be contended in
        // some cases. Since it doesn't really matter here whether it's updated in this frame
        // or in the next one, we call this method from our UI offload thread.
        mUiOffloadThread.submit(() -> {
            final int userId;
            try {
                userId = ActivityTaskManager.getService().getLastResumedActivityUserId();
                boolean isManagedProfile = mUserManager.isManagedProfile(userId);
                mHandler.post(() -> {
                    final boolean showIcon;
                    if (isManagedProfile && (!mKeyguardStateController.isShowing()
                            || mKeyguardStateController.isOccluded())) {
                        showIcon = true;
                        mIconController.setIcon(mSlotManagedProfile,
                                R.drawable.stat_sys_managed_profile_status,
                                mContext.getString(R.string.accessibility_managed_profile));
                    } else {
                        showIcon = false;
                    }
                    if (mManagedProfileIconVisible != showIcon) {
                        mIconController.setIconVisibility(mSlotManagedProfile, showIcon);
                        mManagedProfileIconVisible = showIcon;
                    }
                });
            } catch (RemoteException e) {
                Log.w(TAG, "updateManagedProfile: ", e);
            }
        });
    }

    private final SynchronousUserSwitchObserver mUserSwitchListener =
            new SynchronousUserSwitchObserver() {
                @Override
                public void onUserSwitching(int newUserId) throws RemoteException {
                    mHandler.post(() -> mUserInfoController.reloadUserInfo());
                }

                @Override
                public void onUserSwitchComplete(int newUserId) throws RemoteException {
                    mHandler.post(() -> {
                        updateAlarm();
                        updateManagedProfile();
                    });
                }
            };

    private final HotspotController.Callback mHotspotCallback = new HotspotController.Callback() {
        @Override
        public void onHotspotChanged(boolean enabled, int numDevices) {
            updateHotspotIcon();
            mIconController.setIconVisibility(mSlotHotspot, enabled);
        }
    };

    private final CastController.Callback mCastCallback = new CastController.Callback() {
        @Override
        public void onCastDevicesChanged() {
            updateCast();
        }
    };

    private final NextAlarmController.NextAlarmChangeCallback mNextAlarmCallback =
            new NextAlarmController.NextAlarmChangeCallback() {
                @Override
                public void onNextAlarmChanged(AlarmManager.AlarmClockInfo nextAlarm) {
                    mNextAlarm = nextAlarm;
                    updateAlarm();
                }
            };

    private final SensorPrivacyController.OnSensorPrivacyChangedListener mSensorPrivacyListener =
            new SensorPrivacyController.OnSensorPrivacyChangedListener() {
                @Override
                public void onSensorPrivacyChanged(boolean enabled) {
                    mHandler.post(() -> {
                        mIconController.setIconVisibility(mSlotSensorsOff, enabled);
                    });
                }
            };

    @Override
    public void appTransitionStarting(int displayId, long startTime, long duration,
            boolean forced) {
        if (mContext.getDisplayId() == displayId) {
            updateManagedProfile();
        }
    }

    @Override
    public void onKeyguardShowingChanged() {
        updateManagedProfile();
    }

    @Override
    public void onUserSetupChanged() {
        boolean userSetup = mProvisionedController.isUserSetup(
                mProvisionedController.getCurrentUser());
        if (mCurrentUserSetup == userSetup) return;
        mCurrentUserSetup = userSetup;
        updateAlarm();
    }

    @Override
    public void onRotationLockStateChanged(boolean rotationLocked, boolean affordanceVisible) {
        boolean portrait = RotationLockTile.isCurrentOrientationLockPortrait(
                mRotationLockController, mContext);
        if (rotationLocked) {
            if (portrait) {
                mIconController.setIcon(mSlotRotate, R.drawable.stat_sys_rotate_portrait,
                        mContext.getString(R.string.accessibility_rotation_lock_on_portrait));
            } else {
                mIconController.setIcon(mSlotRotate, R.drawable.stat_sys_rotate_landscape,
                        mContext.getString(R.string.accessibility_rotation_lock_on_landscape));
            }
            mIconController.setIconVisibility(mSlotRotate, true);
        } else {
            mIconController.setIconVisibility(mSlotRotate, false);
        }
    }

    private void updateHeadsetPlug(Intent intent) {
        boolean connected = intent.getIntExtra("state", 0) != 0;
        boolean hasMic = intent.getIntExtra("microphone", 0) != 0;
        if (connected) {
            String contentDescription = mContext.getString(hasMic
                    ? R.string.accessibility_status_bar_headset
                    : R.string.accessibility_status_bar_headphones);
            mIconController.setIcon(mSlotHeadset, hasMic ? R.drawable.stat_sys_headset_mic
                    : R.drawable.stat_sys_headset, contentDescription);
            mIconController.setIconVisibility(mSlotHeadset, true);
        } else {
            mIconController.setIconVisibility(mSlotHeadset, false);
        }
    }

    @Override
    public void onDataSaverChanged(boolean isDataSaving) {
        mIconController.setIconVisibility(mSlotDataSaver, isDataSaving);
    }

    @Override  // PrivacyItemController.Callback
    public void privacyChanged(List<PrivacyItem> privacyItems) {
        updatePrivacyItems(privacyItems);
    }

    private void updatePrivacyItems(List<PrivacyItem> items) {
        boolean showCamera = false;
        boolean showMicrophone = false;
        boolean showLocation = false;
        for (PrivacyItem item : items) {
            if (item == null /* b/124234367 */) {
                if (DEBUG) {
                    Log.e(TAG, "updatePrivacyItems - null item found");
                    StringWriter out = new StringWriter();
                    mPrivacyItemController.dump(null, new PrintWriter(out), null);
                    Log.e(TAG, out.toString());
                }
                continue;
            }
            switch (item.getPrivacyType()) {
                case TYPE_CAMERA:
                    showCamera = true;
                    break;
                case TYPE_LOCATION:
                    showLocation = true;
                    break;
                case TYPE_MICROPHONE:
                    showMicrophone = true;
                    break;
            }
        }

        mIconController.setIconVisibility(mSlotCamera, showCamera);
        mIconController.setIconVisibility(mSlotMicrophone, showMicrophone);
        mIconController.setIconVisibility(mSlotLocation, showLocation);
    }

    @Override
    public void onLocationActiveChanged(boolean active) {
        if (!PrivacyItemControllerKt.isPermissionsHubEnabled()) updateLocation();
    }

    // Updates the status view based on the current state of location requests.
    private void updateLocation() {
        if (mLocationController.isLocationActive()) {
            mIconController.setIconVisibility(mSlotLocation, true);
        } else {
            mIconController.setIconVisibility(mSlotLocation, false);
        }
    }

    private BroadcastReceiver mIntentReceiver = new BroadcastReceiver() {
        @Override
        public void onReceive(Context context, Intent intent) {
            String action = intent.getAction();
            switch (action) {
                case AudioManager.RINGER_MODE_CHANGED_ACTION:
                case AudioManager.INTERNAL_RINGER_MODE_CHANGED_ACTION:
                    updateVolumeZen();
                    break;
                case TelephonyIntents.ACTION_SIM_STATE_CHANGED:
                    // Avoid rebroadcast because SysUI is direct boot aware.
                    if (intent.getBooleanExtra(TelephonyIntents.EXTRA_REBROADCAST_ON_UNLOCK,
                            false)) {
                        break;
                    }
                    updateSimState(intent);
                    break;
                case TelecomManager.ACTION_CURRENT_TTY_MODE_CHANGED:
                    updateTTY(intent.getIntExtra(TelecomManager.EXTRA_CURRENT_TTY_MODE,
                            TelecomManager.TTY_MODE_OFF));
                    break;
                case Intent.ACTION_MANAGED_PROFILE_AVAILABLE:
                case Intent.ACTION_MANAGED_PROFILE_UNAVAILABLE:
                case Intent.ACTION_MANAGED_PROFILE_REMOVED:
                    updateManagedProfile();
                    break;
                case AudioManager.ACTION_HEADSET_PLUG:
                    updateHeadsetPlug(intent);
                    break;
                case Intent.ACTION_BOOT_COMPLETED:
                    handleBootCompleted();
                    break;
            }
        }
    };

    private Runnable mRemoveCastIconRunnable = new Runnable() {
        @Override
        public void run() {
            if (DEBUG) Log.v(TAG, "updateCast: hiding icon NOW");
            mIconController.setIconVisibility(mSlotCast, false);
        }
    };

    private void updateHotspotIcon() {
        int generation = mWifiManager.getSoftApWifiGeneration();
        if (generation == WifiManager.WIFI_GENERATION_6) {
            mIconController.setIcon(mSlotHotspot, R.drawable.stat_sys_wifi_6_hotspot,
                mContext.getString(R.string.accessibility_status_bar_hotspot));
        } else if (generation == WifiManager.WIFI_GENERATION_5) {
            mIconController.setIcon(mSlotHotspot, R.drawable.stat_sys_wifi_5_hotspot,
                mContext.getString(R.string.accessibility_status_bar_hotspot));
        } else if (generation == WifiManager.WIFI_GENERATION_4) {
            mIconController.setIcon(mSlotHotspot, R.drawable.stat_sys_wifi_4_hotspot,
                mContext.getString(R.string.accessibility_status_bar_hotspot));
        } else {
            mIconController.setIcon(mSlotHotspot, R.drawable.stat_sys_hotspot,
                mContext.getString(R.string.accessibility_status_bar_hotspot));
        }
    }

    private void handleBootCompleted() {
        mWifiManager = (WifiManager) mContext.getSystemService(Context.WIFI_SERVICE);
        // hotspot
        updateHotspotIcon();
        mIconController.setIconVisibility(mSlotHotspot, mHotspot.isHotspotEnabled());
    }
}<|MERGE_RESOLUTION|>--- conflicted
+++ resolved
@@ -188,12 +188,8 @@
         filter.addAction(Intent.ACTION_MANAGED_PROFILE_AVAILABLE);
         filter.addAction(Intent.ACTION_MANAGED_PROFILE_UNAVAILABLE);
         filter.addAction(Intent.ACTION_MANAGED_PROFILE_REMOVED);
-<<<<<<< HEAD
         filter.addAction(Intent.ACTION_BOOT_COMPLETED);
-        mContext.registerReceiver(mIntentReceiver, filter, null, mHandler);
-=======
         broadcastDispatcher.registerReceiver(mIntentReceiver, filter, mHandler);
->>>>>>> 1003ee8f
 
         // listen for user / profile change.
         try {
