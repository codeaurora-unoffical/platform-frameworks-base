/*
 * Copyright (C) 2012 The Android Open Source Project
 *
 * Licensed under the Apache License, Version 2.0 (the "License");
 * you may not use this file except in compliance with the License.
 * You may obtain a copy of the License at
 *
 *      http://www.apache.org/licenses/LICENSE-2.0
 *
 * Unless required by applicable law or agreed to in writing, software
 * distributed under the License is distributed on an "AS IS" BASIS,
 * WITHOUT WARRANTIES OR CONDITIONS OF ANY KIND, either express or implied.
 * See the License for the specific language governing permissions and
 * limitations under the License.
 */

package com.android.systemui.statusbar.phone;

import static com.android.systemui.SysUiServiceProvider.getComponent;
import static com.android.systemui.statusbar.notification.ActivityLaunchAnimator.ExpandAnimationParameters;
import static com.android.systemui.util.InjectionInflationController.VIEW_CONTEXT;

import android.animation.Animator;
import android.animation.AnimatorListenerAdapter;
import android.animation.ValueAnimator;
import android.app.ActivityManager;
import android.app.Fragment;
import android.app.StatusBarManager;
import android.content.Context;
import android.content.pm.ResolveInfo;
import android.content.res.Configuration;
import android.content.res.Resources;
import android.graphics.Canvas;
import android.graphics.Color;
import android.graphics.Paint;
import android.graphics.PointF;
import android.graphics.PorterDuff;
import android.graphics.PorterDuffXfermode;
import android.graphics.Rect;
import android.os.PowerManager;
import android.util.AttributeSet;
import android.util.Log;
import android.util.MathUtils;
import android.view.LayoutInflater;
import android.view.MotionEvent;
import android.view.VelocityTracker;
import android.view.View;
import android.view.ViewGroup;
import android.view.WindowInsets;
import android.view.accessibility.AccessibilityManager;
import android.widget.FrameLayout;

import com.android.internal.annotations.VisibleForTesting;
import com.android.internal.logging.MetricsLogger;
import com.android.internal.logging.nano.MetricsProto.MetricsEvent;
import com.android.keyguard.KeyguardClockSwitch;
import com.android.keyguard.KeyguardStatusView;
import com.android.systemui.DejankUtils;
import com.android.systemui.Dependency;
import com.android.systemui.Interpolators;
import com.android.systemui.R;
import com.android.systemui.classifier.FalsingManager;
import com.android.systemui.fragments.FragmentHostManager;
import com.android.systemui.fragments.FragmentHostManager.FragmentListener;
import com.android.systemui.plugins.qs.QS;
import com.android.systemui.plugins.statusbar.StatusBarStateController;
import com.android.systemui.plugins.statusbar.StatusBarStateController.StateListener;
import com.android.systemui.qs.QSFragment;
import com.android.systemui.statusbar.CommandQueue;
import com.android.systemui.statusbar.FlingAnimationUtils;
import com.android.systemui.statusbar.GestureRecorder;
import com.android.systemui.statusbar.KeyguardAffordanceView;
import com.android.systemui.statusbar.KeyguardIndicationController;
import com.android.systemui.statusbar.NotificationLockscreenUserManager;
import com.android.systemui.statusbar.NotificationShelf;
import com.android.systemui.statusbar.PulseExpansionHandler;
import com.android.systemui.statusbar.RemoteInputController;
import com.android.systemui.statusbar.StatusBarState;
import com.android.systemui.statusbar.notification.ActivityLaunchAnimator;
import com.android.systemui.statusbar.notification.AnimatableProperty;
import com.android.systemui.statusbar.notification.NotificationEntryManager;
import com.android.systemui.statusbar.notification.NotificationWakeUpCoordinator;
import com.android.systemui.statusbar.notification.PropertyAnimator;
import com.android.systemui.statusbar.notification.collection.NotificationEntry;
import com.android.systemui.statusbar.notification.row.ActivatableNotificationView;
import com.android.systemui.statusbar.notification.row.ExpandableNotificationRow;
import com.android.systemui.statusbar.notification.row.ExpandableView;
import com.android.systemui.statusbar.notification.stack.AnimationProperties;
import com.android.systemui.statusbar.notification.stack.NotificationStackScrollLayout;
import com.android.systemui.statusbar.notification.stack.StackStateAnimator;
import com.android.systemui.statusbar.policy.ConfigurationController;
import com.android.systemui.statusbar.policy.KeyguardUserSwitcher;
import com.android.systemui.statusbar.policy.OnHeadsUpChangedListener;
import com.android.systemui.statusbar.policy.ZenModeController;
<<<<<<< HEAD
=======
import com.android.systemui.util.InjectionInflationController;
>>>>>>> 825827da

import java.io.FileDescriptor;
import java.io.PrintWriter;
import java.util.ArrayList;
import java.util.List;
import java.util.function.Consumer;

import javax.inject.Inject;
import javax.inject.Named;

public class NotificationPanelView extends PanelView implements
        ExpandableView.OnHeightChangedListener,
        View.OnClickListener, NotificationStackScrollLayout.OnOverscrollTopChangedListener,
        KeyguardAffordanceHelper.Callback, NotificationStackScrollLayout.OnEmptySpaceClickListener,
        OnHeadsUpChangedListener, QS.HeightListener, ZenModeController.Callback,
        ConfigurationController.ConfigurationListener, StateListener,
        PulseExpansionHandler.ExpansionCallback {

    private static final boolean DEBUG = false;

    /**
     * Fling expanding QS.
     */
    public static final int FLING_EXPAND = 0;

    /**
     * Fling collapsing QS, potentially stopping when QS becomes QQS.
     */
    public static final int FLING_COLLAPSE = 1;

    /**
     * Fling until QS is completely hidden.
     */
    public static final int FLING_HIDE = 2;

    // Cap and total height of Roboto font. Needs to be adjusted when font for the big clock is
    // changed.
    private static final int CAP_HEIGHT = 1456;
    private static final int FONT_HEIGHT = 2163;

    static final String COUNTER_PANEL_OPEN = "panel_open";
    static final String COUNTER_PANEL_OPEN_QS = "panel_open_qs";
    private static final String COUNTER_PANEL_OPEN_PEEK = "panel_open_peek";

    private static final Rect mDummyDirtyRect = new Rect(0, 0, 1, 1);

    private static final AnimationProperties CLOCK_ANIMATION_PROPERTIES = new AnimationProperties()
            .setDuration(StackStateAnimator.ANIMATION_DURATION_STANDARD);

<<<<<<< HEAD
=======
    private final InjectionInflationController mInjectionInflationController;
>>>>>>> 825827da
    private final PowerManager mPowerManager;
    private final AccessibilityManager mAccessibilityManager;
    private final NotificationWakeUpCoordinator mWakeUpCoordinator;
    private final PulseExpansionHandler mPulseExpansionHandler;

    private KeyguardAffordanceHelper mAffordanceHelper;
    private KeyguardUserSwitcher mKeyguardUserSwitcher;
    @VisibleForTesting
    protected KeyguardStatusBarView mKeyguardStatusBar;
    private ViewGroup mBigClockContainer;
    private QS mQs;
    private FrameLayout mQsFrame;
    @VisibleForTesting
    protected KeyguardStatusView mKeyguardStatusView;
    private View mQsNavbarScrim;
    protected NotificationsQuickSettingsContainer mNotificationContainerParent;
    protected NotificationStackScrollLayout mNotificationStackScroller;
    private boolean mAnimateNextPositionUpdate;

    private int mTrackingPointer;
    private VelocityTracker mQsVelocityTracker;
    private boolean mQsTracking;

    /**
     * If set, the ongoing touch gesture might both trigger the expansion in {@link PanelView} and
     * the expansion for quick settings.
     */
    private boolean mConflictingQsExpansionGesture;

    /**
     * Whether we are currently handling a motion gesture in #onInterceptTouchEvent, but haven't
     * intercepted yet.
     */
    private boolean mIntercepting;
    private boolean mPanelExpanded;
    private boolean mQsExpanded;
    private boolean mQsExpandedWhenExpandingStarted;
    private boolean mQsFullyExpanded;
    private boolean mKeyguardShowing;
    private boolean mDozing;
    private boolean mDozingOnDown;
    protected int mBarState;
    private float mInitialHeightOnTouch;
    private float mInitialTouchX;
    private float mInitialTouchY;
    private float mLastTouchX;
    private float mLastTouchY;
    protected float mQsExpansionHeight;
    protected int mQsMinExpansionHeight;
    protected int mQsMaxExpansionHeight;
    private int mQsPeekHeight;
    private boolean mStackScrollerOverscrolling;
    private boolean mQsExpansionFromOverscroll;
    private float mLastOverscroll;
    protected boolean mQsExpansionEnabled = true;
    private ValueAnimator mQsExpansionAnimator;
    private FlingAnimationUtils mFlingAnimationUtils;
    private int mStatusBarMinHeight;
    private boolean mUnlockIconActive;
    private int mNotificationsHeaderCollideDistance;
    private int mUnlockMoveDistance;
    private float mEmptyDragAmount;

    private KeyguardClockPositionAlgorithm mClockPositionAlgorithm =
            new KeyguardClockPositionAlgorithm();
    private KeyguardClockPositionAlgorithm.Result mClockPositionResult =
            new KeyguardClockPositionAlgorithm.Result();
    private boolean mIsExpanding;

    private boolean mBlockTouches;
    // Used for two finger gesture as well as accessibility shortcut to QS.
    private boolean mQsExpandImmediate;
    private boolean mTwoFingerQsExpandPossible;

    /**
     * If we are in a panel collapsing motion, we reset scrollY of our scroll view but still
     * need to take this into account in our panel height calculation.
     */
    private boolean mQsAnimatorExpand;
    private boolean mIsLaunchTransitionFinished;
    private boolean mIsLaunchTransitionRunning;
    private Runnable mLaunchAnimationEndRunnable;
    private boolean mOnlyAffordanceInThisMotion;
    private boolean mKeyguardStatusViewAnimating;
    private ValueAnimator mQsSizeChangeAnimator;

    private boolean mShowEmptyShadeView;

    private boolean mQsScrimEnabled = true;
    private boolean mLastAnnouncementWasQuickSettings;
    private boolean mQsTouchAboveFalsingThreshold;
    private int mQsFalsingThreshold;

    private float mKeyguardStatusBarAnimateAlpha = 1f;
    private int mOldLayoutDirection;
    private HeadsUpTouchHelper mHeadsUpTouchHelper;
    private boolean mIsExpansionFromHeadsUp;
    private boolean mListenForHeadsUp;
    private int mNavigationBarBottomHeight;
    private boolean mExpandingFromHeadsUp;
    private boolean mCollapsedOnDown;
    private int mPositionMinSideMargin;
    private int mMaxFadeoutHeight;
    private int mLastOrientation = -1;
    private boolean mClosingWithAlphaFadeOut;
    private boolean mHeadsUpAnimatingAway;
    private boolean mLaunchingAffordance;
    private boolean mAffordanceHasPreview;
    private FalsingManager mFalsingManager;
    private String mLastCameraLaunchSource = KeyguardBottomAreaView.CAMERA_LAUNCH_SOURCE_AFFORDANCE;

    private Runnable mHeadsUpExistenceChangedRunnable = new Runnable() {
        @Override
        public void run() {
            setHeadsUpAnimatingAway(false);
            notifyBarPanelExpansionChanged();
        }
    };
    private NotificationGroupManager mGroupManager;
    private boolean mShowIconsWhenExpanded;
    private int mIndicationBottomPadding;
    private int mAmbientIndicationBottomPadding;
    private boolean mIsFullWidth;

    /**
     * Current dark amount that follows regular interpolation curve of animation.
     */
    private float mInterpolatedDarkAmount;

    /**
     * Dark amount that animates from 0 to 1 or vice-versa in linear manner, even if the
     * interpolation curve is different.
     */
    private float mLinearDarkAmount;

    private boolean mPulsing;
    private LockscreenGestureLogger mLockscreenGestureLogger = new LockscreenGestureLogger();
    private boolean mNoVisibleNotifications = true;
    private boolean mUserSetupComplete;
    private int mQsNotificationTopPadding;
    private float mExpandOffset;
    private boolean mHideIconsDuringNotificationLaunch = true;
    private int mStackScrollerMeasuringPass;
    private ArrayList<Consumer<ExpandableNotificationRow>> mTrackingHeadsUpListeners
            = new ArrayList<>();
    private ArrayList<Runnable> mVerticalTranslationListener = new ArrayList<>();
    private HeadsUpAppearanceController mHeadsUpAppearanceController;

    private int mPanelAlpha;
    private int mCurrentPanelAlpha;
    private final Paint mAlphaPaint = new Paint();
    private Runnable mPanelAlphaEndAction;
    private AnimatorListenerAdapter mAnimatorListenerAdapter = new AnimatorListenerAdapter() {
        @Override
        public void onAnimationEnd(Animator animation) {
            if (mPanelAlphaEndAction != null) {
                mPanelAlphaEndAction.run();
            }
        }
    };
    private final AnimatableProperty PANEL_ALPHA = AnimatableProperty.from(
            "panelAlpha",
            NotificationPanelView::setPanelAlphaInternal,
            NotificationPanelView::getCurrentPanelAlpha,
            R.id.panel_alpha_animator_tag,
            R.id.panel_alpha_animator_start_tag,
            R.id.panel_alpha_animator_end_tag);
    private final AnimationProperties PANEL_ALPHA_OUT_PROPERTIES = new AnimationProperties()
            .setDuration(150)
            .setCustomInterpolator(PANEL_ALPHA.getProperty(), Interpolators.ALPHA_OUT);
    private final AnimationProperties PANEL_ALPHA_IN_PROPERTIES = new AnimationProperties()
            .setDuration(200)
            .setAnimationFinishListener(mAnimatorListenerAdapter)
            .setCustomInterpolator(PANEL_ALPHA.getProperty(), Interpolators.ALPHA_IN);
    private final NotificationEntryManager mEntryManager =
            Dependency.get(NotificationEntryManager.class);

    private final CommandQueue mCommandQueue;
    private final NotificationLockscreenUserManager mLockscreenUserManager =
            Dependency.get(NotificationLockscreenUserManager.class);
    private final ShadeController mShadeController =
            Dependency.get(ShadeController.class);
    private int mDisplayId;
<<<<<<< HEAD

    @Inject
    public NotificationPanelView(@Named(VIEW_CONTEXT) Context context, AttributeSet attrs,
=======
    private KeyguardBouncer mBouncer;

    /**
     * Cache the resource id of the theme to avoid unnecessary work in onThemeChanged.
     *
     * onThemeChanged is forced when the theme might not have changed. So, to avoid unncessary
     * work, check the current id with the cached id.
     */
    private int mThemeResId;

    @Inject
    public NotificationPanelView(@Named(VIEW_CONTEXT) Context context, AttributeSet attrs,
            InjectionInflationController injectionInflationController,
>>>>>>> 825827da
            NotificationWakeUpCoordinator coordinator,
            PulseExpansionHandler pulseExpansionHandler) {
        super(context, attrs);
        setWillNotDraw(!DEBUG);
        mInjectionInflationController = injectionInflationController;
        mFalsingManager = FalsingManager.getInstance(context);
        mPowerManager = context.getSystemService(PowerManager.class);
        mWakeUpCoordinator = coordinator;
        mAccessibilityManager = context.getSystemService(AccessibilityManager.class);
        setAccessibilityPaneTitle(determineAccessibilityPaneTitle());
        mAlphaPaint.setXfermode(new PorterDuffXfermode(PorterDuff.Mode.MULTIPLY));
        setPanelAlpha(255, false /* animate */);
        mCommandQueue = getComponent(context, CommandQueue.class);
        mDisplayId = context.getDisplayId();
        mPulseExpansionHandler = pulseExpansionHandler;
<<<<<<< HEAD
=======
        mThemeResId = context.getThemeResId();
>>>>>>> 825827da
    }

    /**
     * Returns if there's a custom clock being presented.
     */
    public boolean hasCustomClock() {
        return mKeyguardStatusView.hasCustomClock();
    }

    private void setStatusBar(StatusBar bar) {
        mStatusBar = bar;
        mKeyguardBottomArea.setStatusBar(mStatusBar);
    }

    @Override
    protected void onFinishInflate() {
        super.onFinishInflate();
        mKeyguardStatusBar = findViewById(R.id.keyguard_header);
        mKeyguardStatusView = findViewById(R.id.keyguard_status_view);

        KeyguardClockSwitch keyguardClockSwitch = findViewById(R.id.keyguard_clock_container);
        mBigClockContainer = findViewById(R.id.big_clock_container);
        keyguardClockSwitch.setBigClockContainer(mBigClockContainer);

        mNotificationContainerParent = findViewById(R.id.notification_container_parent);
        mNotificationStackScroller = findViewById(R.id.notification_stack_scroller);
        mNotificationStackScroller.setOnHeightChangedListener(this);
        mNotificationStackScroller.setOverscrollTopChangedListener(this);
        mNotificationStackScroller.setOnEmptySpaceClickListener(this);
        addTrackingHeadsUpListener(mNotificationStackScroller::setTrackingHeadsUp);
        mKeyguardBottomArea = findViewById(R.id.keyguard_bottom_area);
        mQsNavbarScrim = findViewById(R.id.qs_navbar_scrim);
        mLastOrientation = getResources().getConfiguration().orientation;

        initBottomArea();

        mWakeUpCoordinator.setStackScroller(mNotificationStackScroller);
        mQsFrame = findViewById(R.id.qs_frame);
        mPulseExpansionHandler.setUp(mNotificationStackScroller, this, mShadeController);
    }

    @Override
    protected void onAttachedToWindow() {
        super.onAttachedToWindow();
        FragmentHostManager.get(this).addTagListener(QS.TAG, mFragmentListener);
        Dependency.get(StatusBarStateController.class).addCallback(this);
        Dependency.get(ZenModeController.class).addCallback(this);
        Dependency.get(ConfigurationController.class).addCallback(this);
<<<<<<< HEAD
=======
        // Theme might have changed between inflating this view and attaching it to the window, so
        // force a call to onThemeChanged
        onThemeChanged();
>>>>>>> 825827da
    }

    @Override
    protected void onDetachedFromWindow() {
        super.onDetachedFromWindow();
        FragmentHostManager.get(this).removeTagListener(QS.TAG, mFragmentListener);
        Dependency.get(StatusBarStateController.class).removeCallback(this);
        Dependency.get(ZenModeController.class).removeCallback(this);
        Dependency.get(ConfigurationController.class).removeCallback(this);
    }

    @Override
    protected void loadDimens() {
        super.loadDimens();
        mFlingAnimationUtils = new FlingAnimationUtils(getContext(), 0.4f);
        mStatusBarMinHeight = getResources().getDimensionPixelSize(
                com.android.internal.R.dimen.status_bar_height);
        mQsPeekHeight = getResources().getDimensionPixelSize(R.dimen.qs_peek_height);
        mNotificationsHeaderCollideDistance =
                getResources().getDimensionPixelSize(R.dimen.header_notifications_collide_distance);
        mUnlockMoveDistance = getResources().getDimensionPixelOffset(R.dimen.unlock_move_distance);
        mClockPositionAlgorithm.loadDimens(getResources());
        mQsFalsingThreshold = getResources().getDimensionPixelSize(
                R.dimen.qs_falsing_threshold);
        mPositionMinSideMargin = getResources().getDimensionPixelSize(
                R.dimen.notification_panel_min_side_margin);
        mMaxFadeoutHeight = getResources().getDimensionPixelSize(
                R.dimen.max_notification_fadeout_height);
        mIndicationBottomPadding = getResources().getDimensionPixelSize(
                R.dimen.keyguard_indication_bottom_padding);
        mQsNotificationTopPadding = getResources().getDimensionPixelSize(
                R.dimen.qs_notification_padding);
    }

    public void updateResources() {
        Resources res = getResources();
        int qsWidth = res.getDimensionPixelSize(R.dimen.qs_panel_width);
        int panelGravity = getResources().getInteger(R.integer.notification_panel_layout_gravity);
        FrameLayout.LayoutParams lp =
                (FrameLayout.LayoutParams) mQsFrame.getLayoutParams();
        if (lp.width != qsWidth || lp.gravity != panelGravity) {
            lp.width = qsWidth;
            lp.gravity = panelGravity;
            mQsFrame.setLayoutParams(lp);
        }

        int panelWidth = res.getDimensionPixelSize(R.dimen.notification_panel_width);
        lp = (FrameLayout.LayoutParams) mNotificationStackScroller.getLayoutParams();
        if (lp.width != panelWidth || lp.gravity != panelGravity) {
            lp.width = panelWidth;
            lp.gravity = panelGravity;
            mNotificationStackScroller.setLayoutParams(lp);
        }
    }

    @Override
    public void onDensityOrFontScaleChanged() {
        updateShowEmptyShadeView();
    }

    @Override
    public void onThemeChanged() {
<<<<<<< HEAD
=======
        final int themeResId = getContext().getThemeResId();
        if (mThemeResId == themeResId) {
            return;
        }
        mThemeResId = themeResId;

>>>>>>> 825827da
        updateShowEmptyShadeView();

        // Re-inflate the status view group.
        int index = indexOfChild(mKeyguardStatusView);
        removeView(mKeyguardStatusView);
        mKeyguardStatusView = (KeyguardStatusView) mInjectionInflationController
                .injectable(LayoutInflater.from(mContext)).inflate(
                    R.layout.keyguard_status_view,
                    this,
                    false);
        addView(mKeyguardStatusView, index);

        // Re-associate the clock container with the keyguard clock switch.
        mBigClockContainer.removeAllViews();
        KeyguardClockSwitch keyguardClockSwitch = findViewById(R.id.keyguard_clock_container);
        keyguardClockSwitch.setBigClockContainer(mBigClockContainer);

        // Update keyguard bottom area
        index = indexOfChild(mKeyguardBottomArea);
        removeView(mKeyguardBottomArea);
        KeyguardBottomAreaView oldBottomArea = mKeyguardBottomArea;
<<<<<<< HEAD
        mKeyguardBottomArea = (KeyguardBottomAreaView) LayoutInflater.from(mContext).inflate(
                R.layout.keyguard_bottom_area,
                this,
                false);
=======
        mKeyguardBottomArea = (KeyguardBottomAreaView) mInjectionInflationController
                .injectable(LayoutInflater.from(mContext)).inflate(
                    R.layout.keyguard_bottom_area,
                    this,
                    false);
>>>>>>> 825827da
        mKeyguardBottomArea.initFrom(oldBottomArea);
        addView(mKeyguardBottomArea, index);
        initBottomArea();
        onDozeAmountChanged(mStatusBarStateController.getDozeAmount(),
                mStatusBarStateController.getInterpolatedDozeAmount());
<<<<<<< HEAD

        if (mKeyguardStatusBar != null) {
            mKeyguardStatusBar.onThemeChanged();
        }

=======

        if (mKeyguardStatusBar != null) {
            mKeyguardStatusBar.onThemeChanged();
        }

>>>>>>> 825827da
        setKeyguardStatusViewVisibility(mBarState, false, false);
        setKeyguardBottomAreaVisibility(mBarState, false);
    }

    private void initBottomArea() {
        mAffordanceHelper = new KeyguardAffordanceHelper(this, getContext());
        mKeyguardBottomArea.setAffordanceHelper(mAffordanceHelper);
        mKeyguardBottomArea.setStatusBar(mStatusBar);
        mKeyguardBottomArea.setUserSetupComplete(mUserSetupComplete);
    }

    public void setKeyguardIndicationController(KeyguardIndicationController indicationController) {
        mKeyguardBottomArea.setKeyguardIndicationController(indicationController);
    }

    @Override
    protected void onLayout(boolean changed, int left, int top, int right, int bottom) {
        super.onLayout(changed, left, top, right, bottom);
        setIsFullWidth(mNotificationStackScroller.getWidth() == getWidth());

        // Update Clock Pivot
        mKeyguardStatusView.setPivotX(getWidth() / 2);
        mKeyguardStatusView.setPivotY((FONT_HEIGHT - CAP_HEIGHT) / 2048f *
                mKeyguardStatusView.getClockTextSize());

        // Calculate quick setting heights.
        int oldMaxHeight = mQsMaxExpansionHeight;
        if (mQs != null) {
            mQsMinExpansionHeight = mKeyguardShowing ? 0 : mQs.getQsMinExpansionHeight();
            mQsMaxExpansionHeight = mQs.getDesiredHeight();
            mNotificationStackScroller.setMaxTopPadding(
                    mQsMaxExpansionHeight + mQsNotificationTopPadding);
        }
        positionClockAndNotifications();
        if (mQsExpanded && mQsFullyExpanded) {
            mQsExpansionHeight = mQsMaxExpansionHeight;
            requestScrollerTopPaddingUpdate(false /* animate */);
            requestPanelHeightUpdate();

            // Size has changed, start an animation.
            if (mQsMaxExpansionHeight != oldMaxHeight) {
                startQsSizeChangeAnimation(oldMaxHeight, mQsMaxExpansionHeight);
            }
        } else if (!mQsExpanded) {
            setQsExpansion(mQsMinExpansionHeight + mLastOverscroll);
        }
        updateExpandedHeight(getExpandedHeight());
        updateHeader();

        // If we are running a size change animation, the animation takes care of the height of
        // the container. However, if we are not animating, we always need to make the QS container
        // the desired height so when closing the QS detail, it stays smaller after the size change
        // animation is finished but the detail view is still being animated away (this animation
        // takes longer than the size change animation).
        if (mQsSizeChangeAnimator == null && mQs != null) {
            mQs.setHeightOverride(mQs.getDesiredHeight());
        }
        updateMaxHeadsUpTranslation();
    }

    private void setIsFullWidth(boolean isFullWidth) {
        mIsFullWidth = isFullWidth;
        mNotificationStackScroller.setIsFullWidth(isFullWidth);
    }

    private void startQsSizeChangeAnimation(int oldHeight, final int newHeight) {
        if (mQsSizeChangeAnimator != null) {
            oldHeight = (int) mQsSizeChangeAnimator.getAnimatedValue();
            mQsSizeChangeAnimator.cancel();
        }
        mQsSizeChangeAnimator = ValueAnimator.ofInt(oldHeight, newHeight);
        mQsSizeChangeAnimator.setDuration(300);
        mQsSizeChangeAnimator.setInterpolator(Interpolators.FAST_OUT_SLOW_IN);
        mQsSizeChangeAnimator.addUpdateListener(new ValueAnimator.AnimatorUpdateListener() {
            @Override
            public void onAnimationUpdate(ValueAnimator animation) {
                requestScrollerTopPaddingUpdate(false /* animate */);
                requestPanelHeightUpdate();
                int height = (int) mQsSizeChangeAnimator.getAnimatedValue();
                mQs.setHeightOverride(height);
            }
        });
        mQsSizeChangeAnimator.addListener(new AnimatorListenerAdapter() {
            @Override
            public void onAnimationEnd(Animator animation) {
                mQsSizeChangeAnimator = null;
            }
        });
        mQsSizeChangeAnimator.start();
    }

    /**
     * Positions the clock and notifications dynamically depending on how many notifications are
     * showing.
     */
    private void positionClockAndNotifications() {
        boolean animate = mNotificationStackScroller.isAddOrRemoveAnimationPending();
        boolean animateClock = animate || mAnimateNextPositionUpdate;
        int stackScrollerPadding;
        if (mBarState != StatusBarState.KEYGUARD) {
            stackScrollerPadding = (mQs != null ? mQs.getHeader().getHeight() : 0) + mQsPeekHeight
                    + mQsNotificationTopPadding;
        } else {
            int totalHeight = getHeight();
            int bottomPadding = Math.max(mIndicationBottomPadding, mAmbientIndicationBottomPadding);
            mClockPositionAlgorithm.setup(
                    mStatusBarMinHeight,
                    totalHeight - bottomPadding,
                    mNotificationStackScroller.getIntrinsicContentHeight(),
                    getExpandedFraction(),
                    totalHeight,
                    mKeyguardStatusView.getHeight(),
                    mInterpolatedDarkAmount,
                    mStatusBar.isKeyguardCurrentlySecure(),
                    mEmptyDragAmount);
            mClockPositionAlgorithm.run(mClockPositionResult);
            PropertyAnimator.setProperty(mKeyguardStatusView, AnimatableProperty.X,
                    mClockPositionResult.clockX, CLOCK_ANIMATION_PROPERTIES, animateClock);
            PropertyAnimator.setProperty(mKeyguardStatusView, AnimatableProperty.Y,
                    mClockPositionResult.clockY, CLOCK_ANIMATION_PROPERTIES, animateClock);
            updateClock();
            stackScrollerPadding = mClockPositionResult.stackScrollerPadding;
        }
        mNotificationStackScroller.setIntrinsicPadding(stackScrollerPadding);
        mNotificationStackScroller.setAntiBurnInOffsetX(mClockPositionResult.clockX);

        mStackScrollerMeasuringPass++;
        requestScrollerTopPaddingUpdate(animate);
        mStackScrollerMeasuringPass = 0;
        mAnimateNextPositionUpdate = false;
    }

    /**
     * @param maximum the maximum to return at most
     * @return the maximum keyguard notifications that can fit on the screen
     */
    public int computeMaxKeyguardNotifications(int maximum) {
        float minPadding = mClockPositionAlgorithm.getMinStackScrollerPadding();
        int notificationPadding = Math.max(1, getResources().getDimensionPixelSize(
                R.dimen.notification_divider_height));
        NotificationShelf shelf = mNotificationStackScroller.getNotificationShelf();
        float shelfSize = shelf.getVisibility() == GONE ? 0
                : shelf.getIntrinsicHeight() + notificationPadding;
        float availableSpace = mNotificationStackScroller.getHeight() - minPadding - shelfSize
                - Math.max(mIndicationBottomPadding, mAmbientIndicationBottomPadding)
                - mKeyguardStatusView.getLogoutButtonHeight();
        int count = 0;
        for (int i = 0; i < mNotificationStackScroller.getChildCount(); i++) {
            ExpandableView child = (ExpandableView) mNotificationStackScroller.getChildAt(i);
            if (!(child instanceof ExpandableNotificationRow)) {
                continue;
            }
            ExpandableNotificationRow row = (ExpandableNotificationRow) child;
            boolean suppressedSummary = mGroupManager != null
                    && mGroupManager.isSummaryOfSuppressedGroup(row.getStatusBarNotification());
            if (suppressedSummary) {
                continue;
            }
            if (!mLockscreenUserManager.shouldShowOnKeyguard(
                    row.getStatusBarNotification())) {
                continue;
            }
            if (row.isRemoved()) {
                continue;
            }
            availableSpace -= child.getMinHeight(true /* ignoreTemporaryStates */)
                    + notificationPadding;
            if (availableSpace >= 0 && count < maximum) {
                count++;
            } else if (availableSpace > -shelfSize) {
                // if we are exactly the last view, then we can show us still!
                for (int j = i + 1; j < mNotificationStackScroller.getChildCount(); j++) {
                    if (mNotificationStackScroller.getChildAt(j)
                            instanceof ExpandableNotificationRow) {
                        return count;
                    }
                }
                count++;
                return count;
            } else {
                return count;
            }
        }
        return count;
    }

    private void updateClock() {
        if (!mKeyguardStatusViewAnimating) {
            mKeyguardStatusView.setAlpha(mClockPositionResult.clockAlpha);
        }
    }

    public void animateToFullShade(long delay) {
        mNotificationStackScroller.goToFullShade(delay);
        requestLayout();
        mAnimateNextPositionUpdate = true;
    }

    public void setQsExpansionEnabled(boolean qsExpansionEnabled) {
        mQsExpansionEnabled = qsExpansionEnabled;
        if (mQs == null) return;
        mQs.setHeaderClickable(qsExpansionEnabled);
    }

    @Override
    public void resetViews(boolean animate) {
        mIsLaunchTransitionFinished = false;
        mBlockTouches = false;
        mUnlockIconActive = false;
        if (!mLaunchingAffordance) {
            mAffordanceHelper.reset(false);
            mLastCameraLaunchSource = KeyguardBottomAreaView.CAMERA_LAUNCH_SOURCE_AFFORDANCE;
        }
        mStatusBar.getGutsManager().closeAndSaveGuts(true /* leavebehind */, true /* force */,
                true /* controls */, -1 /* x */, -1 /* y */, true /* resetMenu */);
        if (animate) {
            animateCloseQs(true /* animateAway */);
        } else {
            closeQs();
        }
        mNotificationStackScroller.setOverScrollAmount(0f, true /* onTop */, animate,
                !animate /* cancelAnimators */);
        mNotificationStackScroller.resetScrollPosition();
    }

    @Override
    public void collapse(boolean delayed, float speedUpFactor) {
        if (!canPanelBeCollapsed()) {
            return;
        }

        if (mQsExpanded) {
            mQsExpandImmediate = true;
            mNotificationStackScroller.setShouldShowShelfOnly(true);
        }
        super.collapse(delayed, speedUpFactor);
    }

    public void closeQs() {
        cancelQsAnimation();
        setQsExpansion(mQsMinExpansionHeight);
    }

    /**
     * Animate QS closing by flinging it.
     * If QS is expanded, it will collapse into QQS and stop.
     *
     * @param animateAway Do not stop when QS becomes QQS. Fling until QS isn't visible anymore.
     */
    public void animateCloseQs(boolean animateAway) {
        if (mQsExpansionAnimator != null) {
            if (!mQsAnimatorExpand) {
                return;
            }
            float height = mQsExpansionHeight;
            mQsExpansionAnimator.cancel();
            setQsExpansion(height);
        }
        flingSettings(0 /* vel */, animateAway ? FLING_HIDE : FLING_COLLAPSE);
    }

    public void expandWithQs() {
        if (mQsExpansionEnabled) {
            mQsExpandImmediate = true;
            mNotificationStackScroller.setShouldShowShelfOnly(true);
        }
        if (isFullyCollapsed()) {
            expand(true /* animate */);
        } else {
            flingSettings(0 /* velocity */, FLING_EXPAND);
        }
    }

    public void expandWithoutQs() {
        if (isQsExpanded()) {
            flingSettings(0 /* velocity */, FLING_COLLAPSE);
        } else {
            expand(true /* animate */);
        }
    }

    @Override
    public void fling(float vel, boolean expand) {
        GestureRecorder gr = ((PhoneStatusBarView) mBar).mBar.getGestureRecorder();
        if (gr != null) {
            gr.tag("fling " + ((vel > 0) ? "open" : "closed"), "notifications,v=" + vel);
        }
        super.fling(vel, expand);
    }

    @Override
    protected void flingToHeight(float vel, boolean expand, float target,
            float collapseSpeedUpFactor, boolean expandBecauseOfFalsing) {
        mHeadsUpTouchHelper.notifyFling(!expand);
        setClosingWithAlphaFadeout(!expand && getFadeoutAlpha() == 1.0f);
        super.flingToHeight(vel, expand, target, collapseSpeedUpFactor, expandBecauseOfFalsing);
    }

    @Override
    public boolean onInterceptTouchEvent(MotionEvent event) {
        if (mBlockTouches || mQsFullyExpanded && mQs.onInterceptTouchEvent(event)) {
            return false;
        }
        initDownStates(event);
        if (mBar.panelEnabled() && mHeadsUpTouchHelper.onInterceptTouchEvent(event)) {
            mIsExpansionFromHeadsUp = true;
            MetricsLogger.count(mContext, COUNTER_PANEL_OPEN, 1);
            MetricsLogger.count(mContext, COUNTER_PANEL_OPEN_PEEK, 1);
            return true;
        }
        if (mPulseExpansionHandler.onInterceptTouchEvent(event)) {
            return true;
        }

        if (!isFullyCollapsed() && onQsIntercept(event)) {
            return true;
        }
        return super.onInterceptTouchEvent(event);
    }

    private boolean onQsIntercept(MotionEvent event) {
        int pointerIndex = event.findPointerIndex(mTrackingPointer);
        if (pointerIndex < 0) {
            pointerIndex = 0;
            mTrackingPointer = event.getPointerId(pointerIndex);
        }
        final float x = event.getX(pointerIndex);
        final float y = event.getY(pointerIndex);

        switch (event.getActionMasked()) {
            case MotionEvent.ACTION_DOWN:
                mIntercepting = true;
                mInitialTouchY = y;
                mInitialTouchX = x;
                initVelocityTracker();
                trackMovement(event);
                if (shouldQuickSettingsIntercept(mInitialTouchX, mInitialTouchY, 0)) {
                    getParent().requestDisallowInterceptTouchEvent(true);
                }
                if (mQsExpansionAnimator != null) {
                    onQsExpansionStarted();
                    mInitialHeightOnTouch = mQsExpansionHeight;
                    mQsTracking = true;
                    mIntercepting = false;
                    mNotificationStackScroller.cancelLongPress();
                }
                break;
            case MotionEvent.ACTION_POINTER_UP:
                final int upPointer = event.getPointerId(event.getActionIndex());
                if (mTrackingPointer == upPointer) {
                    // gesture is ongoing, find a new pointer to track
                    final int newIndex = event.getPointerId(0) != upPointer ? 0 : 1;
                    mTrackingPointer = event.getPointerId(newIndex);
                    mInitialTouchX = event.getX(newIndex);
                    mInitialTouchY = event.getY(newIndex);
                }
                break;

            case MotionEvent.ACTION_MOVE:
                final float h = y - mInitialTouchY;
                trackMovement(event);
                if (mQsTracking) {

                    // Already tracking because onOverscrolled was called. We need to update here
                    // so we don't stop for a frame until the next touch event gets handled in
                    // onTouchEvent.
                    setQsExpansion(h + mInitialHeightOnTouch);
                    trackMovement(event);
                    mIntercepting = false;
                    return true;
                }
                if (Math.abs(h) > mTouchSlop && Math.abs(h) > Math.abs(x - mInitialTouchX)
                        && shouldQuickSettingsIntercept(mInitialTouchX, mInitialTouchY, h)) {
                    mQsTracking = true;
                    onQsExpansionStarted();
                    notifyExpandingFinished();
                    mInitialHeightOnTouch = mQsExpansionHeight;
                    mInitialTouchY = y;
                    mInitialTouchX = x;
                    mIntercepting = false;
                    mNotificationStackScroller.cancelLongPress();
                    return true;
                }
                break;

            case MotionEvent.ACTION_CANCEL:
            case MotionEvent.ACTION_UP:
                trackMovement(event);
                if (mQsTracking) {
                    flingQsWithCurrentVelocity(y,
                            event.getActionMasked() == MotionEvent.ACTION_CANCEL);
                    mQsTracking = false;
                }
                mIntercepting = false;
                break;
        }
        return false;
    }

    @Override
    protected boolean isInContentBounds(float x, float y) {
        float stackScrollerX = mNotificationStackScroller.getX();
        return !mNotificationStackScroller.isBelowLastNotification(x - stackScrollerX, y)
                && stackScrollerX < x && x < stackScrollerX + mNotificationStackScroller.getWidth();
    }

    private void initDownStates(MotionEvent event) {
        if (event.getActionMasked() == MotionEvent.ACTION_DOWN) {
            mOnlyAffordanceInThisMotion = false;
            mQsTouchAboveFalsingThreshold = mQsFullyExpanded;
            mDozingOnDown = isDozing();
            mCollapsedOnDown = isFullyCollapsed();
            mListenForHeadsUp = mCollapsedOnDown && mHeadsUpManager.hasPinnedHeadsUp();
        }
    }

    private void flingQsWithCurrentVelocity(float y, boolean isCancelMotionEvent) {
        float vel = getCurrentQSVelocity();
        final boolean expandsQs = flingExpandsQs(vel);
        if (expandsQs) {
            logQsSwipeDown(y);
        }
        flingSettings(vel, expandsQs && !isCancelMotionEvent ? FLING_EXPAND : FLING_COLLAPSE);
    }

    private void logQsSwipeDown(float y) {
        float vel = getCurrentQSVelocity();
        final int gesture = mBarState == StatusBarState.KEYGUARD
                ? MetricsEvent.ACTION_LS_QS
                : MetricsEvent.ACTION_SHADE_QS_PULL;
        mLockscreenGestureLogger.write(gesture,
                (int) ((y - mInitialTouchY) / mStatusBar.getDisplayDensity()),
                (int) (vel / mStatusBar.getDisplayDensity()));
    }

    private boolean flingExpandsQs(float vel) {
        if (mFalsingManager.isUnlockingDisabled() || isFalseTouch()) {
            return false;
        }
        if (Math.abs(vel) < mFlingAnimationUtils.getMinVelocityPxPerSecond()) {
            return getQsExpansionFraction() > 0.5f;
        } else {
            return vel > 0;
        }
    }

    private boolean isFalseTouch() {
        if (!needsAntiFalsing()) {
            return false;
        }
        if (mFalsingManager.isClassiferEnabled()) {
            return mFalsingManager.isFalseTouch();
        }
        return !mQsTouchAboveFalsingThreshold;
    }

    private float getQsExpansionFraction() {
        return Math.min(1f, (mQsExpansionHeight - mQsMinExpansionHeight)
                / (mQsMaxExpansionHeight - mQsMinExpansionHeight));
    }

    @Override
    protected float getOpeningHeight() {
        return mNotificationStackScroller.getOpeningHeight();
    }

    @Override
    public boolean onTouchEvent(MotionEvent event) {
        if (mBlockTouches || (mQs != null && mQs.isCustomizing())) {
            return false;
        }
        initDownStates(event);
        if (!mIsExpanding && mPulseExpansionHandler.onTouchEvent(event)) {
            // We're expanding all the other ones shouldn't get this anymore
            return true;
        }
        if (mListenForHeadsUp && !mHeadsUpTouchHelper.isTrackingHeadsUp()
                && mHeadsUpTouchHelper.onInterceptTouchEvent(event)) {
            mIsExpansionFromHeadsUp = true;
            MetricsLogger.count(mContext, COUNTER_PANEL_OPEN_PEEK, 1);
        }
        boolean handled = false;
        if ((!mIsExpanding || mHintAnimationRunning)
                && !mQsExpanded
                && mBarState != StatusBarState.SHADE
                && !mDozing) {
            handled |= mAffordanceHelper.onTouchEvent(event);
        }
        if (mOnlyAffordanceInThisMotion) {
            return true;
        }
        handled |= mHeadsUpTouchHelper.onTouchEvent(event);

        if (!mHeadsUpTouchHelper.isTrackingHeadsUp() && handleQsTouch(event)) {
            return true;
        }
        if (event.getActionMasked() == MotionEvent.ACTION_DOWN && isFullyCollapsed()) {
            MetricsLogger.count(mContext, COUNTER_PANEL_OPEN, 1);
            updateVerticalPanelPosition(event.getX());
            handled = true;
        }
        handled |= super.onTouchEvent(event);
        return !mDozing || mPulsing || handled;
    }

    private boolean handleQsTouch(MotionEvent event) {
        final int action = event.getActionMasked();
        if (action == MotionEvent.ACTION_DOWN && getExpandedFraction() == 1f
                && mBarState != StatusBarState.KEYGUARD && !mQsExpanded
                && mQsExpansionEnabled) {

            // Down in the empty area while fully expanded - go to QS.
            mQsTracking = true;
            mConflictingQsExpansionGesture = true;
            onQsExpansionStarted();
            mInitialHeightOnTouch = mQsExpansionHeight;
            mInitialTouchY = event.getX();
            mInitialTouchX = event.getY();
        }
        if (!isFullyCollapsed()) {
            handleQsDown(event);
        }
        if (!mQsExpandImmediate && mQsTracking) {
            onQsTouch(event);
            if (!mConflictingQsExpansionGesture) {
                return true;
            }
        }
        if (action == MotionEvent.ACTION_CANCEL || action == MotionEvent.ACTION_UP) {
            mConflictingQsExpansionGesture = false;
        }
        if (action == MotionEvent.ACTION_DOWN && isFullyCollapsed()
                && mQsExpansionEnabled) {
            mTwoFingerQsExpandPossible = true;
        }
        if (mTwoFingerQsExpandPossible && isOpenQsEvent(event)
                && event.getY(event.getActionIndex()) < mStatusBarMinHeight) {
            MetricsLogger.count(mContext, COUNTER_PANEL_OPEN_QS, 1);
            mQsExpandImmediate = true;
            mNotificationStackScroller.setShouldShowShelfOnly(true);
            requestPanelHeightUpdate();

            // Normally, we start listening when the panel is expanded, but here we need to start
            // earlier so the state is already up to date when dragging down.
            setListening(true);
        }
        return false;
    }

    private boolean isInQsArea(float x, float y) {
        return (x >= mQsFrame.getX()
                && x <= mQsFrame.getX() + mQsFrame.getWidth())
                && (y <= mNotificationStackScroller.getBottomMostNotificationBottom()
                || y <= mQs.getView().getY() + mQs.getView().getHeight());
    }

    private boolean isOpenQsEvent(MotionEvent event) {
        final int pointerCount = event.getPointerCount();
        final int action = event.getActionMasked();

        final boolean twoFingerDrag = action == MotionEvent.ACTION_POINTER_DOWN
                && pointerCount == 2;

        final boolean stylusButtonClickDrag = action == MotionEvent.ACTION_DOWN
                && (event.isButtonPressed(MotionEvent.BUTTON_STYLUS_PRIMARY)
                || event.isButtonPressed(MotionEvent.BUTTON_STYLUS_SECONDARY));

        final boolean mouseButtonClickDrag = action == MotionEvent.ACTION_DOWN
                && (event.isButtonPressed(MotionEvent.BUTTON_SECONDARY)
                || event.isButtonPressed(MotionEvent.BUTTON_TERTIARY));

        return twoFingerDrag || stylusButtonClickDrag || mouseButtonClickDrag;
    }

    private void handleQsDown(MotionEvent event) {
        if (event.getActionMasked() == MotionEvent.ACTION_DOWN
                && shouldQuickSettingsIntercept(event.getX(), event.getY(), -1)) {
            mFalsingManager.onQsDown();
            mQsTracking = true;
            onQsExpansionStarted();
            mInitialHeightOnTouch = mQsExpansionHeight;
            mInitialTouchY = event.getX();
            mInitialTouchX = event.getY();

            // If we interrupt an expansion gesture here, make sure to update the state correctly.
            notifyExpandingFinished();
        }
    }

    @Override
    protected boolean flingExpands(float vel, float vectorVel, float x, float y) {
        boolean expands = super.flingExpands(vel, vectorVel, x, y);

        // If we are already running a QS expansion, make sure that we keep the panel open.
        if (mQsExpansionAnimator != null) {
            expands = true;
        }
        return expands;
    }

    @Override
    protected boolean hasConflictingGestures() {
        return mBarState != StatusBarState.SHADE;
    }

    @Override
    protected boolean shouldGestureIgnoreXTouchSlop(float x, float y) {
        return !mAffordanceHelper.isOnAffordanceIcon(x, y);
    }

    private void onQsTouch(MotionEvent event) {
        int pointerIndex = event.findPointerIndex(mTrackingPointer);
        if (pointerIndex < 0) {
            pointerIndex = 0;
            mTrackingPointer = event.getPointerId(pointerIndex);
        }
        final float y = event.getY(pointerIndex);
        final float x = event.getX(pointerIndex);
        final float h = y - mInitialTouchY;

        switch (event.getActionMasked()) {
            case MotionEvent.ACTION_DOWN:
                mQsTracking = true;
                mInitialTouchY = y;
                mInitialTouchX = x;
                onQsExpansionStarted();
                mInitialHeightOnTouch = mQsExpansionHeight;
                initVelocityTracker();
                trackMovement(event);
                break;

            case MotionEvent.ACTION_POINTER_UP:
                final int upPointer = event.getPointerId(event.getActionIndex());
                if (mTrackingPointer == upPointer) {
                    // gesture is ongoing, find a new pointer to track
                    final int newIndex = event.getPointerId(0) != upPointer ? 0 : 1;
                    final float newY = event.getY(newIndex);
                    final float newX = event.getX(newIndex);
                    mTrackingPointer = event.getPointerId(newIndex);
                    mInitialHeightOnTouch = mQsExpansionHeight;
                    mInitialTouchY = newY;
                    mInitialTouchX = newX;
                }
                break;

            case MotionEvent.ACTION_MOVE:
                setQsExpansion(h + mInitialHeightOnTouch);
                if (h >= getFalsingThreshold()) {
                    mQsTouchAboveFalsingThreshold = true;
                }
                trackMovement(event);
                break;

            case MotionEvent.ACTION_UP:
            case MotionEvent.ACTION_CANCEL:
                mQsTracking = false;
                mTrackingPointer = -1;
                trackMovement(event);
                float fraction = getQsExpansionFraction();
                if (fraction != 0f || y >= mInitialTouchY) {
                    flingQsWithCurrentVelocity(y,
                            event.getActionMasked() == MotionEvent.ACTION_CANCEL);
                }
                if (mQsVelocityTracker != null) {
                    mQsVelocityTracker.recycle();
                    mQsVelocityTracker = null;
                }
                break;
        }
    }

    private int getFalsingThreshold() {
        float factor = mStatusBar.isWakeUpComingFromTouch() ? 1.5f : 1.0f;
        return (int) (mQsFalsingThreshold * factor);
    }

    @Override
    public void onOverscrollTopChanged(float amount, boolean isRubberbanded) {
        cancelQsAnimation();
        if (!mQsExpansionEnabled) {
            amount = 0f;
        }
        float rounded = amount >= 1f ? amount : 0f;
        setOverScrolling(rounded != 0f && isRubberbanded);
        mQsExpansionFromOverscroll = rounded != 0f;
        mLastOverscroll = rounded;
        updateQsState();
        setQsExpansion(mQsMinExpansionHeight + rounded);
    }

    @Override
    public void flingTopOverscroll(float velocity, boolean open) {
        mLastOverscroll = 0f;
        mQsExpansionFromOverscroll = false;
        setQsExpansion(mQsExpansionHeight);
        flingSettings(!mQsExpansionEnabled && open ? 0f : velocity,
                open && mQsExpansionEnabled ? FLING_EXPAND : FLING_COLLAPSE,
                new Runnable() {
                    @Override
                    public void run() {
                        mStackScrollerOverscrolling = false;
                        setOverScrolling(false);
                        updateQsState();
                    }
                }, false /* isClick */);
    }

    private void setOverScrolling(boolean overscrolling) {
        mStackScrollerOverscrolling = overscrolling;
        if (mQs == null) return;
        mQs.setOverscrolling(overscrolling);
    }

    private void onQsExpansionStarted() {
        onQsExpansionStarted(0);
    }

    protected void onQsExpansionStarted(int overscrollAmount) {
        cancelQsAnimation();
        cancelHeightAnimator();

        // Reset scroll position and apply that position to the expanded height.
        float height = mQsExpansionHeight - overscrollAmount;
        setQsExpansion(height);
        requestPanelHeightUpdate();
        mNotificationStackScroller.checkSnoozeLeavebehind();

        // When expanding QS, let's authenticate the user if possible,
        // this will speed up notification actions.
        if (height == 0) {
            mStatusBar.requestFaceAuth();
        }
    }

    private void setQsExpanded(boolean expanded) {
        boolean changed = mQsExpanded != expanded;
        if (changed) {
            mQsExpanded = expanded;
            updateQsState();
            requestPanelHeightUpdate();
            mFalsingManager.setQsExpanded(expanded);
            mStatusBar.setQsExpanded(expanded);
            mNotificationContainerParent.setQsExpanded(expanded);
        }
    }

    @Override
    public void onStateChanged(int statusBarState) {
        boolean goingToFullShade = mStatusBarStateController.goingToFullShade();
        boolean keyguardFadingAway = mKeyguardMonitor.isKeyguardFadingAway();
        int oldState = mBarState;
        boolean keyguardShowing = statusBarState == StatusBarState.KEYGUARD;
        setKeyguardStatusViewVisibility(statusBarState, keyguardFadingAway, goingToFullShade);
        setKeyguardBottomAreaVisibility(statusBarState, goingToFullShade);

        mBarState = statusBarState;
        mKeyguardShowing = keyguardShowing;
        if (mQs != null) {
            mQs.setKeyguardShowing(mKeyguardShowing);
        }

        if (oldState == StatusBarState.KEYGUARD
                && (goingToFullShade || statusBarState == StatusBarState.SHADE_LOCKED)) {
            animateKeyguardStatusBarOut();
            long delay = mBarState == StatusBarState.SHADE_LOCKED
                    ? 0 : mKeyguardMonitor.calculateGoingToFullShadeDelay();
            mQs.animateHeaderSlidingIn(delay);
        } else if (oldState == StatusBarState.SHADE_LOCKED
                && statusBarState == StatusBarState.KEYGUARD) {
            animateKeyguardStatusBarIn(StackStateAnimator.ANIMATION_DURATION_STANDARD);
            mQs.animateHeaderSlidingOut();
        } else {
            mKeyguardStatusBar.setAlpha(1f);
            mKeyguardStatusBar.setVisibility(keyguardShowing ? View.VISIBLE : View.INVISIBLE);
            if (keyguardShowing && oldState != mBarState) {
                mKeyguardBottomArea.onKeyguardShowingChanged();
                if (mQs != null) {
                    mQs.hideImmediately();
                }
            }
        }
        if (keyguardShowing) {
            updateDozingVisibilities(false /* animate */);
        }

        resetHorizontalPanelPosition();
        updateQsState();
    }

    private final Runnable mAnimateKeyguardStatusViewInvisibleEndRunnable = new Runnable() {
        @Override
        public void run() {
            mKeyguardStatusViewAnimating = false;
            mKeyguardStatusView.setVisibility(View.INVISIBLE);
        }
    };

    private final Runnable mAnimateKeyguardStatusViewGoneEndRunnable = new Runnable() {
        @Override
        public void run() {
            mKeyguardStatusViewAnimating = false;
            mKeyguardStatusView.setVisibility(View.GONE);
        }
    };

    private final Runnable mAnimateKeyguardStatusViewVisibleEndRunnable = new Runnable() {
        @Override
        public void run() {
            mKeyguardStatusViewAnimating = false;
        }
    };

    private final Runnable mAnimateKeyguardStatusBarInvisibleEndRunnable = new Runnable() {
        @Override
        public void run() {
            mKeyguardStatusBar.setVisibility(View.INVISIBLE);
            mKeyguardStatusBar.setAlpha(1f);
            mKeyguardStatusBarAnimateAlpha = 1f;
        }
    };

    private void animateKeyguardStatusBarOut() {
        ValueAnimator anim = ValueAnimator.ofFloat(mKeyguardStatusBar.getAlpha(), 0f);
        anim.addUpdateListener(mStatusBarAnimateAlphaListener);
        anim.setStartDelay(mKeyguardMonitor.isKeyguardFadingAway()
                ? mKeyguardMonitor.getKeyguardFadingAwayDelay()
                : 0);
        anim.setDuration(mKeyguardMonitor.isKeyguardFadingAway()
                ? mKeyguardMonitor.getKeyguardFadingAwayDuration() / 2
                : StackStateAnimator.ANIMATION_DURATION_STANDARD);
        anim.setInterpolator(Interpolators.LINEAR_OUT_SLOW_IN);
        anim.addListener(new AnimatorListenerAdapter() {
            @Override
            public void onAnimationEnd(Animator animation) {
                mAnimateKeyguardStatusBarInvisibleEndRunnable.run();
            }
        });
        anim.start();
    }

    private final ValueAnimator.AnimatorUpdateListener mStatusBarAnimateAlphaListener =
            new ValueAnimator.AnimatorUpdateListener() {
                @Override
                public void onAnimationUpdate(ValueAnimator animation) {
                    mKeyguardStatusBarAnimateAlpha = (float) animation.getAnimatedValue();
                    updateHeaderKeyguardAlpha();
                }
            };

    private void animateKeyguardStatusBarIn(long duration) {
        mKeyguardStatusBar.setVisibility(View.VISIBLE);
        mKeyguardStatusBar.setAlpha(0f);
        ValueAnimator anim = ValueAnimator.ofFloat(0f, 1f);
        anim.addUpdateListener(mStatusBarAnimateAlphaListener);
        anim.setDuration(duration);
        anim.setInterpolator(Interpolators.LINEAR_OUT_SLOW_IN);
        anim.start();
    }

    private final Runnable mAnimateKeyguardBottomAreaInvisibleEndRunnable = new Runnable() {
        @Override
        public void run() {
            mKeyguardBottomArea.setVisibility(View.GONE);
        }
    };

    private void setKeyguardBottomAreaVisibility(int statusBarState, boolean goingToFullShade) {
        mKeyguardBottomArea.animate().cancel();
        if (goingToFullShade) {
            mKeyguardBottomArea.animate()
                    .alpha(0f)
                    .setStartDelay(mKeyguardMonitor.getKeyguardFadingAwayDelay())
                    .setDuration(mKeyguardMonitor.getKeyguardFadingAwayDuration() / 2)
                    .setInterpolator(Interpolators.ALPHA_OUT)
                    .withEndAction(mAnimateKeyguardBottomAreaInvisibleEndRunnable)
                    .start();
        } else if (statusBarState == StatusBarState.KEYGUARD
                || statusBarState == StatusBarState.SHADE_LOCKED) {
            mKeyguardBottomArea.setVisibility(View.VISIBLE);
            mKeyguardBottomArea.setAlpha(1f);
        } else {
            mKeyguardBottomArea.setVisibility(View.GONE);
            mKeyguardBottomArea.setAlpha(1f);
        }
    }

    private void setKeyguardStatusViewVisibility(int statusBarState, boolean keyguardFadingAway,
            boolean goingToFullShade) {
        mKeyguardStatusView.animate().cancel();
        mKeyguardStatusViewAnimating = false;
        if ((!keyguardFadingAway && mBarState == StatusBarState.KEYGUARD
                && statusBarState != StatusBarState.KEYGUARD) || goingToFullShade) {
            mKeyguardStatusViewAnimating = true;
            mKeyguardStatusView.animate()
                    .alpha(0f)
                    .setStartDelay(0)
                    .setDuration(160)
                    .setInterpolator(Interpolators.ALPHA_OUT)
                    .withEndAction(mAnimateKeyguardStatusViewGoneEndRunnable);
            if (keyguardFadingAway) {
                mKeyguardStatusView.animate()
                        .setStartDelay(mKeyguardMonitor.getKeyguardFadingAwayDelay())
                        .setDuration(mKeyguardMonitor.getKeyguardFadingAwayDuration() / 2)
                        .start();
            }
        } else if (mBarState == StatusBarState.SHADE_LOCKED
                && statusBarState == StatusBarState.KEYGUARD) {
            mKeyguardStatusView.setVisibility(View.VISIBLE);
            mKeyguardStatusViewAnimating = true;
            mKeyguardStatusView.setAlpha(0f);
            mKeyguardStatusView.animate()
                    .alpha(1f)
                    .setStartDelay(0)
                    .setDuration(320)
                    .setInterpolator(Interpolators.ALPHA_IN)
                    .withEndAction(mAnimateKeyguardStatusViewVisibleEndRunnable);
        } else if (statusBarState == StatusBarState.KEYGUARD) {
            if (keyguardFadingAway) {
                mKeyguardStatusViewAnimating = true;
                mKeyguardStatusView.animate()
                        .alpha(0)
                        .translationYBy(-getHeight() * 0.05f)
                        .setInterpolator(Interpolators.FAST_OUT_LINEAR_IN)
                        .setDuration(125)
                        .setStartDelay(0)
                        .withEndAction(mAnimateKeyguardStatusViewInvisibleEndRunnable)
                        .start();
            } else {
                mKeyguardStatusView.setVisibility(View.VISIBLE);
                mKeyguardStatusView.setAlpha(1f);
            }
        } else {
            mKeyguardStatusView.setVisibility(View.GONE);
            mKeyguardStatusView.setAlpha(1f);
        }
    }

    private void updateQsState() {
        mNotificationStackScroller.setQsExpanded(mQsExpanded);
        mNotificationStackScroller.setScrollingEnabled(
                mBarState != StatusBarState.KEYGUARD && (!mQsExpanded
                        || mQsExpansionFromOverscroll));
        updateEmptyShadeView();
        mQsNavbarScrim.setVisibility(mBarState == StatusBarState.SHADE && mQsExpanded
                && !mStackScrollerOverscrolling && mQsScrimEnabled
                ? View.VISIBLE
                : View.INVISIBLE);
        if (mKeyguardUserSwitcher != null && mQsExpanded && !mStackScrollerOverscrolling) {
            mKeyguardUserSwitcher.hideIfNotSimple(true /* animate */);
        }
        if (mQs == null) return;
        mQs.setExpanded(mQsExpanded);
    }

    private void setQsExpansion(float height) {
        height = Math.min(Math.max(height, mQsMinExpansionHeight), mQsMaxExpansionHeight);
        mQsFullyExpanded = height == mQsMaxExpansionHeight && mQsMaxExpansionHeight != 0;
        if (height > mQsMinExpansionHeight && !mQsExpanded && !mStackScrollerOverscrolling) {
            setQsExpanded(true);
        } else if (height <= mQsMinExpansionHeight && mQsExpanded) {
            setQsExpanded(false);
        }
        mQsExpansionHeight = height;
        updateQsExpansion();
        requestScrollerTopPaddingUpdate(false /* animate */);
        updateHeaderKeyguardAlpha();
        if (mBarState == StatusBarState.SHADE_LOCKED
                || mBarState == StatusBarState.KEYGUARD) {
            updateKeyguardBottomAreaAlpha();
            updateBigClockAlpha();
        }
        if (mBarState == StatusBarState.SHADE && mQsExpanded
                && !mStackScrollerOverscrolling && mQsScrimEnabled) {
            mQsNavbarScrim.setAlpha(getQsExpansionFraction());
        }

        if (mAccessibilityManager.isEnabled()) {
            setAccessibilityPaneTitle(determineAccessibilityPaneTitle());
        }

        if (!mFalsingManager.isUnlockingDisabled() && mQsFullyExpanded
                && mFalsingManager.shouldEnforceBouncer()) {
            mStatusBar.executeRunnableDismissingKeyguard(null, null /* cancelAction */,
                    false /* dismissShade */, true /* afterKeyguardGone */, false /* deferred */);
        }
        if (DEBUG) {
            invalidate();
        }
    }

    protected void updateQsExpansion() {
        if (mQs == null) return;
        float qsExpansionFraction = getQsExpansionFraction();
        mQs.setQsExpansion(qsExpansionFraction, getHeaderTranslation());
        mNotificationStackScroller.setQsExpansionFraction(qsExpansionFraction);
    }

    private String determineAccessibilityPaneTitle() {
        if (mQs != null && mQs.isCustomizing()) {
            return getContext().getString(R.string.accessibility_desc_quick_settings_edit);
        } else if (mQsExpansionHeight != 0.0f && mQsFullyExpanded) {
            // Upon initialisation when we are not layouted yet we don't want to announce that we
            // are fully expanded, hence the != 0.0f check.
            return getContext().getString(R.string.accessibility_desc_quick_settings);
        } else if (mBarState == StatusBarState.KEYGUARD) {
            return getContext().getString(R.string.accessibility_desc_lock_screen);
        } else {
            return getContext().getString(R.string.accessibility_desc_notification_shade);
        }
    }

    private float calculateQsTopPadding() {
        if (mKeyguardShowing
                && (mQsExpandImmediate || mIsExpanding && mQsExpandedWhenExpandingStarted)) {

            // Either QS pushes the notifications down when fully expanded, or QS is fully above the
            // notifications (mostly on tablets). maxNotificationPadding denotes the normal top
            // padding on Keyguard, maxQsPadding denotes the top padding from the quick settings
            // panel. We need to take the maximum and linearly interpolate with the panel expansion
            // for a nice motion.
            int maxNotificationPadding = mClockPositionResult.stackScrollerPadding;
            int maxQsPadding = mQsMaxExpansionHeight + mQsNotificationTopPadding;
            int max = mBarState == StatusBarState.KEYGUARD
                    ? Math.max(maxNotificationPadding, maxQsPadding)
                    : maxQsPadding;
            return (int) MathUtils.lerp((float) mQsMinExpansionHeight, (float) max,
                    getExpandedFraction());
        } else if (mQsSizeChangeAnimator != null) {
            return (int) mQsSizeChangeAnimator.getAnimatedValue();
        } else if (mKeyguardShowing) {
            // We can only do the smoother transition on Keyguard when we also are not collapsing
            // from a scrolled quick settings.
            return MathUtils.lerp((float) mNotificationStackScroller.getIntrinsicPadding(),
                    (float) (mQsMaxExpansionHeight + mQsNotificationTopPadding),
                    getQsExpansionFraction());
        } else {
            return mQsExpansionHeight + mQsNotificationTopPadding;
        }
    }

    protected void requestScrollerTopPaddingUpdate(boolean animate) {
        mNotificationStackScroller.updateTopPadding(calculateQsTopPadding(),
                animate, mKeyguardShowing
                        && (mQsExpandImmediate || mIsExpanding && mQsExpandedWhenExpandingStarted));
    }

    private void trackMovement(MotionEvent event) {
        if (mQsVelocityTracker != null) mQsVelocityTracker.addMovement(event);
        mLastTouchX = event.getX();
        mLastTouchY = event.getY();
    }

    private void initVelocityTracker() {
        if (mQsVelocityTracker != null) {
            mQsVelocityTracker.recycle();
        }
        mQsVelocityTracker = VelocityTracker.obtain();
    }

    private float getCurrentQSVelocity() {
        if (mQsVelocityTracker == null) {
            return 0;
        }
        mQsVelocityTracker.computeCurrentVelocity(1000);
        return mQsVelocityTracker.getYVelocity();
    }

    private void cancelQsAnimation() {
        if (mQsExpansionAnimator != null) {
            mQsExpansionAnimator.cancel();
        }
    }

    /**
     * @see #flingSettings(float, int, Runnable, boolean)
     */
    public void flingSettings(float vel, int type) {
        flingSettings(vel, type, null, false /* isClick */);
    }

    /**
     * Animates QS or QQS as if the user had swiped up or down.
     *
     * @param vel Finger velocity or 0 when not initiated by touch events.
     * @param type Either {@link #FLING_EXPAND}, {@link #FLING_COLLAPSE} or {@link #FLING_HIDE}.
     * @param onFinishRunnable Runnable to be executed at the end of animation.
     * @param isClick If originated by click (different interpolator and duration.)
     */
    protected void flingSettings(float vel, int type, final Runnable onFinishRunnable,
            boolean isClick) {
        float target;
        switch (type) {
            case FLING_EXPAND:
                target = mQsMaxExpansionHeight;
                break;
            case FLING_COLLAPSE:
                target = mQsMinExpansionHeight;
                break;
            case FLING_HIDE:
            default:
                target = 0;
        }
        if (target == mQsExpansionHeight) {
            if (onFinishRunnable != null) {
                onFinishRunnable.run();
            }
            return;
        }

        // If we move in the opposite direction, reset velocity and use a different duration.
        boolean oppositeDirection = false;
        boolean expanding = type == FLING_EXPAND;
        if (vel > 0 && !expanding || vel < 0 && expanding) {
            vel = 0;
            oppositeDirection = true;
        }
        ValueAnimator animator = ValueAnimator.ofFloat(mQsExpansionHeight, target);
        if (isClick) {
            animator.setInterpolator(Interpolators.TOUCH_RESPONSE);
            animator.setDuration(368);
        } else {
            mFlingAnimationUtils.apply(animator, mQsExpansionHeight, target, vel);
        }
        if (oppositeDirection) {
            animator.setDuration(350);
        }
        animator.addUpdateListener(animation -> {
            setQsExpansion((Float) animation.getAnimatedValue());
        });
        animator.addListener(new AnimatorListenerAdapter() {
            @Override
            public void onAnimationEnd(Animator animation) {
                mNotificationStackScroller.resetCheckSnoozeLeavebehind();
                mQsExpansionAnimator = null;
                if (onFinishRunnable != null) {
                    onFinishRunnable.run();
                }
            }
        });
        animator.start();
        mQsExpansionAnimator = animator;
        mQsAnimatorExpand = expanding;
    }

    /**
     * @return Whether we should intercept a gesture to open Quick Settings.
     */
    private boolean shouldQuickSettingsIntercept(float x, float y, float yDiff) {
        if (!mQsExpansionEnabled || mCollapsedOnDown) {
            return false;
        }
        View header = mKeyguardShowing ? mKeyguardStatusBar : mQs.getHeader();
        final boolean onHeader = x >= mQsFrame.getX()
                && x <= mQsFrame.getX() + mQsFrame.getWidth()
                && y >= header.getTop() && y <= header.getBottom();
        if (mQsExpanded) {
            return onHeader || (yDiff < 0 && isInQsArea(x, y));
        } else {
            return onHeader;
        }
    }

    @Override
    protected boolean isScrolledToBottom() {
        if (!isInSettings()) {
            return mBarState == StatusBarState.KEYGUARD
                    || mNotificationStackScroller.isScrolledToBottom();
        } else {
            return true;
        }
    }

    @Override
    protected int getMaxPanelHeight() {
        int min = mStatusBarMinHeight;
        if (mBarState != StatusBarState.KEYGUARD
                && mNotificationStackScroller.getNotGoneChildCount() == 0) {
            int minHeight = (int) (mQsMinExpansionHeight + getOverExpansionAmount());
            min = Math.max(min, minHeight);
        }
        int maxHeight;
        if (mQsExpandImmediate || mQsExpanded || mIsExpanding && mQsExpandedWhenExpandingStarted) {
            maxHeight = calculatePanelHeightQsExpanded();
        } else {
            maxHeight = calculatePanelHeightShade();
        }
        maxHeight = Math.max(maxHeight, min);
        return maxHeight;
    }

    public boolean isInSettings() {
        return mQsExpanded;
    }

    public boolean isExpanding() {
        return mIsExpanding;
    }

    @Override
    protected void onHeightUpdated(float expandedHeight) {
        if (!mQsExpanded || mQsExpandImmediate || mIsExpanding && mQsExpandedWhenExpandingStarted) {
            // Updating the clock position will set the top padding which might
            // trigger a new panel height and re-position the clock.
            // This is a circular dependency and should be avoided, otherwise we'll have
            // a stack overflow.
            if (mStackScrollerMeasuringPass > 2) {
                if (DEBUG) Log.d(TAG, "Unstable notification panel height. Aborting.");
            } else {
                positionClockAndNotifications();
            }
        }
        if (mQsExpandImmediate || mQsExpanded && !mQsTracking && mQsExpansionAnimator == null
                && !mQsExpansionFromOverscroll) {
            float t;
            if (mKeyguardShowing) {

                // On Keyguard, interpolate the QS expansion linearly to the panel expansion
                t = expandedHeight / (getMaxPanelHeight());
            } else {
                // In Shade, interpolate linearly such that QS is closed whenever panel height is
                // minimum QS expansion + minStackHeight
                float panelHeightQsCollapsed = mNotificationStackScroller.getIntrinsicPadding()
                        + mNotificationStackScroller.getLayoutMinHeight();
                float panelHeightQsExpanded = calculatePanelHeightQsExpanded();
                t = (expandedHeight - panelHeightQsCollapsed)
                        / (panelHeightQsExpanded - panelHeightQsCollapsed);
            }
            setQsExpansion(mQsMinExpansionHeight
                    + t * (mQsMaxExpansionHeight - mQsMinExpansionHeight));
        }
        updateExpandedHeight(expandedHeight);
        updateHeader();
        updateNotificationTranslucency();
        updatePanelExpanded();
        if (DEBUG) {
            invalidate();
        }
    }

    private void updatePanelExpanded() {
        boolean isExpanded = !isFullyCollapsed();
        if (mPanelExpanded != isExpanded) {
            mHeadsUpManager.setIsPanelExpanded(isExpanded);
            mStatusBar.setPanelExpanded(isExpanded);
            mPanelExpanded = isExpanded;
        }
    }

    private int calculatePanelHeightShade() {
        int emptyBottomMargin = mNotificationStackScroller.getEmptyBottomMargin();
        int maxHeight = mNotificationStackScroller.getHeight() - emptyBottomMargin;
        maxHeight += mNotificationStackScroller.getTopPaddingOverflow();

        if (mBarState == StatusBarState.KEYGUARD) {
            int minKeyguardPanelBottom = mClockPositionAlgorithm.getExpandedClockPosition()
                    + mKeyguardStatusView.getHeight()
                    + mNotificationStackScroller.getIntrinsicContentHeight();
            return Math.max(maxHeight, minKeyguardPanelBottom);
        } else {
            return maxHeight;
        }
    }

    private int calculatePanelHeightQsExpanded() {
        float notificationHeight = mNotificationStackScroller.getHeight()
                - mNotificationStackScroller.getEmptyBottomMargin()
                - mNotificationStackScroller.getTopPadding();

        // When only empty shade view is visible in QS collapsed state, simulate that we would have
        // it in expanded QS state as well so we don't run into troubles when fading the view in/out
        // and expanding/collapsing the whole panel from/to quick settings.
        if (mNotificationStackScroller.getNotGoneChildCount() == 0
                && mShowEmptyShadeView) {
            notificationHeight = mNotificationStackScroller.getEmptyShadeViewHeight();
        }
        int maxQsHeight = mQsMaxExpansionHeight;

        if (mKeyguardShowing) {
            maxQsHeight += mQsNotificationTopPadding;
        }

        // If an animation is changing the size of the QS panel, take the animated value.
        if (mQsSizeChangeAnimator != null) {
            maxQsHeight = (int) mQsSizeChangeAnimator.getAnimatedValue();
        }
        float totalHeight = Math.max(
                maxQsHeight, mBarState == StatusBarState.KEYGUARD
                        ? mClockPositionResult.stackScrollerPadding : 0)
                + notificationHeight + mNotificationStackScroller.getTopPaddingOverflow();
        if (totalHeight > mNotificationStackScroller.getHeight()) {
            float fullyCollapsedHeight = maxQsHeight
                    + mNotificationStackScroller.getLayoutMinHeight();
            totalHeight = Math.max(fullyCollapsedHeight, mNotificationStackScroller.getHeight());
        }
        return (int) totalHeight;
    }

    private void updateNotificationTranslucency() {
        float alpha = 1f;
        if (mClosingWithAlphaFadeOut && !mExpandingFromHeadsUp &&
                !mHeadsUpManager.hasPinnedHeadsUp()) {
            alpha = getFadeoutAlpha();
        }
        mNotificationStackScroller.setAlpha(alpha);
    }

    private float getFadeoutAlpha() {
        float alpha = (getNotificationsTopY() + mNotificationStackScroller.getFirstItemMinHeight())
                / mQsMinExpansionHeight;
        alpha = Math.max(0, Math.min(alpha, 1));
        alpha = (float) Math.pow(alpha, 0.75);
        return alpha;
    }

    @Override
    protected float getOverExpansionAmount() {
        return mNotificationStackScroller.getCurrentOverScrollAmount(true /* top */);
    }

    @Override
    protected float getOverExpansionPixels() {
        return mNotificationStackScroller.getCurrentOverScrolledPixels(true /* top */);
    }

<<<<<<< HEAD
    private void updateUnlockIcon() {
        if (mBarState == StatusBarState.KEYGUARD
                || mBarState == StatusBarState.SHADE_LOCKED) {
            boolean active = getMaxPanelHeight() - getExpandedHeight() > mUnlockMoveDistance;
            KeyguardAffordanceView lockIcon = mKeyguardBottomArea.getLockIcon();
            if (active != mUnlockIconActive && mTracking) {
                lockIcon.setImageAlpha(lockIcon.getRestingAlpha(), true, 150,
                        Interpolators.FAST_OUT_LINEAR_IN, null);
            }
            mUnlockIconActive = active;
        }
    }

=======
>>>>>>> 825827da
    /**
     * Hides the header when notifications are colliding with it.
     */
    private void updateHeader() {
        if (mBarState == StatusBarState.KEYGUARD) {
            updateHeaderKeyguardAlpha();
        }
        updateQsExpansion();
    }

    protected float getHeaderTranslation() {
        if (mBarState == StatusBarState.KEYGUARD) {
            return 0;
        }
        float translation = MathUtils.lerp(-mQsMinExpansionHeight, 0,
                Math.min(1.0f, mNotificationStackScroller.getAppearFraction(mExpandedHeight)))
                + mExpandOffset;
        return Math.min(0, translation);
    }

    /**
     * @return the alpha to be used to fade out the contents on Keyguard (status bar, bottom area)
     *         during swiping up
     */
    private float getKeyguardContentsAlpha() {
        float alpha;
        if (mBarState == StatusBarState.KEYGUARD) {

            // When on Keyguard, we hide the header as soon as the top card of the notification
            // stack scroller is close enough (collision distance) to the bottom of the header.
            alpha = getNotificationsTopY()
                    /
                    (mKeyguardStatusBar.getHeight() + mNotificationsHeaderCollideDistance);
        } else {

            // In SHADE_LOCKED, the top card is already really close to the header. Hide it as
            // soon as we start translating the stack.
            alpha = getNotificationsTopY() / mKeyguardStatusBar.getHeight();
        }
        alpha = MathUtils.constrain(alpha, 0, 1);
        alpha = (float) Math.pow(alpha, 0.75);
        return alpha;
    }

    private void updateHeaderKeyguardAlpha() {
        if (!mKeyguardShowing) {
            return;
        }
        float alphaQsExpansion = 1 - Math.min(1, getQsExpansionFraction() * 2);
        float newAlpha = Math.min(getKeyguardContentsAlpha(), alphaQsExpansion)
                * mKeyguardStatusBarAnimateAlpha;
        mKeyguardStatusBar.setAlpha(newAlpha);
        mKeyguardStatusBar.setVisibility(newAlpha != 0f ? VISIBLE : INVISIBLE);
    }

    private void updateKeyguardBottomAreaAlpha() {
        // There are two possible panel expansion behaviors:
        // • User dragging up to unlock: we want to fade out as quick as possible
        //   (ALPHA_EXPANSION_THRESHOLD) to avoid seeing the bouncer over the bottom area.
        // • User tapping on lock screen: bouncer won't be visible but panel expansion will
        //   change due to "unlock hint animation." In this case, fading out the bottom area
        //   would also hide the message that says "swipe to unlock," we don't want to do that.
        float expansionAlpha = MathUtils.map(isUnlockHintRunning()
                        ? 0 : KeyguardBouncer.ALPHA_EXPANSION_THRESHOLD, 1f,
                0f, 1f, getExpandedFraction());
        float alpha = Math.min(expansionAlpha, 1 - getQsExpansionFraction());
        mKeyguardBottomArea.setAffordanceAlpha(alpha);
        mKeyguardBottomArea.setImportantForAccessibility(alpha == 0f
                ? IMPORTANT_FOR_ACCESSIBILITY_NO_HIDE_DESCENDANTS
                : IMPORTANT_FOR_ACCESSIBILITY_AUTO);
        View ambientIndicationContainer = mStatusBar.getAmbientIndicationContainer();
        if (ambientIndicationContainer != null) {
            ambientIndicationContainer.setAlpha(alpha);
        }
    }

    /**
     * Custom clock fades away when user drags up to unlock or pulls down quick settings.
     *
     * Updates alpha of custom clock to match the alpha of the KeyguardBottomArea. See
     * {@link updateKeyguardBottomAreaAlpha}.
     */
    private void updateBigClockAlpha() {
        float expansionAlpha = MathUtils.map(isUnlockHintRunning()
                ? 0 : KeyguardBouncer.ALPHA_EXPANSION_THRESHOLD, 1f, 0f, 1f, getExpandedFraction());
        float alpha = Math.min(expansionAlpha, 1 - getQsExpansionFraction());
        mBigClockContainer.setAlpha(alpha);
    }

    private float getNotificationsTopY() {
        if (mNotificationStackScroller.getNotGoneChildCount() == 0) {
            return getExpandedHeight();
        }
        return mNotificationStackScroller.getNotificationsTopY();
    }

    @Override
    protected void onExpandingStarted() {
        super.onExpandingStarted();
        mNotificationStackScroller.onExpansionStarted();
        mIsExpanding = true;
        mQsExpandedWhenExpandingStarted = mQsFullyExpanded;
        if (mQsExpanded) {
            onQsExpansionStarted();
        }
        // Since there are QS tiles in the header now, we need to make sure we start listening
        // immediately so they can be up to date.
        if (mQs == null) return;
        mQs.setHeaderListening(true);
    }

    @Override
    protected void onExpandingFinished() {
        super.onExpandingFinished();
        mNotificationStackScroller.onExpansionStopped();
        mHeadsUpManager.onExpandingFinished();
        mIsExpanding = false;
        if (isFullyCollapsed()) {
            DejankUtils.postAfterTraversal(new Runnable() {
                @Override
                public void run() {
                    setListening(false);
                }
            });

            // Workaround b/22639032: Make sure we invalidate something because else RenderThread
            // thinks we are actually drawing a frame put in reality we don't, so RT doesn't go
            // ahead with rendering and we jank.
            postOnAnimation(new Runnable() {
                @Override
                public void run() {
                    getParent().invalidateChild(NotificationPanelView.this, mDummyDirtyRect);
                }
            });
        } else {
            setListening(true);
        }
        mQsExpandImmediate = false;
        mNotificationStackScroller.setShouldShowShelfOnly(false);
        mTwoFingerQsExpandPossible = false;
        mIsExpansionFromHeadsUp = false;
        notifyListenersTrackingHeadsUp(null);
        mExpandingFromHeadsUp = false;
        setPanelScrimMinFraction(0.0f);
    }

    private void notifyListenersTrackingHeadsUp(ExpandableNotificationRow pickedChild) {
        for (int i = 0; i < mTrackingHeadsUpListeners.size(); i++) {
            Consumer<ExpandableNotificationRow> listener
                    = mTrackingHeadsUpListeners.get(i);
            listener.accept(pickedChild);
        }
    }

    private void setListening(boolean listening) {
        mKeyguardStatusBar.setListening(listening);
        if (mQs == null) return;
        mQs.setListening(listening);
    }

    @Override
    public void expand(boolean animate) {
        super.expand(animate);
        setListening(true);
    }

    @Override
    protected void setOverExpansion(float overExpansion, boolean isPixels) {
        if (mConflictingQsExpansionGesture || mQsExpandImmediate) {
            return;
        }
        if (mBarState != StatusBarState.KEYGUARD) {
            mNotificationStackScroller.setOnHeightChangedListener(null);
            if (isPixels) {
                mNotificationStackScroller.setOverScrolledPixels(
                        overExpansion, true /* onTop */, false /* animate */);
            } else {
                mNotificationStackScroller.setOverScrollAmount(
                        overExpansion, true /* onTop */, false /* animate */);
            }
            mNotificationStackScroller.setOnHeightChangedListener(this);
        }
    }

    @Override
    protected void onTrackingStarted() {
        mFalsingManager.onTrackingStarted(mStatusBar.isKeyguardCurrentlySecure());
        super.onTrackingStarted();
        if (mQsFullyExpanded) {
            mQsExpandImmediate = true;
            mNotificationStackScroller.setShouldShowShelfOnly(true);
        }
        if (mBarState == StatusBarState.KEYGUARD
                || mBarState == StatusBarState.SHADE_LOCKED) {
            mAffordanceHelper.animateHideLeftRightIcon();
        }
        mNotificationStackScroller.onPanelTrackingStarted();
    }

    @Override
    protected void onTrackingStopped(boolean expand) {
        mFalsingManager.onTrackingStopped();
        super.onTrackingStopped(expand);
        if (expand) {
            mNotificationStackScroller.setOverScrolledPixels(
                    0.0f, true /* onTop */, true /* animate */);
        }
        mNotificationStackScroller.onPanelTrackingStopped();
        if (expand && (mBarState == StatusBarState.KEYGUARD
                || mBarState == StatusBarState.SHADE_LOCKED)) {
            if (!mHintAnimationRunning) {
                mAffordanceHelper.reset(true);
            }
        }
<<<<<<< HEAD
        if (!expand && (mBarState == StatusBarState.KEYGUARD
                || mBarState == StatusBarState.SHADE_LOCKED)) {
            KeyguardAffordanceView lockIcon = mKeyguardBottomArea.getLockIcon();
            lockIcon.setImageAlpha(0.0f, true, 100, Interpolators.FAST_OUT_LINEAR_IN, null);
        }
=======
>>>>>>> 825827da
    }

    @Override
    public void onHeightChanged(ExpandableView view, boolean needsAnimation) {

        // Block update if we are in quick settings and just the top padding changed
        // (i.e. view == null).
        if (view == null && mQsExpanded) {
            return;
        }
        if (needsAnimation && mInterpolatedDarkAmount == 0) {
            mAnimateNextPositionUpdate = true;
        }
        ExpandableView firstChildNotGone = mNotificationStackScroller.getFirstChildNotGone();
        ExpandableNotificationRow firstRow = firstChildNotGone instanceof ExpandableNotificationRow
                ? (ExpandableNotificationRow) firstChildNotGone
                : null;
        if (firstRow != null
                && (view == firstRow || (firstRow.getNotificationParent() == firstRow))) {
            requestScrollerTopPaddingUpdate(false /* animate */);
        }
        requestPanelHeightUpdate();
    }

    @Override
    public void onReset(ExpandableView view) {
    }

    public void onQsHeightChanged() {
        mQsMaxExpansionHeight = mQs != null ? mQs.getDesiredHeight() : 0;
        if (mQsExpanded && mQsFullyExpanded) {
            mQsExpansionHeight = mQsMaxExpansionHeight;
            requestScrollerTopPaddingUpdate(false /* animate */);
            requestPanelHeightUpdate();
        }
        if (mAccessibilityManager.isEnabled()) {
            setAccessibilityPaneTitle(determineAccessibilityPaneTitle());
        }
        mNotificationStackScroller.setMaxTopPadding(
                mQsMaxExpansionHeight + mQsNotificationTopPadding);
    }

    @Override
    protected void onConfigurationChanged(Configuration newConfig) {
        super.onConfigurationChanged(newConfig);
        mAffordanceHelper.onConfigurationChanged();
        if (newConfig.orientation != mLastOrientation) {
            resetHorizontalPanelPosition();
        }
        mLastOrientation = newConfig.orientation;
    }

    @Override
    public WindowInsets onApplyWindowInsets(WindowInsets insets) {
        mNavigationBarBottomHeight = insets.getStableInsetBottom();
        updateMaxHeadsUpTranslation();
        return insets;
    }

    private void updateMaxHeadsUpTranslation() {
        mNotificationStackScroller.setHeadsUpBoundaries(getHeight(), mNavigationBarBottomHeight);
    }

    @Override
    public void onRtlPropertiesChanged(int layoutDirection) {
        if (layoutDirection != mOldLayoutDirection) {
            mAffordanceHelper.onRtlPropertiesChanged();
            mOldLayoutDirection = layoutDirection;
        }
    }

    @Override
    public void onClick(View v) {
        onQsExpansionStarted();
        if (mQsExpanded) {
            flingSettings(0 /* vel */, FLING_COLLAPSE, null /* onFinishRunnable */,
                    true /* isClick */);
        } else if (mQsExpansionEnabled) {
            mLockscreenGestureLogger.write(MetricsEvent.ACTION_SHADE_QS_TAP, 0, 0);
            flingSettings(0 /* vel */, FLING_EXPAND, null /* onFinishRunnable */,
                    true /* isClick */);
        }
    }

    @Override
    public void onAnimationToSideStarted(boolean rightPage, float translation, float vel) {
        boolean start = getLayoutDirection() == LAYOUT_DIRECTION_RTL ? rightPage : !rightPage;
        mIsLaunchTransitionRunning = true;
        mLaunchAnimationEndRunnable = null;
        float displayDensity = mStatusBar.getDisplayDensity();
        int lengthDp = Math.abs((int) (translation / displayDensity));
        int velocityDp = Math.abs((int) (vel / displayDensity));
        if (start) {
            mLockscreenGestureLogger.write(MetricsEvent.ACTION_LS_DIALER, lengthDp, velocityDp);

            mFalsingManager.onLeftAffordanceOn();
            if (mFalsingManager.shouldEnforceBouncer()) {
                mStatusBar.executeRunnableDismissingKeyguard(new Runnable() {
                    @Override
                    public void run() {
                        mKeyguardBottomArea.launchLeftAffordance();
                    }
                }, null, true /* dismissShade */, false /* afterKeyguardGone */,
                        true /* deferred */);
            } else {
                mKeyguardBottomArea.launchLeftAffordance();
            }
        } else {
            if (KeyguardBottomAreaView.CAMERA_LAUNCH_SOURCE_AFFORDANCE.equals(
                    mLastCameraLaunchSource)) {
                mLockscreenGestureLogger.write(MetricsEvent.ACTION_LS_CAMERA, lengthDp, velocityDp);
            }
            mFalsingManager.onCameraOn();
            if (mFalsingManager.shouldEnforceBouncer()) {
                mStatusBar.executeRunnableDismissingKeyguard(new Runnable() {
                    @Override
                    public void run() {
                        mKeyguardBottomArea.launchCamera(mLastCameraLaunchSource);
                    }
                }, null, true /* dismissShade */, false /* afterKeyguardGone */,
                    true /* deferred */);
            }
            else {
                mKeyguardBottomArea.launchCamera(mLastCameraLaunchSource);
            }
        }
        mStatusBar.startLaunchTransitionTimeout();
        mBlockTouches = true;
    }

    @Override
    public void onAnimationToSideEnded() {
        mIsLaunchTransitionRunning = false;
        mIsLaunchTransitionFinished = true;
        if (mLaunchAnimationEndRunnable != null) {
            mLaunchAnimationEndRunnable.run();
            mLaunchAnimationEndRunnable = null;
        }
        mStatusBar.readyForKeyguardDone();
    }

    @Override
    protected void startUnlockHintAnimation() {
        if (mPowerManager.isPowerSaveMode()) {
            onUnlockHintStarted();
            onUnlockHintFinished();
            return;
        }
        super.startUnlockHintAnimation();
    }

    @Override
    public float getMaxTranslationDistance() {
        return (float) Math.hypot(getWidth(), getHeight());
    }

    @Override
    public void onSwipingStarted(boolean rightIcon) {
        mFalsingManager.onAffordanceSwipingStarted(rightIcon);
        boolean camera = getLayoutDirection() == LAYOUT_DIRECTION_RTL ? !rightIcon
                : rightIcon;
        if (camera) {
            mKeyguardBottomArea.bindCameraPrewarmService();
        }
        requestDisallowInterceptTouchEvent(true);
        mOnlyAffordanceInThisMotion = true;
        mQsTracking = false;
    }

    @Override
    public void onSwipingAborted() {
        mFalsingManager.onAffordanceSwipingAborted();
        mKeyguardBottomArea.unbindCameraPrewarmService(false /* launched */);
    }

    @Override
    public void onIconClicked(boolean rightIcon) {
        if (mHintAnimationRunning) {
            return;
        }
        mHintAnimationRunning = true;
        mAffordanceHelper.startHintAnimation(rightIcon, new Runnable() {
            @Override
            public void run() {
                mHintAnimationRunning = false;
                mStatusBar.onHintFinished();
            }
        });
        rightIcon = getLayoutDirection() == LAYOUT_DIRECTION_RTL ? !rightIcon : rightIcon;
        if (rightIcon) {
            mStatusBar.onCameraHintStarted();
        } else {
            if (mKeyguardBottomArea.isLeftVoiceAssist()) {
                mStatusBar.onVoiceAssistHintStarted();
            } else {
                mStatusBar.onPhoneHintStarted();
            }
        }
    }

    @Override
    protected void onUnlockHintFinished() {
        super.onUnlockHintFinished();
        mNotificationStackScroller.setUnlockHintRunning(false);
    }

    @Override
    protected void onUnlockHintStarted() {
        super.onUnlockHintStarted();
        mNotificationStackScroller.setUnlockHintRunning(true);
    }

    @Override
    public KeyguardAffordanceView getLeftIcon() {
        return getLayoutDirection() == LAYOUT_DIRECTION_RTL
                ? mKeyguardBottomArea.getRightView()
                : mKeyguardBottomArea.getLeftView();
    }

    @Override
    public KeyguardAffordanceView getCenterIcon() {
        return mKeyguardBottomArea.getLockIcon();
    }

    @Override
    public KeyguardAffordanceView getRightIcon() {
        return getLayoutDirection() == LAYOUT_DIRECTION_RTL
                ? mKeyguardBottomArea.getLeftView()
                : mKeyguardBottomArea.getRightView();
    }

    @Override
    public View getLeftPreview() {
        return getLayoutDirection() == LAYOUT_DIRECTION_RTL
                ? mKeyguardBottomArea.getRightPreview()
                : mKeyguardBottomArea.getLeftPreview();
    }

    @Override
    public View getRightPreview() {
        return getLayoutDirection() == LAYOUT_DIRECTION_RTL
                ? mKeyguardBottomArea.getLeftPreview()
                : mKeyguardBottomArea.getRightPreview();
    }

    @Override
    public float getAffordanceFalsingFactor() {
        return mStatusBar.isWakeUpComingFromTouch() ? 1.5f : 1.0f;
    }

    @Override
    public boolean needsAntiFalsing() {
        return mBarState == StatusBarState.KEYGUARD;
    }

    @Override
    protected float getPeekHeight() {
        if (mNotificationStackScroller.getNotGoneChildCount() > 0) {
            return mNotificationStackScroller.getPeekHeight();
        } else {
            return mQsMinExpansionHeight;
        }
    }

    @Override
    protected boolean shouldUseDismissingAnimation() {
        return mBarState != StatusBarState.SHADE
                && (!mStatusBar.isKeyguardCurrentlySecure() || !isTracking());
    }

    @Override
    protected boolean fullyExpandedClearAllVisible() {
        return mNotificationStackScroller.isFooterViewNotGone()
                && mNotificationStackScroller.isScrolledToBottom() && !mQsExpandImmediate;
    }

    @Override
    protected boolean isClearAllVisible() {
        return mNotificationStackScroller.isFooterViewContentVisible();
    }

    @Override
    protected int getClearAllHeight() {
        return mNotificationStackScroller.getFooterViewHeight();
    }

    @Override
    protected boolean isTrackingBlocked() {
        return mConflictingQsExpansionGesture && mQsExpanded;
    }

    public boolean isQsExpanded() {
        return mQsExpanded;
    }

    public boolean isQsDetailShowing() {
        return mQs.isShowingDetail();
    }

    public void closeQsDetail() {
        mQs.closeDetail();
    }

    @Override
    public boolean shouldDelayChildPressedState() {
        return true;
    }

    public boolean isLaunchTransitionFinished() {
        return mIsLaunchTransitionFinished;
    }

    public boolean isLaunchTransitionRunning() {
        return mIsLaunchTransitionRunning;
    }

    public void setLaunchTransitionEndRunnable(Runnable r) {
        mLaunchAnimationEndRunnable = r;
    }

    public void setEmptyDragAmount(float amount) {
        mEmptyDragAmount = amount * 0.2f;
        positionClockAndNotifications();
    }

    private static float interpolate(float t, float start, float end) {
        return (1 - t) * start + t * end;
    }

    private void updateDozingVisibilities(boolean animate) {
        mKeyguardBottomArea.setDozing(mDozing, animate);
    }

    @Override
    public boolean isDozing() {
        return mDozing;
    }

    public void showEmptyShadeView(boolean emptyShadeViewVisible) {
        mShowEmptyShadeView = emptyShadeViewVisible;
        updateEmptyShadeView();
    }

    private void updateEmptyShadeView() {
        // Hide "No notifications" in QS.
        mNotificationStackScroller.updateEmptyShadeView(mShowEmptyShadeView && !mQsExpanded);
    }

    public void setQsScrimEnabled(boolean qsScrimEnabled) {
        boolean changed = mQsScrimEnabled != qsScrimEnabled;
        mQsScrimEnabled = qsScrimEnabled;
        if (changed) {
            updateQsState();
        }
    }

    public void setKeyguardUserSwitcher(KeyguardUserSwitcher keyguardUserSwitcher) {
        mKeyguardUserSwitcher = keyguardUserSwitcher;
    }

    public void onScreenTurningOn() {
        mKeyguardStatusView.dozeTimeTick();
    }

    @Override
    public void onEmptySpaceClicked(float x, float y) {
        onEmptySpaceClick(x);
    }

    @Override
    protected boolean onMiddleClicked() {
        switch (mBarState) {
            case StatusBarState.KEYGUARD:
                if (!mDozingOnDown) {
                    mLockscreenGestureLogger.write(
                            MetricsEvent.ACTION_LS_HINT,
                            0 /* lengthDp - N/A */, 0 /* velocityDp - N/A */);
                    startUnlockHintAnimation();
                }
                return true;
            case StatusBarState.SHADE_LOCKED:
                if (!mQsExpanded) {
                    mShadeController.goToKeyguard();
                }
                return true;
            case StatusBarState.SHADE:

                // This gets called in the middle of the touch handling, where the state is still
                // that we are tracking the panel. Collapse the panel after this is done.
                post(mPostCollapseRunnable);
                return false;
            default:
                return true;
        }
    }

    @Override
    protected void dispatchDraw(Canvas canvas) {
        super.dispatchDraw(canvas);
        if (mCurrentPanelAlpha != 255) {
            canvas.drawRect(0, 0, canvas.getWidth(), canvas.getHeight(), mAlphaPaint);
        }
    }

    public float getCurrentPanelAlpha() {
        return mCurrentPanelAlpha;
    }

    public boolean setPanelAlpha(int alpha, boolean animate) {
        if (mPanelAlpha != alpha) {
            mPanelAlpha = alpha;
            PropertyAnimator.setProperty(this, PANEL_ALPHA, alpha,
                    alpha == 255 ? PANEL_ALPHA_IN_PROPERTIES : PANEL_ALPHA_OUT_PROPERTIES, animate);
            return true;
        }
        return false;
    }

    public void setPanelAlphaInternal(float alpha) {
        mCurrentPanelAlpha = (int) alpha;
        mAlphaPaint.setARGB(mCurrentPanelAlpha, 255, 255, 255);
        invalidate();
    }

    public void setPanelAlphaEndAction(Runnable r) {
        mPanelAlphaEndAction = r;
    }

    @Override
    protected void onDraw(Canvas canvas) {
        super.onDraw(canvas);

        if (DEBUG) {
            Paint p = new Paint();
            p.setColor(Color.RED);
            p.setStrokeWidth(2);
            p.setStyle(Paint.Style.STROKE);
            canvas.drawLine(0, getMaxPanelHeight(), getWidth(), getMaxPanelHeight(), p);
            p.setColor(Color.BLUE);
            canvas.drawLine(0, getExpandedHeight(), getWidth(), getExpandedHeight(), p);
            p.setColor(Color.GREEN);
            canvas.drawLine(0, calculatePanelHeightQsExpanded(), getWidth(),
                    calculatePanelHeightQsExpanded(), p);
            p.setColor(Color.YELLOW);
            canvas.drawLine(0, calculatePanelHeightShade(), getWidth(),
                    calculatePanelHeightShade(), p);
            p.setColor(Color.MAGENTA);
            canvas.drawLine(0, calculateQsTopPadding(), getWidth(),
                    calculateQsTopPadding(), p);
            p.setColor(Color.CYAN);
            canvas.drawLine(0, mClockPositionResult.stackScrollerPadding, getWidth(),
                    mNotificationStackScroller.getTopPadding(), p);
            p.setColor(Color.GRAY);
            canvas.drawLine(0, mClockPositionResult.clockY, getWidth(),
                    mClockPositionResult.clockY, p);
        }
    }

    @Override
    public void onHeadsUpPinnedModeChanged(final boolean inPinnedMode) {
        mNotificationStackScroller.setInHeadsUpPinnedMode(inPinnedMode);
        if (inPinnedMode) {
            mHeadsUpExistenceChangedRunnable.run();
            updateNotificationTranslucency();
        } else {
            setHeadsUpAnimatingAway(true);
            mNotificationStackScroller.runAfterAnimationFinished(
                    mHeadsUpExistenceChangedRunnable);
        }
    }

    public void setHeadsUpAnimatingAway(boolean headsUpAnimatingAway) {
        mHeadsUpAnimatingAway = headsUpAnimatingAway;
        mNotificationStackScroller.setHeadsUpAnimatingAway(headsUpAnimatingAway);
    }

    @Override
    public void onHeadsUpPinned(NotificationEntry entry) {
        mNotificationStackScroller.generateHeadsUpAnimation(entry.getHeadsUpAnimationView(), true);
    }

    @Override
    public void onHeadsUpUnPinned(NotificationEntry entry) {

        // When we're unpinning the notification via active edge they remain heads-upped,
        // we need to make sure that an animation happens in this case, otherwise the notification
        // will stick to the top without any interaction.
        if (isFullyCollapsed() && entry.isRowHeadsUp()) {
            mNotificationStackScroller.generateHeadsUpAnimation(
                    entry.getHeadsUpAnimationView(), false);
            entry.setHeadsUpIsVisible();
        }
    }

    @Override
    public void onHeadsUpStateChanged(NotificationEntry entry, boolean isHeadsUp) {
        mNotificationStackScroller.generateHeadsUpAnimation(entry, isHeadsUp);
    }

    @Override
    public void setHeadsUpManager(HeadsUpManagerPhone headsUpManager) {
        super.setHeadsUpManager(headsUpManager);
        mHeadsUpTouchHelper = new HeadsUpTouchHelper(headsUpManager,
                mNotificationStackScroller.getHeadsUpCallback(), this);
    }

    public void setTrackedHeadsUp(ExpandableNotificationRow pickedChild) {
        if (pickedChild != null) {
            notifyListenersTrackingHeadsUp(pickedChild);
            mExpandingFromHeadsUp = true;
        }
        // otherwise we update the state when the expansion is finished
    }

    @Override
    protected void onClosingFinished() {
        super.onClosingFinished();
        resetHorizontalPanelPosition();
        setClosingWithAlphaFadeout(false);
    }

    private void setClosingWithAlphaFadeout(boolean closing) {
        mClosingWithAlphaFadeOut = closing;
        mNotificationStackScroller.forceNoOverlappingRendering(closing);
    }

    /**
     * Updates the vertical position of the panel so it is positioned closer to the touch
     * responsible for opening the panel.
     *
     * @param x the x-coordinate the touch event
     */
    protected void updateVerticalPanelPosition(float x) {
        if (mNotificationStackScroller.getWidth() * 1.75f > getWidth()) {
            resetHorizontalPanelPosition();
            return;
        }
        float leftMost = mPositionMinSideMargin + mNotificationStackScroller.getWidth() / 2;
        float rightMost = getWidth() - mPositionMinSideMargin
                - mNotificationStackScroller.getWidth() / 2;
        if (Math.abs(x - getWidth() / 2) < mNotificationStackScroller.getWidth() / 4) {
            x = getWidth() / 2;
        }
        x = Math.min(rightMost, Math.max(leftMost, x));
        float center =
                mNotificationStackScroller.getLeft() + mNotificationStackScroller.getWidth() / 2;
        setHorizontalPanelTranslation(x - center);
    }

    private void resetHorizontalPanelPosition() {
        setHorizontalPanelTranslation(0f);
    }

    protected void setHorizontalPanelTranslation(float translation) {
        mNotificationStackScroller.setHorizontalPanelTranslation(translation);
        mQsFrame.setTranslationX(translation);
        int size = mVerticalTranslationListener.size();
        for (int i = 0; i < size; i++) {
            mVerticalTranslationListener.get(i).run();
        }
    }

    protected void updateExpandedHeight(float expandedHeight) {
        if (mTracking) {
            mNotificationStackScroller.setExpandingVelocity(getCurrentExpandVelocity());
        }
        mNotificationStackScroller.setExpandedHeight(expandedHeight);
        updateKeyguardBottomAreaAlpha();
        updateBigClockAlpha();
        updateStatusBarIcons();
    }

    /**
     * @return whether the notifications are displayed full width and don't have any margins on
     *         the side.
     */
    public boolean isFullWidth() {
        return mIsFullWidth;
    }

    private void updateStatusBarIcons() {
        boolean showIconsWhenExpanded = (isPanelVisibleBecauseOfHeadsUp() || isFullWidth())
                && getExpandedHeight() < getOpeningHeight();
        if (showIconsWhenExpanded && mNoVisibleNotifications && isOnKeyguard()) {
            showIconsWhenExpanded = false;
        }
        if (showIconsWhenExpanded != mShowIconsWhenExpanded) {
            mShowIconsWhenExpanded = showIconsWhenExpanded;
            mCommandQueue.recomputeDisableFlags(mDisplayId, false);
        }
    }

    private boolean isOnKeyguard() {
        return mBarState == StatusBarState.KEYGUARD;
    }

    public void setPanelScrimMinFraction(float minFraction) {
        mBar.panelScrimMinFractionChanged(minFraction);
    }

    public void clearNotificationEffects() {
        mStatusBar.clearNotificationEffects();
    }

    @Override
    protected boolean isPanelVisibleBecauseOfHeadsUp() {
        return mHeadsUpManager.hasPinnedHeadsUp() || mHeadsUpAnimatingAway;
    }

    @Override
    public boolean hasOverlappingRendering() {
        return !mDozing;
    }

    public void launchCamera(boolean animate, int source) {
        if (source == StatusBarManager.CAMERA_LAUNCH_SOURCE_POWER_DOUBLE_TAP) {
            mLastCameraLaunchSource = KeyguardBottomAreaView.CAMERA_LAUNCH_SOURCE_POWER_DOUBLE_TAP;
        } else if (source == StatusBarManager.CAMERA_LAUNCH_SOURCE_WIGGLE) {
            mLastCameraLaunchSource = KeyguardBottomAreaView.CAMERA_LAUNCH_SOURCE_WIGGLE;
        } else if (source == StatusBarManager.CAMERA_LAUNCH_SOURCE_LIFT_TRIGGER) {
            mLastCameraLaunchSource = KeyguardBottomAreaView.CAMERA_LAUNCH_SOURCE_LIFT_TRIGGER;
        } else {

            // Default.
            mLastCameraLaunchSource = KeyguardBottomAreaView.CAMERA_LAUNCH_SOURCE_AFFORDANCE;
        }

        // If we are launching it when we are occluded already we don't want it to animate,
        // nor setting these flags, since the occluded state doesn't change anymore, hence it's
        // never reset.
        if (!isFullyCollapsed()) {
            mLaunchingAffordance = true;
            setLaunchingAffordance(true);
        } else {
            animate = false;
        }
        mAffordanceHasPreview = mKeyguardBottomArea.getRightPreview() != null;
        mAffordanceHelper.launchAffordance(animate, getLayoutDirection() == LAYOUT_DIRECTION_RTL);
    }

    public void onAffordanceLaunchEnded() {
        mLaunchingAffordance = false;
        setLaunchingAffordance(false);
    }

    /**
     * Set whether we are currently launching an affordance. This is currently only set when
     * launched via a camera gesture.
     */
    private void setLaunchingAffordance(boolean launchingAffordance) {
        getLeftIcon().setLaunchingAffordance(launchingAffordance);
        getRightIcon().setLaunchingAffordance(launchingAffordance);
        getCenterIcon().setLaunchingAffordance(launchingAffordance);
    }

    /**
     * Return true when a bottom affordance is launching an occluded activity with a splash screen.
     */
    public boolean isLaunchingAffordanceWithPreview() {
        return mLaunchingAffordance && mAffordanceHasPreview;
    }

    /**
     * Whether the camera application can be launched for the camera launch gesture.
     *
     * @param keyguardIsShowing whether keyguard is being shown
     */
    public boolean canCameraGestureBeLaunched(boolean keyguardIsShowing) {
        if (!mStatusBar.isCameraAllowedByAdmin()) {
            return false;
        }

        ResolveInfo resolveInfo = mKeyguardBottomArea.resolveCameraIntent();
        String packageToLaunch = (resolveInfo == null || resolveInfo.activityInfo == null)
                ? null : resolveInfo.activityInfo.packageName;
        return packageToLaunch != null &&
                (keyguardIsShowing || !isForegroundApp(packageToLaunch))
                && !mAffordanceHelper.isSwipingInProgress();
    }

    /**
     * Return true if the applications with the package name is running in foreground.
     *
     * @param pkgName application package name.
     */
    private boolean isForegroundApp(String pkgName) {
        ActivityManager am = getContext().getSystemService(ActivityManager.class);
        List<ActivityManager.RunningTaskInfo> tasks = am.getRunningTasks(1);
        return !tasks.isEmpty() && pkgName.equals(tasks.get(0).topActivity.getPackageName());
    }

    private void setGroupManager(NotificationGroupManager groupManager) {
        mGroupManager = groupManager;
    }

    public boolean hideStatusBarIconsWhenExpanded() {
        if (mLaunchingNotification) {
            return mHideIconsDuringNotificationLaunch;
        }
        if (mHeadsUpAppearanceController != null
                && mHeadsUpAppearanceController.shouldBeVisible()) {
            return false;
        }
        return !isFullWidth() || !mShowIconsWhenExpanded;
    }

    private final FragmentListener mFragmentListener = new FragmentListener() {
        @Override
        public void onFragmentViewCreated(String tag, Fragment fragment) {
            mQs = (QS) fragment;
            mQs.setPanelView(NotificationPanelView.this);
            mQs.setExpandClickListener(NotificationPanelView.this);
            mQs.setHeaderClickable(mQsExpansionEnabled);
            mQs.setKeyguardShowing(mKeyguardShowing);
            mQs.setOverscrolling(mStackScrollerOverscrolling);

            // recompute internal state when qspanel height changes
            mQs.getView().addOnLayoutChangeListener(
                    (v, left, top, right, bottom, oldLeft, oldTop, oldRight, oldBottom) -> {
                        final int height = bottom - top;
                        final int oldHeight = oldBottom - oldTop;
                        if (height != oldHeight) {
                            onQsHeightChanged();
                        }
                    });
            mNotificationStackScroller.setQsContainer((ViewGroup) mQs.getView());
            if (mQs instanceof QSFragment) {
                mKeyguardStatusBar.setQSPanel(((QSFragment) mQs).getQsPanel());
            }
            updateQsExpansion();
        }

        @Override
        public void onFragmentViewDestroyed(String tag, Fragment fragment) {
            // Manual handling of fragment lifecycle is only required because this bridges
            // non-fragment and fragment code. Once we are using a fragment for the notification
            // panel, mQs will not need to be null cause it will be tied to the same lifecycle.
            if (fragment == mQs) {
                mQs = null;
            }
        }
    };

    @Override
    public void setTouchAndAnimationDisabled(boolean disabled) {
        super.setTouchAndAnimationDisabled(disabled);
        if (disabled && mAffordanceHelper.isSwipingInProgress() && !mIsLaunchTransitionRunning) {
            mAffordanceHelper.reset(false /* animate */);
        }
        mNotificationStackScroller.setAnimationsEnabled(!disabled);
    }

    /**
     * Sets the dozing state.
     *
     * @param dozing {@code true} when dozing.
     * @param animate if transition should be animated.
     * @param wakeUpTouchLocation touch event location - if woken up by SLPI sensor.
     */
    public void setDozing(boolean dozing, boolean animate, PointF wakeUpTouchLocation) {
        if (dozing == mDozing) return;
        mDozing = dozing;
        mNotificationStackScroller.setDark(mDozing, animate, wakeUpTouchLocation);
        if (mDozing) {
            mNotificationStackScroller.setShowDarkShelf(!hasCustomClock());
        }
        mKeyguardStatusBar.setDozing(mDozing);

        if (mBarState == StatusBarState.KEYGUARD
                || mBarState == StatusBarState.SHADE_LOCKED) {
            updateDozingVisibilities(animate);
        }

        final float darkAmount = dozing ? 1 : 0;
        mStatusBarStateController.setDozeAmount(darkAmount, animate);
    }

    @Override
    public void onDozeAmountChanged(float linearAmount, float amount) {
        mInterpolatedDarkAmount = amount;
        mLinearDarkAmount = linearAmount;
        mKeyguardStatusBar.setDarkAmount(mInterpolatedDarkAmount);
        mKeyguardStatusView.setDarkAmount(mInterpolatedDarkAmount);
        mKeyguardBottomArea.setDarkAmount(mInterpolatedDarkAmount);
        positionClockAndNotifications();
    }

    public void setPulsing(boolean pulsing) {
        mPulsing = pulsing;
        DozeParameters dozeParameters = DozeParameters.getInstance(mContext);
        final boolean animatePulse = !dozeParameters.getDisplayNeedsBlanking()
                && dozeParameters.getAlwaysOn();
        if (animatePulse) {
            mAnimateNextPositionUpdate = true;
        }
        // Do not animate the clock when waking up from a pulse.
        // The height callback will take care of pushing the clock to the right position.
        if (!mPulsing && !mDozing) {
            mAnimateNextPositionUpdate = false;
        }
        mNotificationStackScroller.setPulsing(pulsing, animatePulse);
        mKeyguardStatusView.setPulsing(pulsing);
        mKeyguardBottomArea.setPulsing(pulsing, animatePulse);
    }

    public void setAmbientIndicationBottomPadding(int ambientIndicationBottomPadding) {
        if (mAmbientIndicationBottomPadding != ambientIndicationBottomPadding) {
            mAmbientIndicationBottomPadding = ambientIndicationBottomPadding;
            mStatusBar.updateKeyguardMaxNotifications();
        }
    }

    public void dozeTimeTick() {
        mKeyguardStatusBar.dozeTimeTick();
        mKeyguardStatusView.dozeTimeTick();
        if (mInterpolatedDarkAmount > 0) {
            positionClockAndNotifications();
        }
    }

    public void setStatusAccessibilityImportance(int mode) {
        mKeyguardStatusView.setImportantForAccessibility(mode);
    }

    /**
     * TODO: this should be removed.
     * It's not correct to pass this view forward because other classes will end up adding
     * children to it. Theme will be out of sync.
     *
     * @return bottom area view
     */
    public KeyguardBottomAreaView getKeyguardBottomAreaView() {
        return mKeyguardBottomArea;
    }

    public void setUserSetupComplete(boolean userSetupComplete) {
        mUserSetupComplete = userSetupComplete;
        mKeyguardBottomArea.setUserSetupComplete(userSetupComplete);
    }

    public LockIcon getLockIcon() {
        return mKeyguardBottomArea.getLockIcon();
    }

    public void applyExpandAnimationParams(ExpandAnimationParameters params) {
        mExpandOffset = params != null ? params.getTopChange() : 0;
        updateQsExpansion();
        if (params != null) {
            boolean hideIcons = params.getProgress(
                    ActivityLaunchAnimator.ANIMATION_DELAY_ICON_FADE_IN, 100) == 0.0f;
            if (hideIcons != mHideIconsDuringNotificationLaunch) {
                mHideIconsDuringNotificationLaunch = hideIcons;
                if (!hideIcons) {
                    mCommandQueue.recomputeDisableFlags(mDisplayId, true /* animate */);
                }
            }
        }
    }

    public void addTrackingHeadsUpListener(Consumer<ExpandableNotificationRow> listener) {
        mTrackingHeadsUpListeners.add(listener);
    }

    public void removeTrackingHeadsUpListener(Consumer<ExpandableNotificationRow> listener) {
        mTrackingHeadsUpListeners.remove(listener);
    }

    public void addVerticalTranslationListener(Runnable verticalTranslationListener) {
        mVerticalTranslationListener.add(verticalTranslationListener);
    }

    public void removeVerticalTranslationListener(Runnable verticalTranslationListener) {
        mVerticalTranslationListener.remove(verticalTranslationListener);
    }

    public void setHeadsUpAppearanceController(
            HeadsUpAppearanceController headsUpAppearanceController) {
        mHeadsUpAppearanceController = headsUpAppearanceController;
    }

    /**
     * Starts the animation before we dismiss Keyguard, i.e. an disappearing animation on the
     * security view of the bouncer.
     */
    public void onBouncerPreHideAnimation() {
        setKeyguardStatusViewVisibility(mBarState, true /* keyguardFadingAway */,
                false /* goingToFullShade */);
        updateLockIcon();
    }

    @Override
    public void dump(FileDescriptor fd, PrintWriter pw, String[] args) {
        super.dump(fd, pw, args);
        if (mKeyguardStatusBar != null) {
            mKeyguardStatusBar.dump(fd, pw, args);
        }
        if (mKeyguardStatusView != null) {
            mKeyguardStatusView.dump(fd, pw, args);
        }
    }

    public boolean hasActiveClearableNotifications() {
        return mNotificationStackScroller.hasActiveClearableNotifications();
    }

    @Override
    public void onZenChanged(int zen) {
        updateShowEmptyShadeView();
    }

    private void updateShowEmptyShadeView() {
        boolean showEmptyShadeView =
                mBarState != StatusBarState.KEYGUARD &&
                        mEntryManager.getNotificationData().getActiveNotifications().size() == 0;
        showEmptyShadeView(showEmptyShadeView);
    }

    public RemoteInputController.Delegate createRemoteInputDelegate() {
        return mNotificationStackScroller.createDelegate();
    }

    public void updateNotificationViews() {
        mNotificationStackScroller.updateSectionBoundaries();
        mNotificationStackScroller.updateSpeedBumpIndex();
        mNotificationStackScroller.updateFooter();
        updateShowEmptyShadeView();
        mNotificationStackScroller.updateIconAreaViews();
    }

    public void onUpdateRowStates() {
        mNotificationStackScroller.onUpdateRowStates();
    }

    public boolean hasPulsingNotifications() {
        return mNotificationStackScroller.hasPulsingNotifications();
    }

    public boolean isFullyDark() {
        return mNotificationStackScroller.isFullyDark();
    }

    public ActivatableNotificationView getActivatedChild() {
        return mNotificationStackScroller.getActivatedChild();
    }

    public void setActivatedChild(ActivatableNotificationView o) {
        mNotificationStackScroller.setActivatedChild(o);
    }

    public void runAfterAnimationFinished(Runnable r) {
        mNotificationStackScroller.runAfterAnimationFinished(r);
    }

    public void setScrollingEnabled(boolean b) {
        mNotificationStackScroller.setScrollingEnabled(b);
    }

    public void initDependencies(StatusBar statusBar, NotificationGroupManager groupManager,
            NotificationShelf notificationShelf,
            HeadsUpManagerPhone headsUpManager,
            NotificationIconAreaController notificationIconAreaController,
            ScrimController scrimController) {
        setStatusBar(statusBar);
        setGroupManager(mGroupManager);
        mNotificationStackScroller.setNotificationPanel(this);
        mNotificationStackScroller.setIconAreaController(notificationIconAreaController);
        mNotificationStackScroller.setStatusBar(statusBar);
        mNotificationStackScroller.setGroupManager(groupManager);
        mNotificationStackScroller.setHeadsUpManager(headsUpManager);
        mNotificationStackScroller.setShelf(notificationShelf);
        mNotificationStackScroller.setScrimController(scrimController);
        updateShowEmptyShadeView();
    }

    public void showTransientIndication(int id) {
        mKeyguardBottomArea.showTransientIndication(id);
    }

    /**
     * Sets the reference to the {@link KeyguardBouncer}.
     */
    public void setBouncer(KeyguardBouncer bouncer) {
        mBouncer = bouncer;
        updateLockIcon();
    }

    public void updateLockIcon() {
        if (mBouncer == null) {
            return;
        }

        ViewGroup bouncerContainer = mBouncer.getLockIconContainer();
        LockIcon lockIcon = mKeyguardBottomArea.getLockIcon();

        if (mBouncer.isAnimatingAway()) {
            if (!lockIcon.isAnimatingAlpha() && lockIcon.getAlpha() != 0) {
                lockIcon.setImageAlpha(0, true /* animate */);
            }
            // Let's not re-apply the translation if the bouncer is animating, its
            // animation also includes translation and transition would be jarring.
            return;
        }

        float translation = 0;
        if (bouncerContainer != null) {
            float bottomAreaContainerY = getCommonTop(lockIcon);
            float bouncerLockY = getCommonTop(bouncerContainer);
            if (bouncerLockY < bottomAreaContainerY) {
                translation = bouncerLockY - bottomAreaContainerY;
            }
        }
        lockIcon.setTranslationY(translation);

        if (lockIcon.getAlpha() != 1) {
            lockIcon.setImageAlpha(1, false /* animate */);
        }
    }

    private static float getCommonTop(View view) {
        float y = view.getTop();
        ViewGroup parent = (ViewGroup) view.getParent();
        while (!(parent instanceof StatusBarWindowView)) {
            y += parent.getY();
            parent = (ViewGroup) parent.getParent();
        }
        return y;
    }

    @Override
    public void dump(FileDescriptor fd, PrintWriter pw, String[] args) {
        super.dump(fd, pw, args);
        if (mKeyguardStatusBar != null) {
            mKeyguardStatusBar.dump(fd, pw, args);
        }
        if (mKeyguardStatusView != null) {
            mKeyguardStatusView.dump(fd, pw, args);
        }
    }

    public boolean hasActiveClearableNotifications() {
        return mNotificationStackScroller.hasActiveClearableNotifications();
    }

    @Override
    public void onZenChanged(int zen) {
        updateShowEmptyShadeView();
    }

    private void updateShowEmptyShadeView() {
        boolean showEmptyShadeView =
                mBarState != StatusBarState.KEYGUARD &&
                        mEntryManager.getNotificationData().getActiveNotifications().size() == 0;
        showEmptyShadeView(showEmptyShadeView);
    }

    public RemoteInputController.Delegate createRemoteInputDelegate() {
        return mNotificationStackScroller.createDelegate();
    }

    public void updateNotificationViews() {
        mNotificationStackScroller.updateSectionBoundaries();
        mNotificationStackScroller.updateSpeedBumpIndex();
        mNotificationStackScroller.updateFooter();
        updateShowEmptyShadeView();
        mNotificationStackScroller.updateIconAreaViews();
    }

    public void onUpdateRowStates() {
        mNotificationStackScroller.onUpdateRowStates();
    }

    public boolean hasPulsingNotifications() {
        return mNotificationStackScroller.hasPulsingNotifications();
    }

    public boolean isFullyDark() {
        return mNotificationStackScroller.isFullyDark();
    }

    public ActivatableNotificationView getActivatedChild() {
        return mNotificationStackScroller.getActivatedChild();
    }

    public void setActivatedChild(ActivatableNotificationView o) {
        mNotificationStackScroller.setActivatedChild(o);
    }

    public void runAfterAnimationFinished(Runnable r) {
        mNotificationStackScroller.runAfterAnimationFinished(r);
    }

    public void setScrollingEnabled(boolean b) {
        mNotificationStackScroller.setScrollingEnabled(b);
    }

    public void initDependencies(StatusBar statusBar, NotificationGroupManager groupManager,
            NotificationShelf notificationShelf,
            HeadsUpManagerPhone headsUpManager,
            NotificationIconAreaController notificationIconAreaController,
            ScrimController scrimController) {
        setStatusBar(statusBar);
        setGroupManager(mGroupManager);
        mNotificationStackScroller.setNotificationPanel(this);
        mNotificationStackScroller.setIconAreaController(notificationIconAreaController);
        mNotificationStackScroller.setStatusBar(statusBar);
        mNotificationStackScroller.setGroupManager(groupManager);
        mNotificationStackScroller.setHeadsUpManager(headsUpManager);
        mNotificationStackScroller.setShelf(notificationShelf);
        mNotificationStackScroller.setScrimController(scrimController);
        updateShowEmptyShadeView();
    }

    public void showTransientIndication(int id) {
        mKeyguardBottomArea.showTransientIndication(id);
    }
}<|MERGE_RESOLUTION|>--- conflicted
+++ resolved
@@ -92,10 +92,7 @@
 import com.android.systemui.statusbar.policy.KeyguardUserSwitcher;
 import com.android.systemui.statusbar.policy.OnHeadsUpChangedListener;
 import com.android.systemui.statusbar.policy.ZenModeController;
-<<<<<<< HEAD
-=======
 import com.android.systemui.util.InjectionInflationController;
->>>>>>> 825827da
 
 import java.io.FileDescriptor;
 import java.io.PrintWriter;
@@ -145,10 +142,7 @@
     private static final AnimationProperties CLOCK_ANIMATION_PROPERTIES = new AnimationProperties()
             .setDuration(StackStateAnimator.ANIMATION_DURATION_STANDARD);
 
-<<<<<<< HEAD
-=======
     private final InjectionInflationController mInjectionInflationController;
->>>>>>> 825827da
     private final PowerManager mPowerManager;
     private final AccessibilityManager mAccessibilityManager;
     private final NotificationWakeUpCoordinator mWakeUpCoordinator;
@@ -332,11 +326,6 @@
     private final ShadeController mShadeController =
             Dependency.get(ShadeController.class);
     private int mDisplayId;
-<<<<<<< HEAD
-
-    @Inject
-    public NotificationPanelView(@Named(VIEW_CONTEXT) Context context, AttributeSet attrs,
-=======
     private KeyguardBouncer mBouncer;
 
     /**
@@ -350,7 +339,6 @@
     @Inject
     public NotificationPanelView(@Named(VIEW_CONTEXT) Context context, AttributeSet attrs,
             InjectionInflationController injectionInflationController,
->>>>>>> 825827da
             NotificationWakeUpCoordinator coordinator,
             PulseExpansionHandler pulseExpansionHandler) {
         super(context, attrs);
@@ -366,10 +354,7 @@
         mCommandQueue = getComponent(context, CommandQueue.class);
         mDisplayId = context.getDisplayId();
         mPulseExpansionHandler = pulseExpansionHandler;
-<<<<<<< HEAD
-=======
         mThemeResId = context.getThemeResId();
->>>>>>> 825827da
     }
 
     /**
@@ -418,12 +403,9 @@
         Dependency.get(StatusBarStateController.class).addCallback(this);
         Dependency.get(ZenModeController.class).addCallback(this);
         Dependency.get(ConfigurationController.class).addCallback(this);
-<<<<<<< HEAD
-=======
         // Theme might have changed between inflating this view and attaching it to the window, so
         // force a call to onThemeChanged
         onThemeChanged();
->>>>>>> 825827da
     }
 
     @Override
@@ -486,15 +468,12 @@
 
     @Override
     public void onThemeChanged() {
-<<<<<<< HEAD
-=======
         final int themeResId = getContext().getThemeResId();
         if (mThemeResId == themeResId) {
             return;
         }
         mThemeResId = themeResId;
 
->>>>>>> 825827da
         updateShowEmptyShadeView();
 
         // Re-inflate the status view group.
@@ -516,36 +495,21 @@
         index = indexOfChild(mKeyguardBottomArea);
         removeView(mKeyguardBottomArea);
         KeyguardBottomAreaView oldBottomArea = mKeyguardBottomArea;
-<<<<<<< HEAD
-        mKeyguardBottomArea = (KeyguardBottomAreaView) LayoutInflater.from(mContext).inflate(
-                R.layout.keyguard_bottom_area,
-                this,
-                false);
-=======
         mKeyguardBottomArea = (KeyguardBottomAreaView) mInjectionInflationController
                 .injectable(LayoutInflater.from(mContext)).inflate(
                     R.layout.keyguard_bottom_area,
                     this,
                     false);
->>>>>>> 825827da
         mKeyguardBottomArea.initFrom(oldBottomArea);
         addView(mKeyguardBottomArea, index);
         initBottomArea();
         onDozeAmountChanged(mStatusBarStateController.getDozeAmount(),
                 mStatusBarStateController.getInterpolatedDozeAmount());
-<<<<<<< HEAD
 
         if (mKeyguardStatusBar != null) {
             mKeyguardStatusBar.onThemeChanged();
         }
 
-=======
-
-        if (mKeyguardStatusBar != null) {
-            mKeyguardStatusBar.onThemeChanged();
-        }
-
->>>>>>> 825827da
         setKeyguardStatusViewVisibility(mBarState, false, false);
         setKeyguardBottomAreaVisibility(mBarState, false);
     }
@@ -1870,22 +1834,6 @@
         return mNotificationStackScroller.getCurrentOverScrolledPixels(true /* top */);
     }
 
-<<<<<<< HEAD
-    private void updateUnlockIcon() {
-        if (mBarState == StatusBarState.KEYGUARD
-                || mBarState == StatusBarState.SHADE_LOCKED) {
-            boolean active = getMaxPanelHeight() - getExpandedHeight() > mUnlockMoveDistance;
-            KeyguardAffordanceView lockIcon = mKeyguardBottomArea.getLockIcon();
-            if (active != mUnlockIconActive && mTracking) {
-                lockIcon.setImageAlpha(lockIcon.getRestingAlpha(), true, 150,
-                        Interpolators.FAST_OUT_LINEAR_IN, null);
-            }
-            mUnlockIconActive = active;
-        }
-    }
-
-=======
->>>>>>> 825827da
     /**
      * Hides the header when notifications are colliding with it.
      */
@@ -2100,14 +2048,6 @@
                 mAffordanceHelper.reset(true);
             }
         }
-<<<<<<< HEAD
-        if (!expand && (mBarState == StatusBarState.KEYGUARD
-                || mBarState == StatusBarState.SHADE_LOCKED)) {
-            KeyguardAffordanceView lockIcon = mKeyguardBottomArea.getLockIcon();
-            lockIcon.setImageAlpha(0.0f, true, 100, Interpolators.FAST_OUT_LINEAR_IN, null);
-        }
-=======
->>>>>>> 825827da
     }
 
     @Override
@@ -3135,92 +3075,4 @@
         }
         return y;
     }
-
-    @Override
-    public void dump(FileDescriptor fd, PrintWriter pw, String[] args) {
-        super.dump(fd, pw, args);
-        if (mKeyguardStatusBar != null) {
-            mKeyguardStatusBar.dump(fd, pw, args);
-        }
-        if (mKeyguardStatusView != null) {
-            mKeyguardStatusView.dump(fd, pw, args);
-        }
-    }
-
-    public boolean hasActiveClearableNotifications() {
-        return mNotificationStackScroller.hasActiveClearableNotifications();
-    }
-
-    @Override
-    public void onZenChanged(int zen) {
-        updateShowEmptyShadeView();
-    }
-
-    private void updateShowEmptyShadeView() {
-        boolean showEmptyShadeView =
-                mBarState != StatusBarState.KEYGUARD &&
-                        mEntryManager.getNotificationData().getActiveNotifications().size() == 0;
-        showEmptyShadeView(showEmptyShadeView);
-    }
-
-    public RemoteInputController.Delegate createRemoteInputDelegate() {
-        return mNotificationStackScroller.createDelegate();
-    }
-
-    public void updateNotificationViews() {
-        mNotificationStackScroller.updateSectionBoundaries();
-        mNotificationStackScroller.updateSpeedBumpIndex();
-        mNotificationStackScroller.updateFooter();
-        updateShowEmptyShadeView();
-        mNotificationStackScroller.updateIconAreaViews();
-    }
-
-    public void onUpdateRowStates() {
-        mNotificationStackScroller.onUpdateRowStates();
-    }
-
-    public boolean hasPulsingNotifications() {
-        return mNotificationStackScroller.hasPulsingNotifications();
-    }
-
-    public boolean isFullyDark() {
-        return mNotificationStackScroller.isFullyDark();
-    }
-
-    public ActivatableNotificationView getActivatedChild() {
-        return mNotificationStackScroller.getActivatedChild();
-    }
-
-    public void setActivatedChild(ActivatableNotificationView o) {
-        mNotificationStackScroller.setActivatedChild(o);
-    }
-
-    public void runAfterAnimationFinished(Runnable r) {
-        mNotificationStackScroller.runAfterAnimationFinished(r);
-    }
-
-    public void setScrollingEnabled(boolean b) {
-        mNotificationStackScroller.setScrollingEnabled(b);
-    }
-
-    public void initDependencies(StatusBar statusBar, NotificationGroupManager groupManager,
-            NotificationShelf notificationShelf,
-            HeadsUpManagerPhone headsUpManager,
-            NotificationIconAreaController notificationIconAreaController,
-            ScrimController scrimController) {
-        setStatusBar(statusBar);
-        setGroupManager(mGroupManager);
-        mNotificationStackScroller.setNotificationPanel(this);
-        mNotificationStackScroller.setIconAreaController(notificationIconAreaController);
-        mNotificationStackScroller.setStatusBar(statusBar);
-        mNotificationStackScroller.setGroupManager(groupManager);
-        mNotificationStackScroller.setHeadsUpManager(headsUpManager);
-        mNotificationStackScroller.setShelf(notificationShelf);
-        mNotificationStackScroller.setScrimController(scrimController);
-        updateShowEmptyShadeView();
-    }
-
-    public void showTransientIndication(int id) {
-        mKeyguardBottomArea.showTransientIndication(id);
-    }
 }