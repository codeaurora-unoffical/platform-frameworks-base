--- conflicted
+++ resolved
@@ -39,10 +39,7 @@
 import android.graphics.PorterDuffXfermode;
 import android.graphics.Rect;
 import android.graphics.Region;
-<<<<<<< HEAD
-=======
 import android.hardware.biometrics.BiometricSourceType;
->>>>>>> 0d7e17eb
 import android.os.PowerManager;
 import android.os.SystemClock;
 import android.util.AttributeSet;
@@ -3485,11 +3482,6 @@
         mAnimateNextPositionUpdate = true;
     }
 
-<<<<<<< HEAD
-    public void setPulseReason(int reason) {
-        mNotificationStackScroller.setPulseReason(reason);
-    }
-
     /**
      * Panel and QS expansion callbacks.
      */
@@ -3509,10 +3501,10 @@
          * @param expansion 0 when collapsed, 1 when expanded.
          */
         void onQsExpansionChanged(float expansion);
-=======
+    }
+
     public void setOnReinflationListener(Runnable onReinflationListener) {
         mOnReinflationListener = onReinflationListener;
->>>>>>> 0d7e17eb
     }
 
 }