/*
 * Copyright (C) 2014 The Android Open Source Project
 *
 * Licensed under the Apache License, Version 2.0 (the "License");
 * you may not use this file except in compliance with the License.
 * You may obtain a copy of the License at
 *
 *      http://www.apache.org/licenses/LICENSE-2.0
 *
 * Unless required by applicable law or agreed to in writing, software
 * distributed under the License is distributed on an "AS IS" BASIS,
 * WITHOUT WARRANTIES OR CONDITIONS OF ANY KIND, either express or implied.
 * See the License for the specific language governing permissions and
 * limitations under the License
 */

package com.android.systemui.statusbar.phone;

import android.app.ActivityManagerNative;
import android.app.admin.DevicePolicyManager;
import android.content.BroadcastReceiver;
import android.content.Context;
import android.content.Intent;
import android.content.IntentFilter;
import android.content.pm.PackageManager;
import android.content.pm.ResolveInfo;
import android.content.res.Configuration;
import android.graphics.drawable.Drawable;
import android.graphics.drawable.InsetDrawable;
import android.os.AsyncTask;
import android.os.Bundle;
import android.os.RemoteException;
import android.os.UserHandle;
import android.provider.MediaStore;
import android.telecom.TelecomManager;
import android.util.AttributeSet;
import android.util.Log;
import android.util.TypedValue;
import android.view.View;
import android.view.ViewGroup;
import android.view.accessibility.AccessibilityNodeInfo;
import android.view.animation.AnimationUtils;
import android.view.animation.Interpolator;
import android.widget.FrameLayout;
import android.widget.TextView;

import com.android.internal.widget.LockPatternUtils;
import com.android.keyguard.EmergencyButton;
import com.android.keyguard.KeyguardUpdateMonitor;
import com.android.keyguard.KeyguardUpdateMonitorCallback;
import com.android.systemui.R;
import com.android.systemui.statusbar.CommandQueue;
import com.android.systemui.statusbar.KeyguardAffordanceView;
import com.android.systemui.statusbar.KeyguardIndicationController;
import com.android.systemui.statusbar.policy.AccessibilityController;
import com.android.systemui.statusbar.policy.FlashlightController;
import com.android.systemui.statusbar.policy.PreviewInflater;

import static android.view.accessibility.AccessibilityNodeInfo.ACTION_CLICK;
import static android.view.accessibility.AccessibilityNodeInfo.AccessibilityAction;

/**
 * Implementation for the bottom area of the Keyguard, including camera/phone affordance and status
 * text.
 */
public class KeyguardBottomAreaView extends FrameLayout implements View.OnClickListener,
        UnlockMethodCache.OnUnlockMethodChangedListener,
        AccessibilityController.AccessibilityStateChangedCallback, View.OnLongClickListener {

    final static String TAG = "PhoneStatusBar/KeyguardBottomAreaView";

    private static final Intent SECURE_CAMERA_INTENT =
            new Intent(MediaStore.INTENT_ACTION_STILL_IMAGE_CAMERA_SECURE)
                    .addFlags(Intent.FLAG_ACTIVITY_EXCLUDE_FROM_RECENTS);
    private static final Intent INSECURE_CAMERA_INTENT =
            new Intent(MediaStore.INTENT_ACTION_STILL_IMAGE_CAMERA);
    private static final Intent PHONE_INTENT = new Intent(Intent.ACTION_DIAL);
    private static final int DOZE_ANIMATION_STAGGER_DELAY = 48;
    private static final int DOZE_ANIMATION_ELEMENT_DURATION = 250;

    private KeyguardAffordanceView mCameraImageView;
    private KeyguardAffordanceView mPhoneImageView;
    private KeyguardAffordanceView mLockIcon;
    private TextView mIndicationText;
    private EmergencyButton mEmergencyButton;
    private ViewGroup mPreviewContainer;

    private View mPhonePreview;
    private View mCameraPreview;

    private ActivityStarter mActivityStarter;
    private UnlockMethodCache mUnlockMethodCache;
    private LockPatternUtils mLockPatternUtils;
    private FlashlightController mFlashlightController;
    private PreviewInflater mPreviewInflater;
    private KeyguardIndicationController mIndicationController;
    private AccessibilityController mAccessibilityController;
    private PhoneStatusBar mPhoneStatusBar;

    private final TrustDrawable mTrustDrawable;
    private final Interpolator mLinearOutSlowInInterpolator;
    private int mLastUnlockIconRes = 0;

    public KeyguardBottomAreaView(Context context) {
        this(context, null);
    }

    public KeyguardBottomAreaView(Context context, AttributeSet attrs) {
        this(context, attrs, 0);
    }

    public KeyguardBottomAreaView(Context context, AttributeSet attrs, int defStyleAttr) {
        this(context, attrs, defStyleAttr, 0);
    }

    public KeyguardBottomAreaView(Context context, AttributeSet attrs, int defStyleAttr,
            int defStyleRes) {
        super(context, attrs, defStyleAttr, defStyleRes);
        mTrustDrawable = new TrustDrawable(mContext);
        mLinearOutSlowInInterpolator =
                AnimationUtils.loadInterpolator(context, android.R.interpolator.linear_out_slow_in);
    }

    private AccessibilityDelegate mAccessibilityDelegate = new AccessibilityDelegate() {
        @Override
        public void onInitializeAccessibilityNodeInfo(View host, AccessibilityNodeInfo info) {
            super.onInitializeAccessibilityNodeInfo(host, info);
            String label = null;
            if (host == mLockIcon) {
                label = getResources().getString(R.string.unlock_label);
            } else if (host == mCameraImageView) {
                label = getResources().getString(R.string.camera_label);
            } else if (host == mPhoneImageView) {
                label = getResources().getString(R.string.phone_label);
            }
            info.addAction(new AccessibilityAction(ACTION_CLICK, label));
        }

        @Override
        public boolean performAccessibilityAction(View host, int action, Bundle args) {
            if (action == ACTION_CLICK) {
                if (host == mLockIcon) {
                    mPhoneStatusBar.animateCollapsePanels(
                            CommandQueue.FLAG_EXCLUDE_RECENTS_PANEL, true /* force */);
                    return true;
                } else if (host == mCameraImageView) {
                    launchCamera();
                    return true;
                } else if (host == mPhoneImageView) {
                    launchPhone();
                    return true;
                }
            }
            return super.performAccessibilityAction(host, action, args);
        }
    };

    @Override
    protected void onFinishInflate() {
        super.onFinishInflate();
        mLockPatternUtils = new LockPatternUtils(mContext);
        mPreviewContainer = (ViewGroup) findViewById(R.id.preview_container);
        mCameraImageView = (KeyguardAffordanceView) findViewById(R.id.camera_button);
        mPhoneImageView = (KeyguardAffordanceView) findViewById(R.id.phone_button);
        mLockIcon = (KeyguardAffordanceView) findViewById(R.id.lock_icon);
        mIndicationText = (TextView) findViewById(R.id.keyguard_indication_text);
        mEmergencyButton = (EmergencyButton) findViewById(R.id.emergency_call_button);
        watchForCameraPolicyChanges();
        updateCameraVisibility();
        updatePhoneVisibility();
        mUnlockMethodCache = UnlockMethodCache.getInstance(getContext());
        mUnlockMethodCache.addListener(this);
        updateLockIcon();
        updateEmergencyButton();
        setClipChildren(false);
        setClipToPadding(false);
        mPreviewInflater = new PreviewInflater(mContext, new LockPatternUtils(mContext));
        inflatePreviews();
        mLockIcon.setOnClickListener(this);
        mLockIcon.setBackground(mTrustDrawable);
        mLockIcon.setOnLongClickListener(this);
        mCameraImageView.setOnClickListener(this);
        mPhoneImageView.setOnClickListener(this);
        initAccessibility();
    }

    private void initAccessibility() {
        mLockIcon.setAccessibilityDelegate(mAccessibilityDelegate);
        mPhoneImageView.setAccessibilityDelegate(mAccessibilityDelegate);
        mCameraImageView.setAccessibilityDelegate(mAccessibilityDelegate);
    }

    @Override
    protected void onConfigurationChanged(Configuration newConfig) {
        super.onConfigurationChanged(newConfig);
        int indicationBottomMargin = getResources().getDimensionPixelSize(
                R.dimen.keyguard_indication_margin_bottom);
        MarginLayoutParams mlp = (MarginLayoutParams) mIndicationText.getLayoutParams();
        if (mlp.bottomMargin != indicationBottomMargin) {
            mlp.bottomMargin = indicationBottomMargin;
            mIndicationText.setLayoutParams(mlp);
        }

        // Respect font size setting.
        mIndicationText.setTextSize(TypedValue.COMPLEX_UNIT_PX,
                getResources().getDimensionPixelSize(
                        com.android.internal.R.dimen.text_size_small_material));

        updateEmergencyButton();
    }

    public void setActivityStarter(ActivityStarter activityStarter) {
        mActivityStarter = activityStarter;
    }

    public void setFlashlightController(FlashlightController flashlightController) {
        mFlashlightController = flashlightController;
    }

    public void setAccessibilityController(AccessibilityController accessibilityController) {
        mAccessibilityController = accessibilityController;
        accessibilityController.addStateChangedCallback(this);
    }

    public void setPhoneStatusBar(PhoneStatusBar phoneStatusBar) {
        mPhoneStatusBar = phoneStatusBar;
    }

    private Intent getCameraIntent() {
        KeyguardUpdateMonitor updateMonitor = KeyguardUpdateMonitor.getInstance(mContext);
        boolean currentUserHasTrust = updateMonitor.getUserHasTrust(
                mLockPatternUtils.getCurrentUser());
        return mLockPatternUtils.isSecure() && !currentUserHasTrust
                ? SECURE_CAMERA_INTENT : INSECURE_CAMERA_INTENT;
    }

    private void updateCameraVisibility() {
        ResolveInfo resolved = mContext.getPackageManager().resolveActivityAsUser(getCameraIntent(),
                PackageManager.MATCH_DEFAULT_ONLY,
                mLockPatternUtils.getCurrentUser());
        boolean visible = !isCameraDisabledByDpm() && resolved != null
                && getResources().getBoolean(R.bool.config_keyguardShowCameraAffordance);
        mCameraImageView.setVisibility(visible ? View.VISIBLE : View.GONE);
    }

    private void updatePhoneVisibility() {
        boolean visible = isPhoneVisible();
        mPhoneImageView.setVisibility(visible ? View.VISIBLE : View.GONE);
    }

    private boolean isPhoneVisible() {
        PackageManager pm = mContext.getPackageManager();
        return pm.hasSystemFeature(PackageManager.FEATURE_TELEPHONY)
                && pm.resolveActivity(PHONE_INTENT, 0) != null;
    }

    private boolean isCameraDisabledByDpm() {
        final DevicePolicyManager dpm =
                (DevicePolicyManager) getContext().getSystemService(Context.DEVICE_POLICY_SERVICE);
        if (dpm != null) {
            try {
                final int userId = ActivityManagerNative.getDefault().getCurrentUser().id;
                final int disabledFlags = dpm.getKeyguardDisabledFeatures(null, userId);
                final  boolean disabledBecauseKeyguardSecure =
                        (disabledFlags & DevicePolicyManager.KEYGUARD_DISABLE_SECURE_CAMERA) != 0
                                && mPhoneStatusBar.isKeyguardSecure();
                return dpm.getCameraDisabled(null) || disabledBecauseKeyguardSecure;
            } catch (RemoteException e) {
                Log.e(TAG, "Can't get userId", e);
            }
        }
        return false;
    }

    private void watchForCameraPolicyChanges() {
        final IntentFilter filter = new IntentFilter();
        filter.addAction(DevicePolicyManager.ACTION_DEVICE_POLICY_MANAGER_STATE_CHANGED);
        getContext().registerReceiverAsUser(mDevicePolicyReceiver,
                UserHandle.ALL, filter, null, null);
        KeyguardUpdateMonitor.getInstance(mContext).registerCallback(mUpdateMonitorCallback);
    }

    @Override
    public void onStateChanged(boolean accessibilityEnabled, boolean touchExplorationEnabled) {
        mCameraImageView.setClickable(touchExplorationEnabled);
        mPhoneImageView.setClickable(touchExplorationEnabled);
        mCameraImageView.setFocusable(accessibilityEnabled);
        mPhoneImageView.setFocusable(accessibilityEnabled);
        updateLockIconClickability();
    }

    private void updateLockIconClickability() {
        if (mAccessibilityController == null) {
            return;
        }
        boolean clickToUnlock = mAccessibilityController.isTouchExplorationEnabled();
        boolean clickToForceLock = mUnlockMethodCache.isTrustManaged()
                && !mAccessibilityController.isAccessibilityEnabled();
        boolean longClickToForceLock = mUnlockMethodCache.isTrustManaged()
                && !clickToForceLock;
        mLockIcon.setClickable(clickToForceLock || clickToUnlock);
        mLockIcon.setLongClickable(longClickToForceLock);
        mLockIcon.setFocusable(mAccessibilityController.isAccessibilityEnabled());
    }

    @Override
    public void onClick(View v) {
        if (v == mCameraImageView) {
            launchCamera();
        } else if (v == mPhoneImageView) {
            launchPhone();
        } if (v == mLockIcon) {
            if (!mAccessibilityController.isAccessibilityEnabled()) {
                handleTrustCircleClick();
            } else {
                mPhoneStatusBar.animateCollapsePanels(
                        CommandQueue.FLAG_EXCLUDE_NONE, true /* force */);
            }
        }
    }

    @Override
    public boolean onLongClick(View v) {
        handleTrustCircleClick();
        return true;
    }

    private void handleTrustCircleClick() {
        mIndicationController.showTransientIndication(
                R.string.keyguard_indication_trust_disabled);
        mLockPatternUtils.requireCredentialEntry(mLockPatternUtils.getCurrentUser());
    }

    public void launchCamera() {
        mFlashlightController.killFlashlight();
        Intent intent = getCameraIntent();
        boolean wouldLaunchResolverActivity = PreviewInflater.wouldLaunchResolverActivity(
                mContext, intent, mLockPatternUtils.getCurrentUser());
        if (intent == SECURE_CAMERA_INTENT && !wouldLaunchResolverActivity) {
            mContext.startActivityAsUser(intent, UserHandle.CURRENT);
        } else {

            // We need to delay starting the activity because ResolverActivity finishes itself if
            // launched behind lockscreen.
            mActivityStarter.startActivity(intent, false /* dismissShade */);
        }
    }

    public void launchPhone() {
        final TelecomManager tm = TelecomManager.from(mContext);
        if (tm.isInCall()) {
            AsyncTask.execute(new Runnable() {
                @Override
                public void run() {
                    tm.showInCallScreen(false /* showDialpad */);
                }
            });
        } else {
            mActivityStarter.startActivity(PHONE_INTENT, false /* dismissShade */);
        }
    }


    @Override
    protected void onVisibilityChanged(View changedView, int visibility) {
        super.onVisibilityChanged(changedView, visibility);
        if (isShown()) {
            mTrustDrawable.start();
        } else {
            mTrustDrawable.stop();
        }
        if (changedView == this && visibility == VISIBLE) {
            updateLockIcon();
            updateCameraVisibility();
        }
    }

    @Override
    protected void onDetachedFromWindow() {
        super.onDetachedFromWindow();
        mTrustDrawable.stop();
    }

    private void updateLockIcon() {
        boolean visible = isShown() && KeyguardUpdateMonitor.getInstance(mContext).isScreenOn();
        if (visible) {
            mTrustDrawable.start();
        } else {
            mTrustDrawable.stop();
        }
        if (!visible) {
            return;
        }
        // TODO: Real icon for facelock.
       /* int iconRes = mUnlockMethodCache.isFaceUnlockRunning()
                ? com.android.internal.R.drawable.ic_account_circle
                : mUnlockMethodCache.isMethodInsecure() ? R.drawable.ic_lock_open_24dp
                : R.drawable.ic_lock_24dp;
        if (mLastUnlockIconRes != iconRes) {
            Drawable icon = mContext.getDrawable(iconRes);
            int iconHeight = getResources().getDimensionPixelSize(
                    R.dimen.keyguard_affordance_icon_height);
            int iconWidth = getResources().getDimensionPixelSize(
                    R.dimen.keyguard_affordance_icon_width);
            if (icon.getIntrinsicHeight() != iconHeight || icon.getIntrinsicWidth() != iconWidth) {
                icon = new IntrinsicSizeDrawable(icon, iconWidth, iconHeight);
            }
            mLockIcon.setImageDrawable(icon);
        }*/
        boolean trustManaged = mUnlockMethodCache.isTrustManaged();
        mTrustDrawable.setTrustManaged(trustManaged);
        updateLockIconClickability();
    }



    public KeyguardAffordanceView getPhoneView() {
        return mPhoneImageView;
    }

    public KeyguardAffordanceView getCameraView() {
        return mCameraImageView;
    }

    public View getPhonePreview() {
        return mPhonePreview;
    }

    public View getCameraPreview() {
        return mCameraPreview;
    }

    public KeyguardAffordanceView getLockIcon() {
        return mLockIcon;
    }

    public View getIndicationView() {
        return mIndicationText;
    }

    @Override
    public boolean hasOverlappingRendering() {
        return false;
    }

    public void onMethodSecureChanged(boolean methodSecure) {
        updateLockIcon();
        updateCameraVisibility();
    }

    public void onUnlockMethodStateChanged() {
    }

    private void inflatePreviews() {
        mPhonePreview = mPreviewInflater.inflatePreview(PHONE_INTENT);
        mCameraPreview = mPreviewInflater.inflatePreview(getCameraIntent());
        if (mPhonePreview != null) {
            mPreviewContainer.addView(mPhonePreview);
            mPhonePreview.setVisibility(View.INVISIBLE);
        }
        if (mCameraPreview != null) {
            mPreviewContainer.addView(mCameraPreview);
            mCameraPreview.setVisibility(View.INVISIBLE);
        }
    }

    private void updateEmergencyButton() {
        boolean enabled = getResources().getBoolean(R.bool.config_showEmergencyButton);
        if (mEmergencyButton != null) {
            mLockPatternUtils.updateEmergencyCallButtonState(mEmergencyButton, enabled, false);
        }
    }

<<<<<<< HEAD
=======
    public void startFinishDozeAnimation() {
        long delay = 0;
        if (mPhoneImageView.getVisibility() == View.VISIBLE) {
            startFinishDozeAnimationElement(mPhoneImageView, delay);
            delay += DOZE_ANIMATION_STAGGER_DELAY;
        }
        startFinishDozeAnimationElement(mLockIcon, delay);
        delay += DOZE_ANIMATION_STAGGER_DELAY;
        if (mCameraImageView.getVisibility() == View.VISIBLE) {
            startFinishDozeAnimationElement(mCameraImageView, delay);
        }
        mIndicationText.setAlpha(0f);
        mIndicationText.animate()
                .alpha(1f)
                .setInterpolator(mLinearOutSlowInInterpolator)
                .setDuration(NotificationPanelView.DOZE_ANIMATION_DURATION);
    }

    private void startFinishDozeAnimationElement(View element, long delay) {
        element.setAlpha(0f);
        element.setTranslationY(element.getHeight() / 2);
        element.animate()
                .alpha(1f)
                .translationY(0f)
                .setInterpolator(mLinearOutSlowInInterpolator)
                .setStartDelay(delay)
                .setDuration(DOZE_ANIMATION_ELEMENT_DURATION);
    }

>>>>>>> 23a90283
    private final BroadcastReceiver mDevicePolicyReceiver = new BroadcastReceiver() {
        public void onReceive(Context context, Intent intent) {
            post(new Runnable() {
                @Override
                public void run() {
                    updateCameraVisibility();
                }
            });
        }
    };

    private final KeyguardUpdateMonitorCallback mUpdateMonitorCallback =
            new KeyguardUpdateMonitorCallback() {
        @Override
        public void onUserSwitchComplete(int userId) {
            updateCameraVisibility();
        }

        @Override
        public void onScreenTurnedOn() {
            updateLockIcon();
        }

        @Override
        public void onScreenTurnedOff(int why) {
            updateLockIcon();
        }

        @Override
        public void onKeyguardVisibilityChanged(boolean showing) {
            updateLockIcon();
        }
    };

    public void setKeyguardIndicationController(
            KeyguardIndicationController keyguardIndicationController) {
        mIndicationController = keyguardIndicationController;
    }


    /**
     * A wrapper around another Drawable that overrides the intrinsic size.
     */
    private static class IntrinsicSizeDrawable extends InsetDrawable {

        private final int mIntrinsicWidth;
        private final int mIntrinsicHeight;

        public IntrinsicSizeDrawable(Drawable drawable, int intrinsicWidth, int intrinsicHeight) {
            super(drawable, 0);
            mIntrinsicWidth = intrinsicWidth;
            mIntrinsicHeight = intrinsicHeight;
        }

        @Override
        public int getIntrinsicWidth() {
            return mIntrinsicWidth;
        }

        @Override
        public int getIntrinsicHeight() {
            return mIntrinsicHeight;
        }
    }
}<|MERGE_RESOLUTION|>--- conflicted
+++ resolved
@@ -471,8 +471,6 @@
         }
     }
 
-<<<<<<< HEAD
-=======
     public void startFinishDozeAnimation() {
         long delay = 0;
         if (mPhoneImageView.getVisibility() == View.VISIBLE) {
@@ -502,7 +500,6 @@
                 .setDuration(DOZE_ANIMATION_ELEMENT_DURATION);
     }
 
->>>>>>> 23a90283
     private final BroadcastReceiver mDevicePolicyReceiver = new BroadcastReceiver() {
         public void onReceive(Context context, Intent intent) {
             post(new Runnable() {
