/*
 * Copyright (C) 2008 The Android Open Source Project
 *
 * Licensed under the Apache License, Version 2.0 (the "License");
 * you may not use this file except in compliance with the License.
 * You may obtain a copy of the License at
 *
 *      http://www.apache.org/licenses/LICENSE-2.0
 *
 * Unless required by applicable law or agreed to in writing, software
 * distributed under the License is distributed on an "AS IS" BASIS,
 * WITHOUT WARRANTIES OR CONDITIONS OF ANY KIND, either express or implied.
 * See the License for the specific language governing permissions and
 * limitations under the License.
 */

package com.android.systemui.statusbar.phone;

import android.animation.LayoutTransition;
import android.animation.LayoutTransition.TransitionListener;
import android.animation.ObjectAnimator;
import android.animation.TimeInterpolator;
import android.animation.ValueAnimator;
import android.app.ActivityManagerNative;
import android.app.StatusBarManager;
import android.content.ContentResolver;
import android.content.Context;
import android.content.res.Configuration;
import android.graphics.Point;
import android.graphics.Rect;
import android.graphics.drawable.Drawable;
import android.os.Handler;
import android.os.Message;
import android.os.RemoteException;
import android.provider.Settings;
import android.util.AttributeSet;
import android.util.Log;
import android.util.SparseArray;
import android.view.Display;
import android.view.IDockedStackListener.Stub;
import android.view.MotionEvent;
import android.view.Surface;
import android.view.View;
import android.view.ViewGroup;
import android.view.WindowManager;
import android.view.WindowManagerGlobal;
import android.view.inputmethod.InputMethodManager;
import android.widget.LinearLayout;
import com.android.systemui.R;
import com.android.systemui.RecentsComponent;
import com.android.systemui.stackdivider.Divider;
import com.android.systemui.statusbar.policy.BackButtonDrawable;
import com.android.systemui.statusbar.policy.DeadZone;
import com.android.systemui.tuner.TunerService;

import java.io.FileDescriptor;
import java.io.PrintWriter;

import cyanogenmod.providers.CMSettings;

public class NavigationBarView extends LinearLayout implements TunerService.Tunable {
    final static boolean DEBUG = false;
    final static String TAG = "StatusBar/NavBarView";

    // slippery nav bar when everything is disabled, e.g. during setup
    final static boolean SLIPPERY_WHEN_DISABLED = true;

    final static boolean ALTERNATE_CAR_MODE_UI = false;

    final Display mDisplay;
    View mCurrentView = null;
    View[] mRotatedViews = new View[4];

    boolean mVertical;
    boolean mScreenOn;
    boolean mLeftInLandscape;

    private int mCurrentRotation = -1;

    boolean mShowMenu;
    int mDisabledFlags = 0;
    int mNavigationIconHints = 0;

    private BackButtonDrawable mBackIcon, mBackLandIcon;
    private BackButtonDrawable mBackCarModeIcon, mBackLandCarModeIcon;
    private Drawable mHomeDefaultIcon, mHomeCarModeIcon;
    private Drawable mRecentIcon;
    private Drawable mDockedIcon;
    private Drawable mImeIcon;
    private Drawable mMenuIcon;

    private NavigationBarGestureHelper mGestureHelper;
    private DeadZone mDeadZone;
    private final NavigationBarTransitions mBarTransitions;

    // workaround for LayoutTransitions leaving the nav buttons in a weird state (bug 5549288)
    final static boolean WORKAROUND_INVALID_LAYOUT = true;
    final static int MSG_CHECK_INVALID_LAYOUT = 8686;

    private boolean mShowDpadArrowKeys;

    // performs manual animation in sync with layout transitions
    private final NavTransitionListener mTransitionListener = new NavTransitionListener();

    private OnVerticalChangedListener mOnVerticalChangedListener;
    private boolean mLayoutTransitionsEnabled = true;
    private boolean mWakeAndUnlocking;
    private boolean mUseCarModeUi = false;
    private boolean mInCarMode = false;
    private boolean mDockedStackExists;

    private final SparseArray<ButtonDispatcher> mButtonDisatchers = new SparseArray<>();
    private Configuration mConfiguration;

    private NavigationBarInflaterView mNavigationInflaterView;

    private class NavTransitionListener implements TransitionListener {
        private boolean mBackTransitioning;
        private boolean mHomeAppearing;
        private long mStartDelay;
        private long mDuration;
        private TimeInterpolator mInterpolator;

        @Override
        public void startTransition(LayoutTransition transition, ViewGroup container,
                View view, int transitionType) {
            if (view.getId() == R.id.back) {
                mBackTransitioning = true;
            } else if (view.getId() == R.id.home && transitionType == LayoutTransition.APPEARING) {
                mHomeAppearing = true;
                mStartDelay = transition.getStartDelay(transitionType);
                mDuration = transition.getDuration(transitionType);
                mInterpolator = transition.getInterpolator(transitionType);
            }
        }

        @Override
        public void endTransition(LayoutTransition transition, ViewGroup container,
                View view, int transitionType) {
            if (view.getId() == R.id.back) {
                mBackTransitioning = false;
            } else if (view.getId() == R.id.home && transitionType == LayoutTransition.APPEARING) {
                mHomeAppearing = false;
            }
        }

        public void onBackAltCleared() {
            ButtonDispatcher backButton = getBackButton();

            // When dismissing ime during unlock, force the back button to run the same appearance
            // animation as home (if we catch this condition early enough).
            if (!mBackTransitioning && backButton.getVisibility() == VISIBLE
                    && mHomeAppearing && getHomeButton().getAlpha() == 0) {
                getBackButton().setAlpha(0);
                ValueAnimator a = ObjectAnimator.ofFloat(backButton, "alpha", 0, 1);
                a.setStartDelay(mStartDelay);
                a.setDuration(mDuration);
                a.setInterpolator(mInterpolator);
                a.start();
            }
        }
    }

    private final OnClickListener mImeSwitcherClickListener = new OnClickListener() {
        @Override
        public void onClick(View view) {
            mContext.getSystemService(InputMethodManager.class)
                    .showInputMethodPicker(true /* showAuxiliarySubtypes */);
        }
    };

    private class H extends Handler {
        public void handleMessage(Message m) {
            switch (m.what) {
                case MSG_CHECK_INVALID_LAYOUT:
                    final String how = "" + m.obj;
                    final int w = getWidth();
                    final int h = getHeight();
                    final int vw = getCurrentView().getWidth();
                    final int vh = getCurrentView().getHeight();

                    if (h != vh || w != vw) {
                        Log.w(TAG, String.format(
                            "*** Invalid layout in navigation bar (%s this=%dx%d cur=%dx%d)",
                            how, w, h, vw, vh));
                        if (WORKAROUND_INVALID_LAYOUT) {
                            requestLayout();
                        }
                    }
                    break;
            }
        }
    }

    public NavigationBarView(Context context, AttributeSet attrs) {
        super(context, attrs);

        mDisplay = ((WindowManager) context.getSystemService(
                Context.WINDOW_SERVICE)).getDefaultDisplay();

        mVertical = false;
        mShowMenu = false;
        mGestureHelper = new NavigationBarGestureHelper(context);

        mConfiguration = new Configuration();
        mConfiguration.updateFrom(context.getResources().getConfiguration());
        updateIcons(context, Configuration.EMPTY, mConfiguration);

        mBarTransitions = new NavigationBarTransitions(this);

        mButtonDisatchers.put(R.id.back, new ButtonDispatcher(R.id.back));
        mButtonDisatchers.put(R.id.home, new ButtonDispatcher(R.id.home));
        mButtonDisatchers.put(R.id.recent_apps, new ButtonDispatcher(R.id.recent_apps));
        mButtonDisatchers.put(R.id.menu, new ButtonDispatcher(R.id.menu));
        mButtonDisatchers.put(R.id.menu_always_show, new ButtonDispatcher(R.id.menu_always_show));
        mButtonDisatchers.put(R.id.search, new ButtonDispatcher(R.id.search));
        mButtonDisatchers.put(R.id.ime_switcher, new ButtonDispatcher(R.id.ime_switcher));
    }

    public BarTransitions getBarTransitions() {
        return mBarTransitions;
    }

    public void setComponents(RecentsComponent recentsComponent, Divider divider) {
        mGestureHelper.setComponents(recentsComponent, divider, this);
    }

    public void setOnVerticalChangedListener(OnVerticalChangedListener onVerticalChangedListener) {
        mOnVerticalChangedListener = onVerticalChangedListener;
        notifyVerticalChangedListener(mVertical);
    }

    @Override
    public boolean onTouchEvent(MotionEvent event) {
        if (mGestureHelper.onTouchEvent(event)) {
            return true;
        }
        if (mDeadZone != null && event.getAction() == MotionEvent.ACTION_OUTSIDE) {
            mDeadZone.poke(event);
        }
        return super.onTouchEvent(event);
    }

    @Override
    public boolean onInterceptTouchEvent(MotionEvent event) {
        return mGestureHelper.onInterceptTouchEvent(event);
    }

    public void abortCurrentGesture() {
        getHomeButton().abortCurrentGesture();
    }

    private H mHandler = new H();

    public View getCurrentView() {
        return mCurrentView;
    }

    public View[] getAllViews() {
        return mRotatedViews;
    }

    public ButtonDispatcher getRecentsButton() {
        return mButtonDisatchers.get(R.id.recent_apps);
    }

    public ButtonDispatcher getMenuButton() {
        return mButtonDisatchers.get(R.id.menu);
    }

    public ButtonDispatcher getMenuAlwaysShowButton() {
        return mButtonDisatchers.get(R.id.menu_always_show);
    }

    public ButtonDispatcher getBackButton() {
        return mButtonDisatchers.get(R.id.back);
    }

    public ButtonDispatcher getHomeButton() {
        return mButtonDisatchers.get(R.id.home);
    }

    public ButtonDispatcher getImeSwitchButton() {
        return mButtonDisatchers.get(R.id.ime_switcher);
    }

    public ButtonDispatcher getSearchButton() {
        return mButtonDisatchers.get(R.id.search);
    }

    public ViewGroup getDpadView() { return (ViewGroup) getCurrentView().findViewById(R.id.dpad_group); }

    private void updateCarModeIcons(Context ctx) {
        mBackCarModeIcon = new BackButtonDrawable(
                ctx.getDrawable(R.drawable.ic_sysbar_back_carmode));
        mBackLandCarModeIcon = mBackCarModeIcon;
        mHomeCarModeIcon = ctx.getDrawable(R.drawable.ic_sysbar_home_carmode);
    }

    private void updateIcons(Context ctx, Configuration oldConfig, Configuration newConfig) {
        if (oldConfig.orientation != newConfig.orientation
                || oldConfig.densityDpi != newConfig.densityDpi) {
            mDockedIcon = ctx.getDrawable(R.drawable.ic_sysbar_docked);
        }
        if (oldConfig.densityDpi != newConfig.densityDpi) {
            mBackIcon = new BackButtonDrawable(ctx.getDrawable(R.drawable.ic_sysbar_back));
            mBackLandIcon = mBackIcon;

            mHomeDefaultIcon = ctx.getDrawable(R.drawable.ic_sysbar_home);
            mRecentIcon = ctx.getDrawable(R.drawable.ic_sysbar_recent);
            mMenuIcon = ctx.getDrawable(R.drawable.ic_sysbar_menu);
            mImeIcon = ctx.getDrawable(R.drawable.ic_ime_switcher_default);
<<<<<<< HEAD
            updateCarModeIcons(ctx);
=======

            if (ALTERNATE_CAR_MODE_UI) {
                updateCarModeIcons(ctx);
            }
>>>>>>> 3570784f
        }
    }

    @Override
    public void setLayoutDirection(int layoutDirection) {
        // Reload all the icons
        updateIcons(getContext(), Configuration.EMPTY, mConfiguration);

        super.setLayoutDirection(layoutDirection);
    }

    public void notifyScreenOn(boolean screenOn) {
        mScreenOn = screenOn;
        setDisabledFlags(mDisabledFlags, true);
    }

    public void setNavigationIconHints(int hints) {
        setNavigationIconHints(hints, false);
    }

    private BackButtonDrawable getBackIcon(boolean carMode, boolean landscape) {
        return landscape
                ? carMode ? mBackLandCarModeIcon : mBackLandIcon
                : carMode ? mBackCarModeIcon : mBackIcon;
    }

    public void setNavigationIconHints(int hints, boolean force) {
        if (!force && hints == mNavigationIconHints) return;
        final boolean backAlt = (hints & StatusBarManager.NAVIGATION_HINT_BACK_ALT) != 0;
        if ((mNavigationIconHints & StatusBarManager.NAVIGATION_HINT_BACK_ALT) != 0 && !backAlt) {
            mTransitionListener.onBackAltCleared();
        }
        if (DEBUG) {
            android.widget.Toast.makeText(getContext(),
                "Navigation icon hints = " + hints,
                500).show();
        }

        mNavigationIconHints = hints;

        // We have to replace or restore the back and home button icons when exiting or entering
        // carmode, respectively. Recents are not available in CarMode in nav bar so change
        // to recent icon is not required.
<<<<<<< HEAD
        BackButtonDrawable backIcon = getBackIcon(mCarMode, mVertical);
        backIcon.setImeVisible(backAlt);
=======
        Drawable backIcon = (backAlt)
                ? getBackIconWithAlt(mUseCarModeUi, mVertical)
                : getBackIcon(mUseCarModeUi, mVertical);
>>>>>>> 3570784f

        getBackButton().setImageDrawable(backIcon);

        updateRecentsIcon();

        if (mUseCarModeUi) {
            getHomeButton().setImageDrawable(mHomeCarModeIcon);
        } else {
            getHomeButton().setImageDrawable(mHomeDefaultIcon);
        }

        final boolean showImeButton = ((hints & StatusBarManager.NAVIGATION_HINT_IME_SHOWN) != 0)
                                && !mShowDpadArrowKeys;
        getImeSwitchButton().setVisibility(showImeButton ? View.VISIBLE : View.INVISIBLE);
        getImeSwitchButton().setImageDrawable(mImeIcon);

        setDisabledFlags(mDisabledFlags, true);

        updateDpadKeys();

        // Update menu button in case the IME state has changed.
        setMenuVisibility(mShowMenu, true);
        getMenuButton().setImageDrawable(mMenuIcon);
    }

    public void setDisabledFlags(int disabledFlags) {
        setDisabledFlags(disabledFlags, false);
    }

    public void setDisabledFlags(int disabledFlags, boolean force) {
        if (!force && mDisabledFlags == disabledFlags) return;

        mDisabledFlags = disabledFlags;

        final boolean disableHome = ((disabledFlags & View.STATUS_BAR_DISABLE_HOME) != 0);

        // Always disable recents when alternate car mode UI is active.
        boolean disableRecent = mUseCarModeUi
                        || ((disabledFlags & View.STATUS_BAR_DISABLE_RECENT) != 0);
        final boolean disableBack = ((disabledFlags & View.STATUS_BAR_DISABLE_BACK) != 0)
                && ((mNavigationIconHints & StatusBarManager.NAVIGATION_HINT_BACK_ALT) == 0);
        final boolean disableSearch = ((disabledFlags & View.STATUS_BAR_DISABLE_SEARCH) != 0);

        ViewGroup navButtons = (ViewGroup) getCurrentView().findViewById(R.id.nav_buttons);
        if (navButtons != null) {
            LayoutTransition lt = navButtons.getLayoutTransition();
            if (lt != null) {
                if (!lt.getTransitionListeners().contains(mTransitionListener)) {
                    lt.addTransitionListener(mTransitionListener);
                }
            }
        }
        if (inLockTask() && disableRecent && !disableHome) {
            // Don't hide recents when in lock task, it is used for exiting.
            // Unless home is hidden, then in DPM locked mode and no exit available.
            disableRecent = false;
        }

        getBackButton().setVisibility(disableBack      ? View.INVISIBLE : View.VISIBLE);
        getHomeButton().setVisibility(disableHome      ? View.INVISIBLE : View.VISIBLE);
        getRecentsButton().setVisibility(disableRecent ? View.INVISIBLE : View.VISIBLE);
        getSearchButton().setVisibility(disableSearch ? View.INVISIBLE : View.VISIBLE);
    }

    private boolean inLockTask() {
        try {
            return ActivityManagerNative.getDefault().isInLockTaskMode();
        } catch (RemoteException e) {
            return false;
        }
    }

    public void setLayoutTransitionsEnabled(boolean enabled) {
        mLayoutTransitionsEnabled = enabled;
        updateLayoutTransitionsEnabled();
    }

    public void setWakeAndUnlocking(boolean wakeAndUnlocking) {
        setUseFadingAnimations(wakeAndUnlocking);
        mWakeAndUnlocking = wakeAndUnlocking;
        updateLayoutTransitionsEnabled();
    }

    private void updateLayoutTransitionsEnabled() {
        boolean enabled = !mWakeAndUnlocking && mLayoutTransitionsEnabled;
        ViewGroup navButtons = (ViewGroup) getCurrentView().findViewById(R.id.nav_buttons);
        LayoutTransition lt = navButtons.getLayoutTransition();
        if (lt != null) {
            if (enabled) {
                lt.enableTransitionType(LayoutTransition.APPEARING);
                lt.enableTransitionType(LayoutTransition.DISAPPEARING);
                lt.enableTransitionType(LayoutTransition.CHANGE_APPEARING);
                lt.enableTransitionType(LayoutTransition.CHANGE_DISAPPEARING);
            } else {
                lt.disableTransitionType(LayoutTransition.APPEARING);
                lt.disableTransitionType(LayoutTransition.DISAPPEARING);
                lt.disableTransitionType(LayoutTransition.CHANGE_APPEARING);
                lt.disableTransitionType(LayoutTransition.CHANGE_DISAPPEARING);
            }
        }
    }

    private void setUseFadingAnimations(boolean useFadingAnimations) {
        WindowManager.LayoutParams lp = (WindowManager.LayoutParams) getLayoutParams();
        if (lp != null) {
            boolean old = lp.windowAnimations != 0;
            if (!old && useFadingAnimations) {
                lp.windowAnimations = R.style.Animation_NavigationBarFadeIn;
            } else if (old && !useFadingAnimations) {
                lp.windowAnimations = 0;
            } else {
                return;
            }
            WindowManager wm = (WindowManager)getContext().getSystemService(Context.WINDOW_SERVICE);
            wm.updateViewLayout(this, lp);
        }
    }

    public void setMenuVisibility(final boolean show) {
        setMenuVisibility(show, false);
    }

    public void setMenuVisibility(final boolean show, final boolean force) {
        if (!force && mShowMenu == show) return;

        mShowMenu = show;

        // Only show Menu if IME switcher not shown.
        final boolean shouldShow = mShowMenu &&
                ((mNavigationIconHints & StatusBarManager.NAVIGATION_HINT_IME_SHOWN) == 0);
        final boolean shouldShowAlwaysMenu = (mNavigationIconHints &
                StatusBarManager.NAVIGATION_HINT_IME_SHOWN) == 0;

        getMenuButton().setVisibility(shouldShow ? View.VISIBLE : View.INVISIBLE);
        getMenuAlwaysShowButton().setVisibility(shouldShowAlwaysMenu ? View.VISIBLE : View.INVISIBLE);
        getSearchButton().setVisibility(shouldShowAlwaysMenu ? View.VISIBLE : View.INVISIBLE);
    }

    @Override
    public void onFinishInflate() {
        mNavigationInflaterView = (NavigationBarInflaterView) findViewById(
                R.id.navigation_inflater);
        updateRotatedViews();
        mNavigationInflaterView.setButtonDispatchers(mButtonDisatchers);

        getImeSwitchButton().setOnClickListener(mImeSwitcherClickListener);

        try {
            WindowManagerGlobal.getWindowManagerService().registerDockedStackListener(new Stub() {
                @Override
                public void onDividerVisibilityChanged(boolean visible) throws RemoteException {
                }

                @Override
                public void onDockedStackExistsChanged(final boolean exists) throws RemoteException {
                    mHandler.post(new Runnable() {
                        @Override
                        public void run() {
                            mDockedStackExists = exists;
                            updateRecentsIcon();
                        }
                    });
                }

                @Override
                public void onDockedStackMinimizedChanged(boolean minimized, long animDuration)
                        throws RemoteException {
                }

                @Override
                public void onAdjustedForImeChanged(boolean adjustedForIme, long animDuration)
                        throws RemoteException {
                }

                @Override
                public void onDockSideChanged(int newDockSide) throws RemoteException {
                }
            });
        } catch (RemoteException e) {
            Log.e(TAG, "Failed registering docked stack exists listener", e);
        }
    }

    void updateRotatedViews() {
        mRotatedViews[Surface.ROTATION_0] =
                mRotatedViews[Surface.ROTATION_180] = findViewById(R.id.rot0);
        mRotatedViews[Surface.ROTATION_270] =
                mRotatedViews[Surface.ROTATION_90] = findViewById(R.id.rot90);

        updateCurrentView();
    }

    public void setLeftInLandscape(boolean leftInLandscape) {
        mLeftInLandscape = leftInLandscape;
        mDeadZone.setStartFromRight(leftInLandscape);
    }

    public boolean needsReorient(int rotation) {
        return mCurrentRotation != rotation;
    }

    private void updateCurrentView() {
        final int rot = mDisplay.getRotation();
        for (int i=0; i<4; i++) {
            mRotatedViews[i].setVisibility(View.GONE);
        }
        mCurrentView = mRotatedViews[rot];
        mCurrentView.setVisibility(View.VISIBLE);
        mNavigationInflaterView.setAlternativeOrder(rot == Surface.ROTATION_90 || rot == Surface.ROTATION_270);
        for (int i = 0; i < mButtonDisatchers.size(); i++) {
            mButtonDisatchers.valueAt(i).setCurrentView(mCurrentView);
        }
        updateLayoutTransitionsEnabled();
        mCurrentRotation = rot;
    }

    private void updateRecentsIcon() {
        getRecentsButton().setImageDrawable(mDockedStackExists ? mDockedIcon : mRecentIcon);
    }

    public boolean isVertical() {
        return mVertical;
    }

    public void reorient() {
        updateCurrentView();

        getImeSwitchButton().setOnClickListener(mImeSwitcherClickListener);

        mDeadZone = (DeadZone) mCurrentView.findViewById(R.id.deadzone);
        mDeadZone.setStartFromRight(mLeftInLandscape);

        // force the low profile & disabled states into compliance
        mBarTransitions.init();
        setDisabledFlags(mDisabledFlags, true /* force */);
        setMenuVisibility(mShowMenu, true /* force */);

        if (DEBUG) {
            Log.d(TAG, "reorient(): rot=" + mCurrentRotation);
        }

        updateTaskSwitchHelper();
        setNavigationIconHints(mNavigationIconHints, true);
    }

    private void updateTaskSwitchHelper() {
        boolean isRtl = (getLayoutDirection() == View.LAYOUT_DIRECTION_RTL);
        mGestureHelper.setBarState(mVertical, isRtl);
    }

    @Override
    protected void onSizeChanged(int w, int h, int oldw, int oldh) {
        if (DEBUG) Log.d(TAG, String.format(
                    "onSizeChanged: (%dx%d) old: (%dx%d)", w, h, oldw, oldh));

        final boolean newVertical = w > 0 && h > w;
        if (newVertical != mVertical) {
            mVertical = newVertical;
            //Log.v(TAG, String.format("onSizeChanged: h=%d, w=%d, vert=%s", h, w, mVertical?"y":"n"));
            reorient();
            notifyVerticalChangedListener(newVertical);
        }

        postCheckForInvalidLayout("sizeChanged");
        super.onSizeChanged(w, h, oldw, oldh);
    }

    private void notifyVerticalChangedListener(boolean newVertical) {
        if (mOnVerticalChangedListener != null) {
            mOnVerticalChangedListener.onVerticalChanged(newVertical);
        }
    }

    @Override
    protected void onConfigurationChanged(Configuration newConfig) {
        super.onConfigurationChanged(newConfig);
        boolean uiCarModeChanged = updateCarMode(newConfig);
        updateTaskSwitchHelper();
        updateIcons(getContext(), mConfiguration, newConfig);
        updateRecentsIcon();
        if (uiCarModeChanged || mConfiguration.densityDpi != newConfig.densityDpi) {
            // If car mode or density changes, we need to reset the icons.
            setNavigationIconHints(mNavigationIconHints, true);
        }
        mConfiguration.updateFrom(newConfig);
    }

    /**
     * If the configuration changed, update the carmode and return that it was updated.
     */
    private boolean updateCarMode(Configuration newConfig) {
        boolean uiCarModeChanged = false;
        if (newConfig != null) {
            int uiMode = newConfig.uiMode & Configuration.UI_MODE_TYPE_MASK;
            final boolean isCarMode = (uiMode == Configuration.UI_MODE_TYPE_CAR);

            if (isCarMode != mInCarMode) {
                mInCarMode = isCarMode;
                getHomeButton().setCarMode(isCarMode);

                if (ALTERNATE_CAR_MODE_UI) {
                    mUseCarModeUi = isCarMode;
                    uiCarModeChanged = true;
                } else {
                    // Don't use car mode behavior if ALTERNATE_CAR_MODE_UI not set.
                    mUseCarModeUi = false;
                }
            }
        }
        return uiCarModeChanged;
    }

    /*
    @Override
    protected void onLayout (boolean changed, int left, int top, int right, int bottom) {
        if (DEBUG) Log.d(TAG, String.format(
                    "onLayout: %s (%d,%d,%d,%d)",
                    changed?"changed":"notchanged", left, top, right, bottom));
        super.onLayout(changed, left, top, right, bottom);
    }

    // uncomment this for extra defensiveness in WORKAROUND_INVALID_LAYOUT situations: if all else
    // fails, any touch on the display will fix the layout.
    @Override
    public boolean onInterceptTouchEvent(MotionEvent ev) {
        if (DEBUG) Log.d(TAG, "onInterceptTouchEvent: " + ev.toString());
        if (ev.getAction() == MotionEvent.ACTION_DOWN) {
            postCheckForInvalidLayout("touch");
        }
        return super.onInterceptTouchEvent(ev);
    }
    */


    private String getResourceName(int resId) {
        if (resId != 0) {
            final android.content.res.Resources res = getContext().getResources();
            try {
                return res.getResourceName(resId);
            } catch (android.content.res.Resources.NotFoundException ex) {
                return "(unknown)";
            }
        } else {
            return "(null)";
        }
    }

    private void postCheckForInvalidLayout(final String how) {
        mHandler.obtainMessage(MSG_CHECK_INVALID_LAYOUT, 0, 0, how).sendToTarget();
    }

    private static String visibilityToString(int vis) {
        switch (vis) {
            case View.INVISIBLE:
                return "INVISIBLE";
            case View.GONE:
                return "GONE";
            default:
                return "VISIBLE";
        }
    }

    public void dump(FileDescriptor fd, PrintWriter pw, String[] args) {
        pw.println("NavigationBarView {");
        final Rect r = new Rect();
        final Point size = new Point();
        mDisplay.getRealSize(size);

        pw.println(String.format("      this: " + PhoneStatusBar.viewInfo(this)
                        + " " + visibilityToString(getVisibility())));

        getWindowVisibleDisplayFrame(r);
        final boolean offscreen = r.right > size.x || r.bottom > size.y;
        pw.println("      window: "
                + r.toShortString()
                + " " + visibilityToString(getWindowVisibility())
                + (offscreen ? " OFFSCREEN!" : ""));

        pw.println(String.format("      mCurrentView: id=%s (%dx%d) %s",
                        getResourceName(getCurrentView().getId()),
                        getCurrentView().getWidth(), getCurrentView().getHeight(),
                        visibilityToString(getCurrentView().getVisibility())));

        pw.println(String.format("      disabled=0x%08x vertical=%s menu=%s",
                        mDisabledFlags,
                        mVertical ? "true" : "false",
                        mShowMenu ? "true" : "false"));

        dumpButton(pw, "back", getBackButton());
        dumpButton(pw, "home", getHomeButton());
        dumpButton(pw, "rcnt", getRecentsButton());
        dumpButton(pw, "menu", getMenuButton());

        pw.println("    }");
    }

    private static void dumpButton(PrintWriter pw, String caption, ButtonDispatcher button) {
        pw.print("      " + caption + ": ");
        if (button == null) {
            pw.print("null");
        } else {
            pw.print(visibilityToString(button.getVisibility())
                    + " alpha=" + button.getAlpha()
                    );
        }
        pw.println();
    }

    public interface OnVerticalChangedListener {
        void onVerticalChanged(boolean isVertical);
    }

    @Override
    protected void onAttachedToWindow() {
        super.onAttachedToWindow();
        TunerService.get(getContext()).addTunable(this,
                "cmsystem:" + CMSettings.System.NAVIGATION_BAR_MENU_ARROW_KEYS);
    }

    @Override
    protected void onDetachedFromWindow() {
        super.onDetachedFromWindow();
        TunerService.get(getContext()).removeTunable(this);
    }

    @Override
    public void onTuningChanged(String key, String newValue) {
        mShowDpadArrowKeys = CMSettings.System.getInt(getContext().getContentResolver(),
                CMSettings.System.NAVIGATION_BAR_MENU_ARROW_KEYS, 0) != 0;
        setNavigationIconHints(mNavigationIconHints, true);
    }

    public void updateDpadKeys() {
        if (mShowDpadArrowKeys) { // overrides IME button
            final boolean showingIme = ((mNavigationIconHints
                    & StatusBarManager.NAVIGATION_HINT_BACK_ALT) != 0);

            final int vis = showingIme ? View.VISIBLE : View.INVISIBLE;
            getDpadView().setVisibility(vis);
        }
    }
}<|MERGE_RESOLUTION|>--- conflicted
+++ resolved
@@ -310,14 +310,10 @@
             mRecentIcon = ctx.getDrawable(R.drawable.ic_sysbar_recent);
             mMenuIcon = ctx.getDrawable(R.drawable.ic_sysbar_menu);
             mImeIcon = ctx.getDrawable(R.drawable.ic_ime_switcher_default);
-<<<<<<< HEAD
-            updateCarModeIcons(ctx);
-=======
 
             if (ALTERNATE_CAR_MODE_UI) {
                 updateCarModeIcons(ctx);
             }
->>>>>>> 3570784f
         }
     }
 
@@ -361,14 +357,8 @@
         // We have to replace or restore the back and home button icons when exiting or entering
         // carmode, respectively. Recents are not available in CarMode in nav bar so change
         // to recent icon is not required.
-<<<<<<< HEAD
-        BackButtonDrawable backIcon = getBackIcon(mCarMode, mVertical);
+        BackButtonDrawable backIcon = getBackIcon(mUseCarModeUi, mVertical);
         backIcon.setImeVisible(backAlt);
-=======
-        Drawable backIcon = (backAlt)
-                ? getBackIconWithAlt(mUseCarModeUi, mVertical)
-                : getBackIcon(mUseCarModeUi, mVertical);
->>>>>>> 3570784f
 
         getBackButton().setImageDrawable(backIcon);
 
