--- conflicted
+++ resolved
@@ -70,11 +70,9 @@
 
     boolean mVertical;
     boolean mScreenOn;
-<<<<<<< HEAD
     boolean mLeftInLandscape;
-=======
+
     private int mCurrentRotation = -1;
->>>>>>> 0a857ee2
 
     boolean mShowMenu;
     int mDisabledFlags = 0;
@@ -542,14 +540,13 @@
         updateCurrentView();
     }
 
-<<<<<<< HEAD
     public void setLeftInLandscape(boolean leftInLandscape) {
         mLeftInLandscape = leftInLandscape;
         mDeadZone.setStartFromRight(leftInLandscape);
-=======
+    }
+
     public boolean needsReorient(int rotation) {
         return mCurrentRotation != rotation;
->>>>>>> 0a857ee2
     }
 
     private void updateCurrentView() {
