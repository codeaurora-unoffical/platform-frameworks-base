/*
 * Copyright (C) 2018 The Android Open Source Project
 *
 * Licensed under the Apache License, Version 2.0 (the "License");
 * you may not use this file except in compliance with the License.
 * You may obtain a copy of the License at
 *
 *      http://www.apache.org/licenses/LICENSE-2.0
 *
 * Unless required by applicable law or agreed to in writing, software
 * distributed under the License is distributed on an "AS IS" BASIS,
 * WITHOUT WARRANTIES OR CONDITIONS OF ANY KIND, either express or implied.
 * See the License for the specific language governing permissions and
 * limitations under the License.
 */

package com.android.systemui.statusbar;

import static com.android.systemui.plugins.DarkIconDispatcher.getTint;
import static com.android.systemui.plugins.DarkIconDispatcher.isInArea;
import static com.android.systemui.statusbar.StatusBarIconView.STATE_DOT;
import static com.android.systemui.statusbar.StatusBarIconView.STATE_HIDDEN;
import static com.android.systemui.statusbar.StatusBarIconView.STATE_ICON;

import android.content.Context;
import android.content.res.ColorStateList;
import android.graphics.Color;
import android.graphics.Rect;
import android.util.AttributeSet;
import android.util.Log;
import android.view.Gravity;
import android.view.LayoutInflater;
import android.view.View;
import android.widget.FrameLayout;
import android.widget.ImageView;
import android.widget.LinearLayout;

import com.android.internal.annotations.VisibleForTesting;
import com.android.settingslib.graph.SignalDrawable;
import com.android.systemui.DualToneHandler;
import com.android.systemui.R;
import com.android.systemui.plugins.DarkIconDispatcher.DarkReceiver;
import com.android.systemui.statusbar.phone.StatusBarSignalPolicy.MobileIconState;

public class StatusBarMobileView extends FrameLayout implements DarkReceiver,
        StatusIconDisplayable {
    private static final String TAG = "StatusBarMobileView";

    /// Used to show etc dots
    private StatusBarIconView mDotView;
    /// The main icon view
    private LinearLayout mMobileGroup;
    private String mSlot;
    private MobileIconState mState;
    private SignalDrawable mMobileDrawable;
    private View mInoutContainer;
    private ImageView mIn;
    private ImageView mOut;
    private ImageView mMobile, mMobileType, mMobileRoaming;
    private View mMobileRoamingSpace;
    private int mVisibleState = -1;
<<<<<<< HEAD
    private ImageView mVolte;
=======
    private DualToneHandler mDualToneHandler;
>>>>>>> e4f4eabc

    public static StatusBarMobileView fromContext(Context context, String slot) {
        LayoutInflater inflater = LayoutInflater.from(context);
        StatusBarMobileView v = (StatusBarMobileView)
                inflater.inflate(R.layout.status_bar_mobile_signal_group, null);

        v.setSlot(slot);
        v.init();
        v.setVisibleState(STATE_ICON);
        return v;
    }

    public StatusBarMobileView(Context context) {
        super(context);
    }

    public StatusBarMobileView(Context context, AttributeSet attrs) {
        super(context, attrs);
    }

    public StatusBarMobileView(Context context, AttributeSet attrs, int defStyleAttr) {
        super(context, attrs, defStyleAttr);
    }

    public StatusBarMobileView(Context context, AttributeSet attrs, int defStyleAttr,
            int defStyleRes) {
        super(context, attrs, defStyleAttr, defStyleRes);
    }

    @Override
    public void getDrawingRect(Rect outRect) {
        super.getDrawingRect(outRect);
        float translationX = getTranslationX();
        float translationY = getTranslationY();
        outRect.left += translationX;
        outRect.right += translationX;
        outRect.top += translationY;
        outRect.bottom += translationY;
    }

    private void init() {
        mDualToneHandler = new DualToneHandler(getContext());
        mMobileGroup = findViewById(R.id.mobile_group);
        mMobile = findViewById(R.id.mobile_signal);
        mMobileType = findViewById(R.id.mobile_type);
        mMobileRoaming = findViewById(R.id.mobile_roaming);
        mMobileRoamingSpace = findViewById(R.id.mobile_roaming_space);
        mIn = findViewById(R.id.mobile_in);
        mOut = findViewById(R.id.mobile_out);
        mInoutContainer = findViewById(R.id.inout_container);
        mVolte = findViewById(R.id.mobile_volte);

        mMobileDrawable = new SignalDrawable(getContext());
        mMobile.setImageDrawable(mMobileDrawable);

        initDotView();
    }

    private void initDotView() {
        mDotView = new StatusBarIconView(mContext, mSlot, null);
        mDotView.setVisibleState(STATE_DOT);

        int width = mContext.getResources().getDimensionPixelSize(R.dimen.status_bar_icon_size);
        LayoutParams lp = new LayoutParams(width, width);
        lp.gravity = Gravity.CENTER_VERTICAL | Gravity.START;
        addView(mDotView, lp);
    }

    public void applyMobileState(MobileIconState state) {
        boolean requestLayout = false;
        if (state == null) {
            requestLayout = getVisibility() != View.GONE;
            setVisibility(View.GONE);
            mState = null;
        } else if (mState == null) {
            requestLayout = true;
            mState = state.copy();
            initViewState();
        } else if (!mState.equals(state)) {
            requestLayout = updateState(state.copy());
        }

        if (requestLayout) {
            requestLayout();
        }

        if ( needFixVisibleState() ) {
            Log.d(TAG, "fix VisibleState width=" + getWidth() + " height=" + getHeight());
            mVisibleState = STATE_ICON;
            setVisibility(View.VISIBLE);
            requestLayout();
        }else if (needFixInVisibleState() ) {
            Log.d(TAG, "fix InVisibleState width=" + getWidth() + " height=" + getHeight());
            mVisibleState = -1;
            setVisibility(View.INVISIBLE);
            requestLayout();
        }
    }

    private void initViewState() {
        setContentDescription(mState.contentDescription);
        if (!mState.visible) {
            mMobileGroup.setVisibility(View.GONE);
        } else {
            mMobileGroup.setVisibility(View.VISIBLE);
        }
        mMobileDrawable.setLevel(mState.strengthId);
        if (mState.typeId > 0) {
            mMobileType.setContentDescription(mState.typeContentDescription);
            mMobileType.setImageResource(mState.typeId);
            mMobileType.setVisibility(View.VISIBLE);
        } else {
            mMobileType.setVisibility(View.GONE);
        }

        mMobileRoaming.setVisibility(mState.roaming ? View.VISIBLE : View.GONE);
        mMobileRoamingSpace.setVisibility(mState.roaming ? View.VISIBLE : View.GONE);
        mIn.setVisibility(mState.activityIn ? View.VISIBLE : View.GONE);
        mOut.setVisibility(mState.activityOut ? View.VISIBLE : View.GONE);
        mInoutContainer.setVisibility((mState.activityIn || mState.activityOut)
                ? View.VISIBLE : View.GONE);
        if (mState.volteId > 0 ) {
            mVolte.setImageResource(mState.volteId);
            mVolte.setVisibility(View.VISIBLE);
        }else {
            mVolte.setVisibility(View.GONE);
        }
    }

    private boolean updateState(MobileIconState state) {
        boolean needsLayout = false;

        setContentDescription(state.contentDescription);
        if (mState.visible != state.visible) {
            mMobileGroup.setVisibility(state.visible ? View.VISIBLE : View.GONE);
            needsLayout = true;
        }
        if (mState.strengthId != state.strengthId) {
            mMobileDrawable.setLevel(state.strengthId);
        }
        if (mState.typeId != state.typeId) {
            needsLayout |= state.typeId == 0 || mState.typeId == 0;
            if (state.typeId != 0) {
                mMobileType.setContentDescription(state.typeContentDescription);
                mMobileType.setImageResource(state.typeId);
                mMobileType.setVisibility(View.VISIBLE);
            } else {
                mMobileType.setVisibility(View.GONE);
            }
        }

        mMobileRoaming.setVisibility(state.roaming ? View.VISIBLE : View.GONE);
        mMobileRoamingSpace.setVisibility(state.roaming ? View.VISIBLE : View.GONE);
        mIn.setVisibility(state.activityIn ? View.VISIBLE : View.GONE);
        mOut.setVisibility(state.activityOut ? View.VISIBLE : View.GONE);
        mInoutContainer.setVisibility((state.activityIn || state.activityOut)
                ? View.VISIBLE : View.GONE);

        if (mState.volteId != state.volteId) {
            if (state.volteId != 0) {
                mVolte.setImageResource(state.volteId);
                mVolte.setVisibility(View.VISIBLE);
            } else {
                mVolte.setVisibility(View.GONE);
            }
        }

        needsLayout |= state.roaming != mState.roaming
                || state.activityIn != mState.activityIn
                || state.activityOut != mState.activityOut;

        mState = state;
        return needsLayout;
    }

    @Override
    public void onDarkChanged(Rect area, float darkIntensity, int tint) {
        if (!isInArea(area, this)) {
            return;
        }
        mMobileDrawable.setColors(mDualToneHandler.getBackgroundColor(darkIntensity),
                mDualToneHandler.getFillColor(darkIntensity));
        ColorStateList color = ColorStateList.valueOf(getTint(area, this, tint));
        mIn.setImageTintList(color);
        mOut.setImageTintList(color);
        mMobileType.setImageTintList(color);
        mMobileRoaming.setImageTintList(color);
        mDotView.setDecorColor(tint);
        mDotView.setIconColor(tint, false);
    }

    @Override
    public String getSlot() {
        return mSlot;
    }

    public void setSlot(String slot) {
        mSlot = slot;
    }

    @Override
    public void setStaticDrawableColor(int color) {
        ColorStateList list = ColorStateList.valueOf(color);
        float intensity = color == Color.WHITE ? 0 : 1;
        // We want the ability to change the theme from the one set by SignalDrawable in certain
        // surfaces. In this way, we can pass a theme to the view.
        mMobileDrawable.setColors(mDualToneHandler.getBackgroundColor(intensity),
                mDualToneHandler.getFillColor(intensity));
        mIn.setImageTintList(list);
        mOut.setImageTintList(list);
        mMobileType.setImageTintList(list);
        mMobileRoaming.setImageTintList(list);
        mDotView.setDecorColor(color);
    }

    @Override
    public void setDecorColor(int color) {
        mDotView.setDecorColor(color);
    }

    @Override
    public boolean isIconVisible() {
        return mState.visible;
    }

    @Override
    public void setVisibleState(int state, boolean animate) {
        if (state == mVisibleState) {
            return;
        }

        mVisibleState = state;
        switch (state) {
            case STATE_ICON:
                mMobileGroup.setVisibility(View.VISIBLE);
                mDotView.setVisibility(View.GONE);
                break;
            case STATE_DOT:
                mMobileGroup.setVisibility(View.INVISIBLE);
                mDotView.setVisibility(View.VISIBLE);
                break;
            case STATE_HIDDEN:
            default:
                mMobileGroup.setVisibility(View.INVISIBLE);
                mDotView.setVisibility(View.INVISIBLE);
                break;
        }
    }

    @Override
    public int getVisibleState() {
        return mVisibleState;
    }

    @VisibleForTesting
    public MobileIconState getState() {
        return mState;
    }

    private boolean needFixVisibleState() {
        if ( mState.visible && (getVisibility() != View.VISIBLE) ) {
            return true;
        }else {
            return false;
        }
    }

    private boolean needFixInVisibleState() {
        if ( !mState.visible && (getVisibility() == View.VISIBLE)) {
            return true;
        }else {
            return false;
        }
    }

    @Override
    public String toString() {
        return "StatusBarMobileView(slot=" + mSlot + " state=" + mState + ")";
    }
}<|MERGE_RESOLUTION|>--- conflicted
+++ resolved
@@ -59,11 +59,9 @@
     private ImageView mMobile, mMobileType, mMobileRoaming;
     private View mMobileRoamingSpace;
     private int mVisibleState = -1;
-<<<<<<< HEAD
+    private DualToneHandler mDualToneHandler;
+
     private ImageView mVolte;
-=======
-    private DualToneHandler mDualToneHandler;
->>>>>>> e4f4eabc
 
     public static StatusBarMobileView fromContext(Context context, String slot) {
         LayoutInflater inflater = LayoutInflater.from(context);
