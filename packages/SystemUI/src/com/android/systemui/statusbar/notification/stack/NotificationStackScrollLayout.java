--- conflicted
+++ resolved
@@ -6580,11 +6580,7 @@
         if (mFeatureFlags.isNewNotifPipelineRenderingEnabled()) {
             return !mNotifPipeline.getShadeList().isEmpty();
         } else {
-<<<<<<< HEAD
-            return mEntryManager.hasActiveNotifications();
-=======
             return mEntryManager.hasVisibleNotifications();
->>>>>>> 539d92be
         }
     }
 
