--- conflicted
+++ resolved
@@ -75,10 +75,6 @@
     /** Returns the value of the new interruption model setting. */
     public static boolean useNewInterruptionModel(Context context) {
         return Settings.Secure.getInt(context.getContentResolver(),
-<<<<<<< HEAD
-                NOTIFICATION_NEW_INTERRUPTION_MODEL, 0) != 0;
-=======
                 NOTIFICATION_NEW_INTERRUPTION_MODEL, 1) != 0;
->>>>>>> de843449
     }
 }