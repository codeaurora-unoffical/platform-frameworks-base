--- conflicted
+++ resolved
@@ -276,24 +276,14 @@
     }
 
     public boolean areCaptionsEnabled() {
-<<<<<<< HEAD
-        int currentValue = Settings.Secure.getInt(mContext.getContentResolver(),
-                Settings.Secure.ODI_CAPTIONS_ENABLED, 0);
-=======
         int currentValue = Settings.Secure.getIntForUser(mContext.getContentResolver(),
                 Settings.Secure.ODI_CAPTIONS_ENABLED, 0, UserHandle.USER_CURRENT);
->>>>>>> dbf9e87c
         return currentValue == 1;
     }
 
     public void setCaptionsEnabled(boolean isEnabled) {
-<<<<<<< HEAD
-        Settings.Secure.putInt(mContext.getContentResolver(),
-                Settings.Secure.ODI_CAPTIONS_ENABLED, isEnabled ? 1 : 0);
-=======
         Settings.Secure.putIntForUser(mContext.getContentResolver(),
                 Settings.Secure.ODI_CAPTIONS_ENABLED, isEnabled ? 1 : 0, UserHandle.USER_CURRENT);
->>>>>>> dbf9e87c
     }
 
     @Override
