/*
 * Copyright (C) 2009 The Android Open Source Project
 *
 * Licensed under the Apache License, Version 2.0 (the "License");
 * you may not use this file except in compliance with the License.
 * You may obtain a copy of the License at
 *
 *      http://www.apache.org/licenses/LICENSE-2.0
 *
 * Unless required by applicable law or agreed to in writing, software
 * distributed under the License is distributed on an "AS IS" BASIS,
 * WITHOUT WARRANTIES OR CONDITIONS OF ANY KIND, either express or implied.
 * See the License for the specific language governing permissions and
 * limitations under the License.
 */

package com.android.systemui;

import static android.opengl.GLES20.*;
import static javax.microedition.khronos.egl.EGL10.*;

import android.app.ActivityManager;
import android.app.WallpaperManager;
import android.content.BroadcastReceiver;
import android.content.ComponentCallbacks2;
import android.content.Context;
import android.content.Intent;
import android.graphics.Bitmap;
import android.graphics.Canvas;
import android.graphics.Point;
import android.graphics.Rect;
import android.graphics.RectF;
import android.graphics.Region.Op;
import android.opengl.GLUtils;
import android.os.SystemProperties;
import android.renderscript.Matrix4f;
import android.service.wallpaper.WallpaperService;
import android.util.Log;
import android.view.Display;
import android.view.MotionEvent;
import android.view.SurfaceHolder;
import android.view.WindowManager;

import java.io.IOException;
import java.nio.ByteBuffer;
import java.nio.ByteOrder;
import java.nio.FloatBuffer;

import javax.microedition.khronos.egl.EGL10;
import javax.microedition.khronos.egl.EGLConfig;
import javax.microedition.khronos.egl.EGLContext;
import javax.microedition.khronos.egl.EGLDisplay;
import javax.microedition.khronos.egl.EGLSurface;

/**
 * Default built-in wallpaper that simply shows a static image.
 */
@SuppressWarnings({"UnusedDeclaration"})
public class ImageWallpaper extends WallpaperService {
    private static final String TAG = "ImageWallpaper";
    private static final String GL_LOG_TAG = "ImageWallpaperGL";
    private static final boolean DEBUG = false;
    private static final String PROPERTY_KERNEL_QEMU = "ro.kernel.qemu";

    static final boolean FIXED_SIZED_SURFACE = true;
    static final boolean USE_OPENGL = true;

    WallpaperManager mWallpaperManager;

    DrawableEngine mEngine;

    boolean mIsHwAccelerated;

    @Override
    public void onCreate() {
        super.onCreate();
        mWallpaperManager = (WallpaperManager) getSystemService(WALLPAPER_SERVICE);

        //noinspection PointlessBooleanExpression,ConstantConditions
        if (FIXED_SIZED_SURFACE && USE_OPENGL) {
            if (!isEmulator()) {
                mIsHwAccelerated = ActivityManager.isHighEndGfx();
            }
        }
    }

    @Override
    public void onTrimMemory(int level) {
        if (mEngine != null) {
            mEngine.trimMemory(level);
        }
    }

    private static boolean isEmulator() {
        return "1".equals(SystemProperties.get(PROPERTY_KERNEL_QEMU, "0"));
    }

    @Override
    public Engine onCreateEngine() {
        mEngine = new DrawableEngine();
        return mEngine;
    }

    class DrawableEngine extends Engine {
        static final int EGL_CONTEXT_CLIENT_VERSION = 0x3098;
        static final int EGL_OPENGL_ES2_BIT = 4;

        Bitmap mBackground;
        int mBackgroundWidth = -1, mBackgroundHeight = -1;
        int mLastSurfaceWidth = -1, mLastSurfaceHeight = -1;
        int mLastRotation = -1;
        float mXOffset = 0.5f;
        float mYOffset = 0.5f;
        float mScale = 1f;

        boolean mVisible = true;
        boolean mRedrawNeeded;
        boolean mOffsetsChanged;
        boolean mSurfaceChanged;
        int mLastXTranslation;
        int mLastYTranslation;

        private EGL10 mEgl;
        private EGLDisplay mEglDisplay;
        private EGLConfig mEglConfig;
        private EGLContext mEglContext;
        private EGLSurface mEglSurface;

        private static final String sSimpleVS =
                "attribute vec4 position;\n" +
                "attribute vec2 texCoords;\n" +
                "varying vec2 outTexCoords;\n" +
                "uniform mat4 projection;\n" +
                "\nvoid main(void) {\n" +
                "    outTexCoords = texCoords;\n" +
                "    gl_Position = projection * position;\n" +
                "}\n\n";
        private static final String sSimpleFS =
                "precision mediump float;\n\n" +
                "varying vec2 outTexCoords;\n" +
                "uniform sampler2D texture;\n" +
                "\nvoid main(void) {\n" +
                "    gl_FragColor = texture2D(texture, outTexCoords);\n" +
                "}\n\n";

        private static final int FLOAT_SIZE_BYTES = 4;
        private static final int TRIANGLE_VERTICES_DATA_STRIDE_BYTES = 5 * FLOAT_SIZE_BYTES;
        private static final int TRIANGLE_VERTICES_DATA_POS_OFFSET = 0;
        private static final int TRIANGLE_VERTICES_DATA_UV_OFFSET = 3;

        public DrawableEngine() {
            super();
            setFixedSizeAllowed(true);
        }

        public void trimMemory(int level) {
            if (level >= ComponentCallbacks2.TRIM_MEMORY_RUNNING_LOW &&
                    mBackground != null) {
                if (DEBUG) {
                    Log.d(TAG, "trimMemory");
                }
                mBackground.recycle();
                mBackground = null;
                mBackgroundWidth = -1;
                mBackgroundHeight = -1;
                mWallpaperManager.forgetLoadedWallpaper();
            }
        }

        @Override
        public void onCreate(SurfaceHolder surfaceHolder) {
            if (DEBUG) {
                Log.d(TAG, "onCreate");
            }

            super.onCreate(surfaceHolder);

            updateSurfaceSize(surfaceHolder);

            setOffsetNotificationsEnabled(false);
        }

        @Override
        public void onDestroy() {
            super.onDestroy();
            mBackground = null;
            mWallpaperManager.forgetLoadedWallpaper();
        }

        void updateSurfaceSize(SurfaceHolder surfaceHolder) {
            Point p = getDefaultDisplaySize();

            // Load background image dimensions, if we haven't saved them yet
            if (mBackgroundWidth <= 0 || mBackgroundHeight <= 0) {
                // Need to load the image to get dimensions
                mWallpaperManager.forgetLoadedWallpaper();
                updateWallpaperLocked();
                if (mBackgroundWidth <= 0 || mBackgroundHeight <= 0) {
                    // Default to the display size if we can't find the dimensions
                    mBackgroundWidth = p.x;
                    mBackgroundHeight = p.y;
                }
            }

            // Force the wallpaper to cover the screen in both dimensions
            int surfaceWidth = Math.max(p.x, mBackgroundWidth);
            int surfaceHeight = Math.max(p.y, mBackgroundHeight);

            // If the surface dimensions haven't changed, then just return
            final Rect frame = surfaceHolder.getSurfaceFrame();
            if (frame != null) {
                final int dw = frame.width();
                final int dh = frame.height();
                if (surfaceWidth == dw && surfaceHeight == dh) {
                    return;
                }
            }

            if (FIXED_SIZED_SURFACE) {
                // Used a fixed size surface, because we are special.  We can do
                // this because we know the current design of window animations doesn't
                // cause this to break.
                surfaceHolder.setFixedSize(surfaceWidth, surfaceHeight);
            } else {
                surfaceHolder.setSizeFromLayout();
            }
        }

        @Override
        public void onVisibilityChanged(boolean visible) {
            if (DEBUG) {
                Log.d(TAG, "onVisibilityChanged: mVisible, visible=" + mVisible + ", " + visible);
            }

            if (mVisible != visible) {
                if (DEBUG) {
                    Log.d(TAG, "Visibility changed to visible=" + visible);
                }
                mVisible = visible;
                drawFrame();
            }
        }

        @Override
        public void onTouchEvent(MotionEvent event) {
            super.onTouchEvent(event);
        }

        @Override
        public void onOffsetsChanged(float xOffset, float yOffset,
                float xOffsetStep, float yOffsetStep,
                int xPixels, int yPixels) {
            if (DEBUG) {
                Log.d(TAG, "onOffsetsChanged: xOffset=" + xOffset + ", yOffset=" + yOffset
                        + ", xOffsetStep=" + xOffsetStep + ", yOffsetStep=" + yOffsetStep
                        + ", xPixels=" + xPixels + ", yPixels=" + yPixels);
            }

            if (mXOffset != xOffset || mYOffset != yOffset) {
                if (DEBUG) {
                    Log.d(TAG, "Offsets changed to (" + xOffset + "," + yOffset + ").");
                }
                mXOffset = xOffset;
                mYOffset = yOffset;
                mOffsetsChanged = true;
            }
            drawFrame();
        }

        @Override
        public void onSurfaceChanged(SurfaceHolder holder, int format, int width, int height) {
            if (DEBUG) {
                Log.d(TAG, "onSurfaceChanged: width=" + width + ", height=" + height);
            }

            super.onSurfaceChanged(holder, format, width, height);
            mSurfaceChanged = true;
            drawFrame();
        }

        @Override
        public void onSurfaceDestroyed(SurfaceHolder holder) {
            super.onSurfaceDestroyed(holder);
            mLastSurfaceWidth = mLastSurfaceHeight = -1;
        }

        @Override
        public void onSurfaceCreated(SurfaceHolder holder) {
            super.onSurfaceCreated(holder);
            mLastSurfaceWidth = mLastSurfaceHeight = -1;
        }

        @Override
        public void onSurfaceRedrawNeeded(SurfaceHolder holder) {
            if (DEBUG) {
                Log.d(TAG, "onSurfaceRedrawNeeded");
            }
            super.onSurfaceRedrawNeeded(holder);

            drawFrame();
        }

        private Point getDefaultDisplaySize() {
            Point p = new Point();
            Context c = ImageWallpaper.this.getApplicationContext();
            WindowManager wm = (WindowManager)c.getSystemService(Context.WINDOW_SERVICE);
            Display d = wm.getDefaultDisplay();
            d.getRealSize(p);
            return p;
        }

        void drawFrame() {
<<<<<<< HEAD
            int newRotation = ((WindowManager) getSystemService(WINDOW_SERVICE)).
                    getDefaultDisplay().getRotation();

            // Sometimes a wallpaper is not large enough to cover the screen in one dimension.
            // Call updateSurfaceSize -- it will only actually do the update if the dimensions
            // should change
            if (newRotation != mLastRotation || mSurfaceChanged ) {
                // Update surface size (if necessary)
                updateSurfaceSize(getSurfaceHolder());
                mSurfaceChanged = false;
            }
            SurfaceHolder sh = getSurfaceHolder();
            final Rect frame = sh.getSurfaceFrame();
            final int dw = frame.width();
            final int dh = frame.height();
            boolean surfaceDimensionsChanged = dw != mLastSurfaceWidth || dh != mLastSurfaceHeight;

            boolean redrawNeeded = surfaceDimensionsChanged || newRotation != mLastRotation;
            if (!redrawNeeded && !mOffsetsChanged) {
                if (DEBUG) {
                    Log.d(TAG, "Suppressed drawFrame since redraw is not needed "
                            + "and offsets have not changed.");
=======
            try {
                int newRotation = ((WindowManager) getSystemService(WINDOW_SERVICE)).
                        getDefaultDisplay().getRotation();

                // Sometimes a wallpaper is not large enough to cover the screen in one dimension.
                // Call updateSurfaceSize -- it will only actually do the update if the dimensions
                // should change
                if (newRotation != mLastRotation) {
                    // Update surface size (if necessary)
                    updateSurfaceSize(getSurfaceHolder());
>>>>>>> d0f748a7
                }
                SurfaceHolder sh = getSurfaceHolder();
                final Rect frame = sh.getSurfaceFrame();
                final int dw = frame.width();
                final int dh = frame.height();
                boolean surfaceDimensionsChanged = dw != mLastSurfaceWidth
                        || dh != mLastSurfaceHeight;

                boolean redrawNeeded = surfaceDimensionsChanged || newRotation != mLastRotation;
                if (!redrawNeeded && !mOffsetsChanged) {
                    if (DEBUG) {
                        Log.d(TAG, "Suppressed drawFrame since redraw is not needed "
                                + "and offsets have not changed.");
                    }
                    return;
                }
                mLastRotation = newRotation;

                // Load bitmap if it is not yet loaded or if it was loaded at a different size
                if (mBackground == null || surfaceDimensionsChanged) {
                    if (DEBUG) {
                        Log.d(TAG, "Reloading bitmap: mBackground, bgw, bgh, dw, dh = " +
                                mBackground + ", " +
                                ((mBackground == null) ? 0 : mBackground.getWidth()) + ", " +
                                ((mBackground == null) ? 0 : mBackground.getHeight()) + ", " +
                                dw + ", " + dh);
                    }
                    mWallpaperManager.forgetLoadedWallpaper();
                    updateWallpaperLocked();
                    if (mBackground == null) {
                        if (DEBUG) {
                            Log.d(TAG, "Unable to load bitmap");
                        }
                        return;
                    }
                    if (DEBUG) {
                        if (dw != mBackground.getWidth() || dh != mBackground.getHeight()) {
                            Log.d(TAG, "Surface != bitmap dimensions: surface w/h, bitmap w/h: " +
                                    dw + ", " + dh + ", " + mBackground.getWidth() + ", " +
                                    mBackground.getHeight());
                        }
                    }
                }

                // Center the scaled image
                mScale = Math.max(1f, Math.max(dw / (float) mBackground.getWidth(),
                        dh / (float) mBackground.getHeight()));
                final int availw = dw - (int) (mBackground.getWidth() * mScale);
                final int availh = dh - (int) (mBackground.getHeight() * mScale);
                int xPixels = availw / 2;
                int yPixels = availh / 2;

                // Adjust the image for xOffset/yOffset values. If window manager is handling offsets,
                // mXOffset and mYOffset are set to 0.5f by default and therefore xPixels and yPixels
                // will remain unchanged
                final int availwUnscaled = dw - mBackground.getWidth();
                final int availhUnscaled = dh - mBackground.getHeight();
                if (availwUnscaled < 0)
                    xPixels += (int) (availwUnscaled * (mXOffset - .5f) + .5f);
                if (availhUnscaled < 0)
                    yPixels += (int) (availhUnscaled * (mYOffset - .5f) + .5f);

                mOffsetsChanged = false;
                mRedrawNeeded = false;
                if (surfaceDimensionsChanged) {
                    mLastSurfaceWidth = dw;
                    mLastSurfaceHeight = dh;
                }
                if (!redrawNeeded && xPixels == mLastXTranslation && yPixels == mLastYTranslation) {
                    if (DEBUG) {
                        Log.d(TAG, "Suppressed drawFrame since the image has not "
                                + "actually moved an integral number of pixels.");
                    }
                    return;
                }
                mLastXTranslation = xPixels;
                mLastYTranslation = yPixels;

                if (DEBUG) {
                    Log.d(TAG, "Redrawing wallpaper");
                }

                if (mIsHwAccelerated) {
                    if (!drawWallpaperWithOpenGL(sh, availw, availh, xPixels, yPixels)) {
                        drawWallpaperWithCanvas(sh, availw, availh, xPixels, yPixels);
                    }
                } else {
                    drawWallpaperWithCanvas(sh, availw, availh, xPixels, yPixels);
                }
            } finally {
                if (FIXED_SIZED_SURFACE && !mIsHwAccelerated) {
                    // If the surface is fixed-size, we should only need to
                    // draw it once and then we'll let the window manager
                    // position it appropriately.  As such, we no longer needed
                    // the loaded bitmap.  Yay!
                    // hw-accelerated renderer retains bitmap for faster rotation
                    mBackground = null;
                    mWallpaperManager.forgetLoadedWallpaper();
                }
            }
        }

        private void updateWallpaperLocked() {
            Throwable exception = null;
            try {
                mBackground = null;
                mBackgroundWidth = -1;
                mBackgroundHeight = -1;
                mBackground = mWallpaperManager.getBitmap();
                mBackgroundWidth = mBackground.getWidth();
                mBackgroundHeight = mBackground.getHeight();
            } catch (RuntimeException e) {
                exception = e;
            } catch (OutOfMemoryError e) {
                exception = e;
            }

            if (exception != null) {
                mBackground = null;
                mBackgroundWidth = -1;
                mBackgroundHeight = -1;
                // Note that if we do fail at this, and the default wallpaper can't
                // be loaded, we will go into a cycle.  Don't do a build where the
                // default wallpaper can't be loaded.
                Log.w(TAG, "Unable to load wallpaper!", exception);
                try {
                    mWallpaperManager.clear();
                } catch (IOException ex) {
                    // now we're really screwed.
                    Log.w(TAG, "Unable reset to default wallpaper!", ex);
                }
            }
        }

        private void drawWallpaperWithCanvas(SurfaceHolder sh, int w, int h, int left, int top) {
            Canvas c = sh.lockCanvas();
            if (c != null) {
                try {
                    if (DEBUG) {
                        Log.d(TAG, "Redrawing: left=" + left + ", top=" + top);
                    }

                    final float right = left + mBackground.getWidth() * mScale;
                    final float bottom = top + mBackground.getHeight() * mScale;
                    if (w < 0 || h < 0) {
                        c.save(Canvas.CLIP_SAVE_FLAG);
                        c.clipRect(left, top, right, bottom,
                                Op.DIFFERENCE);
                        c.drawColor(0xff000000);
                        c.restore();
                    }
                    if (mBackground != null) {
                        RectF dest = new RectF(left, top, right, bottom);
                        // add a filter bitmap?
                        c.drawBitmap(mBackground, null, dest, null);
                    }
                } finally {
                    sh.unlockCanvasAndPost(c);
                }
            }
        }

        private boolean drawWallpaperWithOpenGL(SurfaceHolder sh, int w, int h, int left, int top) {
            if (!initGL(sh)) return false;

            final float right = left + mBackground.getWidth() * mScale;
            final float bottom = top + mBackground.getHeight() * mScale;

            final Rect frame = sh.getSurfaceFrame();
            final Matrix4f ortho = new Matrix4f();
            ortho.loadOrtho(0.0f, frame.width(), frame.height(), 0.0f, -1.0f, 1.0f);

            final FloatBuffer triangleVertices = createMesh(left, top, right, bottom);

            final int texture = loadTexture(mBackground);
            final int program = buildProgram(sSimpleVS, sSimpleFS);

            final int attribPosition = glGetAttribLocation(program, "position");
            final int attribTexCoords = glGetAttribLocation(program, "texCoords");
            final int uniformTexture = glGetUniformLocation(program, "texture");
            final int uniformProjection = glGetUniformLocation(program, "projection");

            checkGlError();

            glViewport(0, 0, frame.width(), frame.height());
            glBindTexture(GL_TEXTURE_2D, texture);

            glUseProgram(program);
            glEnableVertexAttribArray(attribPosition);
            glEnableVertexAttribArray(attribTexCoords);
            glUniform1i(uniformTexture, 0);
            glUniformMatrix4fv(uniformProjection, 1, false, ortho.getArray(), 0);

            checkGlError();

            if (w > 0 || h > 0) {
                glClearColor(0.0f, 0.0f, 0.0f, 0.0f);
                glClear(GL_COLOR_BUFFER_BIT);
            }

            // drawQuad
            triangleVertices.position(TRIANGLE_VERTICES_DATA_POS_OFFSET);
            glVertexAttribPointer(attribPosition, 3, GL_FLOAT, false,
                    TRIANGLE_VERTICES_DATA_STRIDE_BYTES, triangleVertices);

            triangleVertices.position(TRIANGLE_VERTICES_DATA_UV_OFFSET);
            glVertexAttribPointer(attribTexCoords, 3, GL_FLOAT, false,
                    TRIANGLE_VERTICES_DATA_STRIDE_BYTES, triangleVertices);

            glDrawArrays(GL_TRIANGLE_STRIP, 0, 4);

            boolean status = mEgl.eglSwapBuffers(mEglDisplay, mEglSurface);
            checkEglError();

            finishGL(texture, program);

            return status;
        }

        private FloatBuffer createMesh(int left, int top, float right, float bottom) {
            final float[] verticesData = {
                    // X, Y, Z, U, V
                     left,  bottom, 0.0f, 0.0f, 1.0f,
                     right, bottom, 0.0f, 1.0f, 1.0f,
                     left,  top,    0.0f, 0.0f, 0.0f,
                     right, top,    0.0f, 1.0f, 0.0f,
            };

            final int bytes = verticesData.length * FLOAT_SIZE_BYTES;
            final FloatBuffer triangleVertices = ByteBuffer.allocateDirect(bytes).order(
                    ByteOrder.nativeOrder()).asFloatBuffer();
            triangleVertices.put(verticesData).position(0);
            return triangleVertices;
        }

        private int loadTexture(Bitmap bitmap) {
            int[] textures = new int[1];

            glActiveTexture(GL_TEXTURE0);
            glGenTextures(1, textures, 0);
            checkGlError();

            int texture = textures[0];
            glBindTexture(GL_TEXTURE_2D, texture);
            checkGlError();

            glTexParameteri(GL_TEXTURE_2D, GL_TEXTURE_MIN_FILTER, GL_LINEAR);
            glTexParameteri(GL_TEXTURE_2D, GL_TEXTURE_MAG_FILTER, GL_LINEAR);

            glTexParameteri(GL_TEXTURE_2D, GL_TEXTURE_WRAP_S, GL_CLAMP_TO_EDGE);
            glTexParameteri(GL_TEXTURE_2D, GL_TEXTURE_WRAP_T, GL_CLAMP_TO_EDGE);

            GLUtils.texImage2D(GL_TEXTURE_2D, 0, GL_RGBA, bitmap, GL_UNSIGNED_BYTE, 0);
            checkGlError();

            return texture;
        }

        private int buildProgram(String vertex, String fragment) {
            int vertexShader = buildShader(vertex, GL_VERTEX_SHADER);
            if (vertexShader == 0) return 0;

            int fragmentShader = buildShader(fragment, GL_FRAGMENT_SHADER);
            if (fragmentShader == 0) return 0;

            int program = glCreateProgram();
            glAttachShader(program, vertexShader);
            glAttachShader(program, fragmentShader);
            glLinkProgram(program);
            checkGlError();

            glDeleteShader(vertexShader);
            glDeleteShader(fragmentShader);

            int[] status = new int[1];
            glGetProgramiv(program, GL_LINK_STATUS, status, 0);
            if (status[0] != GL_TRUE) {
                String error = glGetProgramInfoLog(program);
                Log.d(GL_LOG_TAG, "Error while linking program:\n" + error);
                glDeleteProgram(program);
                return 0;
            }

            return program;
        }

        private int buildShader(String source, int type) {
            int shader = glCreateShader(type);

            glShaderSource(shader, source);
            checkGlError();

            glCompileShader(shader);
            checkGlError();

            int[] status = new int[1];
            glGetShaderiv(shader, GL_COMPILE_STATUS, status, 0);
            if (status[0] != GL_TRUE) {
                String error = glGetShaderInfoLog(shader);
                Log.d(GL_LOG_TAG, "Error while compiling shader:\n" + error);
                glDeleteShader(shader);
                return 0;
            }

            return shader;
        }

        private void checkEglError() {
            int error = mEgl.eglGetError();
            if (error != EGL_SUCCESS) {
                Log.w(GL_LOG_TAG, "EGL error = " + GLUtils.getEGLErrorString(error));
            }
        }

        private void checkGlError() {
            int error = glGetError();
            if (error != GL_NO_ERROR) {
                Log.w(GL_LOG_TAG, "GL error = 0x" + Integer.toHexString(error), new Throwable());
            }
        }

        private void finishGL(int texture, int program) {
            int[] textures = new int[1];
            textures[0] = texture;
            glDeleteTextures(1, textures, 0);
            glDeleteProgram(program);
            mEgl.eglMakeCurrent(mEglDisplay, EGL_NO_SURFACE, EGL_NO_SURFACE, EGL_NO_CONTEXT);
            mEgl.eglDestroySurface(mEglDisplay, mEglSurface);
            mEgl.eglDestroyContext(mEglDisplay, mEglContext);
            mEgl.eglTerminate(mEglDisplay);
        }

        private boolean initGL(SurfaceHolder surfaceHolder) {
            mEgl = (EGL10) EGLContext.getEGL();

            mEglDisplay = mEgl.eglGetDisplay(EGL_DEFAULT_DISPLAY);
            if (mEglDisplay == EGL_NO_DISPLAY) {
                throw new RuntimeException("eglGetDisplay failed " +
                        GLUtils.getEGLErrorString(mEgl.eglGetError()));
            }

            int[] version = new int[2];
            if (!mEgl.eglInitialize(mEglDisplay, version)) {
                throw new RuntimeException("eglInitialize failed " +
                        GLUtils.getEGLErrorString(mEgl.eglGetError()));
            }

            mEglConfig = chooseEglConfig();
            if (mEglConfig == null) {
                throw new RuntimeException("eglConfig not initialized");
            }

            mEglContext = createContext(mEgl, mEglDisplay, mEglConfig);
            if (mEglContext == EGL_NO_CONTEXT) {
                throw new RuntimeException("createContext failed " +
                        GLUtils.getEGLErrorString(mEgl.eglGetError()));
            }

            int attribs[] = {
                EGL_WIDTH, 1,
                EGL_HEIGHT, 1,
                EGL_NONE
            };
            EGLSurface tmpSurface = mEgl.eglCreatePbufferSurface(mEglDisplay, mEglConfig, attribs);
            mEgl.eglMakeCurrent(mEglDisplay, tmpSurface, tmpSurface, mEglContext);

            int[] maxSize = new int[1];
            Rect frame = surfaceHolder.getSurfaceFrame();
            glGetIntegerv(GL_MAX_TEXTURE_SIZE, maxSize, 0);

            mEgl.eglMakeCurrent(mEglDisplay, EGL_NO_SURFACE, EGL_NO_SURFACE, EGL_NO_CONTEXT);
            mEgl.eglDestroySurface(mEglDisplay, tmpSurface);

            if(frame.width() > maxSize[0] || frame.height() > maxSize[0]) {
                mEgl.eglDestroyContext(mEglDisplay, mEglContext);
                mEgl.eglTerminate(mEglDisplay);
                Log.e(GL_LOG_TAG, "requested  texture size " +
                    frame.width() + "x" + frame.height() + " exceeds the support maximum of " +
                    maxSize[0] + "x" + maxSize[0]);
                return false;
            }

            mEglSurface = mEgl.eglCreateWindowSurface(mEglDisplay, mEglConfig, surfaceHolder, null);
            if (mEglSurface == null || mEglSurface == EGL_NO_SURFACE) {
                int error = mEgl.eglGetError();
                if (error == EGL_BAD_NATIVE_WINDOW || error == EGL_BAD_ALLOC) {
                    Log.e(GL_LOG_TAG, "createWindowSurface returned " +
                                         GLUtils.getEGLErrorString(error) + ".");
                    return false;
                }
                throw new RuntimeException("createWindowSurface failed " +
                        GLUtils.getEGLErrorString(error));
            }

            if (!mEgl.eglMakeCurrent(mEglDisplay, mEglSurface, mEglSurface, mEglContext)) {
                throw new RuntimeException("eglMakeCurrent failed " +
                        GLUtils.getEGLErrorString(mEgl.eglGetError()));
            }

            return true;
        }


        EGLContext createContext(EGL10 egl, EGLDisplay eglDisplay, EGLConfig eglConfig) {
            int[] attrib_list = { EGL_CONTEXT_CLIENT_VERSION, 2, EGL_NONE };
            return egl.eglCreateContext(eglDisplay, eglConfig, EGL_NO_CONTEXT, attrib_list);
        }

        private EGLConfig chooseEglConfig() {
            int[] configsCount = new int[1];
            EGLConfig[] configs = new EGLConfig[1];
            int[] configSpec = getConfig();
            if (!mEgl.eglChooseConfig(mEglDisplay, configSpec, configs, 1, configsCount)) {
                throw new IllegalArgumentException("eglChooseConfig failed " +
                        GLUtils.getEGLErrorString(mEgl.eglGetError()));
            } else if (configsCount[0] > 0) {
                return configs[0];
            }
            return null;
        }

        private int[] getConfig() {
            return new int[] {
                    EGL_RENDERABLE_TYPE, EGL_OPENGL_ES2_BIT,
                    EGL_RED_SIZE, 8,
                    EGL_GREEN_SIZE, 8,
                    EGL_BLUE_SIZE, 8,
                    EGL_ALPHA_SIZE, 0,
                    EGL_DEPTH_SIZE, 0,
                    EGL_STENCIL_SIZE, 0,
                    EGL_CONFIG_CAVEAT, EGL_NONE,
                    EGL_NONE
            };
        }
    }
}<|MERGE_RESOLUTION|>--- conflicted
+++ resolved
@@ -310,30 +310,6 @@
         }
 
         void drawFrame() {
-<<<<<<< HEAD
-            int newRotation = ((WindowManager) getSystemService(WINDOW_SERVICE)).
-                    getDefaultDisplay().getRotation();
-
-            // Sometimes a wallpaper is not large enough to cover the screen in one dimension.
-            // Call updateSurfaceSize -- it will only actually do the update if the dimensions
-            // should change
-            if (newRotation != mLastRotation || mSurfaceChanged ) {
-                // Update surface size (if necessary)
-                updateSurfaceSize(getSurfaceHolder());
-                mSurfaceChanged = false;
-            }
-            SurfaceHolder sh = getSurfaceHolder();
-            final Rect frame = sh.getSurfaceFrame();
-            final int dw = frame.width();
-            final int dh = frame.height();
-            boolean surfaceDimensionsChanged = dw != mLastSurfaceWidth || dh != mLastSurfaceHeight;
-
-            boolean redrawNeeded = surfaceDimensionsChanged || newRotation != mLastRotation;
-            if (!redrawNeeded && !mOffsetsChanged) {
-                if (DEBUG) {
-                    Log.d(TAG, "Suppressed drawFrame since redraw is not needed "
-                            + "and offsets have not changed.");
-=======
             try {
                 int newRotation = ((WindowManager) getSystemService(WINDOW_SERVICE)).
                         getDefaultDisplay().getRotation();
@@ -341,10 +317,10 @@
                 // Sometimes a wallpaper is not large enough to cover the screen in one dimension.
                 // Call updateSurfaceSize -- it will only actually do the update if the dimensions
                 // should change
-                if (newRotation != mLastRotation) {
+                if (newRotation != mLastRotation || mSurfaceChanged) {
                     // Update surface size (if necessary)
                     updateSurfaceSize(getSurfaceHolder());
->>>>>>> d0f748a7
+                    mSurfaceChanged = false;
                 }
                 SurfaceHolder sh = getSurfaceHolder();
                 final Rect frame = sh.getSurfaceFrame();
