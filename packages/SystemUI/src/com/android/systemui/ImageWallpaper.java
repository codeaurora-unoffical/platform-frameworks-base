/*
 * Copyright (C) 2009 The Android Open Source Project
 *
 * Licensed under the Apache License, Version 2.0 (the "License");
 * you may not use this file except in compliance with the License.
 * You may obtain a copy of the License at
 *
 *      http://www.apache.org/licenses/LICENSE-2.0
 *
 * Unless required by applicable law or agreed to in writing, software
 * distributed under the License is distributed on an "AS IS" BASIS,
 * WITHOUT WARRANTIES OR CONDITIONS OF ANY KIND, either express or implied.
 * See the License for the specific language governing permissions and
 * limitations under the License.
 */

package com.android.systemui;

import android.content.Context;
import android.graphics.Rect;
import android.opengl.GLSurfaceView;
<<<<<<< HEAD
import android.os.Build;
import android.service.wallpaper.WallpaperService;
import android.util.Log;
=======
import android.service.wallpaper.WallpaperService;
>>>>>>> 825827da
import android.view.SurfaceHolder;

import com.android.systemui.glwallpaper.ImageWallpaperRenderer;

/**
 * Default built-in wallpaper that simply shows a static image.
 */
@SuppressWarnings({"UnusedDeclaration"})
public class ImageWallpaper extends WallpaperService {
    private static final String TAG = ImageWallpaper.class.getSimpleName();
<<<<<<< HEAD

    @Override
    public void onCreate() {
        super.onCreate();
    }

    @Override
    public Engine onCreateEngine() {
        if (Build.IS_DEBUGGABLE) {
            Log.v(TAG, "We are using GLEngine");
=======

    @Override
    public Engine onCreateEngine() {
        return new GLEngine(this);
    }

    class GLEngine extends Engine {
        private GLWallpaperSurfaceView mWallpaperSurfaceView;

        GLEngine(Context context) {
            mWallpaperSurfaceView = new GLWallpaperSurfaceView(context);
            mWallpaperSurfaceView.setRenderer(
                    new ImageWallpaperRenderer(context, mWallpaperSurfaceView));
            mWallpaperSurfaceView.setRenderMode(GLSurfaceView.RENDERMODE_WHEN_DIRTY);
            setOffsetNotificationsEnabled(true);
>>>>>>> 825827da
        }
        return new GLEngine(this);
    }

<<<<<<< HEAD
    class GLEngine extends Engine {
        private GLWallpaperSurfaceView mWallpaperSurfaceView;

        GLEngine(Context context) {
            mWallpaperSurfaceView = new GLWallpaperSurfaceView(context);
            mWallpaperSurfaceView.setRenderer(
                    new ImageWallpaperRenderer(context, mWallpaperSurfaceView));
            mWallpaperSurfaceView.setRenderMode(GLSurfaceView.RENDERMODE_WHEN_DIRTY);
            setOffsetNotificationsEnabled(true);
        }

        @Override
        public void onAmbientModeChanged(boolean inAmbientMode, long animationDuration) {
            if (mWallpaperSurfaceView != null) {
                mWallpaperSurfaceView.notifyAmbientModeChanged(inAmbientMode, animationDuration);
=======
        @Override
        public void onAmbientModeChanged(boolean inAmbientMode, long animationDuration) {
            if (mWallpaperSurfaceView != null) {
                mWallpaperSurfaceView.notifyAmbientModeChanged(inAmbientMode, animationDuration);
            }
        }

        @Override
        public void onOffsetsChanged(float xOffset, float yOffset, float xOffsetStep,
                float yOffsetStep, int xPixelOffset, int yPixelOffset) {
            if (mWallpaperSurfaceView != null) {
                mWallpaperSurfaceView.notifyOffsetsChanged(xOffset, yOffset);
>>>>>>> 825827da
            }
        }

        @Override
<<<<<<< HEAD
        public void onOffsetsChanged(float xOffset, float yOffset, float xOffsetStep,
                float yOffsetStep, int xPixelOffset, int yPixelOffset) {
            if (mWallpaperSurfaceView != null) {
                mWallpaperSurfaceView.notifyOffsetsChanged(xOffset, yOffset);
=======
        public void onDestroy() {
            if (mWallpaperSurfaceView != null) {
                mWallpaperSurfaceView.onPause();
>>>>>>> 825827da
            }
        }

        private class GLWallpaperSurfaceView extends GLSurfaceView implements ImageGLView {
<<<<<<< HEAD
            private WallpaperStatusListener mWallpaperChangedListener;
=======
            private WallpaperStatusListener mWallpaperStatusListener;
>>>>>>> 825827da

            GLWallpaperSurfaceView(Context context) {
                super(context);
                setEGLContextClientVersion(2);
            }

            @Override
            public SurfaceHolder getHolder() {
                return getSurfaceHolder();
            }

            @Override
            public void setRenderer(Renderer renderer) {
                super.setRenderer(renderer);
<<<<<<< HEAD
                mWallpaperChangedListener = (WallpaperStatusListener) renderer;
            }

            private void notifyAmbientModeChanged(boolean inAmbient, long duration) {
                if (mWallpaperChangedListener != null) {
                    mWallpaperChangedListener.onAmbientModeChanged(inAmbient, duration);
=======
                mWallpaperStatusListener = (WallpaperStatusListener) renderer;
            }

            private void notifyAmbientModeChanged(boolean inAmbient, long duration) {
                if (mWallpaperStatusListener != null) {
                    mWallpaperStatusListener.onAmbientModeChanged(inAmbient, duration);
>>>>>>> 825827da
                }
            }

            private void notifyOffsetsChanged(float xOffset, float yOffset) {
<<<<<<< HEAD
                if (mWallpaperChangedListener != null) {
                    mWallpaperChangedListener.onOffsetsChanged(
=======
                if (mWallpaperStatusListener != null) {
                    mWallpaperStatusListener.onOffsetsChanged(
>>>>>>> 825827da
                            xOffset, yOffset, getHolder().getSurfaceFrame());
                }
            }

            @Override
            public void render() {
                requestRender();
            }
        }
    }

    /**
     * A listener to trace status of image wallpaper.
     */
    public interface WallpaperStatusListener {

        /**
         * Called back while ambient mode changes.
         * @param inAmbientMode true if is in ambient mode, false otherwise.
         * @param duration the duration of animation.
         */
        void onAmbientModeChanged(boolean inAmbientMode, long duration);

        /**
         * Called back while wallpaper offsets.
         * @param xOffset The offset portion along x.
         * @param yOffset The offset portion along y.
         */
        void onOffsetsChanged(float xOffset, float yOffset, Rect frame);
    }

    /**
     * An abstraction for view of GLRenderer.
     */
    public interface ImageGLView {

        /**
         * Ask the view to render.
         */
        void render();
    }
}<|MERGE_RESOLUTION|>--- conflicted
+++ resolved
@@ -19,13 +19,7 @@
 import android.content.Context;
 import android.graphics.Rect;
 import android.opengl.GLSurfaceView;
-<<<<<<< HEAD
-import android.os.Build;
 import android.service.wallpaper.WallpaperService;
-import android.util.Log;
-=======
-import android.service.wallpaper.WallpaperService;
->>>>>>> 825827da
 import android.view.SurfaceHolder;
 
 import com.android.systemui.glwallpaper.ImageWallpaperRenderer;
@@ -36,18 +30,6 @@
 @SuppressWarnings({"UnusedDeclaration"})
 public class ImageWallpaper extends WallpaperService {
     private static final String TAG = ImageWallpaper.class.getSimpleName();
-<<<<<<< HEAD
-
-    @Override
-    public void onCreate() {
-        super.onCreate();
-    }
-
-    @Override
-    public Engine onCreateEngine() {
-        if (Build.IS_DEBUGGABLE) {
-            Log.v(TAG, "We are using GLEngine");
-=======
 
     @Override
     public Engine onCreateEngine() {
@@ -63,28 +45,8 @@
                     new ImageWallpaperRenderer(context, mWallpaperSurfaceView));
             mWallpaperSurfaceView.setRenderMode(GLSurfaceView.RENDERMODE_WHEN_DIRTY);
             setOffsetNotificationsEnabled(true);
->>>>>>> 825827da
-        }
-        return new GLEngine(this);
-    }
-
-<<<<<<< HEAD
-    class GLEngine extends Engine {
-        private GLWallpaperSurfaceView mWallpaperSurfaceView;
-
-        GLEngine(Context context) {
-            mWallpaperSurfaceView = new GLWallpaperSurfaceView(context);
-            mWallpaperSurfaceView.setRenderer(
-                    new ImageWallpaperRenderer(context, mWallpaperSurfaceView));
-            mWallpaperSurfaceView.setRenderMode(GLSurfaceView.RENDERMODE_WHEN_DIRTY);
-            setOffsetNotificationsEnabled(true);
         }
 
-        @Override
-        public void onAmbientModeChanged(boolean inAmbientMode, long animationDuration) {
-            if (mWallpaperSurfaceView != null) {
-                mWallpaperSurfaceView.notifyAmbientModeChanged(inAmbientMode, animationDuration);
-=======
         @Override
         public void onAmbientModeChanged(boolean inAmbientMode, long animationDuration) {
             if (mWallpaperSurfaceView != null) {
@@ -97,30 +59,18 @@
                 float yOffsetStep, int xPixelOffset, int yPixelOffset) {
             if (mWallpaperSurfaceView != null) {
                 mWallpaperSurfaceView.notifyOffsetsChanged(xOffset, yOffset);
->>>>>>> 825827da
             }
         }
 
         @Override
-<<<<<<< HEAD
-        public void onOffsetsChanged(float xOffset, float yOffset, float xOffsetStep,
-                float yOffsetStep, int xPixelOffset, int yPixelOffset) {
-            if (mWallpaperSurfaceView != null) {
-                mWallpaperSurfaceView.notifyOffsetsChanged(xOffset, yOffset);
-=======
         public void onDestroy() {
             if (mWallpaperSurfaceView != null) {
                 mWallpaperSurfaceView.onPause();
->>>>>>> 825827da
             }
         }
 
         private class GLWallpaperSurfaceView extends GLSurfaceView implements ImageGLView {
-<<<<<<< HEAD
-            private WallpaperStatusListener mWallpaperChangedListener;
-=======
             private WallpaperStatusListener mWallpaperStatusListener;
->>>>>>> 825827da
 
             GLWallpaperSurfaceView(Context context) {
                 super(context);
@@ -135,32 +85,18 @@
             @Override
             public void setRenderer(Renderer renderer) {
                 super.setRenderer(renderer);
-<<<<<<< HEAD
-                mWallpaperChangedListener = (WallpaperStatusListener) renderer;
-            }
-
-            private void notifyAmbientModeChanged(boolean inAmbient, long duration) {
-                if (mWallpaperChangedListener != null) {
-                    mWallpaperChangedListener.onAmbientModeChanged(inAmbient, duration);
-=======
                 mWallpaperStatusListener = (WallpaperStatusListener) renderer;
             }
 
             private void notifyAmbientModeChanged(boolean inAmbient, long duration) {
                 if (mWallpaperStatusListener != null) {
                     mWallpaperStatusListener.onAmbientModeChanged(inAmbient, duration);
->>>>>>> 825827da
                 }
             }
 
             private void notifyOffsetsChanged(float xOffset, float yOffset) {
-<<<<<<< HEAD
-                if (mWallpaperChangedListener != null) {
-                    mWallpaperChangedListener.onOffsetsChanged(
-=======
                 if (mWallpaperStatusListener != null) {
                     mWallpaperStatusListener.onOffsetsChanged(
->>>>>>> 825827da
                             xOffset, yOffset, getHolder().getSurfaceFrame());
                 }
             }
