--- conflicted
+++ resolved
@@ -82,11 +82,7 @@
         void processBundle(Bundle hints);
 
         /**
-<<<<<<< HEAD
-         * Hides the UI.
-=======
          * Hides any SysUI for the assistant, but _does not_ close the assistant itself.
->>>>>>> dbf9e87c
          */
         void hide();
     }
@@ -262,17 +258,8 @@
         }
         int phoneState = mPhoneStateMonitor.getPhoneState();
         args.putInt(INVOCATION_PHONE_STATE_KEY, phoneState);
-<<<<<<< HEAD
-        args.putLong(INVOCATION_TIME_MS_KEY, SystemClock.uptimeMillis());
-        // Logs assistant start with invocation type.
-        MetricsLogger.action(
-                new LogMaker(MetricsEvent.ASSISTANT)
-                        .setType(MetricsEvent.TYPE_OPEN)
-                        .setSubtype(toLoggingSubType(invocationType, phoneState)));
-=======
         args.putLong(INVOCATION_TIME_MS_KEY, SystemClock.elapsedRealtime());
         logStartAssist(invocationType, phoneState);
->>>>>>> dbf9e87c
         startAssistInternal(args, assistComponent, isService);
     }
 
@@ -453,21 +440,15 @@
         mAssistUtils.onLockscreenShown();
     }
 
-<<<<<<< HEAD
-=======
     public long getAssistHandleShowAndGoRemainingDurationMs() {
         return mHandleController.getShowAndGoRemainingTimeMs();
     }
 
->>>>>>> dbf9e87c
     /** Returns the logging flags for the given Assistant invocation type. */
     public int toLoggingSubType(int invocationType) {
         return toLoggingSubType(invocationType, mPhoneStateMonitor.getPhoneState());
     }
 
-<<<<<<< HEAD
-    private int toLoggingSubType(int invocationType, int phoneState) {
-=======
     protected void logStartAssist(int invocationType, int phoneState) {
         MetricsLogger.action(
                 new LogMaker(MetricsEvent.ASSISTANT)
@@ -476,7 +457,6 @@
     }
 
     protected final int toLoggingSubType(int invocationType, int phoneState) {
->>>>>>> dbf9e87c
         // Note that this logic will break if the number of Assistant invocation types exceeds 7.
         // There are currently 5 invocation types, but we will be migrating to the new logging
         // framework in the next update.
