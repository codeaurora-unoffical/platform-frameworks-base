--- conflicted
+++ resolved
@@ -73,13 +73,8 @@
      * Bottom margin that defines the margin between bottom of smart space and top of notification
      * icons on AOD.
      */
-<<<<<<< HEAD
-    private int mBottomMargin;
-    private int mBottomMarginWithHeader;
-=======
     private int mIconTopMargin;
     private int mIconTopMarginWithHeader;
->>>>>>> dbf9e87c
     private boolean mShowingHeader;
 
     private KeyguardUpdateMonitorCallback mInfoCallback = new KeyguardUpdateMonitorCallback() {
@@ -150,8 +145,6 @@
         return mClockView.hasCustomClock();
     }
 
-<<<<<<< HEAD
-=======
     /**
      * Set whether or not the lock screen is showing notifications.
      */
@@ -159,7 +152,6 @@
         mClockView.setHasVisibleNotifications(hasVisibleNotifications);
     }
 
->>>>>>> dbf9e87c
     private void setEnableMarquee(boolean enabled) {
         if (DEBUG) Log.v(TAG, "Schedule setEnableMarquee: " + (enabled ? "Enable" : "Disable"));
         if (enabled) {
@@ -224,14 +216,6 @@
             return;
         }
         mShowingHeader = hasHeader;
-<<<<<<< HEAD
-        // Update bottom margin since header has appeared/disappeared.
-        if (mStatusViewContainer != null) {
-            MarginLayoutParams params = (MarginLayoutParams) mStatusViewContainer.getLayoutParams();
-            params.setMargins(params.leftMargin, params.topMargin, params.rightMargin,
-                    hasHeader ? mBottomMarginWithHeader : mBottomMargin);
-            mStatusViewContainer.setLayoutParams(params);
-=======
         if (mNotificationIcons != null) {
             // Update top margin since header has appeared/disappeared.
             MarginLayoutParams params = (MarginLayoutParams) mNotificationIcons.getLayoutParams();
@@ -240,7 +224,6 @@
                     params.rightMargin,
                     params.bottomMargin);
             mNotificationIcons.setLayoutParams(params);
->>>>>>> dbf9e87c
         }
     }
 
@@ -366,13 +349,8 @@
     }
 
     private void loadBottomMargin() {
-<<<<<<< HEAD
-        mBottomMargin = getResources().getDimensionPixelSize(R.dimen.widget_vertical_padding);
-        mBottomMarginWithHeader = getResources().getDimensionPixelSize(
-=======
         mIconTopMargin = getResources().getDimensionPixelSize(R.dimen.widget_vertical_padding);
         mIconTopMarginWithHeader = getResources().getDimensionPixelSize(
->>>>>>> dbf9e87c
                 R.dimen.widget_vertical_padding_with_header);
     }
 
