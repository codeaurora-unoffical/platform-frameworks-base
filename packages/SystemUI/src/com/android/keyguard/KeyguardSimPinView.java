--- conflicted
+++ resolved
@@ -68,20 +68,6 @@
         public void onSimStateChanged(int subId, int slotId, State simState) {
             if (DEBUG) Log.v(TAG, "onSimStateChanged(subId=" + subId + ",state=" + simState + ")");
             switch(simState) {
-<<<<<<< HEAD
-                // If the SIM is removed, then we must remove the keyguard. It will be put up
-                // again when the PUK locked SIM is re-entered.
-                case ABSENT: {
-                    KeyguardUpdateMonitor.getInstance(getContext()).reportSimUnlocked(subId);
-                    // onSimStateChanged callback can fire when the SIM PIN lock is not currently
-                    // active and mCallback is null.
-                    if (mCallback != null) {
-                        mCallback.dismiss(true, KeyguardUpdateMonitor.getCurrentUser());
-                    }
-                    break;
-                }
-=======
->>>>>>> 054264f8
                 case READY: {
                     mRemainingAttempts = -1;
                     resetState();
