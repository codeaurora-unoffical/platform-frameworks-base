--- conflicted
+++ resolved
@@ -46,10 +46,7 @@
 import com.android.keyguard.KeyguardSecurityModel.SecurityMode;
 import com.android.systemui.Dependency;
 import com.android.systemui.SystemUIFactory;
-<<<<<<< HEAD
-=======
 import com.android.systemui.statusbar.phone.UnlockMethodCache;
->>>>>>> dbf9e87c
 import com.android.systemui.util.InjectionInflationController;
 
 public class KeyguardSecurityContainer extends FrameLayout implements KeyguardSecurityView {
@@ -102,12 +99,6 @@
     private boolean mIsDragging;
     private float mStartTouchY = -1;
 
-    private final MetricsLogger mMetricsLogger = Dependency.get(MetricsLogger.class);
-    private float mLastTouchY = -1;
-    private int mActivePointerId = -1;
-    private boolean mIsDragging;
-    private float mStartTouchY = -1;
-
     // Used to notify the container when something interesting happens.
     public interface SecurityCallback {
         public boolean dismiss(boolean authenticated, int targetUserId);
@@ -140,10 +131,7 @@
         mSpringAnimation = new SpringAnimation(this, DynamicAnimation.Y);
         mInjectionInflationController =  new InjectionInflationController(
             SystemUIFactory.getInstance().getRootComponent());
-<<<<<<< HEAD
-=======
         mUnlockMethodCache = UnlockMethodCache.getInstance(context);
->>>>>>> dbf9e87c
         mViewConfiguration = ViewConfiguration.get(context);
     }
 
@@ -249,10 +237,7 @@
                     MIN_DRAG_SIZE, getResources().getDisplayMetrics())
                     && !mUpdateMonitor.isFaceDetectionRunning()) {
                 mUpdateMonitor.requestFaceAuth();
-<<<<<<< HEAD
-=======
                 mCallback.userActivity();
->>>>>>> dbf9e87c
                 showMessage(null, null);
             }
         }
@@ -284,19 +269,10 @@
      */
     private void updateBiometricRetry() {
         SecurityMode securityMode = getSecurityMode();
-<<<<<<< HEAD
-        int userId = KeyguardUpdateMonitor.getCurrentUser();
-        mSwipeUpToRetry = mUpdateMonitor.isUnlockWithFacePossible(userId)
-                && securityMode != SecurityMode.SimPin
-                && securityMode != SecurityMode.SimPuk
-                && securityMode != SecurityMode.None
-                && securityMode != SecurityMode.Pattern;
-=======
         mSwipeUpToRetry = mUnlockMethodCache.isFaceAuthEnabled()
                 && securityMode != SecurityMode.SimPin
                 && securityMode != SecurityMode.SimPuk
                 && securityMode != SecurityMode.None;
->>>>>>> dbf9e87c
     }
 
     public CharSequence getTitle() {
