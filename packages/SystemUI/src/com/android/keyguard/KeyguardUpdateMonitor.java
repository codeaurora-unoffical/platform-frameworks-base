--- conflicted
+++ resolved
@@ -369,10 +369,7 @@
         public void onChanged(BiometricSourceType type, boolean enabled) throws RemoteException {
             if (type == BiometricSourceType.FACE) {
                 mFaceSettingEnabledForUser = enabled;
-<<<<<<< HEAD
-=======
                 updateFaceListeningState();
->>>>>>> 825827da
             }
         }
     };
@@ -696,7 +693,6 @@
             if (cb != null) {
                 cb.onBiometricRunningStateChanged(isFingerprintDetectionRunning(),
                         BiometricSourceType.FINGERPRINT);
-<<<<<<< HEAD
             }
         }
     }
@@ -853,164 +849,6 @@
         }
     }
 
-=======
-            }
-        }
-    }
-
-    @VisibleForTesting
-    protected void onFaceAuthenticated(int userId) {
-        Trace.beginSection("KeyGuardUpdateMonitor#onFaceAuthenticated");
-        mUserFaceAuthenticated.put(userId, true);
-        // Update/refresh trust state only if user can skip bouncer
-        if (getUserCanSkipBouncer(userId)) {
-            mTrustManager.unlockedByBiometricForUser(userId, BiometricSourceType.FACE);
-        }
-        // Don't send cancel if authentication succeeds
-        mFaceCancelSignal = null;
-        for (int i = 0; i < mCallbacks.size(); i++) {
-            KeyguardUpdateMonitorCallback cb = mCallbacks.get(i).get();
-            if (cb != null) {
-                cb.onBiometricAuthenticated(userId,
-                        BiometricSourceType.FACE);
-            }
-        }
-
-        mHandler.sendMessageDelayed(mHandler.obtainMessage(MSG_BIOMETRIC_AUTHENTICATION_CONTINUE),
-                BIOMETRIC_CONTINUE_DELAY_MS);
-
-        // Only authenticate face once when assistant is visible
-        mAssistantVisible = false;
-
-        Trace.endSection();
-    }
-
-    private void handleFaceAuthFailed() {
-        setFaceRunningState(BIOMETRIC_STATE_STOPPED);
-        for (int i = 0; i < mCallbacks.size(); i++) {
-            KeyguardUpdateMonitorCallback cb = mCallbacks.get(i).get();
-            if (cb != null) {
-                cb.onBiometricAuthFailed(BiometricSourceType.FACE);
-            }
-        }
-        handleFaceHelp(-1, mContext.getString(R.string.kg_face_not_recognized));
-    }
-
-    private void handleFaceAcquired(int acquireInfo) {
-        if (acquireInfo != FaceManager.FACE_ACQUIRED_GOOD) {
-            return;
-        }
-        for (int i = 0; i < mCallbacks.size(); i++) {
-            KeyguardUpdateMonitorCallback cb = mCallbacks.get(i).get();
-            if (cb != null) {
-                cb.onBiometricAcquired(BiometricSourceType.FACE);
-            }
-        }
-    }
-
-    private void handleFaceAuthenticated(int authUserId) {
-        Trace.beginSection("KeyGuardUpdateMonitor#handlerFaceAuthenticated");
-        try {
-            final int userId;
-            try {
-                userId = ActivityManager.getService().getCurrentUser().id;
-            } catch (RemoteException e) {
-                Log.e(TAG, "Failed to get current user id: ", e);
-                return;
-            }
-            if (userId != authUserId) {
-                Log.d(TAG, "Face authenticated for wrong user: " + authUserId);
-                return;
-            }
-            if (isFaceDisabled(userId)) {
-                Log.d(TAG, "Face authentication disabled by DPM for userId: " + userId);
-                return;
-            }
-            onFaceAuthenticated(userId);
-        } finally {
-            setFaceRunningState(BIOMETRIC_STATE_STOPPED);
-        }
-        Trace.endSection();
-    }
-
-    private void handleFaceHelp(int msgId, String helpString) {
-        for (int i = 0; i < mCallbacks.size(); i++) {
-            KeyguardUpdateMonitorCallback cb = mCallbacks.get(i).get();
-            if (cb != null) {
-                cb.onBiometricHelp(msgId, helpString, BiometricSourceType.FACE);
-            }
-        }
-    }
-
-    private Runnable mRetryFaceAuthentication = new Runnable() {
-        @Override
-        public void run() {
-            Log.w(TAG, "Retrying face after HW unavailable, attempt " +
-                    mHardwareFaceUnavailableRetryCount);
-            updateFaceListeningState();
-        }
-    };
-
-    private void handleFaceError(int msgId, String errString) {
-        if (msgId == FaceManager.FACE_ERROR_CANCELED
-                && mFaceRunningState == BIOMETRIC_STATE_CANCELLING_RESTARTING) {
-            setFaceRunningState(BIOMETRIC_STATE_STOPPED);
-            updateFaceListeningState();
-        } else {
-            setFaceRunningState(BIOMETRIC_STATE_STOPPED);
-        }
-
-        if (msgId == FaceManager.FACE_ERROR_HW_UNAVAILABLE) {
-            if (mHardwareFaceUnavailableRetryCount < HW_UNAVAILABLE_RETRY_MAX) {
-                mHardwareFaceUnavailableRetryCount++;
-                mHandler.removeCallbacks(mRetryFaceAuthentication);
-                mHandler.postDelayed(mRetryFaceAuthentication, HW_UNAVAILABLE_TIMEOUT);
-            }
-        }
-
-        if (msgId == FaceManager.FACE_ERROR_LOCKOUT_PERMANENT) {
-            mLockPatternUtils.requireStrongAuth(
-                    LockPatternUtils.StrongAuthTracker.STRONG_AUTH_REQUIRED_AFTER_LOCKOUT,
-                    getCurrentUser());
-        }
-
-        for (int i = 0; i < mCallbacks.size(); i++) {
-            KeyguardUpdateMonitorCallback cb = mCallbacks.get(i).get();
-            if (cb != null) {
-                cb.onBiometricError(msgId, errString,
-                        BiometricSourceType.FACE);
-            }
-        }
-    }
-
-    private void handleFaceLockoutReset() {
-        updateFaceListeningState();
-    }
-
-    private void setFaceRunningState(int faceRunningState) {
-        boolean wasRunning = mFaceRunningState == BIOMETRIC_STATE_RUNNING;
-        boolean isRunning = faceRunningState == BIOMETRIC_STATE_RUNNING;
-        mFaceRunningState = faceRunningState;
-        if (DEBUG) Log.v(TAG, "Face State: " + mFaceRunningState);
-        // Clients of KeyguardUpdateMonitor don't care about the internal state or about the
-        // asynchronousness of the cancel cycle. So only notify them if the actualy running state
-        // has changed.
-        if (wasRunning != isRunning) {
-            notifyFaceRunningStateChanged();
-        }
-    }
-
-    private void notifyFaceRunningStateChanged() {
-        for (int i = 0; i < mCallbacks.size(); i++) {
-            KeyguardUpdateMonitorCallback cb = mCallbacks.get(i).get();
-            if (cb != null) {
-                cb.onBiometricRunningStateChanged(isFaceDetectionRunning(),
-                        BiometricSourceType.FACE);
-            }
-        }
-    }
-
->>>>>>> 825827da
     private void handleFaceUnlockStateChanged(boolean running, int userId) {
         checkIsHandlerThread();
         mUserFaceUnlockRunning.put(userId, running);
@@ -1060,13 +898,7 @@
 
 
     public boolean getUserCanSkipBouncer(int userId) {
-<<<<<<< HEAD
-        boolean fingerprintOrFace = mUserFingerprintAuthenticated.get(userId)
-                || mUserFaceAuthenticated.get(userId);
-        return getUserHasTrust(userId) || (fingerprintOrFace && isUnlockingWithBiometricAllowed());
-=======
         return getUserHasTrust(userId) || getUserUnlockedWithBiometric(userId);
->>>>>>> 825827da
     }
 
     public boolean getUserHasTrust(int userId) {
@@ -1750,8 +1582,6 @@
         updateFaceListeningState();
     }
 
-<<<<<<< HEAD
-=======
     /**
      * Requests face authentication if we're on a state where it's allowed.
      * This will re-trigger auth in case it fails.
@@ -1761,7 +1591,6 @@
         updateFaceListeningState();
     }
 
->>>>>>> 825827da
     private void updateFaceListeningState() {
         // If this message exists, we should not authenticate again until this message is
         // consumed by the handler
@@ -1797,8 +1626,7 @@
                 (mBouncer && !mKeyguardGoingAway) || mGoingToSleep ||
                 shouldListenForFingerprintAssistant() || (mKeyguardOccluded && mIsDreaming))
                 && !mSwitchingUser && !isFingerprintDisabled(getCurrentUser())
-<<<<<<< HEAD
-                && !mKeyguardGoingAway && mIsPrimaryUser;
+                && (!mKeyguardGoingAway || !mDeviceInteractive) && mIsPrimaryUser;
         return shouldListen;
     }
 
@@ -1813,23 +1641,6 @@
                 && mUserManager.isUserUnlocked(user) && mIsPrimaryUser;
     }
 
-=======
-                && (!mKeyguardGoingAway || !mDeviceInteractive) && mIsPrimaryUser;
-        return shouldListen;
-    }
-
-    private boolean shouldListenForFace() {
-        final boolean awakeKeyguard = mKeyguardIsVisible && mDeviceInteractive && !mGoingToSleep;
-        final int user = getCurrentUser();
-        // Only listen if this KeyguardUpdateMonitor belongs to the primary user. There is an
-        // instance of KeyguardUpdateMonitor for each user but KeyguardUpdateMonitor is user-aware.
-        return (mBouncer || mAuthInterruptActive || awakeKeyguard || shouldListenForFaceAssistant())
-                && !mSwitchingUser && !getUserCanSkipBouncer(user) && !isFaceDisabled(user)
-                && !mKeyguardGoingAway && mFaceSettingEnabledForUser
-                && mUserManager.isUserUnlocked(user) && mIsPrimaryUser;
-    }
-
->>>>>>> 825827da
 
     private void startListeningForFingerprint() {
         if (mFingerprintRunningState == BIOMETRIC_STATE_CANCELLING) {
@@ -1859,11 +1670,7 @@
             return;
         }
         if (DEBUG) Log.v(TAG, "startListeningForFace()");
-<<<<<<< HEAD
-        int userId = ActivityManager.getCurrentUser();
-=======
         int userId = getCurrentUser();
->>>>>>> 825827da
         if (isUnlockWithFacePossible(userId)) {
             if (mFaceCancelSignal != null) {
                 mFaceCancelSignal.cancel();
