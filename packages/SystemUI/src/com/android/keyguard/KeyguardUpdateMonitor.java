--- conflicted
+++ resolved
@@ -98,10 +98,7 @@
 import com.android.settingslib.WirelessUtils;
 import com.android.systemui.shared.system.ActivityManagerWrapper;
 import com.android.systemui.shared.system.TaskStackChangeListener;
-<<<<<<< HEAD
-=======
 import com.android.systemui.statusbar.phone.KeyguardBypassController;
->>>>>>> dbf9e87c
 
 import com.google.android.collect.Lists;
 
@@ -256,10 +253,7 @@
     private List<SubscriptionInfo> mSubscriptionInfo;
     private TrustManager mTrustManager;
     private UserManager mUserManager;
-<<<<<<< HEAD
-=======
     private KeyguardBypassController mKeyguardBypassController;
->>>>>>> dbf9e87c
     private int mFingerprintRunningState = BIOMETRIC_STATE_STOPPED;
     private int mFaceRunningState = BIOMETRIC_STATE_STOPPED;
     private LockPatternUtils mLockPatternUtils;
@@ -269,10 +263,7 @@
     private boolean mLogoutEnabled;
     // If the user long pressed the lock icon, disabling face auth for the current session.
     private boolean mLockIconPressed;
-<<<<<<< HEAD
-=======
     private int mActiveMobileDataSubscription = SubscriptionManager.INVALID_SUBSCRIPTION_ID;
->>>>>>> dbf9e87c
 
     /**
      * Short delay before restarting biometric authentication after a successful try
@@ -281,13 +272,6 @@
      */
     private static final int BIOMETRIC_CONTINUE_DELAY_MS = 500;
 
-<<<<<<< HEAD
-    // If FP daemon dies, keyguard should retry after a short delay
-    private int mHardwareFingerprintUnavailableRetryCount = 0;
-    private int mHardwareFaceUnavailableRetryCount = 0;
-    private static final int HW_UNAVAILABLE_TIMEOUT = 3000; // ms
-    private static final int HW_UNAVAILABLE_RETRY_MAX = 3;
-=======
     // If the HAL dies or is unable to authenticate, keyguard should retry after a short delay
     private int mHardwareFingerprintUnavailableRetryCount = 0;
     private int mHardwareFaceUnavailableRetryCount = 0;
@@ -302,7 +286,6 @@
             updateBiometricListeningState();
         }
     };
->>>>>>> dbf9e87c
 
     private final Handler mHandler = new Handler(Looper.getMainLooper()) {
         @Override
@@ -412,23 +395,6 @@
         }
     };
 
-<<<<<<< HEAD
-    private boolean mFaceSettingEnabledForUser;
-    private BiometricManager mBiometricManager;
-    private IBiometricEnabledOnKeyguardCallback mBiometricEnabledCallback =
-            new IBiometricEnabledOnKeyguardCallback.Stub() {
-        @Override
-        public void onChanged(BiometricSourceType type, boolean enabled) throws RemoteException {
-            if (type == BiometricSourceType.FACE) {
-                mFaceSettingEnabledForUser = enabled;
-                updateFaceListeningState();
-            }
-        }
-    };
-
-    private OnSubscriptionsChangedListener mSubscriptionListener =
-            new OnSubscriptionsChangedListener() {
-=======
     private SparseBooleanArray mFaceSettingEnabledForUser = new SparseBooleanArray();
     private BiometricManager mBiometricManager;
     private IBiometricEnabledOnKeyguardCallback mBiometricEnabledCallback =
@@ -445,7 +411,6 @@
 
     @VisibleForTesting
     public PhoneStateListener mPhoneStateListener = new PhoneStateListener() {
->>>>>>> dbf9e87c
         @Override
         public void onActiveDataSubscriptionIdChanged(int subId) {
             mActiveMobileDataSubscription = subId;
@@ -547,6 +512,7 @@
             KeyguardUpdateMonitorCallback cb = mCallbacks.get(i).get();
             if (cb != null) {
                 cb.onRefreshCarrierInfo();
+                cb.onServiceStateChanged(subId, serviceState);
             }
         }
     }
@@ -629,8 +595,6 @@
     public void setKeyguardOccluded(boolean occluded) {
         mKeyguardOccluded = occluded;
         updateBiometricListeningState();
-<<<<<<< HEAD
-=======
     }
 
     /**
@@ -639,7 +603,6 @@
     public void onCameraLaunched() {
         mSecureCameraLaunched = true;
         updateBiometricListeningState();
->>>>>>> dbf9e87c
     }
 
     /**
@@ -664,10 +627,7 @@
 
     @VisibleForTesting
     protected void onFingerprintAuthenticated(int userId) {
-<<<<<<< HEAD
-=======
-        checkIsHandlerThread();
->>>>>>> dbf9e87c
+        checkIsHandlerThread();
         Trace.beginSection("KeyGuardUpdateMonitor#onFingerPrintAuthenticated");
         mUserFingerprintAuthenticated.put(userId, true);
         // Update/refresh trust state only if user can skip bouncer
@@ -777,11 +737,7 @@
         }
 
         if (msgId == FingerprintManager.FINGERPRINT_ERROR_HW_UNAVAILABLE) {
-<<<<<<< HEAD
-            if (mHardwareFingerprintUnavailableRetryCount < HW_UNAVAILABLE_RETRY_MAX) {
-=======
             if (mHardwareFingerprintUnavailableRetryCount < HAL_ERROR_RETRY_MAX) {
->>>>>>> dbf9e87c
                 mHardwareFingerprintUnavailableRetryCount++;
                 mHandler.removeCallbacks(mRetryFingerprintAuthentication);
                 mHandler.postDelayed(mRetryFingerprintAuthentication, HAL_ERROR_RETRY_TIMEOUT);
@@ -825,66 +781,6 @@
             if (cb != null) {
                 cb.onBiometricRunningStateChanged(isFingerprintDetectionRunning(),
                         BiometricSourceType.FINGERPRINT);
-<<<<<<< HEAD
-            }
-        }
-    }
-
-    @VisibleForTesting
-    protected void onFaceAuthenticated(int userId) {
-        Trace.beginSection("KeyGuardUpdateMonitor#onFaceAuthenticated");
-        mUserFaceAuthenticated.put(userId, true);
-        // Update/refresh trust state only if user can skip bouncer
-        if (getUserCanSkipBouncer(userId)) {
-            mTrustManager.unlockedByBiometricForUser(userId, BiometricSourceType.FACE);
-        }
-        // Don't send cancel if authentication succeeds
-        mFaceCancelSignal = null;
-        for (int i = 0; i < mCallbacks.size(); i++) {
-            KeyguardUpdateMonitorCallback cb = mCallbacks.get(i).get();
-            if (cb != null) {
-                cb.onBiometricAuthenticated(userId,
-                        BiometricSourceType.FACE);
-            }
-        }
-
-        mHandler.sendMessageDelayed(mHandler.obtainMessage(MSG_BIOMETRIC_AUTHENTICATION_CONTINUE),
-                BIOMETRIC_CONTINUE_DELAY_MS);
-
-        // Only authenticate face once when assistant is visible
-        mAssistantVisible = false;
-
-        Trace.endSection();
-    }
-
-    private void handleFaceAuthFailed() {
-        setFaceRunningState(BIOMETRIC_STATE_STOPPED);
-        for (int i = 0; i < mCallbacks.size(); i++) {
-            KeyguardUpdateMonitorCallback cb = mCallbacks.get(i).get();
-            if (cb != null) {
-                cb.onBiometricAuthFailed(BiometricSourceType.FACE);
-            }
-        }
-        handleFaceHelp(BIOMETRIC_HELP_FACE_NOT_RECOGNIZED,
-                mContext.getString(R.string.kg_face_not_recognized));
-    }
-
-    private void handleFaceAcquired(int acquireInfo) {
-        if (acquireInfo != FaceManager.FACE_ACQUIRED_GOOD) {
-            return;
-        }
-        for (int i = 0; i < mCallbacks.size(); i++) {
-            KeyguardUpdateMonitorCallback cb = mCallbacks.get(i).get();
-            if (cb != null) {
-                cb.onBiometricAcquired(BiometricSourceType.FACE);
-            }
-        }
-    }
-
-    private void handleFaceAuthenticated(int authUserId) {
-        Trace.beginSection("KeyGuardUpdateMonitor#handlerFaceAuthenticated");
-        try {
-=======
             }
         }
     }
@@ -951,7 +847,6 @@
                 Log.d(TAG, "Aborted successful auth because device is going to sleep.");
                 return;
             }
->>>>>>> dbf9e87c
             final int userId;
             try {
                 userId = ActivityManager.getService().getCurrentUser().id;
@@ -967,10 +862,7 @@
                 Log.d(TAG, "Face authentication disabled by DPM for userId: " + userId);
                 return;
             }
-<<<<<<< HEAD
-=======
             if (DEBUG_FACE) Log.d(TAG, "Face auth succeeded for user " + userId);
->>>>>>> dbf9e87c
             onFaceAuthenticated(userId);
         } finally {
             setFaceRunningState(BIOMETRIC_STATE_STOPPED);
@@ -979,11 +871,8 @@
     }
 
     private void handleFaceHelp(int msgId, String helpString) {
-<<<<<<< HEAD
-=======
         checkIsHandlerThread();
         if (DEBUG_FACE) Log.d(TAG, "Face help received: " + helpString);
->>>>>>> dbf9e87c
         for (int i = 0; i < mCallbacks.size(); i++) {
             KeyguardUpdateMonitorCallback cb = mCallbacks.get(i).get();
             if (cb != null) {
@@ -1002,15 +891,12 @@
     };
 
     private void handleFaceError(int msgId, String errString) {
-<<<<<<< HEAD
-=======
         checkIsHandlerThread();
         if (DEBUG_FACE) Log.d(TAG, "Face error received: " + errString);
         if (msgId == FaceManager.FACE_ERROR_CANCELED && mHandler.hasCallbacks(mCancelNotReceived)) {
             mHandler.removeCallbacks(mCancelNotReceived);
         }
 
->>>>>>> dbf9e87c
         if (msgId == FaceManager.FACE_ERROR_CANCELED
                 && mFaceRunningState == BIOMETRIC_STATE_CANCELLING_RESTARTING) {
             setFaceRunningState(BIOMETRIC_STATE_STOPPED);
@@ -1019,41 +905,20 @@
             setFaceRunningState(BIOMETRIC_STATE_STOPPED);
         }
 
-<<<<<<< HEAD
-        if (msgId == FaceManager.FACE_ERROR_HW_UNAVAILABLE) {
-            if (mHardwareFaceUnavailableRetryCount < HW_UNAVAILABLE_RETRY_MAX) {
-                mHardwareFaceUnavailableRetryCount++;
-                mHandler.removeCallbacks(mRetryFaceAuthentication);
-                mHandler.postDelayed(mRetryFaceAuthentication, HW_UNAVAILABLE_TIMEOUT);
-=======
         if (msgId == FaceManager.FACE_ERROR_HW_UNAVAILABLE
                 || msgId == FaceManager.FACE_ERROR_UNABLE_TO_PROCESS) {
             if (mHardwareFaceUnavailableRetryCount < HAL_ERROR_RETRY_MAX) {
                 mHardwareFaceUnavailableRetryCount++;
                 mHandler.removeCallbacks(mRetryFaceAuthentication);
                 mHandler.postDelayed(mRetryFaceAuthentication, HAL_ERROR_RETRY_TIMEOUT);
->>>>>>> dbf9e87c
             }
         }
 
         if (msgId == FaceManager.FACE_ERROR_LOCKOUT_PERMANENT) {
-<<<<<<< HEAD
-            mLockPatternUtils.requireStrongAuth(
-                    LockPatternUtils.StrongAuthTracker.STRONG_AUTH_REQUIRED_AFTER_LOCKOUT,
-                    getCurrentUser());
-        }
-
-        // The face timeout message is not very actionable, let's ask the user to
-        // manually retry.
-        if (msgId == FaceManager.FACE_ERROR_TIMEOUT) {
-            errString = mContext.getString(R.string.keyguard_unlock);
-        }
-=======
             mLockPatternUtils.requireStrongAuth(STRONG_AUTH_REQUIRED_AFTER_LOCKOUT,
                     getCurrentUser());
         }
 
->>>>>>> dbf9e87c
         for (int i = 0; i < mCallbacks.size(); i++) {
             KeyguardUpdateMonitorCallback cb = mCallbacks.get(i).get();
             if (cb != null) {
@@ -1081,10 +946,7 @@
     }
 
     private void notifyFaceRunningStateChanged() {
-<<<<<<< HEAD
-=======
-        checkIsHandlerThread();
->>>>>>> dbf9e87c
+        checkIsHandlerThread();
         for (int i = 0; i < mCallbacks.size(); i++) {
             KeyguardUpdateMonitorCallback cb = mCallbacks.get(i).get();
             if (cb != null) {
@@ -1141,17 +1003,6 @@
                 || isSimPinSecure();
     }
 
-<<<<<<< HEAD
-    private boolean isFaceDisabled(int userId) {
-        final DevicePolicyManager dpm =
-                (DevicePolicyManager) mContext.getSystemService(Context.DEVICE_POLICY_SERVICE);
-        return dpm != null && (dpm.getKeyguardDisabledFeatures(null, userId)
-                & DevicePolicyManager.KEYGUARD_DISABLE_FACE) != 0
-                || isSimPinSecure();
-    }
-
-=======
->>>>>>> dbf9e87c
 
     public boolean getUserCanSkipBouncer(int userId) {
         return getUserHasTrust(userId) || getUserUnlockedWithBiometric(userId);
@@ -1625,15 +1476,9 @@
 
     protected void handleStartedWakingUp() {
         Trace.beginSection("KeyguardUpdateMonitor#handleStartedWakingUp");
-<<<<<<< HEAD
+        checkIsHandlerThread();
         updateBiometricListeningState();
-        final int count = mCallbacks.size();
-        for (int i = 0; i < count; i++) {
-=======
-        checkIsHandlerThread();
-        updateBiometricListeningState();
-        for (int i = 0; i < mCallbacks.size(); i++) {
->>>>>>> dbf9e87c
+        for (int i = 0; i < mCallbacks.size(); i++) {
             KeyguardUpdateMonitorCallback cb = mCallbacks.get(i).get();
             if (cb != null) {
                 cb.onStartedWakingUp();
@@ -1643,16 +1488,10 @@
     }
 
     protected void handleStartedGoingToSleep(int arg1) {
-<<<<<<< HEAD
-        clearBiometricRecognized();
-        final int count = mCallbacks.size();
-        for (int i = 0; i < count; i++) {
-=======
         checkIsHandlerThread();
         mLockIconPressed = false;
         clearBiometricRecognized();
         for (int i = 0; i < mCallbacks.size(); i++) {
->>>>>>> dbf9e87c
             KeyguardUpdateMonitorCallback cb = mCallbacks.get(i).get();
             if (cb != null) {
                 cb.onStartedGoingToSleep(arg1);
@@ -1685,18 +1524,10 @@
     }
 
     private void handleScreenTurnedOff() {
-<<<<<<< HEAD
-        mLockIconPressed = false;
+        checkIsHandlerThread();
         mHardwareFingerprintUnavailableRetryCount = 0;
         mHardwareFaceUnavailableRetryCount = 0;
-        final int count = mCallbacks.size();
-        for (int i = 0; i < count; i++) {
-=======
-        checkIsHandlerThread();
-        mHardwareFingerprintUnavailableRetryCount = 0;
-        mHardwareFaceUnavailableRetryCount = 0;
-        for (int i = 0; i < mCallbacks.size(); i++) {
->>>>>>> dbf9e87c
+        for (int i = 0; i < mCallbacks.size(); i++) {
             KeyguardUpdateMonitorCallback cb = mCallbacks.get(i).get();
             if (cb != null) {
                 cb.onScreenTurnedOff();
@@ -1878,10 +1709,7 @@
 
     /**
      * Called whenever passive authentication is requested or aborted by a sensor.
-<<<<<<< HEAD
-=======
      *
->>>>>>> dbf9e87c
      * @param active If the interrupt started or ended.
      */
     public void onAuthInterruptDetected(boolean active) {
@@ -1902,8 +1730,6 @@
         updateFaceListeningState();
     }
 
-<<<<<<< HEAD
-=======
     /**
      * In case face auth is running, cancel it.
      */
@@ -1911,7 +1737,6 @@
         stopListeningForFace();
     }
 
->>>>>>> dbf9e87c
     private void updateFaceListeningState() {
         // If this message exists, we should not authenticate again until this message is
         // consumed by the handler
@@ -1954,14 +1779,6 @@
     private boolean shouldListenForFace() {
         final boolean awakeKeyguard = mKeyguardIsVisible && mDeviceInteractive && !mGoingToSleep;
         final int user = getCurrentUser();
-<<<<<<< HEAD
-        // Only listen if this KeyguardUpdateMonitor belongs to the primary user. There is an
-        // instance of KeyguardUpdateMonitor for each user but KeyguardUpdateMonitor is user-aware.
-        return (mBouncer || mAuthInterruptActive || awakeKeyguard || shouldListenForFaceAssistant())
-                && !mSwitchingUser && !getUserCanSkipBouncer(user) && !isFaceDisabled(user)
-                && !mKeyguardGoingAway && mFaceSettingEnabledForUser && !mLockIconPressed
-                && mUserManager.isUserUnlocked(user) && mIsPrimaryUser;
-=======
         final int strongAuth = mStrongAuthTracker.getStrongAuthForUser(user);
         final boolean isLockOutOrLockDown =
                 containsFlag(strongAuth, STRONG_AUTH_REQUIRED_AFTER_LOCKOUT)
@@ -1990,7 +1807,6 @@
                 && !mKeyguardGoingAway && mFaceSettingEnabledForUser.get(user) && !mLockIconPressed
                 && strongAuthAllowsScanning && mIsPrimaryUser
                 && !mSecureCameraLaunched;
->>>>>>> dbf9e87c
     }
 
     /**
@@ -2022,7 +1838,6 @@
             mFpm.authenticate(null, mFingerprintCancelSignal, 0, mFingerprintAuthenticationCallback,
                     null, userId);
             setFingerprintRunningState(BIOMETRIC_STATE_RUNNING);
-<<<<<<< HEAD
         }
     }
 
@@ -2044,29 +1859,6 @@
         }
     }
 
-=======
-        }
-    }
-
-    private void startListeningForFace() {
-        if (mFaceRunningState == BIOMETRIC_STATE_CANCELLING) {
-            setFaceRunningState(BIOMETRIC_STATE_CANCELLING_RESTARTING);
-            return;
-        }
-        if (DEBUG) Log.v(TAG, "startListeningForFace()");
-        int userId = getCurrentUser();
-        if (isUnlockWithFacePossible(userId)) {
-            if (mFaceCancelSignal != null) {
-                mFaceCancelSignal.cancel();
-            }
-            mFaceCancelSignal = new CancellationSignal();
-            mFaceManager.authenticate(null, mFaceCancelSignal, 0,
-                    mFaceAuthenticationCallback, null, userId);
-            setFaceRunningState(BIOMETRIC_STATE_RUNNING);
-        }
-    }
-
->>>>>>> dbf9e87c
     /**
      * If biometrics hardware is available, not disabled, and user has enrolled templates.
      * This does NOT check if the device is encrypted or in lockdown.
@@ -2083,16 +1875,6 @@
                 && mFpm.getEnrolledFingerprints(userId).size() > 0;
     }
 
-<<<<<<< HEAD
-    /**
-     * If face hardware is available and user has enrolled. Not considering encryption or
-     * lockdown state.
-     */
-    public boolean isUnlockWithFacePossible(int userId) {
-        return mFaceManager != null && mFaceManager.isHardwareDetected()
-                && !isFaceDisabled(userId)
-                && mFaceManager.hasEnrolledTemplates(userId);
-=======
     private boolean isUnlockWithFacePossible(int userId) {
         return isFaceAuthEnabledForUser(userId) && !isFaceDisabled(userId);
     }
@@ -2104,7 +1886,6 @@
         return mFaceManager != null && mFaceManager.isHardwareDetected()
                 && mFaceManager.hasEnrolledTemplates(userId)
                 && mFaceSettingEnabledForUser.get(userId);
->>>>>>> dbf9e87c
     }
 
     private void stopListeningForFingerprint() {
@@ -2134,23 +1915,6 @@
                     mHandler.postDelayed(mCancelNotReceived, DEFAULT_CANCEL_SIGNAL_TIMEOUT);
                 }
             }
-<<<<<<< HEAD
-            setFingerprintRunningState(BIOMETRIC_STATE_CANCELLING);
-        }
-        if (mFingerprintRunningState == BIOMETRIC_STATE_CANCELLING_RESTARTING) {
-            setFingerprintRunningState(BIOMETRIC_STATE_CANCELLING);
-        }
-    }
-
-    private void stopListeningForFace() {
-        if (DEBUG) Log.v(TAG, "stopListeningForFace()");
-        if (mFaceRunningState == BIOMETRIC_STATE_RUNNING) {
-            if (mFaceCancelSignal != null) {
-                mFaceCancelSignal.cancel();
-                mFaceCancelSignal = null;
-            }
-=======
->>>>>>> dbf9e87c
             setFaceRunningState(BIOMETRIC_STATE_CANCELLING);
         }
         if (mFaceRunningState == BIOMETRIC_STATE_CANCELLING_RESTARTING) {
@@ -2365,10 +2129,7 @@
      * Handle (@line #MSG_TIMEZONE_UPDATE}
      */
     private void handleTimeZoneUpdate(String timeZone) {
-<<<<<<< HEAD
-=======
-        checkIsHandlerThread();
->>>>>>> dbf9e87c
+        checkIsHandlerThread();
         if (DEBUG) Log.d(TAG, "handleTimeZoneUpdate");
         for (int i = 0; i < mCallbacks.size(); i++) {
             KeyguardUpdateMonitorCallback cb = mCallbacks.get(i).get();
@@ -2492,17 +2253,7 @@
 
         mServiceStates.put(subId, serviceState);
 
-<<<<<<< HEAD
-        for (int j = 0; j < mCallbacks.size(); j++) {
-            KeyguardUpdateMonitorCallback cb = mCallbacks.get(j).get();
-            if (cb != null) {
-                cb.onRefreshCarrierInfo();
-                cb.onServiceStateChanged(subId, serviceState);
-            }
-        }
-=======
         callbacksRefreshCarrierInfo();
->>>>>>> dbf9e87c
     }
 
     public boolean isKeyguardVisible() {
@@ -2746,16 +2497,11 @@
     }
 
     public void clearBiometricRecognized() {
-<<<<<<< HEAD
-=======
-        checkIsHandlerThread();
->>>>>>> dbf9e87c
+        checkIsHandlerThread();
         mUserFingerprintAuthenticated.clear();
         mUserFaceAuthenticated.clear();
         mTrustManager.clearAllBiometricRecognized(BiometricSourceType.FINGERPRINT);
         mTrustManager.clearAllBiometricRecognized(BiometricSourceType.FACE);
-<<<<<<< HEAD
-=======
 
         for (int i = 0; i < mCallbacks.size(); i++) {
             KeyguardUpdateMonitorCallback cb = mCallbacks.get(i).get();
@@ -2763,7 +2509,6 @@
                 cb.onBiometricsCleared();
             }
         }
->>>>>>> dbf9e87c
     }
 
     public boolean isSimPinVoiceSecure() {
@@ -2773,10 +2518,7 @@
 
     /**
      * If any SIM cards are currently secure.
-<<<<<<< HEAD
-=======
      *
->>>>>>> dbf9e87c
      * @see #isSimPinSecure(State)
      */
     public boolean isSimPinSecure() {
@@ -3063,12 +2805,8 @@
             pw.println("    possible=" + isUnlockWithFacePossible(userId));
             pw.println("    strongAuthFlags=" + Integer.toHexString(strongAuthFlags));
             pw.println("    trustManaged=" + getUserTrustIsManaged(userId));
-<<<<<<< HEAD
-            pw.println("    enabledByUser=" + mFaceSettingEnabledForUser);
-=======
             pw.println("    enabledByUser=" + mFaceSettingEnabledForUser.get(userId));
             pw.println("    mSecureCameraLaunched=" + mSecureCameraLaunched);
->>>>>>> dbf9e87c
         }
     }
 }