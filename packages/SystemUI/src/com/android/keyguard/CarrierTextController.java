--- conflicted
+++ resolved
@@ -74,12 +74,9 @@
     private Context mContext;
     private CharSequence mSeparator;
     private WakefulnessLifecycle mWakefulnessLifecycle;
-<<<<<<< HEAD
-    private FiveGServiceClient mFiveGServiceClient;
-=======
     @VisibleForTesting
     protected boolean mDisplayOpportunisticSubscriptionCarrierText;
->>>>>>> e4f4eabc
+    private FiveGServiceClient mFiveGServiceClient;
     private final WakefulnessLifecycle.Observer mWakefulnessObserver =
             new WakefulnessLifecycle.Observer() {
                 @Override
