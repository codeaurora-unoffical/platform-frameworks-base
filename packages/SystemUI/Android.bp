--- conflicted
+++ resolved
@@ -76,8 +76,6 @@
     kotlincflags: ["-Xjvm-default=enable"],
 
     plugins: ["dagger2-compiler"],
-<<<<<<< HEAD
-=======
 }
 
 filegroup {
@@ -90,7 +88,6 @@
         "tests/src/com/android/systemui/util/time/FakeSystemClock.java",
     ],
     path: "tests/src",
->>>>>>> d2d3a206
 }
 
 android_library {
