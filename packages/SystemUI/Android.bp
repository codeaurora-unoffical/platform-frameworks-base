--- conflicted
+++ resolved
@@ -179,45 +179,4 @@
     dxflags: ["--multi-dex"],
     required: ["privapp_whitelist_com.android.systemui"],
 
-<<<<<<< HEAD
-}
-
-// Only used for products that are shipping legacy Recents
-android_app {
-    name: "SystemUIWithLegacyRecents",
-    overrides: [
-        "SystemUI",
-    ],
-
-    platform_apis: true,
-    certificate: "platform",
-    privileged: true,
-
-    dxflags: ["--multi-dex"],
-    optimize: {
-        proguard_flags_files: ["proguard.flags", "legacy/recents/proguard.flags"],
-    },
-
-    static_libs: [
-        "SystemUI-core",
-    ],
-    libs: [
-        "telephony-common",
-        "telephony-ext",
-        "ims-common",
-    ],
-
-    kotlincflags: ["-Xjvm-default=enable"],
-
-    srcs: [
-        "legacy/recents/src/**/*.java",
-        "legacy/recents/src/**/I*.aidl",
-    ],
-    resource_dirs: [
-        "legacy/recents/res",
-    ],
-
-    manifest: "legacy/recents/AndroidManifest.xml",
-=======
->>>>>>> da5e1bd2
 }