--- conflicted
+++ resolved
@@ -169,70 +169,6 @@
     <item msgid="2233497913571137419">"दहा"</item>
     <item msgid="5621554266768657830">"एकरा"</item>
   </string-array>
-<<<<<<< HEAD
-  <string-array name="type_clock_minutes">
-    <item msgid="8322049385467207985">"वाजता"</item>
-    <item msgid="8837126587669001578">"एक"</item>
-    <item msgid="4294343372940455660">"दोन"</item>
-    <item msgid="7129166637707421536">"तीन"</item>
-    <item msgid="7579404865008788673">"चार"</item>
-    <item msgid="3873924689207380586">"पाच"</item>
-    <item msgid="4849565597850069377">"सहा"</item>
-    <item msgid="4404219424523572364">"सात"</item>
-    <item msgid="8740481214764087329">"आठ"</item>
-    <item msgid="1713216865806811237">"नऊ"</item>
-    <item msgid="3508406095411245038">"दहा"</item>
-    <item msgid="7161996337755311711">"एकरा"</item>
-    <item msgid="4044549963329624197">"बारा"</item>
-    <item msgid="333373157917379088">"तेरा"</item>
-    <item msgid="2631202907124819385">"चौदा"</item>
-    <item msgid="6472396076858033453">"पंधरा"</item>
-    <item msgid="8656981856181581643">"सोळा"</item>
-    <item msgid="7289026608562030619">"सतरा"</item>
-    <item msgid="3881477602692646573">"अठरा"</item>
-    <item msgid="3358129827772984226">"एकोणीस"</item>
-    <item msgid="3308575407402865807">"वीस"</item>
-    <item msgid="5346560955382229629">"एकवीस\n"</item>
-    <item msgid="226750304761473436">"बावीस\n"</item>
-    <item msgid="616811325336838734">"तेवीस\n"</item>
-    <item msgid="616346116869053440">"चोवीस\n"</item>
-    <item msgid="4642996410384042830">"पंचवीस\n"</item>
-    <item msgid="7506092849993571465">"सव्वीस\n"</item>
-    <item msgid="1915078191101042031">"सत्तावीस\n"</item>
-    <item msgid="4292378641900520252">"अठ्ठावीस\n"</item>
-    <item msgid="5339513901773103696">"एकोणतीस\n"</item>
-    <item msgid="3574673250891657607">"तीस"</item>
-    <item msgid="5796923836589110940">"एकतीस\n"</item>
-    <item msgid="5859323597571702052">"बत्तीस\n"</item>
-    <item msgid="5133326723148876507">"तेहतीस\n"</item>
-    <item msgid="2693999494655663096">"चौतीस\n"</item>
-    <item msgid="3316754944962836197">"पस्तीस\n"</item>
-    <item msgid="816891008836796723">"छत्तीस\n"</item>
-    <item msgid="9158890488666520078">"सदतीस\n"</item>
-    <item msgid="1894769703213894011">"अडतीस\n"</item>
-    <item msgid="5638820345598572399">"एकोणचाळीस\n"</item>
-    <item msgid="8838304023017895439">"चाळीस"</item>
-    <item msgid="1834742948932559597">"एकेचाळीस\n"</item>
-    <item msgid="6573707308847773944">"बेचाळीस\n"</item>
-    <item msgid="2450149950652678001">"त्रेचाळीस\n"</item>
-    <item msgid="2874667401318178036">"चव्वेचाळीस\n"</item>
-    <item msgid="3391101532763048862">"पंचेचाळीस\n"</item>
-    <item msgid="1671489330863254362">"शेहेचाळीस\n"</item>
-    <item msgid="5916017359554531038">"सत्तेचाळीस\n"</item>
-    <item msgid="8205413177993059967">"अठ्ठेचाळीस\n"</item>
-    <item msgid="6607867415142171302">"एकोणपन्नास\n"</item>
-    <item msgid="8358850748472089162">"पन्नास"</item>
-    <item msgid="3551313125255080234">"एकावन्न\n"</item>
-    <item msgid="1559678130725716542">"बावन्न\n"</item>
-    <item msgid="431441994725492377">"त्रेपन्न\n"</item>
-    <item msgid="6345774640539623024">"चौपन्न\n"</item>
-    <item msgid="8018192990793931120">"पंचावन्न\n"</item>
-    <item msgid="6187650843754604534">"छप्पन\n"</item>
-    <item msgid="8727240174015993259">"सत्तावन्न\n"</item>
-    <item msgid="848339003778952950">"अठ्ठावन्न\n"</item>
-    <item msgid="5798985802835423618">"एकोणसाठ\n"</item>
-  </string-array>
-=======
     <!-- no translation found for type_clock_minutes:1 (2091812961809760681) -->
     <!-- no translation found for type_clock_minutes:2 (1496435384877290709) -->
     <!-- no translation found for type_clock_minutes:3 (881846472976674129) -->
@@ -242,5 +178,4 @@
     <!-- no translation found for type_clock_minutes:7 (3318687539120971327) -->
     <!-- no translation found for type_clock_minutes:8 (5701600693712102348) -->
     <!-- no translation found for type_clock_minutes:9 (3247381605947372495) -->
->>>>>>> 825827da
 </resources>