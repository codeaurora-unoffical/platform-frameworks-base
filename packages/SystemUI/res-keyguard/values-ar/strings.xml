<?xml version="1.0" encoding="UTF-8"?>
<!-- 
/* //device/apps/common/assets/res/any/strings.xml
**
** Copyright 2006, The Android Open Source Project
**
** Licensed under the Apache License, Version 2.0 (the "License");
** you may not use this file except in compliance with the License.
** You may obtain a copy of the License at
**
**     http://www.apache.org/licenses/LICENSE-2.0
**
** Unless required by applicable law or agreed to in writing, software
** distributed under the License is distributed on an "AS IS" BASIS,
** WITHOUT WARRANTIES OR CONDITIONS OF ANY KIND, either express or implied.
** See the License for the specific language governing permissions and
** limitations under the License.
*/
 -->

<resources xmlns:android="http://schemas.android.com/apk/res/android"
    xmlns:xliff="urn:oasis:names:tc:xliff:document:1.2">
    <string name="app_name" msgid="3171996292755059205">"تأمين المفاتيح"</string>
    <string name="keyguard_password_enter_pin_code" msgid="3420548423949593123">"اكتب رمز رقم التعريف الشخصي"</string>
    <string name="keyguard_password_enter_puk_code" msgid="670683628782925409">"‏أدخل رمز PUK لشريحة SIM ورمز \"رقم التعريف الشخصي\" الجديد"</string>
    <string name="keyguard_password_enter_puk_prompt" msgid="3747778500166059332">"‏رمز PUK لشريحة SIM"</string>
    <string name="keyguard_password_enter_pin_prompt" msgid="8188243197504453830">"‏رمز رقم تعريف شخصي جديد لشريحة SIM"</string>
    <string name="keyguard_password_entry_touch_hint" msgid="5790410752696806482"><font size="17">"المس لكتابة كلمة المرور"</font></string>
    <string name="keyguard_password_enter_password_code" msgid="595980919238127672">"اكتب كلمة المرور لإلغاء التأمين"</string>
    <string name="keyguard_password_enter_pin_password_code" msgid="7504123374204446086">"اكتب رمز رقم التعريف الشخصي لإلغاء التأمين"</string>
    <string name="keyguard_enter_your_pin" msgid="7152989016739952871">"‏أدخل رقم التعريف الشخصي (PIN)"</string>
    <string name="keyguard_enter_your_pattern" msgid="4297890206109830353">"أدخل النقش"</string>
    <string name="keyguard_enter_your_password" msgid="5397328359341314506">"أدخل كلمة المرور"</string>
    <string name="keyguard_password_wrong_pin_code" msgid="6535018036285012028">"رمز رقم التعريف الشخصي غير صحيح."</string>
    <string name="keyguard_sim_error_message_short" msgid="592109500618448312">"بطاقة غير صالحة."</string>
    <string name="keyguard_charged" msgid="3316115607283493413">"تم شحن البطارية بالكامل"</string>
    <string name="keyguard_plugged_in_wireless" msgid="3004717438401575235">"<xliff:g id="PERCENTAGE">%s</xliff:g> • جارٍ الشحن لاسلكيًا"</string>
    <string name="keyguard_plugged_in" msgid="3161102098900158923">"<xliff:g id="PERCENTAGE">%s</xliff:g> • جارٍ الشحن"</string>
    <string name="keyguard_plugged_in_charging_fast" msgid="3684592786276709342">"<xliff:g id="PERCENTAGE">%s</xliff:g> • جارٍ الشحن سريعًا"</string>
    <string name="keyguard_plugged_in_charging_slowly" msgid="509533586841478405">"<xliff:g id="PERCENTAGE">%s</xliff:g> • جارٍ الشحن ببطء"</string>
    <string name="keyguard_low_battery" msgid="9218432555787624490">"توصيل جهاز الشحن."</string>
    <string name="keyguard_instructions_when_pattern_disabled" msgid="8566679946700751371">"اضغط على \"القائمة\" لإلغاء التأمين."</string>
    <string name="keyguard_network_locked_message" msgid="6743537524631420759">"الشبكة مؤمّنة"</string>
    <string name="keyguard_missing_sim_message_short" msgid="6327533369959764518">"‏ليست هناك شريحة SIM"</string>
    <string name="keyguard_missing_sim_message" product="tablet" msgid="4550152848200783542">"‏ليست هناك شريحة SIM في الجهاز اللوحي."</string>
    <string name="keyguard_missing_sim_message" product="default" msgid="6585414237800161146">"‏ليست هناك شريحة SIM في الهاتف."</string>
    <string name="keyguard_missing_sim_instructions" msgid="7350295932015220392">"‏أدخل شريحة SIM."</string>
    <string name="keyguard_missing_sim_instructions_long" msgid="589889372883904477">"‏شريحة SIM مفقودة أو غير قابلة للقراءة. أدخل شريحة SIM."</string>
    <string name="keyguard_permanent_disabled_sim_message_short" msgid="654102080186420706">"‏شريحة SIM غير قابلة للاستخدام."</string>
    <string name="keyguard_permanent_disabled_sim_instructions" msgid="4683178224791318347">"‏تم إيقاف شريحة SIM بشكل دائم.\n اتصل بمقدم خدمة اللاسلكي للحصول على شريحة SIM أخرى."</string>
    <string name="keyguard_sim_locked_message" msgid="953766009432168127">"‏شريحة SIM مؤمّنة."</string>
    <string name="keyguard_sim_puk_locked_message" msgid="1772789643694942073">"‏شريحة SIM مؤمّنة برمز PUK."</string>
    <string name="keyguard_sim_unlock_progress_dialog_message" msgid="3586601150825821675">"‏جارٍ إلغاء تأمين شريحة SIM…"</string>
    <string name="keyguard_accessibility_pin_area" msgid="703175752097279029">"منطقة رقم التعريف الشخصي"</string>
    <string name="keyguard_accessibility_password" msgid="7695303207740941101">"كلمة مرور الجهاز"</string>
    <string name="keyguard_accessibility_sim_pin_area" msgid="912702510825058921">"‏منطقة رقم التعريف الشخصي لشريحة SIM"</string>
    <string name="keyguard_accessibility_sim_puk_area" msgid="136979425761438705">"‏منطقة PUK لشريحة SIM"</string>
    <string name="keyguard_accessibility_next_alarm" msgid="5835196989158584991">"تم ضبط التنبيه التالي على <xliff:g id="ALARM">%1$s</xliff:g>"</string>
    <string name="keyboardview_keycode_delete" msgid="6883116827512721630">"Delete"</string>
    <string name="disable_carrier_button_text" msgid="6914341927421916114">"‏إيقاف شريحة eSIM"</string>
    <string name="error_disable_esim_title" msgid="4852978431156228006">"‏يتعذّر إيقاف eSIM."</string>
    <string name="error_disable_esim_msg" msgid="676694908770135639">"‏يتعذّر إيقاف eSIM بسبب خطأ."</string>
    <string name="keyboardview_keycode_enter" msgid="4505833604411016668">"Enter"</string>
    <string name="kg_forgot_pattern_button_text" msgid="534245177645252620">"نسيت النقش"</string>
    <string name="kg_wrong_pattern" msgid="2873443744087746812">"نقش غير صحيح"</string>
    <string name="kg_wrong_password" msgid="8060364776224836597">"كلمة مرور غير صحيحة"</string>
    <string name="kg_wrong_pin" msgid="4785660766909463466">"رقم تعريف شخصي خاطئ"</string>
    <plurals name="kg_too_many_failed_attempts_countdown" formatted="false" msgid="4368805541257003755">
      <item quantity="zero">حاول مرة أخرى خلال <xliff:g id="NUMBER">%d</xliff:g> ثانية.</item>
      <item quantity="two">حاول مرة أخرى خلال ثانيتين (<xliff:g id="NUMBER">%d</xliff:g>).</item>
      <item quantity="few">حاول مرة أخرى خلال <xliff:g id="NUMBER">%d</xliff:g> ثوانٍ.</item>
      <item quantity="many">حاول مرة أخرى خلال <xliff:g id="NUMBER">%d</xliff:g> ثانية.</item>
      <item quantity="other">حاول مرة أخرى خلال <xliff:g id="NUMBER">%d</xliff:g> ثانية.</item>
      <item quantity="one">حاول مرة أخرى خلال ثانية واحدة.</item>
    </plurals>
    <string name="kg_pattern_instructions" msgid="5547646893001491340">"ارسم نقشك"</string>
    <string name="kg_sim_pin_instructions" msgid="6389000973113699187">"‏أدخل رقم التعريف الشخصي لشريحة SIM."</string>
    <string name="kg_sim_pin_instructions_multi" msgid="1643757228644271861">"‏أدخل رقم التعريف الشخصي لشريحة SIM التابعة للمشغّل \"<xliff:g id="CARRIER">%1$s</xliff:g>\"."</string>
    <string name="kg_sim_lock_esim_instructions" msgid="4416732549172148542">"‏<xliff:g id="PREVIOUS_MSG">%1$s</xliff:g> يجب إيقاف eSIM لاستخدام الجهاز دون خدمة جوّال."</string>
    <string name="kg_pin_instructions" msgid="4069609316644030034">"أدخل رقم التعريف الشخصي"</string>
    <string name="kg_password_instructions" msgid="136952397352976538">"أدخل كلمة المرور"</string>
    <string name="kg_puk_enter_puk_hint" msgid="2288964170039899277">"‏شريحة SIM غير مفعّلة الآن. أدخل رمز PUK للمتابعة. اتصل بمشغل شبكة الجوّال للاطلاع على التفاصيل."</string>
    <string name="kg_puk_enter_puk_hint_multi" msgid="1373131883510840794">"‏SIM \"<xliff:g id="CARRIER">%1$s</xliff:g>\" غير مفعّلة الآن. أدخل رمز PUK للمتابعة. واتصل بمشغل شبكة الجوّال لمعرفة التفاصيل."</string>
    <string name="kg_puk_enter_pin_hint" msgid="3137789674920391087">"أدخل رمز رقم التعريف الشخصي المطلوب"</string>
    <string name="kg_enter_confirm_pin_hint" msgid="3089485999116759671">"تأكيد رمز رقم التعريف الشخصي المطلوب"</string>
    <string name="kg_sim_unlock_progress_dialog_message" msgid="4471738151810900114">"‏جارٍ إلغاء تأمين شريحة SIM…"</string>
    <string name="kg_invalid_sim_pin_hint" msgid="3057533256729513335">"اكتب رمز رقم التعريف الشخصي المكوّن من ٤ إلى ٨ أرقام."</string>
    <string name="kg_invalid_sim_puk_hint" msgid="6003602401368264144">"‏يجب أن يتضمن رمز PUK‏ ۸ أرقام أو أكثر."</string>
    <string name="kg_invalid_puk" msgid="5399287873762592502">"‏أعد إدخال رمز PUK الصحيح. وستؤدي المحاولات المتكررة إلى إيقاف شريحة SIM نهائيًا."</string>
    <string name="kg_invalid_confirm_pin_hint" product="default" msgid="5672736555427444330">"لا يتطابق رمز رقم التعريف الشخصي"</string>
    <string name="kg_login_too_many_attempts" msgid="6604574268387867255">"محاولات النقش كثيرة جدًا"</string>
    <string name="kg_too_many_failed_pin_attempts_dialog_message" msgid="8637788033282252027">"لقد كتبت رقم التعريف الشخصي بشكل غير صحيح <xliff:g id="NUMBER_0">%1$d</xliff:g> مرة. \n\nأعد المحاولة خلال <xliff:g id="NUMBER_1">%2$d</xliff:g> ثانية."</string>
    <string name="kg_too_many_failed_password_attempts_dialog_message" msgid="7724148763268377734">"لقد كتبت كلمة المرور بشكل غير صحيح <xliff:g id="NUMBER_0">%1$d</xliff:g> مرة. \n\nأعد المحاولة خلال <xliff:g id="NUMBER_1">%2$d</xliff:g> ثانية."</string>
    <string name="kg_too_many_failed_pattern_attempts_dialog_message" msgid="4820967667848302092">"لقد رسمت نقش فتح القفل بطريقة غير صحيحة <xliff:g id="NUMBER_0">%1$d</xliff:g> مرة. \n\nأعد المحاولة خلال <xliff:g id="NUMBER_1">%2$d</xliff:g> ثانية."</string>
    <string name="kg_failed_attempts_almost_at_wipe" product="tablet" msgid="1629351522209932316">"أخطأت في محاولة إلغاء قفل الجهاز اللوحي <xliff:g id="NUMBER_0">%1$d</xliff:g> مرة. بعد <xliff:g id="NUMBER_1">%2$d</xliff:g> محاولة غير ناجحة أخرى، ستتم إعادة تعيين هذا الجهاز، ومن ثم يتم حذف جميع بياناته."</string>
    <string name="kg_failed_attempts_almost_at_wipe" product="default" msgid="3921998703529189931">"أخطأت في محاولة إلغاء قفل الهاتف <xliff:g id="NUMBER_0">%1$d</xliff:g> مرة. بعد <xliff:g id="NUMBER_1">%2$d</xliff:g> محاولة غير ناجحة أخرى، ستتم إعادة تعيين هذا الهاتف، ومن ثم يتم حذف جميع بياناته."</string>
    <string name="kg_failed_attempts_now_wiping" product="tablet" msgid="4694232971224663735">"أخطأت في محاولة إلغاء قفل الجهاز اللوحي <xliff:g id="NUMBER">%d</xliff:g> مرة. ستتم إعادة تعيين هذا الجهاز، ومن ثم يتم حذف جميع بياناته."</string>
    <string name="kg_failed_attempts_now_wiping" product="default" msgid="2365964340830006961">"أخطأت في محاولة إلغاء قفل الهاتف <xliff:g id="NUMBER">%d</xliff:g> مرة. ستتم إعادة تعيين هذا الهاتف، ومن ثم يتم حذف جميع بياناته."</string>
    <string name="kg_failed_attempts_almost_at_erase_user" product="tablet" msgid="1365418870560228936">"أخطأت في محاولة إلغاء قفل الجهاز اللوحي <xliff:g id="NUMBER_0">%1$d</xliff:g> مرة. بعد <xliff:g id="NUMBER_1">%2$d</xliff:g> محاولة غير ناجحة أخرى، ستتم إزالة هذا المستخدم، ومن ثم يتم حذف جميع بيانات المستخدم."</string>
    <string name="kg_failed_attempts_almost_at_erase_user" product="default" msgid="2151286957817486128">"أخطأت في محاولة إلغاء قفل الهاتف <xliff:g id="NUMBER_0">%1$d</xliff:g> مرة. بعد <xliff:g id="NUMBER_1">%2$d</xliff:g> محاولة غير ناجحة أخرى، ستتم إزالة هذا المستخدم، ومن ثم يتم حذف جميع بيانات المستخدم."</string>
    <string name="kg_failed_attempts_now_erasing_user" product="tablet" msgid="5464020754932560928">"أخطأت في محاولة إلغاء قفل الجهاز اللوحي <xliff:g id="NUMBER">%d</xliff:g> مرة. ستتم إزالة المستخدم، ومن ثم يتم حذف جميع بياناته."</string>
    <string name="kg_failed_attempts_now_erasing_user" product="default" msgid="6171564974118059">"أخطأت في محاولة إلغاء قفل الهاتف <xliff:g id="NUMBER">%d</xliff:g> مرة. ستتم إزالة المستخدم، ومن ثم يتم حذف جميع بياناته."</string>
    <string name="kg_failed_attempts_almost_at_erase_profile" product="tablet" msgid="9154513795928824239">"أخطأت في محاولة إلغاء قفل الجهاز اللوحي <xliff:g id="NUMBER_0">%1$d</xliff:g> مرة. بعد <xliff:g id="NUMBER_1">%2$d</xliff:g> محاولة غير ناجحة أخرى، ستتم إزالة الملف الشخصي للعمل، ومن ثم يتم حذف جميع بيانات الملف الشخصي."</string>
    <string name="kg_failed_attempts_almost_at_erase_profile" product="default" msgid="2162434417489128282">"أخطأت في محاولة إلغاء قفل الهاتف <xliff:g id="NUMBER_0">%1$d</xliff:g> مرة. بعد <xliff:g id="NUMBER_1">%2$d</xliff:g> محاولة غير ناجحة أخرى، ستتم إزالة الملف الشخصي للعمل، ومن ثم يتم حذف جميع بيانات الملف الشخصي."</string>
    <string name="kg_failed_attempts_now_erasing_profile" product="tablet" msgid="8966727588974691544">"أخطأت في محاولة إلغاء قفل الجهاز اللوحي <xliff:g id="NUMBER">%d</xliff:g> مرة. ستتم إزالة الملف الشخصي للعمل، ومن ثم يتم حذف جميع بياناته."</string>
    <string name="kg_failed_attempts_now_erasing_profile" product="default" msgid="8476407539834855">"أخطأت في محاولة إلغاء قفل الهاتف <xliff:g id="NUMBER">%d</xliff:g> مرة. ستتم إزالة الملف الشخصي للعمل، ومن ثم يتم حذف جميع بياناته."</string>
    <string name="kg_failed_attempts_almost_at_login" product="tablet" msgid="956706236554092172">"لقد رسمت نقش فتح القفل بشكل غير صحيح <xliff:g id="NUMBER_0">%1$d</xliff:g> مرة. بعد إجراء <xliff:g id="NUMBER_1">%2$d</xliff:g> من المحاولات غير الناجحة الأخرى، ستطالَب بإلغاء تأمين الجهاز اللوحي باستخدام معلومات حساب بريد إلكتروني.\n\n أعد المحاولة خلال <xliff:g id="NUMBER_2">%3$d</xliff:g> ثانية."</string>
    <string name="kg_failed_attempts_almost_at_login" product="default" msgid="8364140853305528449">"لقد رسمت نقش فتح القفل بشكل غير صحيح <xliff:g id="NUMBER_0">%1$d</xliff:g> مرة. بعد إجراء <xliff:g id="NUMBER_1">%2$d</xliff:g> من المحاولات غير الناجحة الأخرى، ستُطالب بإلغاء تأمين الهاتف باستخدام حساب بريد إلكتروني لإلغاء تأمين الهاتف.\n\n أعد المحاولة خلال <xliff:g id="NUMBER_2">%3$d</xliff:g> ثانية."</string>
    <string name="kg_password_wrong_pin_code_pukked" msgid="3389829202093674267">"‏رمز \"رقم التعريف الشخصي\" لشريحة SIM غير صحيح، ويلزمك الاتصال الآن بمشغّل شبكة الجوّال لإلغاء قفل الجهاز."</string>
    <plurals name="kg_password_wrong_pin_code" formatted="false" msgid="4314341367727055967">
      <item quantity="zero">‏رمز رقم التعريف الشخصي لشريحة SIM غير صحيح، ولم تتبق لديك أي محاولات (<xliff:g id="NUMBER_1">%d</xliff:g>).</item>
      <item quantity="two">‏رمز رقم التعريف الشخصي لشريحة SIM غير صحيح، ويتبقى لديك محاولتان (<xliff:g id="NUMBER_1">%d</xliff:g>).</item>
      <item quantity="few">‏رمز رقم التعريف الشخصي لشريحة SIM غير صحيح، ويتبقى لديك <xliff:g id="NUMBER_1">%d</xliff:g> محاولات.</item>
      <item quantity="many">‏رمز رقم التعريف الشخصي لشريحة SIM غير صحيح، ويتبقى لديك <xliff:g id="NUMBER_1">%d</xliff:g> محاولة.</item>
      <item quantity="other">‏رمز رقم التعريف الشخصي لشريحة SIM غير صحيح، ويتبقى لديك <xliff:g id="NUMBER_1">%d</xliff:g> محاولة.</item>
      <item quantity="one">‏رمز \"رقم التعريف الشخصي\" لشريحة SIM غير صحيح، ويتبقى لديك محاولة واحدة (<xliff:g id="NUMBER_0">%d</xliff:g>) يتعين عليك بعدها الاتصال بمشغّل شبكة الجوّال لإلغاء قفل الجهاز.</item>
    </plurals>
    <string name="kg_password_wrong_puk_code_dead" msgid="3329017604125179374">"‏شريحة SIM غير صالحة للاستخدام. يُرجى الاتصال بمشغّل شبكة الجوّال."</string>
    <plurals name="kg_password_wrong_puk_code" formatted="false" msgid="2287504898931957513">
      <item quantity="zero">‏رمز PUK لشريحة SIM غير صحيح، ولم تتبق لديك أي محاولات (<xliff:g id="NUMBER_1">%d</xliff:g>) تصبح بعدها شريحة SIM غير صالحة للاستخدام بشكل دائم.</item>
      <item quantity="two">‏رمز PUK لشريحة SIM غير صحيح، ويتبقى لديك محاولتان (<xliff:g id="NUMBER_1">%d</xliff:g>) تصبح بعدها شريحة SIM غير صالحة للاستخدام بشكل دائم.</item>
      <item quantity="few">‏رمز PUK لشريحة SIM غير صحيح، ويتبقى لديك <xliff:g id="NUMBER_1">%d</xliff:g> محاولات تصبح بعدها شريحة SIM غير صالحة للاستخدام بشكل دائم.</item>
      <item quantity="many">‏رمز PUK لشريحة SIM غير صحيح، ويتبقى لديك <xliff:g id="NUMBER_1">%d</xliff:g> محاولة تصبح بعدها شريحة SIM غير صالحة للاستخدام بشكل دائم.</item>
      <item quantity="other">‏رمز PUK لشريحة SIM غير صحيح، ويتبقى لديك <xliff:g id="NUMBER_1">%d</xliff:g> من المحاولات تصبح بعدها شريحة SIM غير صالحة للاستخدام بشكل دائم.</item>
      <item quantity="one">‏رمز PUK لشريحة SIM غير صالح، ويتبقى لديك محاولة واحدة (<xliff:g id="NUMBER_0">%d</xliff:g>)، تصبح بعدها شريحة SIM غير صالحة للاستخدام بشكل دائم.</item>
    </plurals>
    <string name="kg_password_pin_failed" msgid="8769990811451236223">"‏تعذّر إتمام عملية \"رقم التعريف الشخصي\" لشريحة SIM"</string>
    <string name="kg_password_puk_failed" msgid="1331621440873439974">"‏تعذّر إتمام عملية PUK لشريحة SIM"</string>
    <string name="kg_pin_accepted" msgid="7637293533973802143">"تم قبول الرمز"</string>
    <string name="keyguard_carrier_default" msgid="4274828292998453695">"لا تتوفر خدمة."</string>
    <string name="accessibility_ime_switch_button" msgid="2695096475319405612">"تبديل أسلوب الإدخال"</string>
    <string name="airplane_mode" msgid="3807209033737676010">"وضع الطائرة"</string>
    <string name="kg_prompt_reason_restart_pattern" msgid="7246972020562621506">"يجب رسم النقش بعد إعادة تشغيل الجهاز"</string>
    <string name="kg_prompt_reason_restart_pin" msgid="6303592361322290145">"يجب إدخال رقم التعريف الشخصي بعد إعادة تشغيل الجهاز"</string>
    <string name="kg_prompt_reason_restart_password" msgid="6984641181515902406">"يجب إدخال كلمة المرور بعد إعادة تشغيل الجهاز"</string>
    <string name="kg_prompt_reason_timeout_pattern" msgid="5304487696073914063">"يجب رسم النقش لمزيد من الأمان"</string>
    <string name="kg_prompt_reason_timeout_pin" msgid="8851462864335757813">"يجب إدخال رقم التعريف الشخصي لمزيد من الأمان"</string>
    <string name="kg_prompt_reason_timeout_password" msgid="6563904839641583441">"يجب إدخال كلمة المرور لمزيد من الأمان"</string>
    <string name="kg_prompt_reason_switch_profiles_pattern" msgid="3398054847288438444">"يجب رسم النقش عند تبديل الملفات الشخصية"</string>
    <string name="kg_prompt_reason_switch_profiles_pin" msgid="7426368139226961699">"يجب إدخال رقم التعريف الشخصي عند تبديل الملفات الشخصية"</string>
    <string name="kg_prompt_reason_switch_profiles_password" msgid="8383831046318421845">"يجب إدخال كلمة المرور عند تبديل الملفات الشخصية."</string>
    <string name="kg_prompt_reason_device_admin" msgid="3452168247888906179">"اختار المشرف قفل الجهاز"</string>
    <string name="kg_prompt_reason_user_request" msgid="8236951765212462286">"تم حظر الجهاز يدويًا"</string>
    <plurals name="kg_prompt_reason_time_pattern" formatted="false" msgid="71299470072448533">
      <item quantity="zero">لم يتم إلغاء تأمين الجهاز لمدة <xliff:g id="NUMBER_1">%d</xliff:g> ساعة. تأكيد النقش.</item>
      <item quantity="two">لم يتم إلغاء تأمين الجهاز لمدة ساعتين (<xliff:g id="NUMBER_1">%d</xliff:g>). تأكيد النقش.</item>
      <item quantity="few">لم يتم إلغاء تأمين الجهاز لمدة <xliff:g id="NUMBER_1">%d</xliff:g> ساعات. تأكيد النقش.</item>
      <item quantity="many">لم يتم إلغاء تأمين الجهاز لمدة <xliff:g id="NUMBER_1">%d</xliff:g> ساعة. تأكيد النقش.</item>
      <item quantity="other">لم يتم إلغاء تأمين الجهاز لمدة <xliff:g id="NUMBER_1">%d</xliff:g> ساعة. تأكيد النقش.</item>
      <item quantity="one">لم يتم إلغاء تأمين الجهاز لمدة <xliff:g id="NUMBER_0">%d</xliff:g> ساعة. تأكيد النقش.</item>
    </plurals>
    <plurals name="kg_prompt_reason_time_pin" formatted="false" msgid="34586942088144385">
      <item quantity="zero">لم يتم إلغاء تأمين الجهاز لمدة <xliff:g id="NUMBER_1">%d</xliff:g> ساعة. تأكيد رقم التعريف الشخصي.</item>
      <item quantity="two">لم يتم إلغاء تأمين الجهاز لمدة ساعتين (<xliff:g id="NUMBER_1">%d</xliff:g>). تأكيد رقم التعريف الشخصي.</item>
      <item quantity="few">لم يتم إلغاء تأمين الجهاز لمدة <xliff:g id="NUMBER_1">%d</xliff:g> ساعة. تأكيد رقم التعريف الشخصي.</item>
      <item quantity="many">لم يتم إلغاء تأمين الجهاز لمدة <xliff:g id="NUMBER_1">%d</xliff:g> ساعة. تأكيد رقم التعريف الشخصي.</item>
      <item quantity="other">لم يتم إلغاء تأمين الجهاز لمدة <xliff:g id="NUMBER_1">%d</xliff:g> ساعة. تأكيد رقم التعريف الشخصي.</item>
      <item quantity="one">لم يتم إلغاء تأمين الجهاز لمدة <xliff:g id="NUMBER_0">%d</xliff:g> ساعة. تأكيد رقم التعريف الشخصي.</item>
    </plurals>
    <plurals name="kg_prompt_reason_time_password" formatted="false" msgid="257297696215346527">
      <item quantity="zero">لم يتم إلغاء تأمين الجهاز لمدة <xliff:g id="NUMBER_1">%d</xliff:g> ساعة. تأكيد كلمة المرور.</item>
      <item quantity="two">لم يتم إلغاء تأمين الجهاز لمدة ساعتين (<xliff:g id="NUMBER_1">%d</xliff:g>). تأكيد كلمة المرور.</item>
      <item quantity="few">لم يتم إلغاء تأمين الجهاز لمدة <xliff:g id="NUMBER_1">%d</xliff:g> ساعات. تأكيد كلمة المرور.</item>
      <item quantity="many">لم يتم إلغاء تأمين الجهاز لمدة <xliff:g id="NUMBER_1">%d</xliff:g> ساعة. تأكيد كلمة المرور.</item>
      <item quantity="other">لم يتم إلغاء تأمين الجهاز لمدة <xliff:g id="NUMBER_1">%d</xliff:g> ساعة. تأكيد كلمة المرور.</item>
      <item quantity="one">لم يتم إلغاء تأمين الجهاز لمدة <xliff:g id="NUMBER_0">%d</xliff:g> ساعة. تأكيد كلمة المرور.</item>
    </plurals>
    <string name="kg_fingerprint_not_recognized" msgid="7854413849848459418">"لم يتم التعرف عليها."</string>
    <string name="kg_face_not_recognized" msgid="6382535088345875294">"لم يتم التعرّف عليه."</string>
    <plurals name="kg_password_default_pin_message" formatted="false" msgid="3739658416797652781">
      <item quantity="zero">‏أدخل رقم التعريف الشخصي لشريحة SIM. تتبقى لديك <xliff:g id="NUMBER_1">%d</xliff:g> محاولة.</item>
      <item quantity="two">‏أدخل رقم التعريف الشخصي لشريحة SIM. تتبقى لديك محاولتان (<xliff:g id="NUMBER_1">%d</xliff:g>).</item>
      <item quantity="few">‏أدخل رقم التعريف الشخصي لشريحة SIM. تتبقى لديك <xliff:g id="NUMBER_1">%d</xliff:g> محاولات.</item>
      <item quantity="many">‏أدخل رقم التعريف الشخصي لشريحة SIM. تتبقى لديك <xliff:g id="NUMBER_1">%d</xliff:g> محاولة.</item>
      <item quantity="other">‏أدخل رقم التعريف الشخصي لشريحة SIM. تتبقى لديك <xliff:g id="NUMBER_1">%d</xliff:g> محاولة.</item>
      <item quantity="one">‏أدخل رقم التعريف الشخصي لشريحة SIM. تتبقى لديك محاولة واحدة (<xliff:g id="NUMBER_0">%d</xliff:g>) يجب أن تتصل بعدها بمشغّل شبكة الجوّال لفتح الجهاز.</item>
    </plurals>
    <plurals name="kg_password_default_puk_message" formatted="false" msgid="8744416410184198352">
      <item quantity="zero">‏تم إيقاف شريحة SIM الآن. أدخل رمز PUK للمتابعة، وتتبقى لديك <xliff:g id="_NUMBER_1">%d</xliff:g> محاولة قبل أن تصبح شريحة SIM غير صالحة للاستخدام نهائيًا. ويمكنك الاتصال بمشغل شبكة الجوّال لمعرفة التفاصيل.</item>
      <item quantity="two">‏تم إيقاف شريحة SIM الآن. أدخل رمز PUK للمتابعة، وتتبقى لديك محاولتان (<xliff:g id="_NUMBER_1">%d</xliff:g>) قبل أن تصبح شريحة SIM غير صالحة للاستخدام نهائيًا. ويمكنك الاتصال بمشغل شبكة الجوّال لمعرفة التفاصيل.</item>
      <item quantity="few">‏تم إيقاف شريحة SIM الآن. أدخل رمز PUK للمتابعة، وتتبقى لديك <xliff:g id="_NUMBER_1">%d</xliff:g> محاولات قبل أن تصبح شريحة SIM غير صالحة للاستخدام نهائيًا. ويمكنك الاتصال بمشغل شبكة الجوّال لمعرفة التفاصيل.</item>
      <item quantity="many">‏تم إيقاف شريحة SIM الآن. أدخل رمز PUK للمتابعة، وتتبقى لديك <xliff:g id="_NUMBER_1">%d</xliff:g> محاولة قبل أن تصبح شريحة SIM غير صالحة للاستخدام نهائيًا. ويمكنك الاتصال بمشغل شبكة الجوّال لمعرفة التفاصيل.</item>
      <item quantity="other">‏تم إيقاف شريحة SIM الآن. أدخل رمز PUK للمتابعة، وتتبقى لديك <xliff:g id="_NUMBER_1">%d</xliff:g> محاولة قبل أن تصبح شريحة SIM غير صالحة للاستخدام نهائيًا. ويمكنك الاتصال بمشغل شبكة الجوّال لمعرفة التفاصيل.</item>
      <item quantity="one">‏تم إيقاف شريحة SIM الآن. أدخل رمز PUK للمتابعة، وتتبقى لديك محاولة واحدة (<xliff:g id="_NUMBER_0">%d</xliff:g>) قبل أن تصبح شريحة SIM غير صالحة للاستخدام نهائيًا. ويمكنك الاتصال بمشغل شبكة الجوّال لمعرفة التفاصيل.</item>
    </plurals>
    <plurals name="type_clock_header" formatted="false" msgid="6782840450655632763">
      <item quantity="zero">"<annotation name="color">"الساعة الآن"</annotation>\n"^1\n^2</item>
      <item quantity="two">"<annotation name="color">"الساعة الآن"</annotation>\n"^1\n^2</item>
      <item quantity="few">"<annotation name="color">"الساعة الآن"</annotation>\n"^1\n^2</item>
      <item quantity="many">"<annotation name="color">"الساعة الآن"</annotation>\n"^1\n^2</item>
      <item quantity="other">"<annotation name="color">"الساعة الآن"</annotation>\n"^1\n^2</item>
      <item quantity="one">"<annotation name="color">"الساعة الآن"</annotation>\n"^1\n^2</item>
    </plurals>
  <string-array name="type_clock_hours">
    <item msgid="3543074812389379830">"الثانية عشرة"</item>
    <item msgid="7389464214252023751">"الواحدة"</item>
    <item msgid="8803180377002008046">"الثانية"</item>
    <item msgid="8614897059944644719">"الثالثة"</item>
    <item msgid="2293058674782619556">"الرابعة"</item>
    <item msgid="4815402358455041664">"الخامسة"</item>
    <item msgid="3325754778509665687">"السادسة"</item>
    <item msgid="5805551341866280575">"السابعة"</item>
    <item msgid="203334816668238610">"الثامنة"</item>
    <item msgid="4828052671464488923">"التاسعة"</item>
    <item msgid="2233497913571137419">"العاشرة"</item>
    <item msgid="5621554266768657830">"الحادية عشرة"</item>
  </string-array>
<<<<<<< HEAD
  <string-array name="type_clock_minutes">
    <item msgid="8322049385467207985">"بالضبط"</item>
    <item msgid="8837126587669001578">"الواحدة بالضبط"</item>
    <item msgid="4294343372940455660">"الثانية بالضبط"</item>
    <item msgid="7129166637707421536">"الثالثة بالضبط"</item>
    <item msgid="7579404865008788673">"الرابعة بالضبط"</item>
    <item msgid="3873924689207380586">"الخاسة بالضبط"</item>
    <item msgid="4849565597850069377">"السادسة بالضبط"</item>
    <item msgid="4404219424523572364">"السابعة بالضبط"</item>
    <item msgid="8740481214764087329">"الثامنة بالضبط"</item>
    <item msgid="1713216865806811237">"التاسعة بالضبط"</item>
    <item msgid="3508406095411245038">"عَشر"</item>
    <item msgid="7161996337755311711">"إحدى عشرة"</item>
    <item msgid="4044549963329624197">"اثنتا عشرة"</item>
    <item msgid="333373157917379088">"ثلاث عشرة"</item>
    <item msgid="2631202907124819385">"أربع عشرة"</item>
    <item msgid="6472396076858033453">"خمس عشرة"</item>
    <item msgid="8656981856181581643">"ست عشرة"</item>
    <item msgid="7289026608562030619">"سبع عشرة"</item>
    <item msgid="3881477602692646573">"ثمان عشرة"</item>
    <item msgid="3358129827772984226">"تسع عشرة"</item>
    <item msgid="3308575407402865807">"عشرون"</item>
    <item msgid="5346560955382229629">"إحدى\nوعشرون"</item>
    <item msgid="226750304761473436">"اثنتان\nوعشرون"</item>
    <item msgid="616811325336838734">"ثلاث\nوعشرون"</item>
    <item msgid="616346116869053440">"أربع\nوعشرون"</item>
    <item msgid="4642996410384042830">"خمس\nوعشرون"</item>
    <item msgid="7506092849993571465">"ست\nوعشرون"</item>
    <item msgid="1915078191101042031">"سبع\nوعشرون"</item>
    <item msgid="4292378641900520252">"ثمانٍ\nوعشرون"</item>
    <item msgid="5339513901773103696">"تسع\nوعشرون"</item>
    <item msgid="3574673250891657607">"ثلاثون"</item>
    <item msgid="5796923836589110940">"إحدى\nوثلاثون"</item>
    <item msgid="5859323597571702052">"اثنتا\nوثلاثون"</item>
    <item msgid="5133326723148876507">"ثلاث\nوثلاثون"</item>
    <item msgid="2693999494655663096">"أربع\nوثلاثون"</item>
    <item msgid="3316754944962836197">"خمس\nوثلاثون"</item>
    <item msgid="816891008836796723">"ست\nوثلاثون"</item>
    <item msgid="9158890488666520078">"سبع\nوثلاثون"</item>
    <item msgid="1894769703213894011">"ثمانٍ\nوثلاثون"</item>
    <item msgid="5638820345598572399">"تسع\nوثلاثون"</item>
    <item msgid="8838304023017895439">"أربعون"</item>
    <item msgid="1834742948932559597">"واحد\nوأربعون"</item>
    <item msgid="6573707308847773944">"اثنتان\nوأربعون"</item>
    <item msgid="2450149950652678001">"ثلاث\nوأربعون"</item>
    <item msgid="2874667401318178036">"أربع\nوأربعون"</item>
    <item msgid="3391101532763048862">"خمس\nوأربعون"</item>
    <item msgid="1671489330863254362">"ست\nوأربعون"</item>
    <item msgid="5916017359554531038">"سبع\nوأربعون"</item>
    <item msgid="8205413177993059967">"ثمانٍ\nوأربعون"</item>
    <item msgid="6607867415142171302">"تسع\nوأربعون"</item>
    <item msgid="8358850748472089162">"خمسون"</item>
    <item msgid="3551313125255080234">"إحدى\nوخمسون"</item>
    <item msgid="1559678130725716542">"اثنتان\nوخمسون"</item>
    <item msgid="431441994725492377">"ثلاث\nوخمسون"</item>
    <item msgid="6345774640539623024">"أربع\nوخمسون"</item>
    <item msgid="8018192990793931120">"خمس\nوخمسون"</item>
    <item msgid="6187650843754604534">"ست\nوخمسون"</item>
    <item msgid="8727240174015993259">"سبع\nوخمسون"</item>
    <item msgid="848339003778952950">"ثمانٍ\nوخمسون"</item>
    <item msgid="5798985802835423618">"تسع\nوخمسون"</item>
  </string-array>
=======
    <!-- no translation found for type_clock_minutes:1 (2091812961809760681) -->
    <!-- no translation found for type_clock_minutes:2 (1496435384877290709) -->
    <!-- no translation found for type_clock_minutes:3 (881846472976674129) -->
    <!-- no translation found for type_clock_minutes:4 (2784477043911540584) -->
    <!-- no translation found for type_clock_minutes:5 (1610928853656700614) -->
    <!-- no translation found for type_clock_minutes:6 (2317806244043886658) -->
    <!-- no translation found for type_clock_minutes:7 (3318687539120971327) -->
    <!-- no translation found for type_clock_minutes:8 (5701600693712102348) -->
    <!-- no translation found for type_clock_minutes:9 (3247381605947372495) -->
>>>>>>> 825827da
</resources><|MERGE_RESOLUTION|>--- conflicted
+++ resolved
@@ -205,70 +205,6 @@
     <item msgid="2233497913571137419">"العاشرة"</item>
     <item msgid="5621554266768657830">"الحادية عشرة"</item>
   </string-array>
-<<<<<<< HEAD
-  <string-array name="type_clock_minutes">
-    <item msgid="8322049385467207985">"بالضبط"</item>
-    <item msgid="8837126587669001578">"الواحدة بالضبط"</item>
-    <item msgid="4294343372940455660">"الثانية بالضبط"</item>
-    <item msgid="7129166637707421536">"الثالثة بالضبط"</item>
-    <item msgid="7579404865008788673">"الرابعة بالضبط"</item>
-    <item msgid="3873924689207380586">"الخاسة بالضبط"</item>
-    <item msgid="4849565597850069377">"السادسة بالضبط"</item>
-    <item msgid="4404219424523572364">"السابعة بالضبط"</item>
-    <item msgid="8740481214764087329">"الثامنة بالضبط"</item>
-    <item msgid="1713216865806811237">"التاسعة بالضبط"</item>
-    <item msgid="3508406095411245038">"عَشر"</item>
-    <item msgid="7161996337755311711">"إحدى عشرة"</item>
-    <item msgid="4044549963329624197">"اثنتا عشرة"</item>
-    <item msgid="333373157917379088">"ثلاث عشرة"</item>
-    <item msgid="2631202907124819385">"أربع عشرة"</item>
-    <item msgid="6472396076858033453">"خمس عشرة"</item>
-    <item msgid="8656981856181581643">"ست عشرة"</item>
-    <item msgid="7289026608562030619">"سبع عشرة"</item>
-    <item msgid="3881477602692646573">"ثمان عشرة"</item>
-    <item msgid="3358129827772984226">"تسع عشرة"</item>
-    <item msgid="3308575407402865807">"عشرون"</item>
-    <item msgid="5346560955382229629">"إحدى\nوعشرون"</item>
-    <item msgid="226750304761473436">"اثنتان\nوعشرون"</item>
-    <item msgid="616811325336838734">"ثلاث\nوعشرون"</item>
-    <item msgid="616346116869053440">"أربع\nوعشرون"</item>
-    <item msgid="4642996410384042830">"خمس\nوعشرون"</item>
-    <item msgid="7506092849993571465">"ست\nوعشرون"</item>
-    <item msgid="1915078191101042031">"سبع\nوعشرون"</item>
-    <item msgid="4292378641900520252">"ثمانٍ\nوعشرون"</item>
-    <item msgid="5339513901773103696">"تسع\nوعشرون"</item>
-    <item msgid="3574673250891657607">"ثلاثون"</item>
-    <item msgid="5796923836589110940">"إحدى\nوثلاثون"</item>
-    <item msgid="5859323597571702052">"اثنتا\nوثلاثون"</item>
-    <item msgid="5133326723148876507">"ثلاث\nوثلاثون"</item>
-    <item msgid="2693999494655663096">"أربع\nوثلاثون"</item>
-    <item msgid="3316754944962836197">"خمس\nوثلاثون"</item>
-    <item msgid="816891008836796723">"ست\nوثلاثون"</item>
-    <item msgid="9158890488666520078">"سبع\nوثلاثون"</item>
-    <item msgid="1894769703213894011">"ثمانٍ\nوثلاثون"</item>
-    <item msgid="5638820345598572399">"تسع\nوثلاثون"</item>
-    <item msgid="8838304023017895439">"أربعون"</item>
-    <item msgid="1834742948932559597">"واحد\nوأربعون"</item>
-    <item msgid="6573707308847773944">"اثنتان\nوأربعون"</item>
-    <item msgid="2450149950652678001">"ثلاث\nوأربعون"</item>
-    <item msgid="2874667401318178036">"أربع\nوأربعون"</item>
-    <item msgid="3391101532763048862">"خمس\nوأربعون"</item>
-    <item msgid="1671489330863254362">"ست\nوأربعون"</item>
-    <item msgid="5916017359554531038">"سبع\nوأربعون"</item>
-    <item msgid="8205413177993059967">"ثمانٍ\nوأربعون"</item>
-    <item msgid="6607867415142171302">"تسع\nوأربعون"</item>
-    <item msgid="8358850748472089162">"خمسون"</item>
-    <item msgid="3551313125255080234">"إحدى\nوخمسون"</item>
-    <item msgid="1559678130725716542">"اثنتان\nوخمسون"</item>
-    <item msgid="431441994725492377">"ثلاث\nوخمسون"</item>
-    <item msgid="6345774640539623024">"أربع\nوخمسون"</item>
-    <item msgid="8018192990793931120">"خمس\nوخمسون"</item>
-    <item msgid="6187650843754604534">"ست\nوخمسون"</item>
-    <item msgid="8727240174015993259">"سبع\nوخمسون"</item>
-    <item msgid="848339003778952950">"ثمانٍ\nوخمسون"</item>
-    <item msgid="5798985802835423618">"تسع\nوخمسون"</item>
-  </string-array>
-=======
     <!-- no translation found for type_clock_minutes:1 (2091812961809760681) -->
     <!-- no translation found for type_clock_minutes:2 (1496435384877290709) -->
     <!-- no translation found for type_clock_minutes:3 (881846472976674129) -->
@@ -278,5 +214,4 @@
     <!-- no translation found for type_clock_minutes:7 (3318687539120971327) -->
     <!-- no translation found for type_clock_minutes:8 (5701600693712102348) -->
     <!-- no translation found for type_clock_minutes:9 (3247381605947372495) -->
->>>>>>> 825827da
 </resources>