<?xml version="1.0" encoding="UTF-8"?>
<!-- 
/* //device/apps/common/assets/res/any/strings.xml
**
** Copyright 2006, The Android Open Source Project
**
** Licensed under the Apache License, Version 2.0 (the "License");
** you may not use this file except in compliance with the License.
** You may obtain a copy of the License at
**
**     http://www.apache.org/licenses/LICENSE-2.0
**
** Unless required by applicable law or agreed to in writing, software
** distributed under the License is distributed on an "AS IS" BASIS,
** WITHOUT WARRANTIES OR CONDITIONS OF ANY KIND, either express or implied.
** See the License for the specific language governing permissions and
** limitations under the License.
*/
 -->

<resources xmlns:android="http://schemas.android.com/apk/res/android"
    xmlns:xliff="urn:oasis:names:tc:xliff:document:1.2">
<<<<<<< HEAD
    <string name="app_name" msgid="3171996292755059205">"تأمين المفاتيح"</string>
    <string name="keyguard_password_enter_pin_code" msgid="3420548423949593123">"اكتب رمز رقم التعريف الشخصي"</string>
    <string name="keyguard_password_enter_puk_code" msgid="670683628782925409">"‏أدخل رمز PUK لشريحة SIM ورمز \"رقم التعريف الشخصي\" الجديد"</string>
    <string name="keyguard_password_enter_puk_prompt" msgid="3747778500166059332">"‏رمز PUK لشريحة SIM"</string>
    <string name="keyguard_password_enter_pin_prompt" msgid="8188243197504453830">"‏رمز رقم تعريف شخصي جديد لشريحة SIM"</string>
    <string name="keyguard_password_entry_touch_hint" msgid="5790410752696806482"><font size="17">"المس لكتابة كلمة المرور"</font></string>
    <string name="keyguard_password_enter_password_code" msgid="595980919238127672">"اكتب كلمة المرور لإلغاء التأمين"</string>
    <string name="keyguard_password_enter_pin_password_code" msgid="7504123374204446086">"اكتب رمز رقم التعريف الشخصي لإلغاء التأمين"</string>
    <string name="keyguard_enter_your_pin" msgid="7152989016739952871">"‏أدخل رقم التعريف الشخصي (PIN)"</string>
    <string name="keyguard_enter_your_pattern" msgid="4297890206109830353">"أدخل النقش"</string>
    <string name="keyguard_enter_your_password" msgid="5397328359341314506">"أدخل كلمة المرور"</string>
    <string name="keyguard_password_wrong_pin_code" msgid="6535018036285012028">"رمز رقم التعريف الشخصي غير صحيح."</string>
    <string name="keyguard_sim_error_message_short" msgid="592109500618448312">"بطاقة غير صالحة."</string>
    <string name="keyguard_charged" msgid="3316115607283493413">"تم شحن البطارية بالكامل"</string>
    <string name="keyguard_plugged_in_wireless" msgid="3004717438401575235">"<xliff:g id="PERCENTAGE">%s</xliff:g> • جارٍ الشحن لاسلكيًا"</string>
    <string name="keyguard_plugged_in" msgid="3161102098900158923">"<xliff:g id="PERCENTAGE">%s</xliff:g> • جارٍ الشحن"</string>
    <string name="keyguard_plugged_in_charging_fast" msgid="3684592786276709342">"<xliff:g id="PERCENTAGE">%s</xliff:g> • جارٍ الشحن سريعًا"</string>
    <string name="keyguard_plugged_in_charging_slowly" msgid="509533586841478405">"<xliff:g id="PERCENTAGE">%s</xliff:g> • جارٍ الشحن ببطء"</string>
    <string name="keyguard_low_battery" msgid="9218432555787624490">"توصيل جهاز الشحن."</string>
    <string name="keyguard_instructions_when_pattern_disabled" msgid="8566679946700751371">"اضغط على \"القائمة\" لإلغاء التأمين."</string>
    <string name="keyguard_network_locked_message" msgid="6743537524631420759">"الشبكة مؤمّنة"</string>
    <string name="keyguard_missing_sim_message_short" msgid="6327533369959764518">"‏ليست هناك شريحة SIM"</string>
    <string name="keyguard_missing_sim_message" product="tablet" msgid="4550152848200783542">"‏ليست هناك شريحة SIM في الجهاز اللوحي."</string>
    <string name="keyguard_missing_sim_message" product="default" msgid="6585414237800161146">"‏ليست هناك شريحة SIM في الهاتف."</string>
    <string name="keyguard_missing_sim_instructions" msgid="7350295932015220392">"‏أدخل شريحة SIM."</string>
    <string name="keyguard_missing_sim_instructions_long" msgid="589889372883904477">"‏شريحة SIM مفقودة أو غير قابلة للقراءة. أدخل شريحة SIM."</string>
    <string name="keyguard_permanent_disabled_sim_message_short" msgid="654102080186420706">"‏شريحة SIM غير قابلة للاستخدام."</string>
    <string name="keyguard_permanent_disabled_sim_instructions" msgid="4683178224791318347">"‏تم إيقاف شريحة SIM بشكل دائم.\n اتصل بمقدم خدمة اللاسلكي للحصول على شريحة SIM أخرى."</string>
    <string name="keyguard_sim_locked_message" msgid="953766009432168127">"‏شريحة SIM مؤمّنة."</string>
    <string name="keyguard_sim_puk_locked_message" msgid="1772789643694942073">"‏شريحة SIM مؤمّنة برمز PUK."</string>
    <string name="keyguard_sim_unlock_progress_dialog_message" msgid="3586601150825821675">"‏جارٍ إلغاء تأمين شريحة SIM…"</string>
    <string name="keyguard_accessibility_pin_area" msgid="703175752097279029">"منطقة رقم التعريف الشخصي"</string>
    <string name="keyguard_accessibility_password" msgid="7695303207740941101">"كلمة مرور الجهاز"</string>
    <string name="keyguard_accessibility_sim_pin_area" msgid="912702510825058921">"‏منطقة رقم التعريف الشخصي لشريحة SIM"</string>
    <string name="keyguard_accessibility_sim_puk_area" msgid="136979425761438705">"‏منطقة PUK لشريحة SIM"</string>
    <string name="keyguard_accessibility_next_alarm" msgid="5835196989158584991">"تم ضبط التنبيه التالي على <xliff:g id="ALARM">%1$s</xliff:g>"</string>
    <string name="keyboardview_keycode_delete" msgid="6883116827512721630">"Delete"</string>
    <string name="disable_carrier_button_text" msgid="6914341927421916114">"‏إيقاف شريحة eSIM"</string>
    <string name="error_disable_esim_title" msgid="4852978431156228006">"‏يتعذّر إيقاف eSIM."</string>
    <string name="error_disable_esim_msg" msgid="676694908770135639">"‏يتعذّر إيقاف eSIM بسبب خطأ."</string>
    <string name="keyboardview_keycode_enter" msgid="4505833604411016668">"Enter"</string>
    <string name="kg_forgot_pattern_button_text" msgid="534245177645252620">"نسيت النقش"</string>
    <string name="kg_wrong_pattern" msgid="2873443744087746812">"نقش غير صحيح"</string>
    <string name="kg_wrong_password" msgid="8060364776224836597">"كلمة مرور غير صحيحة"</string>
    <string name="kg_wrong_pin" msgid="4785660766909463466">"رقم تعريف شخصي خاطئ"</string>
    <plurals name="kg_too_many_failed_attempts_countdown" formatted="false" msgid="4368805541257003755">
=======
    <string name="app_name" msgid="514691256816366517">"تأمين المفاتيح"</string>
    <string name="keyguard_password_enter_pin_code" msgid="8582296866585566671">"اكتب رمز رقم التعريف الشخصي"</string>
    <string name="keyguard_password_enter_puk_code" msgid="3813154965969758868">"‏أدخل رمز PUK لشريحة SIM ورمز \"رقم التعريف الشخصي\" الجديد"</string>
    <string name="keyguard_password_enter_puk_prompt" msgid="3529260761374385243">"‏رمز PUK لشريحة SIM"</string>
    <string name="keyguard_password_enter_pin_prompt" msgid="2304037870481240781">"‏رمز رقم تعريف شخصي جديد لشريحة SIM"</string>
    <string name="keyguard_password_entry_touch_hint" msgid="6180028658339706333"><font size="17">"المس لكتابة كلمة المرور"</font></string>
    <string name="keyguard_password_enter_password_code" msgid="7393393239623946777">"اكتب كلمة المرور لإلغاء التأمين"</string>
    <string name="keyguard_password_enter_pin_password_code" msgid="3692259677395250509">"اكتب رمز رقم التعريف الشخصي لإلغاء التأمين"</string>
    <string name="keyguard_enter_your_pin" msgid="5429932527814874032">"‏أدخل رقم التعريف الشخصي (PIN)"</string>
    <string name="keyguard_enter_your_pattern" msgid="351503370332324745">"أدخل النقش"</string>
    <string name="keyguard_enter_your_password" msgid="7225626204122735501">"أدخل كلمة المرور"</string>
    <string name="keyguard_password_wrong_pin_code" msgid="3514267777289393046">"رمز رقم التعريف الشخصي غير صحيح."</string>
    <string name="keyguard_sim_error_message_short" msgid="633630844240494070">"بطاقة غير صالحة."</string>
    <string name="keyguard_charged" msgid="6572033099675649299">"تم شحن البطارية بالكامل"</string>
    <string name="keyguard_plugged_in_wireless" msgid="2537874724955057383">"<xliff:g id="PERCENTAGE">%s</xliff:g> • جارٍ الشحن لاسلكيًا"</string>
    <string name="keyguard_plugged_in" msgid="8169926454348380863">"<xliff:g id="PERCENTAGE">%s</xliff:g> • جارٍ الشحن"</string>
    <string name="keyguard_plugged_in_charging_fast" msgid="4386594091107340426">"<xliff:g id="PERCENTAGE">%s</xliff:g> • جارٍ الشحن سريعًا"</string>
    <string name="keyguard_plugged_in_charging_slowly" msgid="217655355424210">"<xliff:g id="PERCENTAGE">%s</xliff:g> • جارٍ الشحن ببطء"</string>
    <string name="keyguard_low_battery" msgid="1868012396800230904">"توصيل جهاز الشحن."</string>
    <string name="keyguard_instructions_when_pattern_disabled" msgid="8448804180089936954">"اضغط على \"القائمة\" لإلغاء التأمين."</string>
    <string name="keyguard_network_locked_message" msgid="407096292844868608">"الشبكة مؤمّنة"</string>
    <string name="keyguard_missing_sim_message_short" msgid="704159478161444907">"‏ليست هناك شريحة SIM"</string>
    <string name="keyguard_missing_sim_message" product="tablet" msgid="3088787847082615459">"‏ليست هناك شريحة SIM في الجهاز اللوحي."</string>
    <string name="keyguard_missing_sim_message" product="default" msgid="5124049236681993063">"‏ليست هناك شريحة SIM في الهاتف."</string>
    <string name="keyguard_missing_sim_instructions" msgid="1162120926141335918">"‏أدخل شريحة SIM."</string>
    <string name="keyguard_missing_sim_instructions_long" msgid="2712623293749378570">"‏شريحة SIM مفقودة أو غير قابلة للقراءة. أدخل شريحة SIM."</string>
    <string name="keyguard_permanent_disabled_sim_message_short" msgid="5842745213110966962">"‏شريحة SIM غير قابلة للاستخدام."</string>
    <string name="keyguard_permanent_disabled_sim_instructions" msgid="2490584154727897806">"‏تم إيقاف شريحة SIM بشكل دائم.\n اتصل بمقدم خدمة اللاسلكي للحصول على شريحة SIM أخرى."</string>
    <string name="keyguard_sim_locked_message" msgid="4343544458476911044">"‏شريحة SIM مؤمّنة."</string>
    <string name="keyguard_sim_puk_locked_message" msgid="6253830777745450550">"‏شريحة SIM مؤمّنة برمز PUK."</string>
    <string name="keyguard_sim_unlock_progress_dialog_message" msgid="2394023844117630429">"‏جارٍ فتح قفل شريحة SIM…"</string>
    <string name="keyguard_accessibility_pin_area" msgid="7403009340414014734">"منطقة رقم التعريف الشخصي"</string>
    <string name="keyguard_accessibility_password" msgid="3524161948484801450">"كلمة مرور الجهاز"</string>
    <string name="keyguard_accessibility_sim_pin_area" msgid="6272116591533888062">"‏منطقة رقم التعريف الشخصي لشريحة SIM"</string>
    <string name="keyguard_accessibility_sim_puk_area" msgid="5537294043180237374">"‏منطقة PUK لشريحة SIM"</string>
    <string name="keyguard_accessibility_next_alarm" msgid="4492876946798984630">"تم ضبط التنبيه التالي على <xliff:g id="ALARM">%1$s</xliff:g>"</string>
    <string name="keyboardview_keycode_delete" msgid="8489719929424895174">"Delete"</string>
    <string name="disable_carrier_button_text" msgid="7153361131709275746">"‏إيقاف شريحة eSIM"</string>
    <string name="error_disable_esim_title" msgid="3802652622784813119">"‏يتعذّر إيقاف eSIM."</string>
    <string name="error_disable_esim_msg" msgid="2441188596467999327">"‏يتعذّر إيقاف eSIM بسبب خطأ."</string>
    <string name="keyboardview_keycode_enter" msgid="6727192265631761174">"Enter"</string>
    <string name="kg_forgot_pattern_button_text" msgid="3304688032024541260">"نسيت النقش"</string>
    <string name="kg_wrong_pattern" msgid="5907301342430102842">"النقش غير صحيح"</string>
    <string name="kg_wrong_password" msgid="4143127991071670512">"كلمة مرور غير صحيحة"</string>
    <string name="kg_wrong_pin" msgid="4160978845968732624">"رقم تعريف شخصي خاطئ"</string>
    <plurals name="kg_too_many_failed_attempts_countdown" formatted="false" msgid="991400408675793914">
>>>>>>> 0435f0ae
      <item quantity="zero">حاول مرة أخرى خلال <xliff:g id="NUMBER">%d</xliff:g> ثانية.</item>
      <item quantity="two">حاول مرة أخرى خلال ثانيتين (<xliff:g id="NUMBER">%d</xliff:g>).</item>
      <item quantity="few">حاول مرة أخرى خلال <xliff:g id="NUMBER">%d</xliff:g> ثوانٍ.</item>
      <item quantity="many">حاول مرة أخرى خلال <xliff:g id="NUMBER">%d</xliff:g> ثانية.</item>
      <item quantity="other">حاول مرة أخرى خلال <xliff:g id="NUMBER">%d</xliff:g> ثانية.</item>
      <item quantity="one">حاول مرة أخرى خلال ثانية واحدة.</item>
    </plurals>
    <string name="kg_pattern_instructions" msgid="5376036737065051736">"ارسم نقشك"</string>
    <string name="kg_sim_pin_instructions" msgid="1942424305184242951">"‏أدخل رقم التعريف الشخصي لشريحة SIM."</string>
    <string name="kg_sim_pin_instructions_multi" msgid="3639863309953109649">"‏أدخل رقم التعريف الشخصي لشريحة SIM التابعة للمشغّل \"<xliff:g id="CARRIER">%1$s</xliff:g>\"."</string>
    <string name="kg_sim_lock_esim_instructions" msgid="5577169988158738030">"‏<xliff:g id="PREVIOUS_MSG">%1$s</xliff:g> يجب إيقاف eSIM لاستخدام الجهاز بدون خدمة الأجهزة الجوّالة."</string>
    <string name="kg_pin_instructions" msgid="822353548385014361">"أدخل رقم التعريف الشخصي"</string>
    <string name="kg_password_instructions" msgid="324455062831719903">"أدخل كلمة المرور"</string>
    <string name="kg_puk_enter_puk_hint" msgid="3005288372875367017">"‏شريحة SIM غير مفعّلة الآن. أدخل رمز PUK للمتابعة. اتصل بمشغل شبكة الجوّال للاطلاع على التفاصيل."</string>
    <string name="kg_puk_enter_puk_hint_multi" msgid="4876780689904862943">"‏SIM \"<xliff:g id="CARRIER">%1$s</xliff:g>\" غير مفعّلة الآن. أدخل رمز PUK للمتابعة. واتصل بمشغل شبكة الجوّال لمعرفة التفاصيل."</string>
    <string name="kg_puk_enter_pin_hint" msgid="6028432138916150399">"أدخل رمز رقم التعريف الشخصي المطلوب"</string>
    <string name="kg_enter_confirm_pin_hint" msgid="4261064020391799132">"تأكيد رمز رقم التعريف الشخصي المطلوب"</string>
    <string name="kg_sim_unlock_progress_dialog_message" msgid="4251352015304070326">"‏جارٍ فتح قفل شريحة SIM…"</string>
    <string name="kg_invalid_sim_pin_hint" msgid="2762202646949552978">"اكتب رمز رقم التعريف الشخصي المكوّن من ٤ إلى ٨ أرقام."</string>
    <string name="kg_invalid_sim_puk_hint" msgid="5319756880543857694">"‏يجب أن يتضمن رمز PUK‏ ۸ أرقام أو أكثر."</string>
    <string name="kg_invalid_puk" msgid="1774337070084931186">"‏أعد إدخال رمز PUK الصحيح. وستؤدي المحاولات المتكررة إلى إيقاف شريحة SIM نهائيًا."</string>
    <string name="kg_invalid_confirm_pin_hint" product="default" msgid="1500814146841660886">"لا يتطابق رمز رقم التعريف الشخصي"</string>
    <string name="kg_login_too_many_attempts" msgid="4519957179182578690">"محاولات النقش كثيرة جدًا"</string>
    <string name="kg_too_many_failed_pin_attempts_dialog_message" msgid="544687656831558971">"لقد كتبت رقم التعريف الشخصي بشكل غير صحيح <xliff:g id="NUMBER_0">%1$d</xliff:g> مرة. \n\nأعد المحاولة خلال <xliff:g id="NUMBER_1">%2$d</xliff:g> ثانية."</string>
    <string name="kg_too_many_failed_password_attempts_dialog_message" msgid="190984061975729494">"لقد كتبت كلمة المرور بشكل غير صحيح <xliff:g id="NUMBER_0">%1$d</xliff:g> مرة. \n\nأعد المحاولة خلال <xliff:g id="NUMBER_1">%2$d</xliff:g> ثانية."</string>
    <string name="kg_too_many_failed_pattern_attempts_dialog_message" msgid="4252405904570284368">"لقد رسمت نقش فتح القفل بطريقة غير صحيحة <xliff:g id="NUMBER_0">%1$d</xliff:g> مرة. \n\nأعد المحاولة خلال <xliff:g id="NUMBER_1">%2$d</xliff:g> ثانية."</string>
    <string name="kg_failed_attempts_almost_at_wipe" product="tablet" msgid="2445671146665131857">"أخطأت في محاولة فتح قفل الجهاز اللوحي <xliff:g id="NUMBER_0">%1$d</xliff:g> مرة. بعد <xliff:g id="NUMBER_1">%2$d</xliff:g> محاولة غير ناجحة أخرى، ستتم إعادة ضبط هذا الجهاز، ومن ثم يتم حذف جميع بياناته."</string>
    <string name="kg_failed_attempts_almost_at_wipe" product="default" msgid="4738318327984389472">"أخطأت في محاولة فتح قفل الهاتف <xliff:g id="NUMBER_0">%1$d</xliff:g> مرة. بعد <xliff:g id="NUMBER_1">%2$d</xliff:g> محاولة غير ناجحة أخرى، ستتم إعادة ضبط هذا الهاتف، ومن ثم يتم حذف جميع بياناته."</string>
    <string name="kg_failed_attempts_now_wiping" product="tablet" msgid="6974065787881197466">"أخطأت في محاولة فتح قفل الجهاز اللوحي <xliff:g id="NUMBER">%d</xliff:g> مرة. ستتم إعادة ضبط هذا الجهاز، ومن ثم يتم حذف جميع بياناته."</string>
    <string name="kg_failed_attempts_now_wiping" product="default" msgid="4645797157486540692">"أخطأت في محاولة فتح قفل الهاتف <xliff:g id="NUMBER">%d</xliff:g> مرة. ستتم إعادة ضبط هذا الهاتف، ومن ثم يتم حذف جميع بياناته."</string>
    <string name="kg_failed_attempts_almost_at_erase_user" product="tablet" msgid="2444432908572039632">"أخطأت في محاولة فتح قفل الجهاز اللوحي <xliff:g id="NUMBER_0">%1$d</xliff:g> مرة. بعد <xliff:g id="NUMBER_1">%2$d</xliff:g> محاولة غير ناجحة أخرى، ستتم إزالة هذا المستخدم، ومن ثم يتم حذف جميع بيانات المستخدم."</string>
    <string name="kg_failed_attempts_almost_at_erase_user" product="default" msgid="3230300995829296824">"أخطأت في محاولة فتح قفل الهاتف <xliff:g id="NUMBER_0">%1$d</xliff:g> مرة. بعد <xliff:g id="NUMBER_1">%2$d</xliff:g> محاولة غير ناجحة أخرى، ستتم إزالة هذا المستخدم، ومن ثم يتم حذف جميع بيانات المستخدم."</string>
    <string name="kg_failed_attempts_now_erasing_user" product="tablet" msgid="9046628517316763961">"أخطأت في محاولة فتح قفل الجهاز اللوحي <xliff:g id="NUMBER">%d</xliff:g> مرة. ستتم إزالة المستخدم، ومن ثم يتم حذف جميع بياناته."</string>
    <string name="kg_failed_attempts_now_erasing_user" product="default" msgid="3588779327358321092">"أخطأت في محاولة فتح قفل الهاتف <xliff:g id="NUMBER">%d</xliff:g> مرة. ستتم إزالة المستخدم، ومن ثم يتم حذف جميع بياناته."</string>
    <string name="kg_failed_attempts_almost_at_erase_profile" product="tablet" msgid="6114158710353725041">"أخطأت في محاولة فتح قفل الجهاز اللوحي <xliff:g id="NUMBER_0">%1$d</xliff:g> مرة. بعد <xliff:g id="NUMBER_1">%2$d</xliff:g> محاولة غير ناجحة أخرى، ستتم إزالة الملف الشخصي للعمل، ومن ثم يتم حذف جميع بيانات الملف الشخصي."</string>
    <string name="kg_failed_attempts_almost_at_erase_profile" product="default" msgid="8345451368768804892">"أخطأت في محاولة فتح قفل الهاتف <xliff:g id="NUMBER_0">%1$d</xliff:g> مرة. بعد <xliff:g id="NUMBER_1">%2$d</xliff:g> محاولة غير ناجحة أخرى، ستتم إزالة الملف الشخصي للعمل، ومن ثم يتم حذف جميع بيانات الملف الشخصي."</string>
    <string name="kg_failed_attempts_now_erasing_profile" product="tablet" msgid="9063715142119087685">"أخطأت في محاولة فتح قفل الجهاز اللوحي <xliff:g id="NUMBER">%d</xliff:g> مرة. ستتم إزالة الملف الشخصي للعمل، ومن ثم يتم حذف جميع بياناته."</string>
    <string name="kg_failed_attempts_now_erasing_profile" product="default" msgid="105463960684230996">"أخطأت في محاولة فتح قفل الهاتف <xliff:g id="NUMBER">%d</xliff:g> مرة. ستتم إزالة الملف الشخصي للعمل، ومن ثم يتم حذف جميع بياناته."</string>
    <string name="kg_failed_attempts_almost_at_login" product="tablet" msgid="5123792377735688284">"لقد رسمت نقش فتح القفل بشكل غير صحيح <xliff:g id="NUMBER_0">%1$d</xliff:g> مرة. بعد إجراء <xliff:g id="NUMBER_1">%2$d</xliff:g> من المحاولات غير الناجحة الأخرى، ستطالَب بإلغاء تأمين الجهاز اللوحي باستخدام معلومات حساب بريد إلكتروني.\n\n أعد المحاولة خلال <xliff:g id="NUMBER_2">%3$d</xliff:g> ثانية."</string>
    <string name="kg_failed_attempts_almost_at_login" product="default" msgid="3307854957632348753">"لقد رسمت نقش فتح القفل بشكل غير صحيح <xliff:g id="NUMBER_0">%1$d</xliff:g> مرة. بعد إجراء <xliff:g id="NUMBER_1">%2$d</xliff:g> من المحاولات غير الناجحة الأخرى، ستُطالب بإلغاء تأمين الهاتف باستخدام حساب بريد إلكتروني لإلغاء تأمين الهاتف.\n\n أعد المحاولة خلال <xliff:g id="NUMBER_2">%3$d</xliff:g> ثانية."</string>
    <string name="kg_password_wrong_pin_code_pukked" msgid="8047350661459040581">"‏رمز \"رقم التعريف الشخصي\" لشريحة SIM غير صحيح، ويلزمك الاتصال الآن بمشغّل شبكة الجوّال لإلغاء قفل الجهاز."</string>
    <plurals name="kg_password_wrong_pin_code" formatted="false" msgid="7030584350995485026">
      <item quantity="zero">‏رمز رقم التعريف الشخصي لشريحة SIM غير صحيح، ولم تتبق لديك أي محاولات (<xliff:g id="NUMBER_1">%d</xliff:g>).</item>
      <item quantity="two">‏رمز رقم التعريف الشخصي لشريحة SIM غير صحيح، ويتبقى لديك محاولتان (<xliff:g id="NUMBER_1">%d</xliff:g>).</item>
      <item quantity="few">‏رمز رقم التعريف الشخصي لشريحة SIM غير صحيح، ويتبقى لديك <xliff:g id="NUMBER_1">%d</xliff:g> محاولات.</item>
      <item quantity="many">‏رمز رقم التعريف الشخصي لشريحة SIM غير صحيح، ويتبقى لديك <xliff:g id="NUMBER_1">%d</xliff:g> محاولة.</item>
      <item quantity="other">‏رمز رقم التعريف الشخصي لشريحة SIM غير صحيح، ويتبقى لديك <xliff:g id="NUMBER_1">%d</xliff:g> محاولة.</item>
      <item quantity="one">‏رمز \"رقم التعريف الشخصي\" لشريحة SIM غير صحيح، ويتبقى لديك محاولة واحدة (<xliff:g id="NUMBER_0">%d</xliff:g>) يتعين عليك بعدها الاتصال بمشغّل شبكة الجوّال لإلغاء قفل الجهاز.</item>
    </plurals>
    <string name="kg_password_wrong_puk_code_dead" msgid="3698285357028468617">"‏شريحة SIM غير صالحة للاستخدام. يُرجى الاتصال بمشغّل شبكة الجوّال."</string>
    <plurals name="kg_password_wrong_puk_code" formatted="false" msgid="3937306685604862886">
      <item quantity="zero">‏رمز PUK لشريحة SIM غير صحيح، ولم تتبق لديك أي محاولات (<xliff:g id="NUMBER_1">%d</xliff:g>) تصبح بعدها شريحة SIM غير صالحة للاستخدام بشكل دائم.</item>
      <item quantity="two">‏رمز PUK لشريحة SIM غير صحيح، ويتبقى لديك محاولتان (<xliff:g id="NUMBER_1">%d</xliff:g>) تصبح بعدها شريحة SIM غير صالحة للاستخدام بشكل دائم.</item>
      <item quantity="few">‏رمز PUK لشريحة SIM غير صحيح، ويتبقى لديك <xliff:g id="NUMBER_1">%d</xliff:g> محاولات تصبح بعدها شريحة SIM غير صالحة للاستخدام بشكل دائم.</item>
      <item quantity="many">‏رمز PUK لشريحة SIM غير صحيح، ويتبقى لديك <xliff:g id="NUMBER_1">%d</xliff:g> محاولة تصبح بعدها شريحة SIM غير صالحة للاستخدام بشكل دائم.</item>
      <item quantity="other">‏رمز PUK لشريحة SIM غير صحيح، ويتبقى لديك <xliff:g id="NUMBER_1">%d</xliff:g> من المحاولات تصبح بعدها شريحة SIM غير صالحة للاستخدام بشكل دائم.</item>
      <item quantity="one">‏رمز PUK لشريحة SIM غير صالح، ويتبقى لديك محاولة واحدة (<xliff:g id="NUMBER_0">%d</xliff:g>)، تصبح بعدها شريحة SIM غير صالحة للاستخدام بشكل دائم.</item>
    </plurals>
    <string name="kg_password_pin_failed" msgid="5136259126330604009">"‏تعذّر إتمام عملية \"رقم التعريف الشخصي\" لشريحة SIM"</string>
    <string name="kg_password_puk_failed" msgid="6778867411556937118">"‏تعذّر إتمام عملية PUK لشريحة SIM"</string>
    <string name="kg_pin_accepted" msgid="1625501841604389716">"تم قبول الرمز"</string>
    <string name="keyguard_carrier_default" msgid="6359808469637388586">"لا تتوفر خدمة."</string>
    <string name="accessibility_ime_switch_button" msgid="9082358310194861329">"تبديل أسلوب الإدخال"</string>
    <string name="airplane_mode" msgid="2528005343938497866">"وضع الطائرة"</string>
    <string name="kg_prompt_reason_restart_pattern" msgid="4720554342633852066">"يجب رسم النقش بعد إعادة تشغيل الجهاز"</string>
    <string name="kg_prompt_reason_restart_pin" msgid="1587671566498057656">"يجب إدخال رقم التعريف الشخصي بعد إعادة تشغيل الجهاز"</string>
    <string name="kg_prompt_reason_restart_password" msgid="8061279087240952002">"يجب إدخال كلمة المرور بعد إعادة تشغيل الجهاز"</string>
    <string name="kg_prompt_reason_timeout_pattern" msgid="9170360502528959889">"يجب رسم النقش لمزيد من الأمان"</string>
    <string name="kg_prompt_reason_timeout_pin" msgid="5945186097160029201">"يجب إدخال رقم التعريف الشخصي لمزيد من الأمان"</string>
    <string name="kg_prompt_reason_timeout_password" msgid="2258263949430384278">"يجب إدخال كلمة المرور لمزيد من الأمان"</string>
    <string name="kg_prompt_reason_switch_profiles_pattern" msgid="1922016914701991230">"يجب رسم النقش عند تبديل الملفات الشخصية"</string>
    <string name="kg_prompt_reason_switch_profiles_pin" msgid="6490434826361055400">"يجب إدخال رقم التعريف الشخصي عند تبديل الملفات الشخصية"</string>
    <string name="kg_prompt_reason_switch_profiles_password" msgid="1680374696393804441">"يجب إدخال كلمة المرور عند تبديل الملفات الشخصية."</string>
    <string name="kg_prompt_reason_device_admin" msgid="6961159596224055685">"اختار المشرف قفل الجهاز"</string>
    <string name="kg_prompt_reason_user_request" msgid="6015774877733717904">"تم حظر الجهاز يدويًا"</string>
    <plurals name="kg_prompt_reason_time_pattern" formatted="false" msgid="1337428979661197957">
      <item quantity="zero">لم يتم فتح قفل الجهاز لمدة <xliff:g id="NUMBER_1">%d</xliff:g> ساعة. تأكيد النقش.</item>
      <item quantity="two">لم يتم فتح قفل الجهاز لمدة ساعتين (<xliff:g id="NUMBER_1">%d</xliff:g>). تأكيد النقش.</item>
      <item quantity="few">لم يتم فتح قفل الجهاز لمدة <xliff:g id="NUMBER_1">%d</xliff:g> ساعات. تأكيد النقش.</item>
      <item quantity="many">لم يتم فتح قفل الجهاز لمدة <xliff:g id="NUMBER_1">%d</xliff:g> ساعة. تأكيد النقش.</item>
      <item quantity="other">لم يتم فتح قفل الجهاز لمدة <xliff:g id="NUMBER_1">%d</xliff:g> ساعة. تأكيد النقش.</item>
      <item quantity="one">لم يتم فتح قفل الجهاز لمدة <xliff:g id="NUMBER_0">%d</xliff:g> ساعة. تأكيد النقش.</item>
    </plurals>
    <plurals name="kg_prompt_reason_time_pin" formatted="false" msgid="6444519502336330270">
      <item quantity="zero">لم يتم فتح قفل الجهاز لمدة <xliff:g id="NUMBER_1">%d</xliff:g> ساعة. تأكيد رقم التعريف الشخصي.</item>
      <item quantity="two">لم يتم فتح قفل الجهاز لمدة ساعتين (<xliff:g id="NUMBER_1">%d</xliff:g>). تأكيد رقم التعريف الشخصي.</item>
      <item quantity="few">لم يتم فتح قفل الجهاز لمدة <xliff:g id="NUMBER_1">%d</xliff:g> ساعة. تأكيد رقم التعريف الشخصي.</item>
      <item quantity="many">لم يتم فتح قفل الجهاز لمدة <xliff:g id="NUMBER_1">%d</xliff:g> ساعة. تأكيد رقم التعريف الشخصي.</item>
      <item quantity="other">لم يتم فتح قفل الجهاز لمدة <xliff:g id="NUMBER_1">%d</xliff:g> ساعة. تأكيد رقم التعريف الشخصي.</item>
      <item quantity="one">لم يتم فتح قفل الجهاز لمدة <xliff:g id="NUMBER_0">%d</xliff:g> ساعة. تأكيد رقم التعريف الشخصي.</item>
    </plurals>
    <plurals name="kg_prompt_reason_time_password" formatted="false" msgid="5343961527665116914">
      <item quantity="zero">لم يتم فتح قفل الجهاز لمدة <xliff:g id="NUMBER_1">%d</xliff:g> ساعة. تأكيد كلمة المرور.</item>
      <item quantity="two">لم يتم فتح قفل الجهاز لمدة ساعتين (<xliff:g id="NUMBER_1">%d</xliff:g>). تأكيد كلمة المرور.</item>
      <item quantity="few">لم يتم فتح قفل الجهاز لمدة <xliff:g id="NUMBER_1">%d</xliff:g> ساعات. تأكيد كلمة المرور.</item>
      <item quantity="many">لم يتم فتح قفل الجهاز لمدة <xliff:g id="NUMBER_1">%d</xliff:g> ساعة. تأكيد كلمة المرور.</item>
      <item quantity="other">لم يتم فتح قفل الجهاز لمدة <xliff:g id="NUMBER_1">%d</xliff:g> ساعة. تأكيد كلمة المرور.</item>
      <item quantity="one">لم يتم فتح قفل الجهاز لمدة <xliff:g id="NUMBER_0">%d</xliff:g> ساعة. تأكيد كلمة المرور.</item>
    </plurals>
    <string name="kg_fingerprint_not_recognized" msgid="5982606907039479545">"لم يتم التعرف عليها."</string>
    <string name="kg_face_not_recognized" msgid="7903950626744419160">"لم يتم التعرّف عليه."</string>
    <plurals name="kg_password_default_pin_message" formatted="false" msgid="7730152526369857818">
      <item quantity="zero">‏أدخل رقم التعريف الشخصي لشريحة SIM. تتبقى لديك <xliff:g id="NUMBER_1">%d</xliff:g> محاولة.</item>
      <item quantity="two">‏أدخل رقم التعريف الشخصي لشريحة SIM. تتبقى لديك محاولتان (<xliff:g id="NUMBER_1">%d</xliff:g>).</item>
      <item quantity="few">‏أدخل رقم التعريف الشخصي لشريحة SIM. تتبقى لديك <xliff:g id="NUMBER_1">%d</xliff:g> محاولات.</item>
      <item quantity="many">‏أدخل رقم التعريف الشخصي لشريحة SIM. تتبقى لديك <xliff:g id="NUMBER_1">%d</xliff:g> محاولة.</item>
      <item quantity="other">‏أدخل رقم التعريف الشخصي لشريحة SIM. تتبقى لديك <xliff:g id="NUMBER_1">%d</xliff:g> محاولة.</item>
      <item quantity="one">‏أدخل رقم التعريف الشخصي لشريحة SIM. تتبقى لديك محاولة واحدة (<xliff:g id="NUMBER_0">%d</xliff:g>) يجب أن تتصل بعدها بمشغّل شبكة الجوّال لفتح الجهاز.</item>
    </plurals>
    <plurals name="kg_password_default_puk_message" formatted="false" msgid="571308542462946935">
      <item quantity="zero">‏تم إيقاف شريحة SIM الآن. أدخل رمز PUK للمتابعة، وتتبقى لديك <xliff:g id="_NUMBER_1">%d</xliff:g> محاولة قبل أن تصبح شريحة SIM غير صالحة للاستخدام نهائيًا. ويمكنك الاتصال بمشغل شبكة الجوّال لمعرفة التفاصيل.</item>
      <item quantity="two">‏تم إيقاف شريحة SIM الآن. أدخل رمز PUK للمتابعة، وتتبقى لديك محاولتان (<xliff:g id="_NUMBER_1">%d</xliff:g>) قبل أن تصبح شريحة SIM غير صالحة للاستخدام نهائيًا. ويمكنك الاتصال بمشغل شبكة الجوّال لمعرفة التفاصيل.</item>
      <item quantity="few">‏تم إيقاف شريحة SIM الآن. أدخل رمز PUK للمتابعة، وتتبقى لديك <xliff:g id="_NUMBER_1">%d</xliff:g> محاولات قبل أن تصبح شريحة SIM غير صالحة للاستخدام نهائيًا. ويمكنك الاتصال بمشغل شبكة الجوّال لمعرفة التفاصيل.</item>
      <item quantity="many">‏تم إيقاف شريحة SIM الآن. أدخل رمز PUK للمتابعة، وتتبقى لديك <xliff:g id="_NUMBER_1">%d</xliff:g> محاولة قبل أن تصبح شريحة SIM غير صالحة للاستخدام نهائيًا. ويمكنك الاتصال بمشغل شبكة الجوّال لمعرفة التفاصيل.</item>
      <item quantity="other">‏تم إيقاف شريحة SIM الآن. أدخل رمز PUK للمتابعة، وتتبقى لديك <xliff:g id="_NUMBER_1">%d</xliff:g> محاولة قبل أن تصبح شريحة SIM غير صالحة للاستخدام نهائيًا. ويمكنك الاتصال بمشغل شبكة الجوّال لمعرفة التفاصيل.</item>
      <item quantity="one">‏تم إيقاف شريحة SIM الآن. أدخل رمز PUK للمتابعة، وتتبقى لديك محاولة واحدة (<xliff:g id="_NUMBER_0">%d</xliff:g>) قبل أن تصبح شريحة SIM غير صالحة للاستخدام نهائيًا. ويمكنك الاتصال بمشغل شبكة الجوّال لمعرفة التفاصيل.</item>
    </plurals>
<<<<<<< HEAD
    <plurals name="type_clock_header" formatted="false" msgid="6782840450655632763">
      <item quantity="zero">"<annotation name="color">"الساعة الآن"</annotation>\n"^1\n^2</item>
      <item quantity="two">"<annotation name="color">"الساعة الآن"</annotation>\n"^1\n^2</item>
      <item quantity="few">"<annotation name="color">"الساعة الآن"</annotation>\n"^1\n^2</item>
      <item quantity="many">"<annotation name="color">"الساعة الآن"</annotation>\n"^1\n^2</item>
      <item quantity="other">"<annotation name="color">"الساعة الآن"</annotation>\n"^1\n^2</item>
      <item quantity="one">"<annotation name="color">"الساعة الآن"</annotation>\n"^1\n^2</item>
    </plurals>
  <string-array name="type_clock_hours">
    <item msgid="3543074812389379830">"الثانية عشرة"</item>
    <item msgid="7389464214252023751">"الواحدة"</item>
    <item msgid="8803180377002008046">"الثانية"</item>
    <item msgid="8614897059944644719">"الثالثة"</item>
    <item msgid="2293058674782619556">"الرابعة"</item>
    <item msgid="4815402358455041664">"الخامسة"</item>
    <item msgid="3325754778509665687">"السادسة"</item>
    <item msgid="5805551341866280575">"السابعة"</item>
    <item msgid="203334816668238610">"الثامنة"</item>
    <item msgid="4828052671464488923">"التاسعة"</item>
    <item msgid="2233497913571137419">"العاشرة"</item>
    <item msgid="5621554266768657830">"الحادية عشرة"</item>
  </string-array>
    <!-- no translation found for type_clock_minutes:1 (2091812961809760681) -->
    <!-- no translation found for type_clock_minutes:2 (1496435384877290709) -->
    <!-- no translation found for type_clock_minutes:3 (881846472976674129) -->
    <!-- no translation found for type_clock_minutes:4 (2784477043911540584) -->
    <!-- no translation found for type_clock_minutes:5 (1610928853656700614) -->
    <!-- no translation found for type_clock_minutes:6 (2317806244043886658) -->
    <!-- no translation found for type_clock_minutes:7 (3318687539120971327) -->
    <!-- no translation found for type_clock_minutes:8 (5701600693712102348) -->
    <!-- no translation found for type_clock_minutes:9 (3247381605947372495) -->
=======
    <string name="clock_title_default" msgid="6342735240617459864">"تلقائي"</string>
    <string name="clock_title_bubble" msgid="2204559396790593213">"فقاعة"</string>
    <string name="clock_title_analog" msgid="8409262532900918273">"ساعة تقليدية"</string>
>>>>>>> 0435f0ae
</resources><|MERGE_RESOLUTION|>--- conflicted
+++ resolved
@@ -20,54 +20,6 @@
 
 <resources xmlns:android="http://schemas.android.com/apk/res/android"
     xmlns:xliff="urn:oasis:names:tc:xliff:document:1.2">
-<<<<<<< HEAD
-    <string name="app_name" msgid="3171996292755059205">"تأمين المفاتيح"</string>
-    <string name="keyguard_password_enter_pin_code" msgid="3420548423949593123">"اكتب رمز رقم التعريف الشخصي"</string>
-    <string name="keyguard_password_enter_puk_code" msgid="670683628782925409">"‏أدخل رمز PUK لشريحة SIM ورمز \"رقم التعريف الشخصي\" الجديد"</string>
-    <string name="keyguard_password_enter_puk_prompt" msgid="3747778500166059332">"‏رمز PUK لشريحة SIM"</string>
-    <string name="keyguard_password_enter_pin_prompt" msgid="8188243197504453830">"‏رمز رقم تعريف شخصي جديد لشريحة SIM"</string>
-    <string name="keyguard_password_entry_touch_hint" msgid="5790410752696806482"><font size="17">"المس لكتابة كلمة المرور"</font></string>
-    <string name="keyguard_password_enter_password_code" msgid="595980919238127672">"اكتب كلمة المرور لإلغاء التأمين"</string>
-    <string name="keyguard_password_enter_pin_password_code" msgid="7504123374204446086">"اكتب رمز رقم التعريف الشخصي لإلغاء التأمين"</string>
-    <string name="keyguard_enter_your_pin" msgid="7152989016739952871">"‏أدخل رقم التعريف الشخصي (PIN)"</string>
-    <string name="keyguard_enter_your_pattern" msgid="4297890206109830353">"أدخل النقش"</string>
-    <string name="keyguard_enter_your_password" msgid="5397328359341314506">"أدخل كلمة المرور"</string>
-    <string name="keyguard_password_wrong_pin_code" msgid="6535018036285012028">"رمز رقم التعريف الشخصي غير صحيح."</string>
-    <string name="keyguard_sim_error_message_short" msgid="592109500618448312">"بطاقة غير صالحة."</string>
-    <string name="keyguard_charged" msgid="3316115607283493413">"تم شحن البطارية بالكامل"</string>
-    <string name="keyguard_plugged_in_wireless" msgid="3004717438401575235">"<xliff:g id="PERCENTAGE">%s</xliff:g> • جارٍ الشحن لاسلكيًا"</string>
-    <string name="keyguard_plugged_in" msgid="3161102098900158923">"<xliff:g id="PERCENTAGE">%s</xliff:g> • جارٍ الشحن"</string>
-    <string name="keyguard_plugged_in_charging_fast" msgid="3684592786276709342">"<xliff:g id="PERCENTAGE">%s</xliff:g> • جارٍ الشحن سريعًا"</string>
-    <string name="keyguard_plugged_in_charging_slowly" msgid="509533586841478405">"<xliff:g id="PERCENTAGE">%s</xliff:g> • جارٍ الشحن ببطء"</string>
-    <string name="keyguard_low_battery" msgid="9218432555787624490">"توصيل جهاز الشحن."</string>
-    <string name="keyguard_instructions_when_pattern_disabled" msgid="8566679946700751371">"اضغط على \"القائمة\" لإلغاء التأمين."</string>
-    <string name="keyguard_network_locked_message" msgid="6743537524631420759">"الشبكة مؤمّنة"</string>
-    <string name="keyguard_missing_sim_message_short" msgid="6327533369959764518">"‏ليست هناك شريحة SIM"</string>
-    <string name="keyguard_missing_sim_message" product="tablet" msgid="4550152848200783542">"‏ليست هناك شريحة SIM في الجهاز اللوحي."</string>
-    <string name="keyguard_missing_sim_message" product="default" msgid="6585414237800161146">"‏ليست هناك شريحة SIM في الهاتف."</string>
-    <string name="keyguard_missing_sim_instructions" msgid="7350295932015220392">"‏أدخل شريحة SIM."</string>
-    <string name="keyguard_missing_sim_instructions_long" msgid="589889372883904477">"‏شريحة SIM مفقودة أو غير قابلة للقراءة. أدخل شريحة SIM."</string>
-    <string name="keyguard_permanent_disabled_sim_message_short" msgid="654102080186420706">"‏شريحة SIM غير قابلة للاستخدام."</string>
-    <string name="keyguard_permanent_disabled_sim_instructions" msgid="4683178224791318347">"‏تم إيقاف شريحة SIM بشكل دائم.\n اتصل بمقدم خدمة اللاسلكي للحصول على شريحة SIM أخرى."</string>
-    <string name="keyguard_sim_locked_message" msgid="953766009432168127">"‏شريحة SIM مؤمّنة."</string>
-    <string name="keyguard_sim_puk_locked_message" msgid="1772789643694942073">"‏شريحة SIM مؤمّنة برمز PUK."</string>
-    <string name="keyguard_sim_unlock_progress_dialog_message" msgid="3586601150825821675">"‏جارٍ إلغاء تأمين شريحة SIM…"</string>
-    <string name="keyguard_accessibility_pin_area" msgid="703175752097279029">"منطقة رقم التعريف الشخصي"</string>
-    <string name="keyguard_accessibility_password" msgid="7695303207740941101">"كلمة مرور الجهاز"</string>
-    <string name="keyguard_accessibility_sim_pin_area" msgid="912702510825058921">"‏منطقة رقم التعريف الشخصي لشريحة SIM"</string>
-    <string name="keyguard_accessibility_sim_puk_area" msgid="136979425761438705">"‏منطقة PUK لشريحة SIM"</string>
-    <string name="keyguard_accessibility_next_alarm" msgid="5835196989158584991">"تم ضبط التنبيه التالي على <xliff:g id="ALARM">%1$s</xliff:g>"</string>
-    <string name="keyboardview_keycode_delete" msgid="6883116827512721630">"Delete"</string>
-    <string name="disable_carrier_button_text" msgid="6914341927421916114">"‏إيقاف شريحة eSIM"</string>
-    <string name="error_disable_esim_title" msgid="4852978431156228006">"‏يتعذّر إيقاف eSIM."</string>
-    <string name="error_disable_esim_msg" msgid="676694908770135639">"‏يتعذّر إيقاف eSIM بسبب خطأ."</string>
-    <string name="keyboardview_keycode_enter" msgid="4505833604411016668">"Enter"</string>
-    <string name="kg_forgot_pattern_button_text" msgid="534245177645252620">"نسيت النقش"</string>
-    <string name="kg_wrong_pattern" msgid="2873443744087746812">"نقش غير صحيح"</string>
-    <string name="kg_wrong_password" msgid="8060364776224836597">"كلمة مرور غير صحيحة"</string>
-    <string name="kg_wrong_pin" msgid="4785660766909463466">"رقم تعريف شخصي خاطئ"</string>
-    <plurals name="kg_too_many_failed_attempts_countdown" formatted="false" msgid="4368805541257003755">
-=======
     <string name="app_name" msgid="514691256816366517">"تأمين المفاتيح"</string>
     <string name="keyguard_password_enter_pin_code" msgid="8582296866585566671">"اكتب رمز رقم التعريف الشخصي"</string>
     <string name="keyguard_password_enter_puk_code" msgid="3813154965969758868">"‏أدخل رمز PUK لشريحة SIM ورمز \"رقم التعريف الشخصي\" الجديد"</string>
@@ -114,7 +66,6 @@
     <string name="kg_wrong_password" msgid="4143127991071670512">"كلمة مرور غير صحيحة"</string>
     <string name="kg_wrong_pin" msgid="4160978845968732624">"رقم تعريف شخصي خاطئ"</string>
     <plurals name="kg_too_many_failed_attempts_countdown" formatted="false" msgid="991400408675793914">
->>>>>>> 0435f0ae
       <item quantity="zero">حاول مرة أخرى خلال <xliff:g id="NUMBER">%d</xliff:g> ثانية.</item>
       <item quantity="two">حاول مرة أخرى خلال ثانيتين (<xliff:g id="NUMBER">%d</xliff:g>).</item>
       <item quantity="few">حاول مرة أخرى خلال <xliff:g id="NUMBER">%d</xliff:g> ثوانٍ.</item>
@@ -232,41 +183,7 @@
       <item quantity="other">‏تم إيقاف شريحة SIM الآن. أدخل رمز PUK للمتابعة، وتتبقى لديك <xliff:g id="_NUMBER_1">%d</xliff:g> محاولة قبل أن تصبح شريحة SIM غير صالحة للاستخدام نهائيًا. ويمكنك الاتصال بمشغل شبكة الجوّال لمعرفة التفاصيل.</item>
       <item quantity="one">‏تم إيقاف شريحة SIM الآن. أدخل رمز PUK للمتابعة، وتتبقى لديك محاولة واحدة (<xliff:g id="_NUMBER_0">%d</xliff:g>) قبل أن تصبح شريحة SIM غير صالحة للاستخدام نهائيًا. ويمكنك الاتصال بمشغل شبكة الجوّال لمعرفة التفاصيل.</item>
     </plurals>
-<<<<<<< HEAD
-    <plurals name="type_clock_header" formatted="false" msgid="6782840450655632763">
-      <item quantity="zero">"<annotation name="color">"الساعة الآن"</annotation>\n"^1\n^2</item>
-      <item quantity="two">"<annotation name="color">"الساعة الآن"</annotation>\n"^1\n^2</item>
-      <item quantity="few">"<annotation name="color">"الساعة الآن"</annotation>\n"^1\n^2</item>
-      <item quantity="many">"<annotation name="color">"الساعة الآن"</annotation>\n"^1\n^2</item>
-      <item quantity="other">"<annotation name="color">"الساعة الآن"</annotation>\n"^1\n^2</item>
-      <item quantity="one">"<annotation name="color">"الساعة الآن"</annotation>\n"^1\n^2</item>
-    </plurals>
-  <string-array name="type_clock_hours">
-    <item msgid="3543074812389379830">"الثانية عشرة"</item>
-    <item msgid="7389464214252023751">"الواحدة"</item>
-    <item msgid="8803180377002008046">"الثانية"</item>
-    <item msgid="8614897059944644719">"الثالثة"</item>
-    <item msgid="2293058674782619556">"الرابعة"</item>
-    <item msgid="4815402358455041664">"الخامسة"</item>
-    <item msgid="3325754778509665687">"السادسة"</item>
-    <item msgid="5805551341866280575">"السابعة"</item>
-    <item msgid="203334816668238610">"الثامنة"</item>
-    <item msgid="4828052671464488923">"التاسعة"</item>
-    <item msgid="2233497913571137419">"العاشرة"</item>
-    <item msgid="5621554266768657830">"الحادية عشرة"</item>
-  </string-array>
-    <!-- no translation found for type_clock_minutes:1 (2091812961809760681) -->
-    <!-- no translation found for type_clock_minutes:2 (1496435384877290709) -->
-    <!-- no translation found for type_clock_minutes:3 (881846472976674129) -->
-    <!-- no translation found for type_clock_minutes:4 (2784477043911540584) -->
-    <!-- no translation found for type_clock_minutes:5 (1610928853656700614) -->
-    <!-- no translation found for type_clock_minutes:6 (2317806244043886658) -->
-    <!-- no translation found for type_clock_minutes:7 (3318687539120971327) -->
-    <!-- no translation found for type_clock_minutes:8 (5701600693712102348) -->
-    <!-- no translation found for type_clock_minutes:9 (3247381605947372495) -->
-=======
     <string name="clock_title_default" msgid="6342735240617459864">"تلقائي"</string>
     <string name="clock_title_bubble" msgid="2204559396790593213">"فقاعة"</string>
     <string name="clock_title_analog" msgid="8409262532900918273">"ساعة تقليدية"</string>
->>>>>>> 0435f0ae
 </resources>