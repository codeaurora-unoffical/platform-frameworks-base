<?xml version="1.0" encoding="UTF-8"?>
<!-- 
/* //device/apps/common/assets/res/any/strings.xml
**
** Copyright 2006, The Android Open Source Project
**
** Licensed under the Apache License, Version 2.0 (the "License");
** you may not use this file except in compliance with the License.
** You may obtain a copy of the License at
**
**     http://www.apache.org/licenses/LICENSE-2.0
**
** Unless required by applicable law or agreed to in writing, software
** distributed under the License is distributed on an "AS IS" BASIS,
** WITHOUT WARRANTIES OR CONDITIONS OF ANY KIND, either express or implied.
** See the License for the specific language governing permissions and
** limitations under the License.
*/
 -->

<resources xmlns:android="http://schemas.android.com/apk/res/android"
    xmlns:xliff="urn:oasis:names:tc:xliff:document:1.2">
<<<<<<< HEAD
    <string name="app_name" msgid="3171996292755059205">"Keyguard"</string>
    <string name="keyguard_password_enter_pin_code" msgid="3420548423949593123">"Introduza o código PIN"</string>
    <string name="keyguard_password_enter_puk_code" msgid="670683628782925409">"Introduza o PUK do cartão SIM e o novo código PIN"</string>
    <string name="keyguard_password_enter_puk_prompt" msgid="3747778500166059332">"Código PUK do cartão SIM"</string>
    <string name="keyguard_password_enter_pin_prompt" msgid="8188243197504453830">"Novo código PIN do cartão SIM"</string>
    <string name="keyguard_password_entry_touch_hint" msgid="5790410752696806482"><font size="17">"Toque p/ introd. palavra-passe"</font></string>
    <string name="keyguard_password_enter_password_code" msgid="595980919238127672">"Introduza a palavra-passe para desbloquear"</string>
    <string name="keyguard_password_enter_pin_password_code" msgid="7504123374204446086">"Introduza o PIN para desbloquear"</string>
    <string name="keyguard_enter_your_pin" msgid="7152989016739952871">"Introduza o PIN."</string>
    <string name="keyguard_enter_your_pattern" msgid="4297890206109830353">"Introduza o padrão."</string>
    <string name="keyguard_enter_your_password" msgid="5397328359341314506">"Introduza a palavra-passe."</string>
    <string name="keyguard_password_wrong_pin_code" msgid="6535018036285012028">"Código PIN incorreto."</string>
    <string name="keyguard_sim_error_message_short" msgid="592109500618448312">"Cartão inválido."</string>
    <string name="keyguard_charged" msgid="3316115607283493413">"Totalmente carregada"</string>
    <string name="keyguard_plugged_in_wireless" msgid="3004717438401575235">"<xliff:g id="PERCENTAGE">%s</xliff:g> • Carregamento sem fios"</string>
    <string name="keyguard_plugged_in" msgid="3161102098900158923">"<xliff:g id="PERCENTAGE">%s</xliff:g> • A carregar…"</string>
    <string name="keyguard_plugged_in_charging_fast" msgid="3684592786276709342">"<xliff:g id="PERCENTAGE">%s</xliff:g> • A carregar rapidamente…"</string>
    <string name="keyguard_plugged_in_charging_slowly" msgid="509533586841478405">"<xliff:g id="PERCENTAGE">%s</xliff:g> • A carregar lentamente…"</string>
    <string name="keyguard_low_battery" msgid="9218432555787624490">"Ligue o carregador."</string>
    <string name="keyguard_instructions_when_pattern_disabled" msgid="8566679946700751371">"Prima Menu para desbloquear."</string>
    <string name="keyguard_network_locked_message" msgid="6743537524631420759">"Rede bloqueada"</string>
    <string name="keyguard_missing_sim_message_short" msgid="6327533369959764518">"Nenhum cartão SIM"</string>
    <string name="keyguard_missing_sim_message" product="tablet" msgid="4550152848200783542">"Nenhum cartão SIM no tablet."</string>
    <string name="keyguard_missing_sim_message" product="default" msgid="6585414237800161146">"Nenhum cartão SIM no telemóvel."</string>
    <string name="keyguard_missing_sim_instructions" msgid="7350295932015220392">"Insira um cartão SIM."</string>
    <string name="keyguard_missing_sim_instructions_long" msgid="589889372883904477">"O cartão SIM está em falta ou não é legível. Insira um cartão SIM."</string>
    <string name="keyguard_permanent_disabled_sim_message_short" msgid="654102080186420706">"Cartão SIM inutilizável."</string>
    <string name="keyguard_permanent_disabled_sim_instructions" msgid="4683178224791318347">"O cartão SIM foi desativado definitivamente.\n Contacte o seu fornecedor de serviços de rede sem fios para obter outro cartão SIM."</string>
    <string name="keyguard_sim_locked_message" msgid="953766009432168127">"O cartão SIM está bloqueado."</string>
    <string name="keyguard_sim_puk_locked_message" msgid="1772789643694942073">"O cartão SIM está bloqueado pelo PUK"</string>
    <string name="keyguard_sim_unlock_progress_dialog_message" msgid="3586601150825821675">"A desbloquear o cartão SIM…"</string>
    <string name="keyguard_accessibility_pin_area" msgid="703175752097279029">"Área do PIN"</string>
    <string name="keyguard_accessibility_password" msgid="7695303207740941101">"Palavra-passe do dispositivo"</string>
    <string name="keyguard_accessibility_sim_pin_area" msgid="912702510825058921">"Área do PIN do cartão SIM"</string>
    <string name="keyguard_accessibility_sim_puk_area" msgid="136979425761438705">"Área do PUK do cartão SIM"</string>
    <string name="keyguard_accessibility_next_alarm" msgid="5835196989158584991">"Próximo alarme definido para <xliff:g id="ALARM">%1$s</xliff:g>"</string>
    <string name="keyboardview_keycode_delete" msgid="6883116827512721630">"Eliminar"</string>
    <string name="disable_carrier_button_text" msgid="6914341927421916114">"Desativar eSIM"</string>
    <string name="error_disable_esim_title" msgid="4852978431156228006">"Não é possível desativar o eSIM"</string>
    <string name="error_disable_esim_msg" msgid="676694908770135639">"Não é possível desativar o eSIM devido a um erro."</string>
    <string name="keyboardview_keycode_enter" msgid="4505833604411016668">"Tecla Enter"</string>
    <string name="kg_forgot_pattern_button_text" msgid="534245177645252620">"Esqueceu-se do padrão"</string>
    <string name="kg_wrong_pattern" msgid="2873443744087746812">"Padrão incorreto."</string>
    <string name="kg_wrong_password" msgid="8060364776224836597">"Palavra-passe incorreta."</string>
    <string name="kg_wrong_pin" msgid="4785660766909463466">"PIN incorreto"</string>
    <plurals name="kg_too_many_failed_attempts_countdown" formatted="false" msgid="4368805541257003755">
=======
    <string name="app_name" msgid="514691256816366517">"Keyguard"</string>
    <string name="keyguard_password_enter_pin_code" msgid="8582296866585566671">"Introduza o código PIN"</string>
    <string name="keyguard_password_enter_puk_code" msgid="3813154965969758868">"Introduza o PUK do cartão SIM e o novo código PIN"</string>
    <string name="keyguard_password_enter_puk_prompt" msgid="3529260761374385243">"Código PUK do cartão SIM"</string>
    <string name="keyguard_password_enter_pin_prompt" msgid="2304037870481240781">"Novo código PIN do cartão SIM"</string>
    <string name="keyguard_password_entry_touch_hint" msgid="6180028658339706333"><font size="17">"Toque p/ introd. palavra-passe"</font></string>
    <string name="keyguard_password_enter_password_code" msgid="7393393239623946777">"Introduza a palavra-passe para desbloquear"</string>
    <string name="keyguard_password_enter_pin_password_code" msgid="3692259677395250509">"Introduza o PIN para desbloquear"</string>
    <string name="keyguard_enter_your_pin" msgid="5429932527814874032">"Introduza o PIN."</string>
    <string name="keyguard_enter_your_pattern" msgid="351503370332324745">"Introduza o padrão."</string>
    <string name="keyguard_enter_your_password" msgid="7225626204122735501">"Introduza a palavra-passe."</string>
    <string name="keyguard_password_wrong_pin_code" msgid="3514267777289393046">"Código PIN incorreto."</string>
    <string name="keyguard_sim_error_message_short" msgid="633630844240494070">"Cartão inválido."</string>
    <string name="keyguard_charged" msgid="6572033099675649299">"Totalmente carregada"</string>
    <string name="keyguard_plugged_in_wireless" msgid="2537874724955057383">"<xliff:g id="PERCENTAGE">%s</xliff:g> • A carregar sem fios"</string>
    <string name="keyguard_plugged_in" msgid="8169926454348380863">"<xliff:g id="PERCENTAGE">%s</xliff:g> • A carregar…"</string>
    <string name="keyguard_plugged_in_charging_fast" msgid="4386594091107340426">"<xliff:g id="PERCENTAGE">%s</xliff:g> • A carregar rapidamente…"</string>
    <string name="keyguard_plugged_in_charging_slowly" msgid="217655355424210">"<xliff:g id="PERCENTAGE">%s</xliff:g> • A carregar lentamente…"</string>
    <string name="keyguard_low_battery" msgid="1868012396800230904">"Ligue o carregador."</string>
    <string name="keyguard_instructions_when_pattern_disabled" msgid="8448804180089936954">"Prima Menu para desbloquear."</string>
    <string name="keyguard_network_locked_message" msgid="407096292844868608">"Rede bloqueada"</string>
    <string name="keyguard_missing_sim_message_short" msgid="704159478161444907">"Nenhum cartão SIM"</string>
    <string name="keyguard_missing_sim_message" product="tablet" msgid="3088787847082615459">"Nenhum cartão SIM no tablet."</string>
    <string name="keyguard_missing_sim_message" product="default" msgid="5124049236681993063">"Nenhum cartão SIM no telemóvel."</string>
    <string name="keyguard_missing_sim_instructions" msgid="1162120926141335918">"Insira um cartão SIM."</string>
    <string name="keyguard_missing_sim_instructions_long" msgid="2712623293749378570">"O cartão SIM está em falta ou não é legível. Insira um cartão SIM."</string>
    <string name="keyguard_permanent_disabled_sim_message_short" msgid="5842745213110966962">"Cartão SIM inutilizável."</string>
    <string name="keyguard_permanent_disabled_sim_instructions" msgid="2490584154727897806">"O cartão SIM foi desativado definitivamente.\n Contacte o seu fornecedor de serviços de rede sem fios para obter outro cartão SIM."</string>
    <string name="keyguard_sim_locked_message" msgid="4343544458476911044">"O cartão SIM está bloqueado."</string>
    <string name="keyguard_sim_puk_locked_message" msgid="6253830777745450550">"O cartão SIM está bloqueado pelo PUK"</string>
    <string name="keyguard_sim_unlock_progress_dialog_message" msgid="2394023844117630429">"A desbloquear o cartão SIM…"</string>
    <string name="keyguard_accessibility_pin_area" msgid="7403009340414014734">"Área do PIN"</string>
    <string name="keyguard_accessibility_password" msgid="3524161948484801450">"Palavra-passe do dispositivo"</string>
    <string name="keyguard_accessibility_sim_pin_area" msgid="6272116591533888062">"Área do PIN do cartão SIM"</string>
    <string name="keyguard_accessibility_sim_puk_area" msgid="5537294043180237374">"Área do PUK do cartão SIM"</string>
    <string name="keyguard_accessibility_next_alarm" msgid="4492876946798984630">"Próximo alarme definido para <xliff:g id="ALARM">%1$s</xliff:g>"</string>
    <string name="keyboardview_keycode_delete" msgid="8489719929424895174">"Eliminar"</string>
    <string name="disable_carrier_button_text" msgid="7153361131709275746">"Desativar eSIM"</string>
    <string name="error_disable_esim_title" msgid="3802652622784813119">"Não é possível desativar o eSIM"</string>
    <string name="error_disable_esim_msg" msgid="2441188596467999327">"Não é possível desativar o eSIM devido a um erro."</string>
    <string name="keyboardview_keycode_enter" msgid="6727192265631761174">"Tecla Enter"</string>
    <string name="kg_forgot_pattern_button_text" msgid="3304688032024541260">"Esqueceu-se do padrão"</string>
    <string name="kg_wrong_pattern" msgid="5907301342430102842">"Padrão incorreto."</string>
    <string name="kg_wrong_password" msgid="4143127991071670512">"Palavra-passe incorreta."</string>
    <string name="kg_wrong_pin" msgid="4160978845968732624">"PIN incorreto"</string>
    <plurals name="kg_too_many_failed_attempts_countdown" formatted="false" msgid="991400408675793914">
>>>>>>> 0435f0ae
      <item quantity="other">Tente novamente dentro de <xliff:g id="NUMBER">%d</xliff:g> segundos.</item>
      <item quantity="one">Tente novamente dentro de 1 segundo.</item>
    </plurals>
    <string name="kg_pattern_instructions" msgid="5376036737065051736">"Desenhe o seu padrão"</string>
    <string name="kg_sim_pin_instructions" msgid="1942424305184242951">"Introduza o PIN do cartão SIM."</string>
    <string name="kg_sim_pin_instructions_multi" msgid="3639863309953109649">"Introduza o PIN do cartão SIM \"<xliff:g id="CARRIER">%1$s</xliff:g>\"."</string>
    <string name="kg_sim_lock_esim_instructions" msgid="5577169988158738030">"<xliff:g id="PREVIOUS_MSG">%1$s</xliff:g> Desative o eSIM para utilizar o dispositivo sem serviço móvel."</string>
    <string name="kg_pin_instructions" msgid="822353548385014361">"Introduza o PIN"</string>
    <string name="kg_password_instructions" msgid="324455062831719903">"Introduza a palavra-passe"</string>
    <string name="kg_puk_enter_puk_hint" msgid="3005288372875367017">"O cartão SIM está agora desativado. Introduza o código PUK para continuar. Contacte o operador para obter mais detalhes."</string>
    <string name="kg_puk_enter_puk_hint_multi" msgid="4876780689904862943">"O cartão SIM \"<xliff:g id="CARRIER">%1$s</xliff:g>\" está agora desativado. Introduza o código PUK para continuar. Contacte o operador para obter mais detalhes."</string>
    <string name="kg_puk_enter_pin_hint" msgid="6028432138916150399">"Introduza o código PIN pretendido"</string>
    <string name="kg_enter_confirm_pin_hint" msgid="4261064020391799132">"Confirme o código PIN pretendido"</string>
    <string name="kg_sim_unlock_progress_dialog_message" msgid="4251352015304070326">"A desbloquear o cartão SIM…"</string>
    <string name="kg_invalid_sim_pin_hint" msgid="2762202646949552978">"Introduza um PIN com 4 a 8 números."</string>
    <string name="kg_invalid_sim_puk_hint" msgid="5319756880543857694">"O código PUK deve ter 8 ou mais números."</string>
    <string name="kg_invalid_puk" msgid="1774337070084931186">"Volte a introduzir o código PUK correto. Demasiadas tentativas consecutivas irão desativar permanentemente o cartão SIM."</string>
    <string name="kg_invalid_confirm_pin_hint" product="default" msgid="1500814146841660886">"Os códigos PIN não coincidem"</string>
    <string name="kg_login_too_many_attempts" msgid="4519957179182578690">"Demasiadas tentativas para desenhar o padrão"</string>
    <string name="kg_too_many_failed_pin_attempts_dialog_message" msgid="544687656831558971">"Introduziu o PIN incorretamente <xliff:g id="NUMBER_0">%1$d</xliff:g> vezes. \n\nTente novamente dentro de <xliff:g id="NUMBER_1">%2$d</xliff:g> segundos."</string>
    <string name="kg_too_many_failed_password_attempts_dialog_message" msgid="190984061975729494">"Introduziu a palavra-passe incorretamente <xliff:g id="NUMBER_0">%1$d</xliff:g> vezes. \n\nTente novamente dentro de <xliff:g id="NUMBER_1">%2$d</xliff:g> segundos."</string>
    <string name="kg_too_many_failed_pattern_attempts_dialog_message" msgid="4252405904570284368">"Desenhou a sua padrão de desbloqueio incorretamente <xliff:g id="NUMBER_0">%1$d</xliff:g> vezes. \n\nTente novamente dentro de <xliff:g id="NUMBER_1">%2$d</xliff:g> segundos."</string>
    <string name="kg_failed_attempts_almost_at_wipe" product="tablet" msgid="2445671146665131857">"Tentou desbloquear incorretamente o tablet <xliff:g id="NUMBER_0">%1$d</xliff:g> vezes. Após mais <xliff:g id="NUMBER_1">%2$d</xliff:g> tentativas sem êxito, este tablet será reposto, o que eliminará todos os dados do mesmo."</string>
    <string name="kg_failed_attempts_almost_at_wipe" product="default" msgid="4738318327984389472">"Tentou desbloquear incorretamente o telemóvel <xliff:g id="NUMBER_0">%1$d</xliff:g> vezes. Após mais <xliff:g id="NUMBER_1">%2$d</xliff:g> tentativas sem êxito, este telemóvel será reposto, o que eliminará todos os dados do mesmo."</string>
    <string name="kg_failed_attempts_now_wiping" product="tablet" msgid="6974065787881197466">"Tentou desbloquear incorretamente o tablet <xliff:g id="NUMBER">%d</xliff:g> vezes. Este tablet será reposto, o que eliminará todos os dados do mesmo."</string>
    <string name="kg_failed_attempts_now_wiping" product="default" msgid="4645797157486540692">"Tentou desbloquear incorretamente o telemóvel <xliff:g id="NUMBER">%d</xliff:g> vezes. Este telemóvel será reposto, o que eliminará todos os dados do mesmo."</string>
    <string name="kg_failed_attempts_almost_at_erase_user" product="tablet" msgid="2444432908572039632">"Tentou desbloquear incorretamente o tablet <xliff:g id="NUMBER_0">%1$d</xliff:g> vezes. Após mais <xliff:g id="NUMBER_1">%2$d</xliff:g> tentativas sem êxito, este utilizador será removido, o que eliminará todos os dados do mesmo."</string>
    <string name="kg_failed_attempts_almost_at_erase_user" product="default" msgid="3230300995829296824">"Tentou desbloquear incorretamente o telemóvel <xliff:g id="NUMBER_0">%1$d</xliff:g> vezes. Após mais <xliff:g id="NUMBER_1">%2$d</xliff:g> tentativas sem êxito, este utilizador será removido, o que eliminará todos os dados do mesmo."</string>
    <string name="kg_failed_attempts_now_erasing_user" product="tablet" msgid="9046628517316763961">"Tentou desbloquear incorretamente o tablet <xliff:g id="NUMBER">%d</xliff:g> vezes. Este utilizador será removido, o que eliminará todos os dados do mesmo."</string>
    <string name="kg_failed_attempts_now_erasing_user" product="default" msgid="3588779327358321092">"Tentou desbloquear incorretamente o telemóvel <xliff:g id="NUMBER">%d</xliff:g> vezes. Este utilizador será removido, o que eliminará todos os dados do mesmo."</string>
    <string name="kg_failed_attempts_almost_at_erase_profile" product="tablet" msgid="6114158710353725041">"Tentou desbloquear incorretamente o tablet <xliff:g id="NUMBER_0">%1$d</xliff:g> vezes. Após mais <xliff:g id="NUMBER_1">%2$d</xliff:g> tentativas sem êxito, o perfil de trabalho será removido, o que eliminará todos os dados do mesmo."</string>
    <string name="kg_failed_attempts_almost_at_erase_profile" product="default" msgid="8345451368768804892">"Tentou desbloquear incorretamente o telemóvel <xliff:g id="NUMBER_0">%1$d</xliff:g> vezes. Após mais <xliff:g id="NUMBER_1">%2$d</xliff:g> tentativas sem êxito, o perfil de trabalho será removido, o que eliminará todos os dados do mesmo."</string>
    <string name="kg_failed_attempts_now_erasing_profile" product="tablet" msgid="9063715142119087685">"Tentou desbloquear incorretamente o tablet <xliff:g id="NUMBER">%d</xliff:g> vezes. O perfil de trabalho será removido, o que eliminará todos os dados do mesmo."</string>
    <string name="kg_failed_attempts_now_erasing_profile" product="default" msgid="105463960684230996">"Tentou desbloquear incorretamente o telemóvel <xliff:g id="NUMBER">%d</xliff:g> vezes. O perfil de trabalho será removido, o que eliminará todos os dados do mesmo."</string>
    <string name="kg_failed_attempts_almost_at_login" product="tablet" msgid="5123792377735688284">"Desenhou o padrão de desbloqueio incorretamente <xliff:g id="NUMBER_0">%1$d</xliff:g> vezes. Após mais <xliff:g id="NUMBER_1">%2$d</xliff:g> tentativas sem êxito, ser-lhe-á pedido para desbloquear o tablet através de uma conta de email.\n\n Tente novamente dentro de <xliff:g id="NUMBER_2">%3$d</xliff:g> segundos."</string>
    <string name="kg_failed_attempts_almost_at_login" product="default" msgid="3307854957632348753">"Desenhou o padrão de desbloqueio incorretamente <xliff:g id="NUMBER_0">%1$d</xliff:g> vezes. Após mais <xliff:g id="NUMBER_1">%2$d</xliff:g> tentativas sem êxito, ser-lhe-á pedido para desbloquear o telemóvel através de uma conta de email.\n\n Tente novamente dentro de <xliff:g id="NUMBER_2">%3$d</xliff:g> segundos."</string>
    <string name="kg_password_wrong_pin_code_pukked" msgid="8047350661459040581">"Código PIN do cartão SIM incorreto. Tem de contactar o seu operador para desbloquear o dispositivo."</string>
    <plurals name="kg_password_wrong_pin_code" formatted="false" msgid="7030584350995485026">
      <item quantity="other">Código PIN do cartão SIM incorreto. Tem mais <xliff:g id="NUMBER_1">%d</xliff:g> tentativas.</item>
      <item quantity="one">Código PIN do cartão SIM incorreto. Tem mais <xliff:g id="NUMBER_0">%d</xliff:g> tentativa antes de precisar de contactar o seu operador para desbloquear o dispositivo.</item>
    </plurals>
    <string name="kg_password_wrong_puk_code_dead" msgid="3698285357028468617">"Cartão SIM inutilizável. Contacte o seu operador."</string>
    <plurals name="kg_password_wrong_puk_code" formatted="false" msgid="3937306685604862886">
      <item quantity="other">Código PUK do cartão SIM incorreto. Tem mais <xliff:g id="NUMBER_1">%d</xliff:g> tentativas antes de o cartão SIM ficar permanentemente inutilizável.</item>
      <item quantity="one">Código PUK do cartão SIM incorreto. Tem mais <xliff:g id="NUMBER_0">%d</xliff:g> tentativa antes de o cartão SIM ficar permanentemente inutilizável.</item>
    </plurals>
    <string name="kg_password_pin_failed" msgid="5136259126330604009">"Falha ao introduzir o PIN do cartão SIM!"</string>
    <string name="kg_password_puk_failed" msgid="6778867411556937118">"Falha ao introduzir o PUK do cartão SIM!"</string>
    <string name="kg_pin_accepted" msgid="1625501841604389716">"Código aceite!"</string>
    <string name="keyguard_carrier_default" msgid="6359808469637388586">"Sem serviço."</string>
    <string name="accessibility_ime_switch_button" msgid="9082358310194861329">"Alternar o método de introdução"</string>
    <string name="airplane_mode" msgid="2528005343938497866">"Modo de avião"</string>
    <string name="kg_prompt_reason_restart_pattern" msgid="4720554342633852066">"É necessário um padrão após reiniciar o dispositivo"</string>
    <string name="kg_prompt_reason_restart_pin" msgid="1587671566498057656">"É necessário um PIN após reiniciar o dispositivo"</string>
    <string name="kg_prompt_reason_restart_password" msgid="8061279087240952002">"É necessária uma palavra-passe após reiniciar o dispositivo"</string>
    <string name="kg_prompt_reason_timeout_pattern" msgid="9170360502528959889">"Para segurança adicional, é necessário um padrão"</string>
    <string name="kg_prompt_reason_timeout_pin" msgid="5945186097160029201">"Para segurança adicional, é necessário um PIN"</string>
    <string name="kg_prompt_reason_timeout_password" msgid="2258263949430384278">"Para segurança adicional, é necessária uma palavra-passe"</string>
    <string name="kg_prompt_reason_switch_profiles_pattern" msgid="1922016914701991230">"É necessário um padrão quando muda de perfil"</string>
    <string name="kg_prompt_reason_switch_profiles_pin" msgid="6490434826361055400">"É necessário um PIN quando muda de perfil"</string>
    <string name="kg_prompt_reason_switch_profiles_password" msgid="1680374696393804441">"É necessária uma palavra-passe quando muda de perfil"</string>
    <string name="kg_prompt_reason_device_admin" msgid="6961159596224055685">"Dispositivo bloqueado pelo gestor"</string>
    <string name="kg_prompt_reason_user_request" msgid="6015774877733717904">"O dispositivo foi bloqueado manualmente"</string>
    <plurals name="kg_prompt_reason_time_pattern" formatted="false" msgid="1337428979661197957">
      <item quantity="other">O dispositivo não é desbloqueado há <xliff:g id="NUMBER_1">%d</xliff:g> horas. Confirme o padrão.</item>
      <item quantity="one">O dispositivo não é desbloqueado há <xliff:g id="NUMBER_0">%d</xliff:g> hora. Confirme o padrão.</item>
    </plurals>
    <plurals name="kg_prompt_reason_time_pin" formatted="false" msgid="6444519502336330270">
      <item quantity="other">O dispositivo não é desbloqueado há <xliff:g id="NUMBER_1">%d</xliff:g> horas. Confirme o PIN.</item>
      <item quantity="one">O dispositivo não é desbloqueado há <xliff:g id="NUMBER_0">%d</xliff:g> hora. Confirme o PIN.</item>
    </plurals>
    <plurals name="kg_prompt_reason_time_password" formatted="false" msgid="5343961527665116914">
      <item quantity="other">O dispositivo não é desbloqueado há <xliff:g id="NUMBER_1">%d</xliff:g> horas. Confirme a palavra-passe.</item>
      <item quantity="one">O dispositivo não é desbloqueado há <xliff:g id="NUMBER_0">%d</xliff:g> hora. Confirme a palavra-passe.</item>
    </plurals>
    <string name="kg_fingerprint_not_recognized" msgid="5982606907039479545">"Não reconhecido."</string>
    <string name="kg_face_not_recognized" msgid="7903950626744419160">"Não reconhecido."</string>
    <plurals name="kg_password_default_pin_message" formatted="false" msgid="7730152526369857818">
      <item quantity="other">Introduza o PIN do cartão SIM. Tem mais <xliff:g id="NUMBER_1">%d</xliff:g> tentativas.</item>
      <item quantity="one">Introduza o PIN do cartão SIM. Tem mais <xliff:g id="NUMBER_0">%d</xliff:g> tentativa antes de ser necessário contactar o operador para desbloquear o dispositivo.</item>
    </plurals>
    <plurals name="kg_password_default_puk_message" formatted="false" msgid="571308542462946935">
      <item quantity="other">O SIM encontra-se desativado. Introduza o código PUK para continuar. Tem mais <xliff:g id="_NUMBER_1">%d</xliff:g> tentativas antes de o cartão SIM ficar permanentemente inutilizável. Contacte o operador para obter mais detalhes.</item>
      <item quantity="one">O SIM encontra-se desativado. Introduza o código PUK para continuar. Tem mais <xliff:g id="_NUMBER_0">%d</xliff:g> tentativa antes de o cartão SIM ficar permanentemente inutilizável. Contacte o operador para obter mais detalhes.</item>
    </plurals>
<<<<<<< HEAD
    <plurals name="type_clock_header" formatted="false" msgid="6782840450655632763">
      <item quantity="other">"<annotation name="color">"São"</annotation>\n"^1\n^2</item>
      <item quantity="one">"<annotation name="color">"São"</annotation>\n"^1\n^2</item>
    </plurals>
  <string-array name="type_clock_hours">
    <item msgid="3543074812389379830">"Doze"</item>
    <item msgid="7389464214252023751">"Google One"</item>
    <item msgid="8803180377002008046">"Duas"</item>
    <item msgid="8614897059944644719">"Três"</item>
    <item msgid="2293058674782619556">"Quatro"</item>
    <item msgid="4815402358455041664">"Cinco"</item>
    <item msgid="3325754778509665687">"Seis"</item>
    <item msgid="5805551341866280575">"Sete"</item>
    <item msgid="203334816668238610">"Oito"</item>
    <item msgid="4828052671464488923">"Nove"</item>
    <item msgid="2233497913571137419">"Dez"</item>
    <item msgid="5621554266768657830">"Onze"</item>
  </string-array>
    <!-- no translation found for type_clock_minutes:1 (2091812961809760681) -->
    <!-- no translation found for type_clock_minutes:2 (1496435384877290709) -->
    <!-- no translation found for type_clock_minutes:3 (881846472976674129) -->
    <!-- no translation found for type_clock_minutes:4 (2784477043911540584) -->
    <!-- no translation found for type_clock_minutes:5 (1610928853656700614) -->
    <!-- no translation found for type_clock_minutes:6 (2317806244043886658) -->
    <!-- no translation found for type_clock_minutes:7 (3318687539120971327) -->
    <!-- no translation found for type_clock_minutes:8 (5701600693712102348) -->
    <!-- no translation found for type_clock_minutes:9 (3247381605947372495) -->
=======
    <string name="clock_title_default" msgid="6342735240617459864">"Predefinido"</string>
    <string name="clock_title_bubble" msgid="2204559396790593213">"Balão"</string>
    <string name="clock_title_analog" msgid="8409262532900918273">"Analógico"</string>
>>>>>>> 0435f0ae
</resources><|MERGE_RESOLUTION|>--- conflicted
+++ resolved
@@ -20,54 +20,6 @@
 
 <resources xmlns:android="http://schemas.android.com/apk/res/android"
     xmlns:xliff="urn:oasis:names:tc:xliff:document:1.2">
-<<<<<<< HEAD
-    <string name="app_name" msgid="3171996292755059205">"Keyguard"</string>
-    <string name="keyguard_password_enter_pin_code" msgid="3420548423949593123">"Introduza o código PIN"</string>
-    <string name="keyguard_password_enter_puk_code" msgid="670683628782925409">"Introduza o PUK do cartão SIM e o novo código PIN"</string>
-    <string name="keyguard_password_enter_puk_prompt" msgid="3747778500166059332">"Código PUK do cartão SIM"</string>
-    <string name="keyguard_password_enter_pin_prompt" msgid="8188243197504453830">"Novo código PIN do cartão SIM"</string>
-    <string name="keyguard_password_entry_touch_hint" msgid="5790410752696806482"><font size="17">"Toque p/ introd. palavra-passe"</font></string>
-    <string name="keyguard_password_enter_password_code" msgid="595980919238127672">"Introduza a palavra-passe para desbloquear"</string>
-    <string name="keyguard_password_enter_pin_password_code" msgid="7504123374204446086">"Introduza o PIN para desbloquear"</string>
-    <string name="keyguard_enter_your_pin" msgid="7152989016739952871">"Introduza o PIN."</string>
-    <string name="keyguard_enter_your_pattern" msgid="4297890206109830353">"Introduza o padrão."</string>
-    <string name="keyguard_enter_your_password" msgid="5397328359341314506">"Introduza a palavra-passe."</string>
-    <string name="keyguard_password_wrong_pin_code" msgid="6535018036285012028">"Código PIN incorreto."</string>
-    <string name="keyguard_sim_error_message_short" msgid="592109500618448312">"Cartão inválido."</string>
-    <string name="keyguard_charged" msgid="3316115607283493413">"Totalmente carregada"</string>
-    <string name="keyguard_plugged_in_wireless" msgid="3004717438401575235">"<xliff:g id="PERCENTAGE">%s</xliff:g> • Carregamento sem fios"</string>
-    <string name="keyguard_plugged_in" msgid="3161102098900158923">"<xliff:g id="PERCENTAGE">%s</xliff:g> • A carregar…"</string>
-    <string name="keyguard_plugged_in_charging_fast" msgid="3684592786276709342">"<xliff:g id="PERCENTAGE">%s</xliff:g> • A carregar rapidamente…"</string>
-    <string name="keyguard_plugged_in_charging_slowly" msgid="509533586841478405">"<xliff:g id="PERCENTAGE">%s</xliff:g> • A carregar lentamente…"</string>
-    <string name="keyguard_low_battery" msgid="9218432555787624490">"Ligue o carregador."</string>
-    <string name="keyguard_instructions_when_pattern_disabled" msgid="8566679946700751371">"Prima Menu para desbloquear."</string>
-    <string name="keyguard_network_locked_message" msgid="6743537524631420759">"Rede bloqueada"</string>
-    <string name="keyguard_missing_sim_message_short" msgid="6327533369959764518">"Nenhum cartão SIM"</string>
-    <string name="keyguard_missing_sim_message" product="tablet" msgid="4550152848200783542">"Nenhum cartão SIM no tablet."</string>
-    <string name="keyguard_missing_sim_message" product="default" msgid="6585414237800161146">"Nenhum cartão SIM no telemóvel."</string>
-    <string name="keyguard_missing_sim_instructions" msgid="7350295932015220392">"Insira um cartão SIM."</string>
-    <string name="keyguard_missing_sim_instructions_long" msgid="589889372883904477">"O cartão SIM está em falta ou não é legível. Insira um cartão SIM."</string>
-    <string name="keyguard_permanent_disabled_sim_message_short" msgid="654102080186420706">"Cartão SIM inutilizável."</string>
-    <string name="keyguard_permanent_disabled_sim_instructions" msgid="4683178224791318347">"O cartão SIM foi desativado definitivamente.\n Contacte o seu fornecedor de serviços de rede sem fios para obter outro cartão SIM."</string>
-    <string name="keyguard_sim_locked_message" msgid="953766009432168127">"O cartão SIM está bloqueado."</string>
-    <string name="keyguard_sim_puk_locked_message" msgid="1772789643694942073">"O cartão SIM está bloqueado pelo PUK"</string>
-    <string name="keyguard_sim_unlock_progress_dialog_message" msgid="3586601150825821675">"A desbloquear o cartão SIM…"</string>
-    <string name="keyguard_accessibility_pin_area" msgid="703175752097279029">"Área do PIN"</string>
-    <string name="keyguard_accessibility_password" msgid="7695303207740941101">"Palavra-passe do dispositivo"</string>
-    <string name="keyguard_accessibility_sim_pin_area" msgid="912702510825058921">"Área do PIN do cartão SIM"</string>
-    <string name="keyguard_accessibility_sim_puk_area" msgid="136979425761438705">"Área do PUK do cartão SIM"</string>
-    <string name="keyguard_accessibility_next_alarm" msgid="5835196989158584991">"Próximo alarme definido para <xliff:g id="ALARM">%1$s</xliff:g>"</string>
-    <string name="keyboardview_keycode_delete" msgid="6883116827512721630">"Eliminar"</string>
-    <string name="disable_carrier_button_text" msgid="6914341927421916114">"Desativar eSIM"</string>
-    <string name="error_disable_esim_title" msgid="4852978431156228006">"Não é possível desativar o eSIM"</string>
-    <string name="error_disable_esim_msg" msgid="676694908770135639">"Não é possível desativar o eSIM devido a um erro."</string>
-    <string name="keyboardview_keycode_enter" msgid="4505833604411016668">"Tecla Enter"</string>
-    <string name="kg_forgot_pattern_button_text" msgid="534245177645252620">"Esqueceu-se do padrão"</string>
-    <string name="kg_wrong_pattern" msgid="2873443744087746812">"Padrão incorreto."</string>
-    <string name="kg_wrong_password" msgid="8060364776224836597">"Palavra-passe incorreta."</string>
-    <string name="kg_wrong_pin" msgid="4785660766909463466">"PIN incorreto"</string>
-    <plurals name="kg_too_many_failed_attempts_countdown" formatted="false" msgid="4368805541257003755">
-=======
     <string name="app_name" msgid="514691256816366517">"Keyguard"</string>
     <string name="keyguard_password_enter_pin_code" msgid="8582296866585566671">"Introduza o código PIN"</string>
     <string name="keyguard_password_enter_puk_code" msgid="3813154965969758868">"Introduza o PUK do cartão SIM e o novo código PIN"</string>
@@ -114,7 +66,6 @@
     <string name="kg_wrong_password" msgid="4143127991071670512">"Palavra-passe incorreta."</string>
     <string name="kg_wrong_pin" msgid="4160978845968732624">"PIN incorreto"</string>
     <plurals name="kg_too_many_failed_attempts_countdown" formatted="false" msgid="991400408675793914">
->>>>>>> 0435f0ae
       <item quantity="other">Tente novamente dentro de <xliff:g id="NUMBER">%d</xliff:g> segundos.</item>
       <item quantity="one">Tente novamente dentro de 1 segundo.</item>
     </plurals>
@@ -200,37 +151,7 @@
       <item quantity="other">O SIM encontra-se desativado. Introduza o código PUK para continuar. Tem mais <xliff:g id="_NUMBER_1">%d</xliff:g> tentativas antes de o cartão SIM ficar permanentemente inutilizável. Contacte o operador para obter mais detalhes.</item>
       <item quantity="one">O SIM encontra-se desativado. Introduza o código PUK para continuar. Tem mais <xliff:g id="_NUMBER_0">%d</xliff:g> tentativa antes de o cartão SIM ficar permanentemente inutilizável. Contacte o operador para obter mais detalhes.</item>
     </plurals>
-<<<<<<< HEAD
-    <plurals name="type_clock_header" formatted="false" msgid="6782840450655632763">
-      <item quantity="other">"<annotation name="color">"São"</annotation>\n"^1\n^2</item>
-      <item quantity="one">"<annotation name="color">"São"</annotation>\n"^1\n^2</item>
-    </plurals>
-  <string-array name="type_clock_hours">
-    <item msgid="3543074812389379830">"Doze"</item>
-    <item msgid="7389464214252023751">"Google One"</item>
-    <item msgid="8803180377002008046">"Duas"</item>
-    <item msgid="8614897059944644719">"Três"</item>
-    <item msgid="2293058674782619556">"Quatro"</item>
-    <item msgid="4815402358455041664">"Cinco"</item>
-    <item msgid="3325754778509665687">"Seis"</item>
-    <item msgid="5805551341866280575">"Sete"</item>
-    <item msgid="203334816668238610">"Oito"</item>
-    <item msgid="4828052671464488923">"Nove"</item>
-    <item msgid="2233497913571137419">"Dez"</item>
-    <item msgid="5621554266768657830">"Onze"</item>
-  </string-array>
-    <!-- no translation found for type_clock_minutes:1 (2091812961809760681) -->
-    <!-- no translation found for type_clock_minutes:2 (1496435384877290709) -->
-    <!-- no translation found for type_clock_minutes:3 (881846472976674129) -->
-    <!-- no translation found for type_clock_minutes:4 (2784477043911540584) -->
-    <!-- no translation found for type_clock_minutes:5 (1610928853656700614) -->
-    <!-- no translation found for type_clock_minutes:6 (2317806244043886658) -->
-    <!-- no translation found for type_clock_minutes:7 (3318687539120971327) -->
-    <!-- no translation found for type_clock_minutes:8 (5701600693712102348) -->
-    <!-- no translation found for type_clock_minutes:9 (3247381605947372495) -->
-=======
     <string name="clock_title_default" msgid="6342735240617459864">"Predefinido"</string>
     <string name="clock_title_bubble" msgid="2204559396790593213">"Balão"</string>
     <string name="clock_title_analog" msgid="8409262532900918273">"Analógico"</string>
->>>>>>> 0435f0ae
 </resources>