--- conflicted
+++ resolved
@@ -20,54 +20,6 @@
 
 <resources xmlns:android="http://schemas.android.com/apk/res/android"
     xmlns:xliff="urn:oasis:names:tc:xliff:document:1.2">
-<<<<<<< HEAD
-    <string name="app_name" msgid="3171996292755059205">"Bloqueig de teclat"</string>
-    <string name="keyguard_password_enter_pin_code" msgid="3420548423949593123">"Escriu el codi PIN"</string>
-    <string name="keyguard_password_enter_puk_code" msgid="670683628782925409">"Escriu el PUK de la SIM i el codi PIN nou"</string>
-    <string name="keyguard_password_enter_puk_prompt" msgid="3747778500166059332">"Codi PUK de la SIM"</string>
-    <string name="keyguard_password_enter_pin_prompt" msgid="8188243197504453830">"Codi PIN de la SIM nou"</string>
-    <string name="keyguard_password_entry_touch_hint" msgid="5790410752696806482"><font size="17">"Toca per escriure la contrasenya"</font></string>
-    <string name="keyguard_password_enter_password_code" msgid="595980919238127672">"Escriu la contrasenya per desbloquejar"</string>
-    <string name="keyguard_password_enter_pin_password_code" msgid="7504123374204446086">"Escriu el PIN per desbloquejar"</string>
-    <string name="keyguard_enter_your_pin" msgid="7152989016739952871">"Introdueix el PIN"</string>
-    <string name="keyguard_enter_your_pattern" msgid="4297890206109830353">"Introdueix el patró"</string>
-    <string name="keyguard_enter_your_password" msgid="5397328359341314506">"Introdueix la contrasenya"</string>
-    <string name="keyguard_password_wrong_pin_code" msgid="6535018036285012028">"El codi PIN no és correcte."</string>
-    <string name="keyguard_sim_error_message_short" msgid="592109500618448312">"La targeta no és vàlida."</string>
-    <string name="keyguard_charged" msgid="3316115607283493413">"Completament carregada"</string>
-    <string name="keyguard_plugged_in_wireless" msgid="3004717438401575235">"<xliff:g id="PERCENTAGE">%s</xliff:g> • S\'està carregant sense fils"</string>
-    <string name="keyguard_plugged_in" msgid="3161102098900158923">"<xliff:g id="PERCENTAGE">%s</xliff:g> • S\'està carregant"</string>
-    <string name="keyguard_plugged_in_charging_fast" msgid="3684592786276709342">"<xliff:g id="PERCENTAGE">%s</xliff:g> • S\'està carregant ràpidament"</string>
-    <string name="keyguard_plugged_in_charging_slowly" msgid="509533586841478405">"<xliff:g id="PERCENTAGE">%s</xliff:g> • S\'està carregant lentament"</string>
-    <string name="keyguard_low_battery" msgid="9218432555787624490">"Connecta el carregador."</string>
-    <string name="keyguard_instructions_when_pattern_disabled" msgid="8566679946700751371">"Prem Menú per desbloquejar."</string>
-    <string name="keyguard_network_locked_message" msgid="6743537524631420759">"La xarxa està bloquejada"</string>
-    <string name="keyguard_missing_sim_message_short" msgid="6327533369959764518">"No hi ha cap targeta SIM"</string>
-    <string name="keyguard_missing_sim_message" product="tablet" msgid="4550152848200783542">"No hi ha cap targeta SIM a la tauleta."</string>
-    <string name="keyguard_missing_sim_message" product="default" msgid="6585414237800161146">"No hi ha cap targeta SIM al telèfon."</string>
-    <string name="keyguard_missing_sim_instructions" msgid="7350295932015220392">"Insereix una targeta SIM."</string>
-    <string name="keyguard_missing_sim_instructions_long" msgid="589889372883904477">"Falta la targeta SIM o no es pot llegir. Insereix-ne una."</string>
-    <string name="keyguard_permanent_disabled_sim_message_short" msgid="654102080186420706">"La targeta SIM no es pot fer servir."</string>
-    <string name="keyguard_permanent_disabled_sim_instructions" msgid="4683178224791318347">"La targeta SIM s\'ha desactivat permanentment.\nContacta amb el teu proveïdor de serveis sense fil per obtenir-ne una altra."</string>
-    <string name="keyguard_sim_locked_message" msgid="953766009432168127">"La targeta SIM està bloquejada."</string>
-    <string name="keyguard_sim_puk_locked_message" msgid="1772789643694942073">"La targeta SIM està bloquejada pel PUK."</string>
-    <string name="keyguard_sim_unlock_progress_dialog_message" msgid="3586601150825821675">"S\'està desbloquejant la targeta SIM…"</string>
-    <string name="keyguard_accessibility_pin_area" msgid="703175752097279029">"Zona del PIN"</string>
-    <string name="keyguard_accessibility_password" msgid="7695303207740941101">"Contrasenya del dispositiu"</string>
-    <string name="keyguard_accessibility_sim_pin_area" msgid="912702510825058921">"Zona del PIN de la SIM"</string>
-    <string name="keyguard_accessibility_sim_puk_area" msgid="136979425761438705">"Zona del PUK de la SIM"</string>
-    <string name="keyguard_accessibility_next_alarm" msgid="5835196989158584991">"S\'ha definit la pròxima alarma per a l\'hora següent: <xliff:g id="ALARM">%1$s</xliff:g>"</string>
-    <string name="keyboardview_keycode_delete" msgid="6883116827512721630">"Suprimeix"</string>
-    <string name="disable_carrier_button_text" msgid="6914341927421916114">"Desactiva l\'eSIM"</string>
-    <string name="error_disable_esim_title" msgid="4852978431156228006">"No es pot desactivar l\'eSIM"</string>
-    <string name="error_disable_esim_msg" msgid="676694908770135639">"S\'ha produït un error i no es pot desactivar l\'eSIM."</string>
-    <string name="keyboardview_keycode_enter" msgid="4505833604411016668">"Retorn"</string>
-    <string name="kg_forgot_pattern_button_text" msgid="534245177645252620">"He oblidat el patró"</string>
-    <string name="kg_wrong_pattern" msgid="2873443744087746812">"Patró incorrecte"</string>
-    <string name="kg_wrong_password" msgid="8060364776224836597">"Contrasenya incorrecta"</string>
-    <string name="kg_wrong_pin" msgid="4785660766909463466">"El PIN no és correcte"</string>
-    <plurals name="kg_too_many_failed_attempts_countdown" formatted="false" msgid="4368805541257003755">
-=======
     <string name="app_name" msgid="514691256816366517">"Bloqueig de teclat"</string>
     <string name="keyguard_password_enter_pin_code" msgid="8582296866585566671">"Escriu el codi PIN"</string>
     <string name="keyguard_password_enter_puk_code" msgid="3813154965969758868">"Escriu el PUK de la SIM i el codi PIN nou"</string>
@@ -114,7 +66,6 @@
     <string name="kg_wrong_password" msgid="4143127991071670512">"Contrasenya incorrecta"</string>
     <string name="kg_wrong_pin" msgid="4160978845968732624">"El PIN no és correcte"</string>
     <plurals name="kg_too_many_failed_attempts_countdown" formatted="false" msgid="991400408675793914">
->>>>>>> 0435f0ae
       <item quantity="other">Torna-ho a provar d\'aquí a <xliff:g id="NUMBER">%d</xliff:g> segons.</item>
       <item quantity="one">Torna-ho a provar d\'aquí a 1 segon.</item>
     </plurals>
@@ -161,26 +112,6 @@
       <item quantity="other">El codi PUK de la SIM no és correcte. Et queden <xliff:g id="NUMBER_1">%d</xliff:g> intents; si els esgotes tots, la SIM no es podrà tornar a fer servir.</item>
       <item quantity="one">El codi PUK de la SIM no és correcte. Et queda <xliff:g id="NUMBER_0">%d</xliff:g> intent; si no l\'encertes, la SIM no es podrà tornar a fer servir.</item>
     </plurals>
-<<<<<<< HEAD
-    <string name="kg_password_pin_failed" msgid="8769990811451236223">"No s\'ha pogut desbloquejar la SIM amb el codi PIN."</string>
-    <string name="kg_password_puk_failed" msgid="1331621440873439974">"No s\'ha pogut desbloquejar la SIM amb el codi PUK."</string>
-    <string name="kg_pin_accepted" msgid="7637293533973802143">"S\'ha acceptat el codi."</string>
-    <string name="keyguard_carrier_default" msgid="4274828292998453695">"Sense servei"</string>
-    <string name="accessibility_ime_switch_button" msgid="2695096475319405612">"Canvia el mètode d\'introducció"</string>
-    <string name="airplane_mode" msgid="3807209033737676010">"Mode d\'avió"</string>
-    <string name="kg_prompt_reason_restart_pattern" msgid="7246972020562621506">"Cal introduir el patró quan es reinicia el dispositiu"</string>
-    <string name="kg_prompt_reason_restart_pin" msgid="6303592361322290145">"Cal introduir el PIN quan es reinicia el dispositiu"</string>
-    <string name="kg_prompt_reason_restart_password" msgid="6984641181515902406">"Cal introduir la contrasenya quan es reinicia el dispositiu"</string>
-    <string name="kg_prompt_reason_timeout_pattern" msgid="5304487696073914063">"Cal introduir el patró per disposar de més seguretat"</string>
-    <string name="kg_prompt_reason_timeout_pin" msgid="8851462864335757813">"Cal introduir el PIN per disposar de més seguretat"</string>
-    <string name="kg_prompt_reason_timeout_password" msgid="6563904839641583441">"Cal introduir la contrasenya per disposar de més seguretat"</string>
-    <string name="kg_prompt_reason_switch_profiles_pattern" msgid="3398054847288438444">"Cal introduir el patró en canviar de perfil"</string>
-    <string name="kg_prompt_reason_switch_profiles_pin" msgid="7426368139226961699">"Cal introduir el PIN en canviar de perfil"</string>
-    <string name="kg_prompt_reason_switch_profiles_password" msgid="8383831046318421845">"Cal introduir la contrasenya en canviar de perfil"</string>
-    <string name="kg_prompt_reason_device_admin" msgid="3452168247888906179">"L\'administrador ha bloquejat el dispositiu"</string>
-    <string name="kg_prompt_reason_user_request" msgid="8236951765212462286">"El dispositiu s\'ha bloquejat manualment"</string>
-    <plurals name="kg_prompt_reason_time_pattern" formatted="false" msgid="71299470072448533">
-=======
     <string name="kg_password_pin_failed" msgid="5136259126330604009">"Ha fallat l\'operació del PIN de la SIM"</string>
     <string name="kg_password_puk_failed" msgid="6778867411556937118">"No s\'ha pogut desbloquejar la SIM amb el codi PUK."</string>
     <string name="kg_pin_accepted" msgid="1625501841604389716">"S\'ha acceptat el codi."</string>
@@ -199,7 +130,6 @@
     <string name="kg_prompt_reason_device_admin" msgid="6961159596224055685">"L\'administrador ha bloquejat el dispositiu"</string>
     <string name="kg_prompt_reason_user_request" msgid="6015774877733717904">"El dispositiu s\'ha bloquejat manualment"</string>
     <plurals name="kg_prompt_reason_time_pattern" formatted="false" msgid="1337428979661197957">
->>>>>>> 0435f0ae
       <item quantity="other">Fa <xliff:g id="NUMBER_1">%d</xliff:g> hores que no es desbloqueja el dispositiu. Confirma el patró.</item>
       <item quantity="one">Fa <xliff:g id="NUMBER_0">%d</xliff:g> hora que no es desbloqueja el dispositiu. Confirma el patró.</item>
     </plurals>
@@ -221,37 +151,7 @@
       <item quantity="other">La targeta SIM s\'ha desactivat. Introdueix el codi PUK per continuar. Et queden <xliff:g id="_NUMBER_1">%d</xliff:g> intents; si no l\'encertes, la SIM no es podrà tornar a fer servir. Contacta amb l\'operador de telefonia mòbil per obtenir-ne més informació.</item>
       <item quantity="one">La targeta SIM s\'ha desactivat. Introdueix el codi PUK per continuar. Et queda <xliff:g id="_NUMBER_0">%d</xliff:g> intent; si no l\'encertes, la SIM no es podrà tornar a fer servir. Contacta amb l\'operador de telefonia mòbil per obtenir-ne més informació.</item>
     </plurals>
-<<<<<<< HEAD
-    <plurals name="type_clock_header" formatted="false" msgid="6782840450655632763">
-      <item quantity="other">"<annotation name="color">"Són les"</annotation>\n"^1 i\n^2</item>
-      <item quantity="one">"<annotation name="color">"És la"</annotation>\n"^1 i\n^2</item>
-    </plurals>
-  <string-array name="type_clock_hours">
-    <item msgid="3543074812389379830">"i dotze"</item>
-    <item msgid="7389464214252023751">"Una"</item>
-    <item msgid="8803180377002008046">"Dues"</item>
-    <item msgid="8614897059944644719">"Tres"</item>
-    <item msgid="2293058674782619556">"Quatre"</item>
-    <item msgid="4815402358455041664">"Cinc"</item>
-    <item msgid="3325754778509665687">"Sis"</item>
-    <item msgid="5805551341866280575">"Set"</item>
-    <item msgid="203334816668238610">"Vuit"</item>
-    <item msgid="4828052671464488923">"Nou"</item>
-    <item msgid="2233497913571137419">"Deu"</item>
-    <item msgid="5621554266768657830">"i onze"</item>
-  </string-array>
-    <!-- no translation found for type_clock_minutes:1 (2091812961809760681) -->
-    <!-- no translation found for type_clock_minutes:2 (1496435384877290709) -->
-    <!-- no translation found for type_clock_minutes:3 (881846472976674129) -->
-    <!-- no translation found for type_clock_minutes:4 (2784477043911540584) -->
-    <!-- no translation found for type_clock_minutes:5 (1610928853656700614) -->
-    <!-- no translation found for type_clock_minutes:6 (2317806244043886658) -->
-    <!-- no translation found for type_clock_minutes:7 (3318687539120971327) -->
-    <!-- no translation found for type_clock_minutes:8 (5701600693712102348) -->
-    <!-- no translation found for type_clock_minutes:9 (3247381605947372495) -->
-=======
     <string name="clock_title_default" msgid="6342735240617459864">"Predeterminada"</string>
     <string name="clock_title_bubble" msgid="2204559396790593213">"Bombolla"</string>
     <string name="clock_title_analog" msgid="8409262532900918273">"Analògica"</string>
->>>>>>> 0435f0ae
 </resources>