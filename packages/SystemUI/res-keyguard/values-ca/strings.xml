--- conflicted
+++ resolved
@@ -169,70 +169,6 @@
     <item msgid="2233497913571137419">"Deu"</item>
     <item msgid="5621554266768657830">"i onze"</item>
   </string-array>
-<<<<<<< HEAD
-  <string-array name="type_clock_minutes">
-    <item msgid="8322049385467207985">"en punt"</item>
-    <item msgid="8837126587669001578">"i un"</item>
-    <item msgid="4294343372940455660">"i dos"</item>
-    <item msgid="7129166637707421536">"i tres"</item>
-    <item msgid="7579404865008788673">"i quatre"</item>
-    <item msgid="3873924689207380586">"i cinc"</item>
-    <item msgid="4849565597850069377">"i sis"</item>
-    <item msgid="4404219424523572364">"i set"</item>
-    <item msgid="8740481214764087329">"i vuit"</item>
-    <item msgid="1713216865806811237">"i nou"</item>
-    <item msgid="3508406095411245038">"i deu"</item>
-    <item msgid="7161996337755311711">"i onze"</item>
-    <item msgid="4044549963329624197">"i dotze"</item>
-    <item msgid="333373157917379088">"i tretze"</item>
-    <item msgid="2631202907124819385">"i catorze"</item>
-    <item msgid="6472396076858033453">"i quinze"</item>
-    <item msgid="8656981856181581643">"i setze"</item>
-    <item msgid="7289026608562030619">"i disset"</item>
-    <item msgid="3881477602692646573">"i divuit"</item>
-    <item msgid="3358129827772984226">"i dinou"</item>
-    <item msgid="3308575407402865807">"i vint"</item>
-    <item msgid="5346560955382229629">"i vint-i-\nu"</item>
-    <item msgid="226750304761473436">"i vint-i-\ndos"</item>
-    <item msgid="616811325336838734">"i vint-i-\ntres"</item>
-    <item msgid="616346116869053440">"i vint-i-\nquatre"</item>
-    <item msgid="4642996410384042830">"i vint-i-\ncinc"</item>
-    <item msgid="7506092849993571465">"i vint-i-\nsis"</item>
-    <item msgid="1915078191101042031">"i vint-i-\nset"</item>
-    <item msgid="4292378641900520252">"i vint-i-\nvuit"</item>
-    <item msgid="5339513901773103696">"i vint-i-\nnou"</item>
-    <item msgid="3574673250891657607">"i trenta"</item>
-    <item msgid="5796923836589110940">"i trenta-\nu"</item>
-    <item msgid="5859323597571702052">"i trenta-\ndos"</item>
-    <item msgid="5133326723148876507">"i trenta-\ntres"</item>
-    <item msgid="2693999494655663096">"i trenta-\nquatre"</item>
-    <item msgid="3316754944962836197">"i trenta-\ncinc"</item>
-    <item msgid="816891008836796723">"i trenta-\nsis"</item>
-    <item msgid="9158890488666520078">"i trenta-\nset"</item>
-    <item msgid="1894769703213894011">"i trenta-\nvuit"</item>
-    <item msgid="5638820345598572399">"i trenta-\nnou"</item>
-    <item msgid="8838304023017895439">"i quaranta"</item>
-    <item msgid="1834742948932559597">"i quaranta-\nu"</item>
-    <item msgid="6573707308847773944">"i quaranta-\ndos"</item>
-    <item msgid="2450149950652678001">"i quaranta-\ntres"</item>
-    <item msgid="2874667401318178036">"quaranta-\nquatre"</item>
-    <item msgid="3391101532763048862">"i quaranta-\ncinc"</item>
-    <item msgid="1671489330863254362">"i quaranta-\nsis"</item>
-    <item msgid="5916017359554531038">"i quaranta-\nset"</item>
-    <item msgid="8205413177993059967">"i quaranta-\nvuit"</item>
-    <item msgid="6607867415142171302">"i quaranta-\nnou"</item>
-    <item msgid="8358850748472089162">"i cinquanta"</item>
-    <item msgid="3551313125255080234">"i cinquanta-\nun"</item>
-    <item msgid="1559678130725716542">"i cinquanta-\ndos"</item>
-    <item msgid="431441994725492377">"i cinquanta-\ntres"</item>
-    <item msgid="6345774640539623024">"cinquanta-\nquatre"</item>
-    <item msgid="8018192990793931120">"i cinquanta-\ncinc"</item>
-    <item msgid="6187650843754604534">"i cinquanta-\nsis"</item>
-    <item msgid="8727240174015993259">"i cinquanta-\nset"</item>
-    <item msgid="848339003778952950">"i cinquanta-\nvuit"</item>
-    <item msgid="5798985802835423618">"i cinquanta-\nnou"</item>
-  </string-array>
-=======
     <!-- no translation found for type_clock_minutes:1 (2091812961809760681) -->
     <!-- no translation found for type_clock_minutes:2 (1496435384877290709) -->
     <!-- no translation found for type_clock_minutes:3 (881846472976674129) -->
@@ -242,5 +178,4 @@
     <!-- no translation found for type_clock_minutes:7 (3318687539120971327) -->
     <!-- no translation found for type_clock_minutes:8 (5701600693712102348) -->
     <!-- no translation found for type_clock_minutes:9 (3247381605947372495) -->
->>>>>>> 825827da
 </resources>