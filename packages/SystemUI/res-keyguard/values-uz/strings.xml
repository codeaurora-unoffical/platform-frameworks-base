<?xml version="1.0" encoding="UTF-8"?>
<!-- 
/* //device/apps/common/assets/res/any/strings.xml
**
** Copyright 2006, The Android Open Source Project
**
** Licensed under the Apache License, Version 2.0 (the "License");
** you may not use this file except in compliance with the License.
** You may obtain a copy of the License at
**
**     http://www.apache.org/licenses/LICENSE-2.0
**
** Unless required by applicable law or agreed to in writing, software
** distributed under the License is distributed on an "AS IS" BASIS,
** WITHOUT WARRANTIES OR CONDITIONS OF ANY KIND, either express or implied.
** See the License for the specific language governing permissions and
** limitations under the License.
*/
 -->

<resources xmlns:android="http://schemas.android.com/apk/res/android"
    xmlns:xliff="urn:oasis:names:tc:xliff:document:1.2">
    <string name="app_name" msgid="514691256816366517">"Keyguard"</string>
    <string name="keyguard_password_enter_pin_code" msgid="8582296866585566671">"PIN kodni kiriting"</string>
    <string name="keyguard_password_enter_puk_code" msgid="3813154965969758868">"SIM karta PUK kodi va yangi PIN kodni tering"</string>
    <string name="keyguard_password_enter_puk_prompt" msgid="3529260761374385243">"SIM karta PUK kodi"</string>
    <string name="keyguard_password_enter_pin_prompt" msgid="2304037870481240781">"Yangi SIM karta PIN kodi"</string>
    <string name="keyguard_password_entry_touch_hint" msgid="6180028658339706333"><font size="17">"Parolni kiritish uchun bosing"</font></string>
    <string name="keyguard_password_enter_password_code" msgid="7393393239623946777">"Qulfni ochish uchun parolni kiriting"</string>
    <string name="keyguard_password_enter_pin_password_code" msgid="3692259677395250509">"Qulfni ochish uchun PIN kodni kiriting"</string>
    <string name="keyguard_enter_your_pin" msgid="5429932527814874032">"PIN kodni kiriting"</string>
    <string name="keyguard_enter_your_pattern" msgid="351503370332324745">"Grafik kalitni chizing"</string>
    <string name="keyguard_enter_your_password" msgid="7225626204122735501">"Parolni kiriting"</string>
    <string name="keyguard_password_wrong_pin_code" msgid="3514267777289393046">"PIN kodi xato."</string>
    <string name="keyguard_sim_error_message_short" msgid="633630844240494070">"SIM karta yaroqsiz."</string>
    <!-- String.format failed for translation -->
    <!-- no translation found for keyguard_charged (6572033099675649299) -->
    <skip />
<<<<<<< HEAD
    <string name="keyguard_plugged_in_wireless" msgid="3004717438401575235">"<xliff:g id="PERCENTAGE">%s</xliff:g> • Simsiz quvvat olmoqda"</string>
    <string name="keyguard_plugged_in" msgid="3161102098900158923">"<xliff:g id="PERCENTAGE">%s</xliff:g> • Quvvat olmoqda"</string>
    <string name="keyguard_plugged_in_charging_fast" msgid="3684592786276709342">"<xliff:g id="PERCENTAGE">%s</xliff:g> • Tezkor quvvat olmoqda"</string>
    <string name="keyguard_plugged_in_charging_slowly" msgid="509533586841478405">"<xliff:g id="PERCENTAGE">%s</xliff:g> • Sekin quvvat olmoqda"</string>
    <string name="keyguard_low_battery" msgid="9218432555787624490">"Quvvatlash moslamasini ulang."</string>
    <string name="keyguard_instructions_when_pattern_disabled" msgid="8566679946700751371">"Qulfdan chiqarish uchun Menyu tugmasini bosing."</string>
    <string name="keyguard_network_locked_message" msgid="6743537524631420759">"Tarmoq qulflangan"</string>
    <string name="keyguard_missing_sim_message_short" msgid="6327533369959764518">"SIM karta yo‘q"</string>
    <string name="keyguard_missing_sim_message" product="tablet" msgid="4550152848200783542">"Planshetingizda SIM karta yo‘q."</string>
    <string name="keyguard_missing_sim_message" product="default" msgid="6585414237800161146">"Telefoningizda SIM karta yo‘q."</string>
    <string name="keyguard_missing_sim_instructions" msgid="7350295932015220392">"Telefonga SIM karta soling."</string>
    <string name="keyguard_missing_sim_instructions_long" msgid="589889372883904477">"SIM karta solinmagan yoki u yaroqsiz. SIM karta soling."</string>
    <string name="keyguard_permanent_disabled_sim_message_short" msgid="654102080186420706">"Foydalanib bo‘lmaydigan SIM karta."</string>
    <string name="keyguard_permanent_disabled_sim_instructions" msgid="4683178224791318347">"SIM kartangiz butunlay bloklab qo‘yilgan.\n Yangi SIM karta olish uchun aloqa operatoringiz bilan bog‘laning."</string>
    <string name="keyguard_sim_locked_message" msgid="953766009432168127">"SIM karta qulflangan."</string>
    <string name="keyguard_sim_puk_locked_message" msgid="1772789643694942073">"SIM karta PUK kod bilan qulflangan."</string>
    <string name="keyguard_sim_unlock_progress_dialog_message" msgid="3586601150825821675">"SIM karta qulfi ochilmoqda…"</string>
    <string name="keyguard_accessibility_pin_area" msgid="703175752097279029">"PIN kod maydoni"</string>
    <string name="keyguard_accessibility_password" msgid="7695303207740941101">"Qurilma paroli"</string>
    <string name="keyguard_accessibility_sim_pin_area" msgid="912702510825058921">"SIM karta PIN kodi maydoni"</string>
    <string name="keyguard_accessibility_sim_puk_area" msgid="136979425761438705">"SIM karta PUK kodi maydoni"</string>
    <string name="keyguard_accessibility_next_alarm" msgid="5835196989158584991">"Signal <xliff:g id="ALARM">%1$s</xliff:g> da chalinadi."</string>
    <string name="keyboardview_keycode_delete" msgid="6883116827512721630">"O‘chirib tashlash"</string>
    <string name="disable_carrier_button_text" msgid="6914341927421916114">"eSIMni faolsizlantirish"</string>
    <string name="error_disable_esim_title" msgid="4852978431156228006">"eSIM faolsizlantirilmadi"</string>
    <string name="error_disable_esim_msg" msgid="676694908770135639">"Xatolik tufayli eSIM faolsizlantirilmadi."</string>
    <string name="keyboardview_keycode_enter" msgid="4505833604411016668">"Enter tugmasi"</string>
    <string name="kg_forgot_pattern_button_text" msgid="534245177645252620">"Grafik kalit esimdan chiqdi"</string>
    <string name="kg_wrong_pattern" msgid="2873443744087746812">"Grafik kalit xato"</string>
    <string name="kg_wrong_password" msgid="8060364776224836597">"Parol xato"</string>
    <string name="kg_wrong_pin" msgid="4785660766909463466">"PIN kod xato"</string>
    <plurals name="kg_too_many_failed_attempts_countdown" formatted="false" msgid="4368805541257003755">
=======
    <string name="keyguard_plugged_in_wireless" msgid="2537874724955057383">"<xliff:g id="PERCENTAGE">%s</xliff:g> • Simsiz quvvatlanyapti"</string>
    <string name="keyguard_plugged_in" msgid="8169926454348380863">"<xliff:g id="PERCENTAGE">%s</xliff:g> • Quvvat olmoqda"</string>
    <string name="keyguard_plugged_in_charging_fast" msgid="4386594091107340426">"<xliff:g id="PERCENTAGE">%s</xliff:g> • Tezkor quvvat olmoqda"</string>
    <string name="keyguard_plugged_in_charging_slowly" msgid="217655355424210">"<xliff:g id="PERCENTAGE">%s</xliff:g> • Sekin quvvat olmoqda"</string>
    <string name="keyguard_low_battery" msgid="1868012396800230904">"Quvvatlash moslamasini ulang."</string>
    <string name="keyguard_instructions_when_pattern_disabled" msgid="8448804180089936954">"Qulfdan chiqarish uchun Menyu tugmasini bosing."</string>
    <string name="keyguard_network_locked_message" msgid="407096292844868608">"Tarmoq qulflangan"</string>
    <string name="keyguard_missing_sim_message_short" msgid="704159478161444907">"SIM karta solinmagan"</string>
    <string name="keyguard_missing_sim_message" product="tablet" msgid="3088787847082615459">"Planshetingizda SIM karta yo‘q."</string>
    <string name="keyguard_missing_sim_message" product="default" msgid="5124049236681993063">"Telefoningizda SIM karta yo‘q."</string>
    <string name="keyguard_missing_sim_instructions" msgid="1162120926141335918">"Telefonga SIM karta soling."</string>
    <string name="keyguard_missing_sim_instructions_long" msgid="2712623293749378570">"SIM karta solinmagan yoki u yaroqsiz. SIM karta soling."</string>
    <string name="keyguard_permanent_disabled_sim_message_short" msgid="5842745213110966962">"Foydalanib bo‘lmaydigan SIM karta."</string>
    <string name="keyguard_permanent_disabled_sim_instructions" msgid="2490584154727897806">"SIM kartangiz butunlay bloklab qo‘yilgan.\n Yangi SIM karta olish uchun aloqa operatoringiz bilan bog‘laning."</string>
    <string name="keyguard_sim_locked_message" msgid="4343544458476911044">"SIM karta qulflangan."</string>
    <string name="keyguard_sim_puk_locked_message" msgid="6253830777745450550">"SIM karta PUK kod bilan qulflangan."</string>
    <string name="keyguard_sim_unlock_progress_dialog_message" msgid="2394023844117630429">"SIM karta qulfi ochilmoqda…"</string>
    <string name="keyguard_accessibility_pin_area" msgid="7403009340414014734">"PIN kod maydoni"</string>
    <string name="keyguard_accessibility_password" msgid="3524161948484801450">"Qurilma paroli"</string>
    <string name="keyguard_accessibility_sim_pin_area" msgid="6272116591533888062">"SIM karta PIN kodi maydoni"</string>
    <string name="keyguard_accessibility_sim_puk_area" msgid="5537294043180237374">"SIM karta PUK kodi maydoni"</string>
    <string name="keyguard_accessibility_next_alarm" msgid="4492876946798984630">"Signal <xliff:g id="ALARM">%1$s</xliff:g> da chalinadi."</string>
    <string name="keyboardview_keycode_delete" msgid="8489719929424895174">"O‘chirib tashlash"</string>
    <string name="disable_carrier_button_text" msgid="7153361131709275746">"eSIMni faolsizlantirish"</string>
    <string name="error_disable_esim_title" msgid="3802652622784813119">"eSIM faolsizlantirilmadi"</string>
    <string name="error_disable_esim_msg" msgid="2441188596467999327">"Xatolik tufayli eSIM faolsizlantirilmadi."</string>
    <string name="keyboardview_keycode_enter" msgid="6727192265631761174">"Enter tugmasi"</string>
    <string name="kg_forgot_pattern_button_text" msgid="3304688032024541260">"Grafik kalit esimdan chiqdi"</string>
    <string name="kg_wrong_pattern" msgid="5907301342430102842">"Grafik kalit xato"</string>
    <string name="kg_wrong_password" msgid="4143127991071670512">"Parol xato"</string>
    <string name="kg_wrong_pin" msgid="4160978845968732624">"PIN kod xato"</string>
    <plurals name="kg_too_many_failed_attempts_countdown" formatted="false" msgid="991400408675793914">
>>>>>>> 0435f0ae
      <item quantity="other"><xliff:g id="NUMBER">%d</xliff:g> soniyadan keyin qaytadan urining.</item>
      <item quantity="one">1 soniyadan keyin qaytadan urining.</item>
    </plurals>
    <string name="kg_pattern_instructions" msgid="5376036737065051736">"Grafik kalit chizing"</string>
    <string name="kg_sim_pin_instructions" msgid="1942424305184242951">"SIM karta PIN kodini kiriting."</string>
    <string name="kg_sim_pin_instructions_multi" msgid="3639863309953109649">"“<xliff:g id="CARRIER">%1$s</xliff:g>” SIM kartasi PIN kodini kiriting."</string>
    <string name="kg_sim_lock_esim_instructions" msgid="5577169988158738030">"<xliff:g id="PREVIOUS_MSG">%1$s</xliff:g> Qurilmadan mobil xizmatlarsiz foydalanish uchun eSIMni faolsizlantiring."</string>
    <string name="kg_pin_instructions" msgid="822353548385014361">"PIN kodni kiriting"</string>
    <string name="kg_password_instructions" msgid="324455062831719903">"Parol kiriting"</string>
    <string name="kg_puk_enter_puk_hint" msgid="3005288372875367017">"SIM karta hozir o‘chirilgan. Davom etish uchun PUK kodni kiriting. Batafsil axborot olish uchun tarmoq operatori bilan bog‘laning."</string>
    <string name="kg_puk_enter_puk_hint_multi" msgid="4876780689904862943">"“<xliff:g id="CARRIER">%1$s</xliff:g>” SIM kartasi o‘chirib qo‘yildi. Davom etish uchun PUK kodni kiriting. Tafsilotlar uchun aloqa operatoringizga murojaat qiling."</string>
    <string name="kg_puk_enter_pin_hint" msgid="6028432138916150399">"So‘ralgan PIN kodni kiriting"</string>
    <string name="kg_enter_confirm_pin_hint" msgid="4261064020391799132">"So‘ralgan PIN kodni tasdiqlang"</string>
    <string name="kg_sim_unlock_progress_dialog_message" msgid="4251352015304070326">"SIM karta qulfi ochilmoqda…"</string>
    <string name="kg_invalid_sim_pin_hint" msgid="2762202646949552978">"4-8 ta raqamdan iborat PIN kodni kiriting."</string>
    <string name="kg_invalid_sim_puk_hint" msgid="5319756880543857694">"PUK kod kamida 8 ta raqamdan iborat bo‘lishi shart."</string>
    <string name="kg_invalid_puk" msgid="1774337070084931186">"To‘g‘ri PUK kodni qayta kiriting. Qayta-qayta urinishlar SIM kartani butunlay o‘chirib qo‘yadi."</string>
    <string name="kg_invalid_confirm_pin_hint" product="default" msgid="1500814146841660886">"PIN kod mos kelmadi"</string>
    <string name="kg_login_too_many_attempts" msgid="4519957179182578690">"Grafik kalit juda ko‘p marta chizildi"</string>
    <string name="kg_too_many_failed_pin_attempts_dialog_message" msgid="544687656831558971">"PIN kod <xliff:g id="NUMBER_0">%1$d</xliff:g> marta xato kiritildi. \n\n <xliff:g id="NUMBER_1">%2$d</xliff:g> soniyadan keyin qaytadan urining."</string>
    <string name="kg_too_many_failed_password_attempts_dialog_message" msgid="190984061975729494">"Parol <xliff:g id="NUMBER_0">%1$d</xliff:g> marta xato kiritildi. \n\n <xliff:g id="NUMBER_1">%2$d</xliff:g> soniyadan keyin qaytadan urining."</string>
    <string name="kg_too_many_failed_pattern_attempts_dialog_message" msgid="4252405904570284368">"Grafik kalit <xliff:g id="NUMBER_0">%1$d</xliff:g> marta xato kiritildi. \n\n <xliff:g id="NUMBER_1">%2$d</xliff:g> soniyadan keyin qayta urining."</string>
    <string name="kg_failed_attempts_almost_at_wipe" product="tablet" msgid="2445671146665131857">"Siz planshetni qulfdan chiqarish uchun <xliff:g id="NUMBER_0">%1$d</xliff:g> marta noto‘g‘ri urinish qildingiz. Agar yana <xliff:g id="NUMBER_1">%2$d</xliff:g> marta muvaffaqiyatsiz urinish qilsangiz, ushbu planshetda zavod sozlamalari qayta tiklanadi va undagi barcha ma’lumotlar ham o‘chib ketadi."</string>
    <string name="kg_failed_attempts_almost_at_wipe" product="default" msgid="4738318327984389472">"Siz telefonni qulfdan chiqarish uchun <xliff:g id="NUMBER_0">%1$d</xliff:g> marta noto‘g‘ri urinish qildingiz. Agar yana <xliff:g id="NUMBER_1">%2$d</xliff:g> marta muvaffaqiyatsiz urinish qilsangiz, ushbu telefonda zavod sozlamalari qayta tiklanadi va undagi barcha ma’lumotlar ham o‘chib ketadi."</string>
    <string name="kg_failed_attempts_now_wiping" product="tablet" msgid="6974065787881197466">"Siz planshetni qulfdan chiqarish uchun <xliff:g id="NUMBER">%d</xliff:g> marta noto‘g‘ri urinish qildingiz. Endi, ushbu planshetda zavod sozlamalari qayta tiklanadi va undagi barcha ma’lumotlar ham o‘chib ketadi."</string>
    <string name="kg_failed_attempts_now_wiping" product="default" msgid="4645797157486540692">"Siz telefonni qulfdan chiqarish uchun <xliff:g id="NUMBER">%d</xliff:g> marta noto‘g‘ri urinish qildingiz. Endi, ushbu telefonda zavod sozlamalari qayta tiklanadi va undagi barcha ma’lumotlar ham o‘chib ketadi."</string>
    <string name="kg_failed_attempts_almost_at_erase_user" product="tablet" msgid="2444432908572039632">"Siz planshetni qulfdan chiqarish uchun <xliff:g id="NUMBER_0">%1$d</xliff:g> marta noto‘g‘ri urinish qildingiz. Agar yana <xliff:g id="NUMBER_1">%2$d</xliff:g> marta muvaffaqiyatsiz urinish qilsangiz, ushbu foydalanuvchi o‘chirib tashlanadi va undagi barcha foydalanuvchi ma’lumotlari ham o‘chib ketadi."</string>
    <string name="kg_failed_attempts_almost_at_erase_user" product="default" msgid="3230300995829296824">"Siz telefonni qulfdan chiqarish uchun <xliff:g id="NUMBER_0">%1$d</xliff:g> marta noto‘g‘ri urinish qildingiz. Agar yana <xliff:g id="NUMBER_1">%2$d</xliff:g> marta muvaffaqiyatsiz urinish qilsangiz, ushbu foydalanuvchi o‘chirib tashlanadi va undagi barcha foydalanuvchi ma’lumotlari ham o‘chib ketadi."</string>
    <string name="kg_failed_attempts_now_erasing_user" product="tablet" msgid="9046628517316763961">"Siz planshetni qulfdan chiqarish uchun <xliff:g id="NUMBER">%d</xliff:g> marta noto‘g‘ri urinish qildingiz. Endi, ushbu foydalanuvchi o‘chirib tashlanadi va undagi barcha foydalanuvchi ma’lumotlari ham o‘chib ketadi."</string>
    <string name="kg_failed_attempts_now_erasing_user" product="default" msgid="3588779327358321092">"Siz telefonni qulfdan chiqarish uchun <xliff:g id="NUMBER">%d</xliff:g> marta noto‘g‘ri urinish qildingiz. Endi, ushbu foydalanuvchi o‘chirib tashlanadi va undagi barcha foydalanuvchi ma’lumotlari ham o‘chib ketadi."</string>
    <string name="kg_failed_attempts_almost_at_erase_profile" product="tablet" msgid="6114158710353725041">"Siz planshetni qulfdan chiqarish uchun <xliff:g id="NUMBER_0">%1$d</xliff:g> marta noto‘g‘ri urinish qildingiz. Agar yana <xliff:g id="NUMBER_1">%2$d</xliff:g> marta muvaffaqiyatsiz urinish qilsangiz, ishchi profil o‘chirib tashlanadi va undagi barcha profil ma’lumotlari ham o‘chib ketadi."</string>
    <string name="kg_failed_attempts_almost_at_erase_profile" product="default" msgid="8345451368768804892">"Siz telefonni qulfdan chiqarish uchun <xliff:g id="NUMBER_0">%1$d</xliff:g> marta noto‘g‘ri urinish qildingiz. Agar yana <xliff:g id="NUMBER_1">%2$d</xliff:g> marta muvaffaqiyatsiz urinish qilsangiz, ishchi profil o‘chirib tashlanadi va undagi barcha profil ma’lumotlari ham o‘chib ketadi."</string>
    <string name="kg_failed_attempts_now_erasing_profile" product="tablet" msgid="9063715142119087685">"Siz planshetni qulfdan chiqarish uchun <xliff:g id="NUMBER">%d</xliff:g> marta noto‘g‘ri urinish qildingiz. Endi, ishchi profil o‘chirib tashlanadi va undagi barcha ma’lumotlar ham o‘chib ketadi."</string>
    <string name="kg_failed_attempts_now_erasing_profile" product="default" msgid="105463960684230996">"Siz telefonni qulfdan chiqarish uchun <xliff:g id="NUMBER">%d</xliff:g> marta noto‘g‘ri urinish qildingiz. Endi, ishchi profil o‘chirib tashlanadi va undagi barcha ma’lumotlar ham o‘chib ketadi."</string>
    <string name="kg_failed_attempts_almost_at_login" product="tablet" msgid="5123792377735688284">"Grafik kalit <xliff:g id="NUMBER_0">%1$d</xliff:g> marta xato chizildi. <xliff:g id="NUMBER_1">%2$d</xliff:g> marta muvaffaqiyatsiz urinishdan keyin, sizdan e-pochtangizdan foydalanib, planshet qulfini ochishingiz so‘raladi.\n\n <xliff:g id="NUMBER_2">%3$d</xliff:g> soniyadan keyin yana urinib ko‘ring."</string>
    <string name="kg_failed_attempts_almost_at_login" product="default" msgid="3307854957632348753">"Grafik kalit <xliff:g id="NUMBER_0">%1$d</xliff:g> marta xato chizildi. <xliff:g id="NUMBER_1">%2$d</xliff:g> marta muvaffaqiyatsiz urinishdan keyin, sizdan e-pochtangizdan foydalanib, telefon qulfini ochishingiz so‘raladi.\n\n <xliff:g id="NUMBER_2">%3$d</xliff:g> soniyadan keyin qayta urinib ko‘ring."</string>
    <string name="kg_password_wrong_pin_code_pukked" msgid="8047350661459040581">"SIM kartaning PIN kodi xato. Qurilma qulfini ochish uchun operatoringizga murojaat qiling."</string>
    <plurals name="kg_password_wrong_pin_code" formatted="false" msgid="7030584350995485026">
      <item quantity="other">SIM kartaning PIN kodi noto‘g‘ri. Sizda yana <xliff:g id="NUMBER_1">%d</xliff:g> ta urinish qoldi.</item>
      <item quantity="one">SIM karta PIN kodi noto‘g‘ri terildi, yana <xliff:g id="NUMBER_0">%d</xliff:g> marta uirinib ko‘rishingiz mumkin, urinishlar tugagandan keyin qurilmangizni qulfdan chiqarish uchun aloqa operatoringiz bilan bog‘lanishingiz kerak.</item>
    </plurals>
    <string name="kg_password_wrong_puk_code_dead" msgid="3698285357028468617">"SIM kartadan foydalanib bo‘lmaydi. Operatoringizga murojaat qiling."</string>
    <plurals name="kg_password_wrong_puk_code" formatted="false" msgid="3937306685604862886">
      <item quantity="other">SIM kartaning PUK kodi noto‘g‘ri kiritildi. Yana <xliff:g id="NUMBER_1">%d</xliff:g> ta muvaffaqiyatsiz urinishdan keyin SIM karta butunlay ishdan chiqadi.</item>
      <item quantity="one">SIM karta PUK kodi noto‘g‘ri terildi, yana <xliff:g id="NUMBER_0">%d</xliff:g> marta urinib ko‘rganingizdan keyin SIM kartadan umuman foydalanib bo‘lmaydi.</item>
    </plurals>
    <string name="kg_password_pin_failed" msgid="5136259126330604009">"SIM kartani qulfdan chiqarib bo‘lmadi!"</string>
    <string name="kg_password_puk_failed" msgid="6778867411556937118">"SIM kartani qulfdan chiqarib bo‘lmadi!"</string>
    <string name="kg_pin_accepted" msgid="1625501841604389716">"Kod qabul qilindi!"</string>
    <string name="keyguard_carrier_default" msgid="6359808469637388586">"Aloqa yo‘q."</string>
    <string name="accessibility_ime_switch_button" msgid="9082358310194861329">"Matn kiritish usulini almashtirish"</string>
    <string name="airplane_mode" msgid="2528005343938497866">"Parvoz rejimi"</string>
    <string name="kg_prompt_reason_restart_pattern" msgid="4720554342633852066">"Qurilma o‘chirib yoqilgandan keyin grafik kalit talab qilinadi"</string>
    <string name="kg_prompt_reason_restart_pin" msgid="1587671566498057656">"Qurilma o‘chirib yoqilgandan keyin PIN kod talab qilinadi"</string>
    <string name="kg_prompt_reason_restart_password" msgid="8061279087240952002">"Qurilma o‘chirib yoqilgandan keyin parol talab qilinadi"</string>
    <string name="kg_prompt_reason_timeout_pattern" msgid="9170360502528959889">"Qo‘shimcha xavfsizlik chorasi sifatida grafik kalit talab qilinadi"</string>
    <string name="kg_prompt_reason_timeout_pin" msgid="5945186097160029201">"Qo‘shimcha xavfsizlik chorasi sifatida PIN kod talab qilinadi"</string>
    <string name="kg_prompt_reason_timeout_password" msgid="2258263949430384278">"Qo‘shimcha xavfsizlik chorasi sifatida parol talab qilinadi"</string>
    <string name="kg_prompt_reason_switch_profiles_pattern" msgid="1922016914701991230">"Profilni amlashtirishda grafik kalit talab qilinadi"</string>
    <string name="kg_prompt_reason_switch_profiles_pin" msgid="6490434826361055400">"Profilni amlashtirishda PIN kod talab qilinadi"</string>
    <string name="kg_prompt_reason_switch_profiles_password" msgid="1680374696393804441">"Profilni amlashtirishda parol talab qilinadi"</string>
    <string name="kg_prompt_reason_device_admin" msgid="6961159596224055685">"Qurilma administrator tomonidan bloklangan"</string>
    <string name="kg_prompt_reason_user_request" msgid="6015774877733717904">"Qurilma qo‘lda qulflangan"</string>
    <plurals name="kg_prompt_reason_time_pattern" formatted="false" msgid="1337428979661197957">
      <item quantity="other">Qurilma <xliff:g id="NUMBER_1">%d</xliff:g> soatdan beri qulfdan chiqarilgani yo‘q. Chizmali kalitni yana bir marta kiriting.</item>
      <item quantity="one">Qurilma <xliff:g id="NUMBER_0">%d</xliff:g> soatdan beri qulfdan chiqarilgani yo‘q. Chizmali kalitni yana bir marta kiriting.</item>
    </plurals>
    <plurals name="kg_prompt_reason_time_pin" formatted="false" msgid="6444519502336330270">
      <item quantity="other">Qurilma <xliff:g id="NUMBER_1">%d</xliff:g> soatdan beri qulfdan chiqarilgani yo‘q. PIN kodni yana bir marta kiriting.</item>
      <item quantity="one">Qurilma <xliff:g id="NUMBER_0">%d</xliff:g> soatdan beri qulfdan chiqarilgani yo‘q. PIN kodni yana bir marta kiriting.</item>
    </plurals>
    <plurals name="kg_prompt_reason_time_password" formatted="false" msgid="5343961527665116914">
      <item quantity="other">Qurilma <xliff:g id="NUMBER_1">%d</xliff:g> soatdan beri qulfdan chiqarilgani yo‘q. Parolni yana bir marta kiriting.</item>
      <item quantity="one">Qurilma <xliff:g id="NUMBER_0">%d</xliff:g> soatdan beri qulfdan chiqarilgani yo‘q. Parolni yana bir marta kiriting.</item>
    </plurals>
    <string name="kg_fingerprint_not_recognized" msgid="5982606907039479545">"Aniqlanmadi"</string>
    <string name="kg_face_not_recognized" msgid="7903950626744419160">"Aniqlanmadi"</string>
    <plurals name="kg_password_default_pin_message" formatted="false" msgid="7730152526369857818">
      <item quantity="other">SIM PIN kodini kiriting, sizda <xliff:g id="NUMBER_1">%d</xliff:g> ta urinish bor.</item>
      <item quantity="one">SIM PIN kodini kiriting, qurilmani qulfdan chiqarish uchun sizda <xliff:g id="NUMBER_0">%d</xliff:g> ta urinish bor.</item>
    </plurals>
    <plurals name="kg_password_default_puk_message" formatted="false" msgid="571308542462946935">
      <item quantity="other">SIM karta faolsizlantirildi. Davom etish uchun PUK kodni kiriting. Yana <xliff:g id="_NUMBER_1">%d</xliff:g> marta xato qilsangiz, SIM kartangiz butunlay qulflanadi. Batafsil axborot olish uchun tarmoq operatoriga murojaat qiling.</item>
      <item quantity="one">SIM karta faolsizlantirildi. Davom etish uchun PUK kodni kiriting. Yana <xliff:g id="_NUMBER_0">%d</xliff:g> marta xato qilsangiz, SIM kartangiz butunlay qulflanadi. Batafsil axborot olish uchun tarmoq operatoriga murojaat qiling.</item>
    </plurals>
<<<<<<< HEAD
    <plurals name="type_clock_header" formatted="false" msgid="6782840450655632763">
      <item quantity="other">"<annotation name="color">"Soat"</annotation>\n"^1\n^2</item>
      <item quantity="one">"<annotation name="color">"Soat"</annotation>\n"^1\n^2</item>
    </plurals>
  <string-array name="type_clock_hours">
    <item msgid="3543074812389379830">"Oʻn ikki"</item>
    <item msgid="7389464214252023751">"Bir"</item>
    <item msgid="8803180377002008046">"Ikki"</item>
    <item msgid="8614897059944644719">"Uch"</item>
    <item msgid="2293058674782619556">"Toʻrt"</item>
    <item msgid="4815402358455041664">"Besh"</item>
    <item msgid="3325754778509665687">"Olti"</item>
    <item msgid="5805551341866280575">"Yetti"</item>
    <item msgid="203334816668238610">"Sakkiz"</item>
    <item msgid="4828052671464488923">"Toʻqqiz"</item>
    <item msgid="2233497913571137419">"Oʻn"</item>
    <item msgid="5621554266768657830">"Oʻn bir"</item>
  </string-array>
  <string-array name="type_clock_minutes">
    <item msgid="8322049385467207985">"Soat"</item>
    <item msgid="8837126587669001578">"Nol bir"</item>
    <item msgid="4294343372940455660">"Nol ikki"</item>
    <item msgid="7129166637707421536">"Nol uch"</item>
    <item msgid="7579404865008788673">"Nol toʻrt"</item>
    <item msgid="3873924689207380586">"Nol besh"</item>
    <item msgid="4849565597850069377">"Nol olti"</item>
    <item msgid="4404219424523572364">"Nol yetti"</item>
    <item msgid="8740481214764087329">"Nol sakkiz"</item>
    <item msgid="1713216865806811237">"Nol toʻqqiz"</item>
    <item msgid="3508406095411245038">"Oʻn"</item>
    <item msgid="7161996337755311711">"Oʻn bir"</item>
    <item msgid="4044549963329624197">"Oʻn ikki"</item>
    <item msgid="333373157917379088">"Oʻn uch"</item>
    <item msgid="2631202907124819385">"Oʻn toʻrt"</item>
    <item msgid="6472396076858033453">"Oʻn besh"</item>
    <item msgid="8656981856181581643">"Oʻn olti"</item>
    <item msgid="7289026608562030619">"Oʻn yetti"</item>
    <item msgid="3881477602692646573">"Oʻn sakkiz"</item>
    <item msgid="3358129827772984226">"Oʻn toʻqqiz"</item>
    <item msgid="3308575407402865807">"Yigirma"</item>
    <item msgid="5346560955382229629">"Yigirma\nbir"</item>
    <item msgid="226750304761473436">"Yigirma\nikki"</item>
    <item msgid="616811325336838734">"Yigirma\nuch"</item>
    <item msgid="616346116869053440">"Yigirma\ntoʻrt"</item>
    <item msgid="4642996410384042830">"Yigirma\nbesh"</item>
    <item msgid="7506092849993571465">"Yigirma\nolti"</item>
    <item msgid="1915078191101042031">"Yigirma\nyetti"</item>
    <item msgid="4292378641900520252">"Yigirma\nsakkiz"</item>
    <item msgid="5339513901773103696">"Yigirma\ntoʻqqiz"</item>
    <item msgid="3574673250891657607">"Oʻttiz"</item>
    <item msgid="5796923836589110940">"Oʻttiz\nbir"</item>
    <item msgid="5859323597571702052">"Oʻttiz\nikki"</item>
    <item msgid="5133326723148876507">"Oʻttiz\nuch"</item>
    <item msgid="2693999494655663096">"Oʻttiz\ntoʻrt"</item>
    <item msgid="3316754944962836197">"Oʻttiz\nbesh"</item>
    <item msgid="816891008836796723">"Oʻttiz\nolti"</item>
    <item msgid="9158890488666520078">"Oʻttiz\nyetti"</item>
    <item msgid="1894769703213894011">"Oʻttiz\nsakkiz"</item>
    <item msgid="5638820345598572399">"Oʻttiz\ntoʻqqiz"</item>
    <item msgid="8838304023017895439">"Qirq"</item>
    <item msgid="1834742948932559597">"Qirq\nbir"</item>
    <item msgid="6573707308847773944">"Qirq\nikki"</item>
    <item msgid="2450149950652678001">"Qirq\nuch"</item>
    <item msgid="2874667401318178036">"Qirq\ntoʻrt"</item>
    <item msgid="3391101532763048862">"Qirq\nbesh"</item>
    <item msgid="1671489330863254362">"Qirq\nolti"</item>
    <item msgid="5916017359554531038">"Qirq\nyetti"</item>
    <item msgid="8205413177993059967">"Qirq\nsakkiz"</item>
    <item msgid="6607867415142171302">"Qirq\ntoʻqqiz"</item>
    <item msgid="8358850748472089162">"Ellik"</item>
    <item msgid="3551313125255080234">"Ellik\nbir"</item>
    <item msgid="1559678130725716542">"Ellik\nikki"</item>
    <item msgid="431441994725492377">"Ellik\nuch"</item>
    <item msgid="6345774640539623024">"Ellik\ntoʻrt"</item>
    <item msgid="8018192990793931120">"Ellik\nbesh"</item>
    <item msgid="6187650843754604534">"Ellik\nolti"</item>
    <item msgid="8727240174015993259">"Ellik\nyetti"</item>
    <item msgid="848339003778952950">"Ellik\nsakkiz"</item>
    <item msgid="5798985802835423618">"Ellik\ntoʻqqiz"</item>
  </string-array>
=======
    <string name="clock_title_default" msgid="6342735240617459864">"Odatiy"</string>
    <string name="clock_title_bubble" msgid="2204559396790593213">"Pufaklar"</string>
    <string name="clock_title_analog" msgid="8409262532900918273">"Analog"</string>
>>>>>>> 0435f0ae
</resources><|MERGE_RESOLUTION|>--- conflicted
+++ resolved
@@ -36,40 +36,6 @@
     <!-- String.format failed for translation -->
     <!-- no translation found for keyguard_charged (6572033099675649299) -->
     <skip />
-<<<<<<< HEAD
-    <string name="keyguard_plugged_in_wireless" msgid="3004717438401575235">"<xliff:g id="PERCENTAGE">%s</xliff:g> • Simsiz quvvat olmoqda"</string>
-    <string name="keyguard_plugged_in" msgid="3161102098900158923">"<xliff:g id="PERCENTAGE">%s</xliff:g> • Quvvat olmoqda"</string>
-    <string name="keyguard_plugged_in_charging_fast" msgid="3684592786276709342">"<xliff:g id="PERCENTAGE">%s</xliff:g> • Tezkor quvvat olmoqda"</string>
-    <string name="keyguard_plugged_in_charging_slowly" msgid="509533586841478405">"<xliff:g id="PERCENTAGE">%s</xliff:g> • Sekin quvvat olmoqda"</string>
-    <string name="keyguard_low_battery" msgid="9218432555787624490">"Quvvatlash moslamasini ulang."</string>
-    <string name="keyguard_instructions_when_pattern_disabled" msgid="8566679946700751371">"Qulfdan chiqarish uchun Menyu tugmasini bosing."</string>
-    <string name="keyguard_network_locked_message" msgid="6743537524631420759">"Tarmoq qulflangan"</string>
-    <string name="keyguard_missing_sim_message_short" msgid="6327533369959764518">"SIM karta yo‘q"</string>
-    <string name="keyguard_missing_sim_message" product="tablet" msgid="4550152848200783542">"Planshetingizda SIM karta yo‘q."</string>
-    <string name="keyguard_missing_sim_message" product="default" msgid="6585414237800161146">"Telefoningizda SIM karta yo‘q."</string>
-    <string name="keyguard_missing_sim_instructions" msgid="7350295932015220392">"Telefonga SIM karta soling."</string>
-    <string name="keyguard_missing_sim_instructions_long" msgid="589889372883904477">"SIM karta solinmagan yoki u yaroqsiz. SIM karta soling."</string>
-    <string name="keyguard_permanent_disabled_sim_message_short" msgid="654102080186420706">"Foydalanib bo‘lmaydigan SIM karta."</string>
-    <string name="keyguard_permanent_disabled_sim_instructions" msgid="4683178224791318347">"SIM kartangiz butunlay bloklab qo‘yilgan.\n Yangi SIM karta olish uchun aloqa operatoringiz bilan bog‘laning."</string>
-    <string name="keyguard_sim_locked_message" msgid="953766009432168127">"SIM karta qulflangan."</string>
-    <string name="keyguard_sim_puk_locked_message" msgid="1772789643694942073">"SIM karta PUK kod bilan qulflangan."</string>
-    <string name="keyguard_sim_unlock_progress_dialog_message" msgid="3586601150825821675">"SIM karta qulfi ochilmoqda…"</string>
-    <string name="keyguard_accessibility_pin_area" msgid="703175752097279029">"PIN kod maydoni"</string>
-    <string name="keyguard_accessibility_password" msgid="7695303207740941101">"Qurilma paroli"</string>
-    <string name="keyguard_accessibility_sim_pin_area" msgid="912702510825058921">"SIM karta PIN kodi maydoni"</string>
-    <string name="keyguard_accessibility_sim_puk_area" msgid="136979425761438705">"SIM karta PUK kodi maydoni"</string>
-    <string name="keyguard_accessibility_next_alarm" msgid="5835196989158584991">"Signal <xliff:g id="ALARM">%1$s</xliff:g> da chalinadi."</string>
-    <string name="keyboardview_keycode_delete" msgid="6883116827512721630">"O‘chirib tashlash"</string>
-    <string name="disable_carrier_button_text" msgid="6914341927421916114">"eSIMni faolsizlantirish"</string>
-    <string name="error_disable_esim_title" msgid="4852978431156228006">"eSIM faolsizlantirilmadi"</string>
-    <string name="error_disable_esim_msg" msgid="676694908770135639">"Xatolik tufayli eSIM faolsizlantirilmadi."</string>
-    <string name="keyboardview_keycode_enter" msgid="4505833604411016668">"Enter tugmasi"</string>
-    <string name="kg_forgot_pattern_button_text" msgid="534245177645252620">"Grafik kalit esimdan chiqdi"</string>
-    <string name="kg_wrong_pattern" msgid="2873443744087746812">"Grafik kalit xato"</string>
-    <string name="kg_wrong_password" msgid="8060364776224836597">"Parol xato"</string>
-    <string name="kg_wrong_pin" msgid="4785660766909463466">"PIN kod xato"</string>
-    <plurals name="kg_too_many_failed_attempts_countdown" formatted="false" msgid="4368805541257003755">
-=======
     <string name="keyguard_plugged_in_wireless" msgid="2537874724955057383">"<xliff:g id="PERCENTAGE">%s</xliff:g> • Simsiz quvvatlanyapti"</string>
     <string name="keyguard_plugged_in" msgid="8169926454348380863">"<xliff:g id="PERCENTAGE">%s</xliff:g> • Quvvat olmoqda"</string>
     <string name="keyguard_plugged_in_charging_fast" msgid="4386594091107340426">"<xliff:g id="PERCENTAGE">%s</xliff:g> • Tezkor quvvat olmoqda"</string>
@@ -102,7 +68,6 @@
     <string name="kg_wrong_password" msgid="4143127991071670512">"Parol xato"</string>
     <string name="kg_wrong_pin" msgid="4160978845968732624">"PIN kod xato"</string>
     <plurals name="kg_too_many_failed_attempts_countdown" formatted="false" msgid="991400408675793914">
->>>>>>> 0435f0ae
       <item quantity="other"><xliff:g id="NUMBER">%d</xliff:g> soniyadan keyin qaytadan urining.</item>
       <item quantity="one">1 soniyadan keyin qaytadan urining.</item>
     </plurals>
@@ -188,90 +153,7 @@
       <item quantity="other">SIM karta faolsizlantirildi. Davom etish uchun PUK kodni kiriting. Yana <xliff:g id="_NUMBER_1">%d</xliff:g> marta xato qilsangiz, SIM kartangiz butunlay qulflanadi. Batafsil axborot olish uchun tarmoq operatoriga murojaat qiling.</item>
       <item quantity="one">SIM karta faolsizlantirildi. Davom etish uchun PUK kodni kiriting. Yana <xliff:g id="_NUMBER_0">%d</xliff:g> marta xato qilsangiz, SIM kartangiz butunlay qulflanadi. Batafsil axborot olish uchun tarmoq operatoriga murojaat qiling.</item>
     </plurals>
-<<<<<<< HEAD
-    <plurals name="type_clock_header" formatted="false" msgid="6782840450655632763">
-      <item quantity="other">"<annotation name="color">"Soat"</annotation>\n"^1\n^2</item>
-      <item quantity="one">"<annotation name="color">"Soat"</annotation>\n"^1\n^2</item>
-    </plurals>
-  <string-array name="type_clock_hours">
-    <item msgid="3543074812389379830">"Oʻn ikki"</item>
-    <item msgid="7389464214252023751">"Bir"</item>
-    <item msgid="8803180377002008046">"Ikki"</item>
-    <item msgid="8614897059944644719">"Uch"</item>
-    <item msgid="2293058674782619556">"Toʻrt"</item>
-    <item msgid="4815402358455041664">"Besh"</item>
-    <item msgid="3325754778509665687">"Olti"</item>
-    <item msgid="5805551341866280575">"Yetti"</item>
-    <item msgid="203334816668238610">"Sakkiz"</item>
-    <item msgid="4828052671464488923">"Toʻqqiz"</item>
-    <item msgid="2233497913571137419">"Oʻn"</item>
-    <item msgid="5621554266768657830">"Oʻn bir"</item>
-  </string-array>
-  <string-array name="type_clock_minutes">
-    <item msgid="8322049385467207985">"Soat"</item>
-    <item msgid="8837126587669001578">"Nol bir"</item>
-    <item msgid="4294343372940455660">"Nol ikki"</item>
-    <item msgid="7129166637707421536">"Nol uch"</item>
-    <item msgid="7579404865008788673">"Nol toʻrt"</item>
-    <item msgid="3873924689207380586">"Nol besh"</item>
-    <item msgid="4849565597850069377">"Nol olti"</item>
-    <item msgid="4404219424523572364">"Nol yetti"</item>
-    <item msgid="8740481214764087329">"Nol sakkiz"</item>
-    <item msgid="1713216865806811237">"Nol toʻqqiz"</item>
-    <item msgid="3508406095411245038">"Oʻn"</item>
-    <item msgid="7161996337755311711">"Oʻn bir"</item>
-    <item msgid="4044549963329624197">"Oʻn ikki"</item>
-    <item msgid="333373157917379088">"Oʻn uch"</item>
-    <item msgid="2631202907124819385">"Oʻn toʻrt"</item>
-    <item msgid="6472396076858033453">"Oʻn besh"</item>
-    <item msgid="8656981856181581643">"Oʻn olti"</item>
-    <item msgid="7289026608562030619">"Oʻn yetti"</item>
-    <item msgid="3881477602692646573">"Oʻn sakkiz"</item>
-    <item msgid="3358129827772984226">"Oʻn toʻqqiz"</item>
-    <item msgid="3308575407402865807">"Yigirma"</item>
-    <item msgid="5346560955382229629">"Yigirma\nbir"</item>
-    <item msgid="226750304761473436">"Yigirma\nikki"</item>
-    <item msgid="616811325336838734">"Yigirma\nuch"</item>
-    <item msgid="616346116869053440">"Yigirma\ntoʻrt"</item>
-    <item msgid="4642996410384042830">"Yigirma\nbesh"</item>
-    <item msgid="7506092849993571465">"Yigirma\nolti"</item>
-    <item msgid="1915078191101042031">"Yigirma\nyetti"</item>
-    <item msgid="4292378641900520252">"Yigirma\nsakkiz"</item>
-    <item msgid="5339513901773103696">"Yigirma\ntoʻqqiz"</item>
-    <item msgid="3574673250891657607">"Oʻttiz"</item>
-    <item msgid="5796923836589110940">"Oʻttiz\nbir"</item>
-    <item msgid="5859323597571702052">"Oʻttiz\nikki"</item>
-    <item msgid="5133326723148876507">"Oʻttiz\nuch"</item>
-    <item msgid="2693999494655663096">"Oʻttiz\ntoʻrt"</item>
-    <item msgid="3316754944962836197">"Oʻttiz\nbesh"</item>
-    <item msgid="816891008836796723">"Oʻttiz\nolti"</item>
-    <item msgid="9158890488666520078">"Oʻttiz\nyetti"</item>
-    <item msgid="1894769703213894011">"Oʻttiz\nsakkiz"</item>
-    <item msgid="5638820345598572399">"Oʻttiz\ntoʻqqiz"</item>
-    <item msgid="8838304023017895439">"Qirq"</item>
-    <item msgid="1834742948932559597">"Qirq\nbir"</item>
-    <item msgid="6573707308847773944">"Qirq\nikki"</item>
-    <item msgid="2450149950652678001">"Qirq\nuch"</item>
-    <item msgid="2874667401318178036">"Qirq\ntoʻrt"</item>
-    <item msgid="3391101532763048862">"Qirq\nbesh"</item>
-    <item msgid="1671489330863254362">"Qirq\nolti"</item>
-    <item msgid="5916017359554531038">"Qirq\nyetti"</item>
-    <item msgid="8205413177993059967">"Qirq\nsakkiz"</item>
-    <item msgid="6607867415142171302">"Qirq\ntoʻqqiz"</item>
-    <item msgid="8358850748472089162">"Ellik"</item>
-    <item msgid="3551313125255080234">"Ellik\nbir"</item>
-    <item msgid="1559678130725716542">"Ellik\nikki"</item>
-    <item msgid="431441994725492377">"Ellik\nuch"</item>
-    <item msgid="6345774640539623024">"Ellik\ntoʻrt"</item>
-    <item msgid="8018192990793931120">"Ellik\nbesh"</item>
-    <item msgid="6187650843754604534">"Ellik\nolti"</item>
-    <item msgid="8727240174015993259">"Ellik\nyetti"</item>
-    <item msgid="848339003778952950">"Ellik\nsakkiz"</item>
-    <item msgid="5798985802835423618">"Ellik\ntoʻqqiz"</item>
-  </string-array>
-=======
     <string name="clock_title_default" msgid="6342735240617459864">"Odatiy"</string>
     <string name="clock_title_bubble" msgid="2204559396790593213">"Pufaklar"</string>
     <string name="clock_title_analog" msgid="8409262532900918273">"Analog"</string>
->>>>>>> 0435f0ae
 </resources>