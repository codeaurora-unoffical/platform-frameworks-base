<?xml version="1.0" encoding="UTF-8"?>
<!-- 
/* //device/apps/common/assets/res/any/strings.xml
**
** Copyright 2006, The Android Open Source Project
**
** Licensed under the Apache License, Version 2.0 (the "License");
** you may not use this file except in compliance with the License.
** You may obtain a copy of the License at
**
**     http://www.apache.org/licenses/LICENSE-2.0
**
** Unless required by applicable law or agreed to in writing, software
** distributed under the License is distributed on an "AS IS" BASIS,
** WITHOUT WARRANTIES OR CONDITIONS OF ANY KIND, either express or implied.
** See the License for the specific language governing permissions and
** limitations under the License.
*/
 -->

<resources xmlns:android="http://schemas.android.com/apk/res/android"
    xmlns:xliff="urn:oasis:names:tc:xliff:document:1.2">
<<<<<<< HEAD
    <string name="app_name" msgid="3171996292755059205">"کی گارڈ"</string>
    <string name="keyguard_password_enter_pin_code" msgid="3420548423949593123">"‏PIN کوڈ ٹائپ کریں"</string>
    <string name="keyguard_password_enter_puk_code" msgid="670683628782925409">"‏SIM PUK اور نیا PIN کوڈ ٹائپ کریں"</string>
    <string name="keyguard_password_enter_puk_prompt" msgid="3747778500166059332">"‏SIM PUK کوڈ"</string>
    <string name="keyguard_password_enter_pin_prompt" msgid="8188243197504453830">"‏نیا SIM PIN کوڈ"</string>
    <string name="keyguard_password_entry_touch_hint" msgid="5790410752696806482"><font size="17">"پاسورڈ ٹائپ کرنے کیلئے ٹچ کریں"</font></string>
    <string name="keyguard_password_enter_password_code" msgid="595980919238127672">"غیر مقفل کرنے کیلئے پاس ورڈ ٹائپ کریں"</string>
    <string name="keyguard_password_enter_pin_password_code" msgid="7504123374204446086">"‏غیر مقفل کرنے کیلئے PIN ٹائپ کریں"</string>
    <string name="keyguard_enter_your_pin" msgid="7152989016739952871">"‏اپنا PIN درج کریں"</string>
    <string name="keyguard_enter_your_pattern" msgid="4297890206109830353">"اپنا پیٹرن درج کریں"</string>
    <string name="keyguard_enter_your_password" msgid="5397328359341314506">"اپنا پاس ورڈ درج کریں"</string>
    <string name="keyguard_password_wrong_pin_code" msgid="6535018036285012028">"‏غلط PIN کوڈ۔"</string>
    <string name="keyguard_sim_error_message_short" msgid="592109500618448312">"غلط کارڈ۔"</string>
    <string name="keyguard_charged" msgid="3316115607283493413">"مکمل طور پر چارج ہو گيا"</string>
    <string name="keyguard_plugged_in_wireless" msgid="3004717438401575235">"<xliff:g id="PERCENTAGE">%s</xliff:g> • وائرلیس چارجنگ"</string>
    <string name="keyguard_plugged_in" msgid="3161102098900158923">"<xliff:g id="PERCENTAGE">%s</xliff:g> • چارج ہو رہا ہے"</string>
    <string name="keyguard_plugged_in_charging_fast" msgid="3684592786276709342">"<xliff:g id="PERCENTAGE">%s</xliff:g> • تیزی سے چارج ہو رہا ہے"</string>
    <string name="keyguard_plugged_in_charging_slowly" msgid="509533586841478405">"<xliff:g id="PERCENTAGE">%s</xliff:g> • آہستہ چارج ہو رہا ہے"</string>
    <string name="keyguard_low_battery" msgid="9218432555787624490">"اپنا چارجر منسلک کریں۔"</string>
    <string name="keyguard_instructions_when_pattern_disabled" msgid="8566679946700751371">"غیر مقفل کرنے کیلئے مینو دبائیں۔"</string>
    <string name="keyguard_network_locked_message" msgid="6743537524631420759">"نیٹ ورک مقفل ہو گیا"</string>
    <string name="keyguard_missing_sim_message_short" msgid="6327533369959764518">"‏کوئی SIM کارڈ نہیں ہے"</string>
    <string name="keyguard_missing_sim_message" product="tablet" msgid="4550152848200783542">"‏ٹیبلیٹ میں کوئی SIM کارڈ نہیں ہے۔"</string>
    <string name="keyguard_missing_sim_message" product="default" msgid="6585414237800161146">"‏فون میں کوئی SIM کارڈ نہيں ہے۔"</string>
    <string name="keyguard_missing_sim_instructions" msgid="7350295932015220392">"‏ایک SIM کارڈ داخل کریں۔"</string>
    <string name="keyguard_missing_sim_instructions_long" msgid="589889372883904477">"‏SIM کارڈ غائب ہے یا پڑھنے کے قابل نہیں ہے۔ ایک SIM کارڈ داخل کریں۔"</string>
    <string name="keyguard_permanent_disabled_sim_message_short" msgid="654102080186420706">"‏ناقابل استعمال SIM کارڈ۔"</string>
    <string name="keyguard_permanent_disabled_sim_instructions" msgid="4683178224791318347">"‏آپ کا SIM کارڈ مستقل طور پر غیر فعال کر دیا گیا ہے۔\n کسی دوسرے SIM کارڈ کیلئے اپنے وائرلیس سروس فراہم کنندہ سے رابطہ کریں۔"</string>
    <string name="keyguard_sim_locked_message" msgid="953766009432168127">"‏SIM کارڈ مقفل ہے۔"</string>
    <string name="keyguard_sim_puk_locked_message" msgid="1772789643694942073">"‏SIM کارڈ PUK مقفل ہے۔"</string>
    <string name="keyguard_sim_unlock_progress_dialog_message" msgid="3586601150825821675">"‏SIM کارڈ غیر مقفل ہو رہا ہے…"</string>
    <string name="keyguard_accessibility_pin_area" msgid="703175752097279029">"‏PIN کا علاقہ"</string>
    <string name="keyguard_accessibility_password" msgid="7695303207740941101">"آلے کا پاس ورڈ"</string>
    <string name="keyguard_accessibility_sim_pin_area" msgid="912702510825058921">"‏SIM PIN کا علاقہ"</string>
    <string name="keyguard_accessibility_sim_puk_area" msgid="136979425761438705">"‏SIM PUK کا علاقہ"</string>
    <string name="keyguard_accessibility_next_alarm" msgid="5835196989158584991">"اگلا الارم <xliff:g id="ALARM">%1$s</xliff:g> کیلئے سیٹ ہے"</string>
    <string name="keyboardview_keycode_delete" msgid="6883116827512721630">"حذف کریں"</string>
    <string name="disable_carrier_button_text" msgid="6914341927421916114">"‏eSIM غیر فعال کریں"</string>
    <string name="error_disable_esim_title" msgid="4852978431156228006">"‏eSIM کو غیر فعال نہیں کیا جا سکتا"</string>
    <string name="error_disable_esim_msg" msgid="676694908770135639">"‏ایک خرابی کی وجہ سے eSIM کو غیر فعال نہیں کیا جا سکتا۔"</string>
    <string name="keyboardview_keycode_enter" msgid="4505833604411016668">"درج کریں"</string>
    <string name="kg_forgot_pattern_button_text" msgid="534245177645252620">"پیٹرن بھول گئے"</string>
    <string name="kg_wrong_pattern" msgid="2873443744087746812">"غلط پیٹرن"</string>
    <string name="kg_wrong_password" msgid="8060364776224836597">"غلط پاس ورڈ"</string>
    <string name="kg_wrong_pin" msgid="4785660766909463466">"‏غلط PIN"</string>
    <plurals name="kg_too_many_failed_attempts_countdown" formatted="false" msgid="4368805541257003755">
=======
    <string name="app_name" msgid="514691256816366517">"کی گارڈ"</string>
    <string name="keyguard_password_enter_pin_code" msgid="8582296866585566671">"‏PIN کوڈ ٹائپ کریں"</string>
    <string name="keyguard_password_enter_puk_code" msgid="3813154965969758868">"‏SIM PUK اور نیا PIN کوڈ ٹائپ کریں"</string>
    <string name="keyguard_password_enter_puk_prompt" msgid="3529260761374385243">"‏SIM PUK کوڈ"</string>
    <string name="keyguard_password_enter_pin_prompt" msgid="2304037870481240781">"‏نیا SIM PIN کوڈ"</string>
    <string name="keyguard_password_entry_touch_hint" msgid="6180028658339706333"><font size="17">"پاسورڈ ٹائپ کرنے کیلئے ٹچ کریں"</font></string>
    <string name="keyguard_password_enter_password_code" msgid="7393393239623946777">"غیر مقفل کرنے کیلئے پاس ورڈ ٹائپ کریں"</string>
    <string name="keyguard_password_enter_pin_password_code" msgid="3692259677395250509">"‏غیر مقفل کرنے کیلئے PIN ٹائپ کریں"</string>
    <string name="keyguard_enter_your_pin" msgid="5429932527814874032">"‏اپنا PIN درج کریں"</string>
    <string name="keyguard_enter_your_pattern" msgid="351503370332324745">"اپنا پیٹرن درج کریں"</string>
    <string name="keyguard_enter_your_password" msgid="7225626204122735501">"اپنا پاس ورڈ درج کریں"</string>
    <string name="keyguard_password_wrong_pin_code" msgid="3514267777289393046">"‏غلط PIN کوڈ۔"</string>
    <string name="keyguard_sim_error_message_short" msgid="633630844240494070">"غلط کارڈ۔"</string>
    <string name="keyguard_charged" msgid="6572033099675649299">"مکمل طور پر چارج ہو گيا"</string>
    <string name="keyguard_plugged_in_wireless" msgid="2537874724955057383">"<xliff:g id="PERCENTAGE">%s</xliff:g> • وائرلیس طریقے سے چارج ہو رہا ہے"</string>
    <string name="keyguard_plugged_in" msgid="8169926454348380863">"<xliff:g id="PERCENTAGE">%s</xliff:g> • چارج ہو رہا ہے"</string>
    <string name="keyguard_plugged_in_charging_fast" msgid="4386594091107340426">"<xliff:g id="PERCENTAGE">%s</xliff:g> • تیزی سے چارج ہو رہا ہے"</string>
    <string name="keyguard_plugged_in_charging_slowly" msgid="217655355424210">"<xliff:g id="PERCENTAGE">%s</xliff:g> • آہستہ چارج ہو رہا ہے"</string>
    <string name="keyguard_low_battery" msgid="1868012396800230904">"اپنا چارجر منسلک کریں۔"</string>
    <string name="keyguard_instructions_when_pattern_disabled" msgid="8448804180089936954">"غیر مقفل کرنے کیلئے مینو دبائیں۔"</string>
    <string name="keyguard_network_locked_message" msgid="407096292844868608">"نیٹ ورک مقفل ہو گیا"</string>
    <string name="keyguard_missing_sim_message_short" msgid="704159478161444907">"‏کوئی SIM کارڈ نہیں ہے"</string>
    <string name="keyguard_missing_sim_message" product="tablet" msgid="3088787847082615459">"‏ٹیبلیٹ میں کوئی SIM کارڈ نہیں ہے۔"</string>
    <string name="keyguard_missing_sim_message" product="default" msgid="5124049236681993063">"‏فون میں کوئی SIM کارڈ نہيں ہے۔"</string>
    <string name="keyguard_missing_sim_instructions" msgid="1162120926141335918">"‏ایک SIM کارڈ داخل کریں۔"</string>
    <string name="keyguard_missing_sim_instructions_long" msgid="2712623293749378570">"‏SIM کارڈ غائب ہے یا پڑھنے کے قابل نہیں ہے۔ ایک SIM کارڈ داخل کریں۔"</string>
    <string name="keyguard_permanent_disabled_sim_message_short" msgid="5842745213110966962">"‏ناقابل استعمال SIM کارڈ۔"</string>
    <string name="keyguard_permanent_disabled_sim_instructions" msgid="2490584154727897806">"‏آپ کا SIM کارڈ مستقل طور پر غیر فعال کر دیا گیا ہے۔\n کسی دوسرے SIM کارڈ کیلئے اپنے وائرلیس سروس فراہم کنندہ سے رابطہ کریں۔"</string>
    <string name="keyguard_sim_locked_message" msgid="4343544458476911044">"‏SIM کارڈ مقفل ہے۔"</string>
    <string name="keyguard_sim_puk_locked_message" msgid="6253830777745450550">"‏SIM کارڈ PUK مقفل ہے۔"</string>
    <string name="keyguard_sim_unlock_progress_dialog_message" msgid="2394023844117630429">"‏SIM کارڈ غیر مقفل ہو رہا ہے…"</string>
    <string name="keyguard_accessibility_pin_area" msgid="7403009340414014734">"‏PIN کا علاقہ"</string>
    <string name="keyguard_accessibility_password" msgid="3524161948484801450">"آلے کا پاس ورڈ"</string>
    <string name="keyguard_accessibility_sim_pin_area" msgid="6272116591533888062">"‏SIM PIN کا علاقہ"</string>
    <string name="keyguard_accessibility_sim_puk_area" msgid="5537294043180237374">"‏SIM PUK کا علاقہ"</string>
    <string name="keyguard_accessibility_next_alarm" msgid="4492876946798984630">"اگلا الارم <xliff:g id="ALARM">%1$s</xliff:g> کیلئے سیٹ ہے"</string>
    <string name="keyboardview_keycode_delete" msgid="8489719929424895174">"حذف کریں"</string>
    <string name="disable_carrier_button_text" msgid="7153361131709275746">"‏eSIM غیر فعال کریں"</string>
    <string name="error_disable_esim_title" msgid="3802652622784813119">"‏eSIM کو غیر فعال نہیں کیا جا سکتا"</string>
    <string name="error_disable_esim_msg" msgid="2441188596467999327">"‏ایک خرابی کی وجہ سے eSIM کو غیر فعال نہیں کیا جا سکتا۔"</string>
    <string name="keyboardview_keycode_enter" msgid="6727192265631761174">"درج کریں"</string>
    <string name="kg_forgot_pattern_button_text" msgid="3304688032024541260">"پیٹرن بھول گئے"</string>
    <string name="kg_wrong_pattern" msgid="5907301342430102842">"غلط پیٹرن"</string>
    <string name="kg_wrong_password" msgid="4143127991071670512">"غلط پاس ورڈ"</string>
    <string name="kg_wrong_pin" msgid="4160978845968732624">"‏غلط PIN"</string>
    <plurals name="kg_too_many_failed_attempts_countdown" formatted="false" msgid="991400408675793914">
>>>>>>> 0435f0ae
      <item quantity="other"><xliff:g id="NUMBER">%d</xliff:g> سیکنڈز میں دوبارہ کوشش کریں۔</item>
      <item quantity="one">1 سیکنڈ میں دوبارہ کوشش کریں۔</item>
    </plurals>
    <string name="kg_pattern_instructions" msgid="5376036737065051736">"اپنا پیٹرن ڈرا کریں"</string>
    <string name="kg_sim_pin_instructions" msgid="1942424305184242951">"‏SIM PIN درج کریں۔"</string>
    <string name="kg_sim_pin_instructions_multi" msgid="3639863309953109649">"‏\"<xliff:g id="CARRIER">%1$s</xliff:g>\" کیلئے SIM PIN درج کریں۔"</string>
    <string name="kg_sim_lock_esim_instructions" msgid="5577169988158738030">"‏<xliff:g id="PREVIOUS_MSG">%1$s</xliff:g> موبائل سروس کے بغیر آلہ کا استعمال کرنے کیلئے eSIM غیر فعال کریں۔"</string>
    <string name="kg_pin_instructions" msgid="822353548385014361">"‏PIN درج کریں"</string>
    <string name="kg_password_instructions" msgid="324455062831719903">"پاسورڈ درج کریں"</string>
    <string name="kg_puk_enter_puk_hint" msgid="3005288372875367017">"‏SIM اب غیر فعال ہوگیا ہے۔ جاری رکھنے کیلئے PUK کوڈ درج کریں۔ تفصیلات کیلئے کیریئر سے رابطہ کریں۔"</string>
    <string name="kg_puk_enter_puk_hint_multi" msgid="4876780689904862943">"‏SIM \"<xliff:g id="CARRIER">%1$s</xliff:g>\" اب غیر فعال ہے۔ جاری رکھنے کیلئے PUK کوڈ درج کریں۔ تفصیلات کیلئے کیریئر سے رابطہ کریں۔"</string>
    <string name="kg_puk_enter_pin_hint" msgid="6028432138916150399">"‏پسندیدہ PIN کوڈ درج کریں"</string>
    <string name="kg_enter_confirm_pin_hint" msgid="4261064020391799132">"‏پسندیدہ PIN کوڈ کی توثیق کریں"</string>
    <string name="kg_sim_unlock_progress_dialog_message" msgid="4251352015304070326">"‏SIM کارڈ غیر مقفل ہو رہا ہے…"</string>
    <string name="kg_invalid_sim_pin_hint" msgid="2762202646949552978">"‏ایسا PIN ٹائپ کریں جو 4 تا 8 اعداد پر مشتمل ہو۔"</string>
    <string name="kg_invalid_sim_puk_hint" msgid="5319756880543857694">"‏PUK کوڈ 8 یا زائد اعداد پر مشتمل ہونا چاہیے۔"</string>
    <string name="kg_invalid_puk" msgid="1774337070084931186">"‏صحیح PUK کوڈ دوبارہ درج کریں۔ بار بار کی کوششیں SIM کو مستقل طور پر غیر فعال کر دیں گی۔"</string>
    <string name="kg_invalid_confirm_pin_hint" product="default" msgid="1500814146841660886">"‏PIN کوڈز مماثل نہیں ہیں"</string>
    <string name="kg_login_too_many_attempts" msgid="4519957179182578690">"پیٹرن کی بہت ساری کوششیں"</string>
    <string name="kg_too_many_failed_pin_attempts_dialog_message" msgid="544687656831558971">"‏آپ نے اپنا PIN <xliff:g id="NUMBER_0">%1$d</xliff:g> بار غلط طریقے سے ٹائپ کیا ہے۔ \n\n <xliff:g id="NUMBER_1">%2$d</xliff:g> سیکنڈ میں دوبارہ کوشش کریں۔"</string>
    <string name="kg_too_many_failed_password_attempts_dialog_message" msgid="190984061975729494">"آپ نے اپنا پاسورڈ <xliff:g id="NUMBER_0">%1$d</xliff:g> بار غلط طریقے سے ٹائپ کیا ہے۔ \n\n <xliff:g id="NUMBER_1">%2$d</xliff:g> سیکنڈ میں دوبارہ کوشش کریں۔"</string>
    <string name="kg_too_many_failed_pattern_attempts_dialog_message" msgid="4252405904570284368">"آپ نے اپنا غیر مقفل کرنے کا پیٹرن <xliff:g id="NUMBER_0">%1$d</xliff:g> بار غلط طریقے سے ڈرا کیا ہے۔ \n\n <xliff:g id="NUMBER_1">%2$d</xliff:g> سیکنڈ میں دوبارہ کوشش کریں۔"</string>
    <string name="kg_failed_attempts_almost_at_wipe" product="tablet" msgid="2445671146665131857">"آپ نے ٹیبلیٹ کو غیر مقفل کرنے کیلئے <xliff:g id="NUMBER_0">%1$d</xliff:g> بار غلط طریقے سے کوشش کی ہے۔ <xliff:g id="NUMBER_1">%2$d</xliff:g> مزید ناکام کوششوں کے بعد، اس ٹیبلیٹ کو دوبارہ ترتیب دے دیا جائے گا، جس سے اس کا سبھی ڈیٹا حذف ہو جائے گا۔"</string>
    <string name="kg_failed_attempts_almost_at_wipe" product="default" msgid="4738318327984389472">"آپ نے فون کو غیر مقفل کرنے کیلئے <xliff:g id="NUMBER_0">%1$d</xliff:g> بار غلط طریقے سے کوشش کی ہے۔ <xliff:g id="NUMBER_1">%2$d</xliff:g> مزید ناکام کوششوں کے بعد، اس فون کو دوبارہ ترتیب دے دیا جائے گا، جس سے اس کا سبھی ڈیٹا حذف ہو جائے گا۔"</string>
    <string name="kg_failed_attempts_now_wiping" product="tablet" msgid="6974065787881197466">"آپ نے ٹیبلیٹ کو غیر مقفل کرنے کیلئے <xliff:g id="NUMBER">%d</xliff:g> بار غلط طریقے سے کوشش کی ہے۔ اس ٹیبلیٹ کو دوبارہ ترتیب دے دیا جائے گا، جس سے اس کا سبھی ڈیٹا حذف ہو جائے گا۔"</string>
    <string name="kg_failed_attempts_now_wiping" product="default" msgid="4645797157486540692">"آپ نے فون کو غیر مقفل کرنے کیلئے <xliff:g id="NUMBER">%d</xliff:g> بار غلط طریقے سے کوشش کی ہے۔ اس فون کو دوبارہ ترتیب دے دیا جائے گا، جس سے اس کا سبھی ڈیٹا حذف ہو جائے گا۔"</string>
    <string name="kg_failed_attempts_almost_at_erase_user" product="tablet" msgid="2444432908572039632">"آپ نے ٹیبلیٹ کو غیر مقفل کرنے کیلئے <xliff:g id="NUMBER_0">%1$d</xliff:g> بار غلط طریقے سے کوشش کی ہے۔ <xliff:g id="NUMBER_1">%2$d</xliff:g> مزید ناکام کوششوں کے بعد، اس صارف کو ہٹا دیا جائے گا، جس سے صارف کا سبھی ڈیٹا حذف ہو جائے گا۔"</string>
    <string name="kg_failed_attempts_almost_at_erase_user" product="default" msgid="3230300995829296824">"آپ نے فون کو غیر مقفل کرنے کیلئے <xliff:g id="NUMBER_0">%1$d</xliff:g> بار غلط طریقے سے کوشش کی ہے۔ <xliff:g id="NUMBER_1">%2$d</xliff:g> مزید ناکام کوششوں کے بعد، اس صارف کو ہٹا دیا جائے گا، جس سے صارف کا سبھی ڈیٹا حذف ہو جائے گا۔"</string>
    <string name="kg_failed_attempts_now_erasing_user" product="tablet" msgid="9046628517316763961">"آپ نے ٹیبلیٹ کو غیر مقفل کرنے کیلئے <xliff:g id="NUMBER">%d</xliff:g> بار غلط طریقے سے کوشش کی ہے۔ اس صارف کو ہٹا دیا جائے گا، جس سے صارف کا سبھی ڈیٹا حذف ہو جائے گا۔"</string>
    <string name="kg_failed_attempts_now_erasing_user" product="default" msgid="3588779327358321092">"آپ نے فون کو غیر مقفل کرنے کیلئے <xliff:g id="NUMBER">%d</xliff:g> بار غلط طریقے سے کوشش کی ہے۔ اس صارف کو ہٹا دیا جائے گا، جس سے صارف کا سبھی ڈیٹا حذف ہو جائے گا۔"</string>
    <string name="kg_failed_attempts_almost_at_erase_profile" product="tablet" msgid="6114158710353725041">"آپ نے ٹیبلیٹ کو غیر مقفل کرنے کیلئے <xliff:g id="NUMBER_0">%1$d</xliff:g> بار غلط طریقے سے کوشش کی ہے۔ <xliff:g id="NUMBER_1">%2$d</xliff:g> مزید ناکام کوششوں کے بعد، دفتری پروفائل ہٹا دیا جائے گا، جس سے پروفائل کا سبھی ڈیٹا حذف ہو جائے گا۔"</string>
    <string name="kg_failed_attempts_almost_at_erase_profile" product="default" msgid="8345451368768804892">"آپ نے فون کو غیر مقفل کرنے کیلئے <xliff:g id="NUMBER_0">%1$d</xliff:g> بار غلط طریقے سے کوشش کی ہے۔ <xliff:g id="NUMBER_1">%2$d</xliff:g> مزید ناکام کوششوں کے بعد، دفتری پروفائل ہٹا دیا جائے گا، جس سے پروفائل کا سبھی ڈیٹا حذف ہو جائے گا۔"</string>
    <string name="kg_failed_attempts_now_erasing_profile" product="tablet" msgid="9063715142119087685">"آپ نے ٹیبلیٹ کو غیر مقفل کرنے کیلئے <xliff:g id="NUMBER">%d</xliff:g> بار غلط طریقے سے کوشش کی ہے۔ دفتری پروفائل ہٹا دیا جائے گا، جس سے پروفائل کا سبھی ڈیٹا حذف ہو جائے گا۔"</string>
    <string name="kg_failed_attempts_now_erasing_profile" product="default" msgid="105463960684230996">"آپ نے فون کو غیر مقفل کرنے کیلئے <xliff:g id="NUMBER">%d</xliff:g> بار غلط طریقے سے کوشش کی ہے۔ دفتری پروفائل ہٹا دیا جائے گا، جس سے پروفائل کا سبھی ڈیٹا حذف ہو جائے گا۔"</string>
    <string name="kg_failed_attempts_almost_at_login" product="tablet" msgid="5123792377735688284">"آپ نے اپنا غیر مقفل کرنے کا پیٹرن <xliff:g id="NUMBER_0">%1$d</xliff:g> بار غلط طریقے سے ڈرا کیا ہے۔ <xliff:g id="NUMBER_1">%2$d</xliff:g> مزید ناکام کوششوں کے بعد، آپ سے ایک ای میل اکاؤنٹ استعمال کرکے اپنا ٹیبلیٹ غیر مقفل کرنے کو کہا جائے گا۔\n\n <xliff:g id="NUMBER_2">%3$d</xliff:g> سیکنڈ میں دوبارہ کوشش کریں۔"</string>
    <string name="kg_failed_attempts_almost_at_login" product="default" msgid="3307854957632348753">"آپ نے اپنا غیر مقفل کرنے کا پیٹرن <xliff:g id="NUMBER_0">%1$d</xliff:g> بار غلط طریقے سے ڈرا کیا ہے۔ <xliff:g id="NUMBER_1">%2$d</xliff:g> مزید ناکام کوششوں کے بعد، آپ سے ایک ای میل اکاؤنٹ استعمال کرکے اپنا فون غیر مقفل کرنے کو کہا جائے گا۔\n\n <xliff:g id="NUMBER_2">%3$d</xliff:g> سیکنڈ میں دوبارہ کوشش کریں۔"</string>
    <string name="kg_password_wrong_pin_code_pukked" msgid="8047350661459040581">"‏غلط SIM PIN کوڈ، اب آپ کو اپنا آلہ غیر مقفل کرنے کیلئے اپنے کیریئر سے رابطہ کرنا ہوگا۔"</string>
    <plurals name="kg_password_wrong_pin_code" formatted="false" msgid="7030584350995485026">
      <item quantity="other">‏غلط SIM PIN کوڈ، آپ کے پاس <xliff:g id="NUMBER_1">%d</xliff:g> کوششیں بچی ہیں۔</item>
      <item quantity="one">‏غلط SIM PIN کوڈ، آپ کے پاس <xliff:g id="NUMBER_0">%d</xliff:g> کوشش بچی ہے، اس کے بعد آپ کو اپنا آلہ غیر مقفل کرنے کیلئے اپنے کیریئر سے رابطہ کرنا ہوگا۔</item>
    </plurals>
    <string name="kg_password_wrong_puk_code_dead" msgid="3698285357028468617">"‏SIM ناقابل استعمال ہے۔ اپنے کیریئر سے رابطہ کریں۔"</string>
    <plurals name="kg_password_wrong_puk_code" formatted="false" msgid="3937306685604862886">
      <item quantity="other">‏غلط SIM PUK کوڈ، آپ کے پاس <xliff:g id="NUMBER_1">%d</xliff:g> کوششیں بچی ہیں، اس کے بعد SIM مستقل طور پر ناقابل استعمال ہو جائے گا۔</item>
      <item quantity="one">‏غلط SIM PUK کوڈ، آپ کے پاس <xliff:g id="NUMBER_0">%d</xliff:g> کوشش بچی ہے، اس کے بعد SIM مستقل طور پر ناقابل استعمال ہو جائے گا۔</item>
    </plurals>
    <string name="kg_password_pin_failed" msgid="5136259126330604009">"‏SIM PIN کی کارروائی ناکام ہوگئی!"</string>
    <string name="kg_password_puk_failed" msgid="6778867411556937118">"‏SIM PUK کارروائی ناکام ہو گئی!"</string>
    <string name="kg_pin_accepted" msgid="1625501841604389716">"کوڈ قبول کر لیا گیا!"</string>
    <string name="keyguard_carrier_default" msgid="6359808469637388586">"کوئی سروس نہیں ہے۔"</string>
    <string name="accessibility_ime_switch_button" msgid="9082358310194861329">"اندراج کا طریقہ سوئچ کریں"</string>
    <string name="airplane_mode" msgid="2528005343938497866">"ہوائی جہاز وضع"</string>
    <string name="kg_prompt_reason_restart_pattern" msgid="4720554342633852066">"آلہ دوبارہ چالو ہونے کے بعد پیٹرن درکار ہوتا ہے"</string>
    <string name="kg_prompt_reason_restart_pin" msgid="1587671566498057656">"‏آلہ دوبارہ چالو ہونے کے بعد PIN درکار ہوتا ہے"</string>
    <string name="kg_prompt_reason_restart_password" msgid="8061279087240952002">"آلہ دوبارہ چالو ہونے کے بعد پاسورڈ درکار ہوتا ہے"</string>
    <string name="kg_prompt_reason_timeout_pattern" msgid="9170360502528959889">"اضافی سیکیورٹی کیلئے پیٹرن درکار ہے"</string>
    <string name="kg_prompt_reason_timeout_pin" msgid="5945186097160029201">"‏اضافی سیکیورٹی کیلئے PIN درکار ہے"</string>
    <string name="kg_prompt_reason_timeout_password" msgid="2258263949430384278">"اضافی سیکیورٹی کیلئے پاسورڈ درکار ہے"</string>
    <string name="kg_prompt_reason_switch_profiles_pattern" msgid="1922016914701991230">"جب آپ پروفائل سوئچ کرتے ہیں تو پیٹرن درکار ہوتا ہے"</string>
    <string name="kg_prompt_reason_switch_profiles_pin" msgid="6490434826361055400">"‏جب آپ پروفائل سوئچ کرتے ہیں تو PIN درکار ہوتا ہے"</string>
    <string name="kg_prompt_reason_switch_profiles_password" msgid="1680374696393804441">"جب آپ پروفائل سوئچ کرتے ہیں تو پاسورڈ درکار ہوتا ہے"</string>
    <string name="kg_prompt_reason_device_admin" msgid="6961159596224055685">"آلہ منتظم کی جانب سے مقفل ہے"</string>
    <string name="kg_prompt_reason_user_request" msgid="6015774877733717904">"آلہ کو دستی طور پر مقفل کیا گیا تھا"</string>
    <plurals name="kg_prompt_reason_time_pattern" formatted="false" msgid="1337428979661197957">
      <item quantity="other">آلہ <xliff:g id="NUMBER_1">%d</xliff:g> گھنٹوں سے غیر مقفل نہیں کیا گیا۔ پیٹرن کی توثیق کریں۔</item>
      <item quantity="one">آلہ <xliff:g id="NUMBER_0">%d</xliff:g> گھنٹہ سے غیر مقفل نہیں کیا گیا۔ پیٹرن کی توثیق کریں۔</item>
    </plurals>
    <plurals name="kg_prompt_reason_time_pin" formatted="false" msgid="6444519502336330270">
      <item quantity="other">‏آلہ <xliff:g id="NUMBER_1">%d</xliff:g> گھنٹوں سے غیر مقفل نہیں کیا گیا۔ PIN کی توثیق کریں۔</item>
      <item quantity="one">‏آلہ <xliff:g id="NUMBER_0">%d</xliff:g> گھنٹہ سے غیر مقفل نہیں کیا گیا۔ PIN کی توثیق کریں۔</item>
    </plurals>
    <plurals name="kg_prompt_reason_time_password" formatted="false" msgid="5343961527665116914">
      <item quantity="other">آلہ <xliff:g id="NUMBER_1">%d</xliff:g> گھنٹوں سے غیر مقفل نہیں کیا گيا۔ پاسورڈ کی توثیق کریں۔</item>
      <item quantity="one">آلہ <xliff:g id="NUMBER_0">%d</xliff:g> گھنٹہ سے غیر مقفل نہیں کیا گیا۔ پاسورڈ کی توثیق کریں۔</item>
    </plurals>
    <string name="kg_fingerprint_not_recognized" msgid="5982606907039479545">"تسلیم شدہ نہیں ہے"</string>
    <string name="kg_face_not_recognized" msgid="7903950626744419160">"تسلیم شدہ نہیں ہے"</string>
    <plurals name="kg_password_default_pin_message" formatted="false" msgid="7730152526369857818">
      <item quantity="other">‏SIM کا PIN درج کریں، آپ کے پاس <xliff:g id="NUMBER_1">%d</xliff:g> کوششیں بچی ہیں۔</item>
      <item quantity="one">‏SIM کا PIN درج کریں، آپ کے پاس <xliff:g id="NUMBER_0">%d</xliff:g> کوشش بچی ہے، اس کے بعد آپ کو اپنا آلہ غیر مقفل کرنے کے لیے اپنے کیریئر سے رابطہ کرنا ہوگا۔</item>
    </plurals>
    <plurals name="kg_password_default_puk_message" formatted="false" msgid="571308542462946935">
      <item quantity="other">‏SIM اب غیر فعال ہے۔ جاری رکھنے کیلئے PUK کوڈ درج کریں۔ SIM کے مستقل طور پر ناقابل استعمال ہونے سے پہلے آپ کے پاس <xliff:g id="_NUMBER_1">%d</xliff:g> کوششیں بچی ہیں۔ تفصیلات کیلئے کیریئر سے رابطہ کریں۔</item>
      <item quantity="one">‏SIM اب غیر فعال ہے۔ جاری رکھنے کیلئے PUK کوڈ درج کریں۔ SIM کے مستقل طور پر ناقابل استعمال ہونے سے پہلے آپ کے پاس <xliff:g id="_NUMBER_0">%d</xliff:g> کوشش بچی ہے۔ تفصیلات کیلئے کیریئر سے رابطہ کریں۔</item>
    </plurals>
<<<<<<< HEAD
    <plurals name="type_clock_header" formatted="false" msgid="6782840450655632763">
      <item quantity="other">"<annotation name="color">"ابھی"</annotation>\n"^1\n^2 ہو رہے ہیں</item>
      <item quantity="one">"<annotation name="color">"ابھی"</annotation>\n"^1\n^2 ہو رہے ہیں</item>
    </plurals>
  <string-array name="type_clock_hours">
    <item msgid="3543074812389379830">"بارہ"</item>
    <item msgid="7389464214252023751">"ایک"</item>
    <item msgid="8803180377002008046">"دو"</item>
    <item msgid="8614897059944644719">"تین"</item>
    <item msgid="2293058674782619556">"چار"</item>
    <item msgid="4815402358455041664">"پانچ"</item>
    <item msgid="3325754778509665687">"چھ"</item>
    <item msgid="5805551341866280575">"سات"</item>
    <item msgid="203334816668238610">"آٹھ"</item>
    <item msgid="4828052671464488923">"نو"</item>
    <item msgid="2233497913571137419">"دس"</item>
    <item msgid="5621554266768657830">"گیارہ"</item>
  </string-array>
  <string-array name="type_clock_minutes">
    <item msgid="8322049385467207985">"0 بجے"</item>
    <item msgid="8837126587669001578">"ایک منٹ"</item>
    <item msgid="4294343372940455660">"دو منٹ"</item>
    <item msgid="7129166637707421536">"تین منٹ"</item>
    <item msgid="7579404865008788673">"چار منٹ"</item>
    <item msgid="3873924689207380586">"پانچ منٹ"</item>
    <item msgid="4849565597850069377">"چھ منٹ"</item>
    <item msgid="4404219424523572364">"سات منٹ"</item>
    <item msgid="8740481214764087329">"آٹھ منٹ"</item>
    <item msgid="1713216865806811237">"نو منٹ"</item>
    <item msgid="3508406095411245038">"دس"</item>
    <item msgid="7161996337755311711">"گیارہ"</item>
    <item msgid="4044549963329624197">"بارہ"</item>
    <item msgid="333373157917379088">"تیرہ"</item>
    <item msgid="2631202907124819385">"چودہ"</item>
    <item msgid="6472396076858033453">"پندرہ"</item>
    <item msgid="8656981856181581643">"سولہ"</item>
    <item msgid="7289026608562030619">"سترہ"</item>
    <item msgid="3881477602692646573">"اٹھارہ"</item>
    <item msgid="3358129827772984226">"انّیس"</item>
    <item msgid="3308575407402865807">"بیس"</item>
    <item msgid="5346560955382229629">"اکیس\n"</item>
    <item msgid="226750304761473436">"بائیس\n"</item>
    <item msgid="616811325336838734">"تیئیس\n"</item>
    <item msgid="616346116869053440">"چوبیس\n"</item>
    <item msgid="4642996410384042830">"پچیس\n"</item>
    <item msgid="7506092849993571465">"چھبیس\n"</item>
    <item msgid="1915078191101042031">"ستائیں\n"</item>
    <item msgid="4292378641900520252">"اٹھائیس\n"</item>
    <item msgid="5339513901773103696">"انتیس\n"</item>
    <item msgid="3574673250891657607">"تیس"</item>
    <item msgid="5796923836589110940">"اکتیس\n"</item>
    <item msgid="5859323597571702052">"بتّیس\n"</item>
    <item msgid="5133326723148876507">"تینتیس\n"</item>
    <item msgid="2693999494655663096">"چونتیس\n"</item>
    <item msgid="3316754944962836197">"پینتیس\n"</item>
    <item msgid="816891008836796723">"چھتیس\n"</item>
    <item msgid="9158890488666520078">"سینتیس\n"</item>
    <item msgid="1894769703213894011">"اڑتیس\n"</item>
    <item msgid="5638820345598572399">"انچالیس\n"</item>
    <item msgid="8838304023017895439">"چالیس"</item>
    <item msgid="1834742948932559597">"اکتالیس\n"</item>
    <item msgid="6573707308847773944">"بیالیس\n"</item>
    <item msgid="2450149950652678001">"تینتالیس\n"</item>
    <item msgid="2874667401318178036">"چوالیس\n"</item>
    <item msgid="3391101532763048862">"پینتالیس\n"</item>
    <item msgid="1671489330863254362">"چھیالیس\n"</item>
    <item msgid="5916017359554531038">"سینتالیس\n"</item>
    <item msgid="8205413177993059967">"اڑتالیس\n"</item>
    <item msgid="6607867415142171302">"انچاس\n"</item>
    <item msgid="8358850748472089162">"پچاس"</item>
    <item msgid="3551313125255080234">"اکیاون\n"</item>
    <item msgid="1559678130725716542">"باون\n"</item>
    <item msgid="431441994725492377">"تریپن\n"</item>
    <item msgid="6345774640539623024">"چوّن\n"</item>
    <item msgid="8018192990793931120">"پچپن\n"</item>
    <item msgid="6187650843754604534">"چھپّن\n"</item>
    <item msgid="8727240174015993259">"ستاون\n"</item>
    <item msgid="848339003778952950">"اٹھاون\n"</item>
    <item msgid="5798985802835423618">"انسٹھ\n"</item>
  </string-array>
=======
    <string name="clock_title_default" msgid="6342735240617459864">"ڈیفالٹ"</string>
    <string name="clock_title_bubble" msgid="2204559396790593213">"بلبلہ"</string>
    <string name="clock_title_analog" msgid="8409262532900918273">"اینالاگ"</string>
>>>>>>> 0435f0ae
</resources><|MERGE_RESOLUTION|>--- conflicted
+++ resolved
@@ -20,54 +20,6 @@
 
 <resources xmlns:android="http://schemas.android.com/apk/res/android"
     xmlns:xliff="urn:oasis:names:tc:xliff:document:1.2">
-<<<<<<< HEAD
-    <string name="app_name" msgid="3171996292755059205">"کی گارڈ"</string>
-    <string name="keyguard_password_enter_pin_code" msgid="3420548423949593123">"‏PIN کوڈ ٹائپ کریں"</string>
-    <string name="keyguard_password_enter_puk_code" msgid="670683628782925409">"‏SIM PUK اور نیا PIN کوڈ ٹائپ کریں"</string>
-    <string name="keyguard_password_enter_puk_prompt" msgid="3747778500166059332">"‏SIM PUK کوڈ"</string>
-    <string name="keyguard_password_enter_pin_prompt" msgid="8188243197504453830">"‏نیا SIM PIN کوڈ"</string>
-    <string name="keyguard_password_entry_touch_hint" msgid="5790410752696806482"><font size="17">"پاسورڈ ٹائپ کرنے کیلئے ٹچ کریں"</font></string>
-    <string name="keyguard_password_enter_password_code" msgid="595980919238127672">"غیر مقفل کرنے کیلئے پاس ورڈ ٹائپ کریں"</string>
-    <string name="keyguard_password_enter_pin_password_code" msgid="7504123374204446086">"‏غیر مقفل کرنے کیلئے PIN ٹائپ کریں"</string>
-    <string name="keyguard_enter_your_pin" msgid="7152989016739952871">"‏اپنا PIN درج کریں"</string>
-    <string name="keyguard_enter_your_pattern" msgid="4297890206109830353">"اپنا پیٹرن درج کریں"</string>
-    <string name="keyguard_enter_your_password" msgid="5397328359341314506">"اپنا پاس ورڈ درج کریں"</string>
-    <string name="keyguard_password_wrong_pin_code" msgid="6535018036285012028">"‏غلط PIN کوڈ۔"</string>
-    <string name="keyguard_sim_error_message_short" msgid="592109500618448312">"غلط کارڈ۔"</string>
-    <string name="keyguard_charged" msgid="3316115607283493413">"مکمل طور پر چارج ہو گيا"</string>
-    <string name="keyguard_plugged_in_wireless" msgid="3004717438401575235">"<xliff:g id="PERCENTAGE">%s</xliff:g> • وائرلیس چارجنگ"</string>
-    <string name="keyguard_plugged_in" msgid="3161102098900158923">"<xliff:g id="PERCENTAGE">%s</xliff:g> • چارج ہو رہا ہے"</string>
-    <string name="keyguard_plugged_in_charging_fast" msgid="3684592786276709342">"<xliff:g id="PERCENTAGE">%s</xliff:g> • تیزی سے چارج ہو رہا ہے"</string>
-    <string name="keyguard_plugged_in_charging_slowly" msgid="509533586841478405">"<xliff:g id="PERCENTAGE">%s</xliff:g> • آہستہ چارج ہو رہا ہے"</string>
-    <string name="keyguard_low_battery" msgid="9218432555787624490">"اپنا چارجر منسلک کریں۔"</string>
-    <string name="keyguard_instructions_when_pattern_disabled" msgid="8566679946700751371">"غیر مقفل کرنے کیلئے مینو دبائیں۔"</string>
-    <string name="keyguard_network_locked_message" msgid="6743537524631420759">"نیٹ ورک مقفل ہو گیا"</string>
-    <string name="keyguard_missing_sim_message_short" msgid="6327533369959764518">"‏کوئی SIM کارڈ نہیں ہے"</string>
-    <string name="keyguard_missing_sim_message" product="tablet" msgid="4550152848200783542">"‏ٹیبلیٹ میں کوئی SIM کارڈ نہیں ہے۔"</string>
-    <string name="keyguard_missing_sim_message" product="default" msgid="6585414237800161146">"‏فون میں کوئی SIM کارڈ نہيں ہے۔"</string>
-    <string name="keyguard_missing_sim_instructions" msgid="7350295932015220392">"‏ایک SIM کارڈ داخل کریں۔"</string>
-    <string name="keyguard_missing_sim_instructions_long" msgid="589889372883904477">"‏SIM کارڈ غائب ہے یا پڑھنے کے قابل نہیں ہے۔ ایک SIM کارڈ داخل کریں۔"</string>
-    <string name="keyguard_permanent_disabled_sim_message_short" msgid="654102080186420706">"‏ناقابل استعمال SIM کارڈ۔"</string>
-    <string name="keyguard_permanent_disabled_sim_instructions" msgid="4683178224791318347">"‏آپ کا SIM کارڈ مستقل طور پر غیر فعال کر دیا گیا ہے۔\n کسی دوسرے SIM کارڈ کیلئے اپنے وائرلیس سروس فراہم کنندہ سے رابطہ کریں۔"</string>
-    <string name="keyguard_sim_locked_message" msgid="953766009432168127">"‏SIM کارڈ مقفل ہے۔"</string>
-    <string name="keyguard_sim_puk_locked_message" msgid="1772789643694942073">"‏SIM کارڈ PUK مقفل ہے۔"</string>
-    <string name="keyguard_sim_unlock_progress_dialog_message" msgid="3586601150825821675">"‏SIM کارڈ غیر مقفل ہو رہا ہے…"</string>
-    <string name="keyguard_accessibility_pin_area" msgid="703175752097279029">"‏PIN کا علاقہ"</string>
-    <string name="keyguard_accessibility_password" msgid="7695303207740941101">"آلے کا پاس ورڈ"</string>
-    <string name="keyguard_accessibility_sim_pin_area" msgid="912702510825058921">"‏SIM PIN کا علاقہ"</string>
-    <string name="keyguard_accessibility_sim_puk_area" msgid="136979425761438705">"‏SIM PUK کا علاقہ"</string>
-    <string name="keyguard_accessibility_next_alarm" msgid="5835196989158584991">"اگلا الارم <xliff:g id="ALARM">%1$s</xliff:g> کیلئے سیٹ ہے"</string>
-    <string name="keyboardview_keycode_delete" msgid="6883116827512721630">"حذف کریں"</string>
-    <string name="disable_carrier_button_text" msgid="6914341927421916114">"‏eSIM غیر فعال کریں"</string>
-    <string name="error_disable_esim_title" msgid="4852978431156228006">"‏eSIM کو غیر فعال نہیں کیا جا سکتا"</string>
-    <string name="error_disable_esim_msg" msgid="676694908770135639">"‏ایک خرابی کی وجہ سے eSIM کو غیر فعال نہیں کیا جا سکتا۔"</string>
-    <string name="keyboardview_keycode_enter" msgid="4505833604411016668">"درج کریں"</string>
-    <string name="kg_forgot_pattern_button_text" msgid="534245177645252620">"پیٹرن بھول گئے"</string>
-    <string name="kg_wrong_pattern" msgid="2873443744087746812">"غلط پیٹرن"</string>
-    <string name="kg_wrong_password" msgid="8060364776224836597">"غلط پاس ورڈ"</string>
-    <string name="kg_wrong_pin" msgid="4785660766909463466">"‏غلط PIN"</string>
-    <plurals name="kg_too_many_failed_attempts_countdown" formatted="false" msgid="4368805541257003755">
-=======
     <string name="app_name" msgid="514691256816366517">"کی گارڈ"</string>
     <string name="keyguard_password_enter_pin_code" msgid="8582296866585566671">"‏PIN کوڈ ٹائپ کریں"</string>
     <string name="keyguard_password_enter_puk_code" msgid="3813154965969758868">"‏SIM PUK اور نیا PIN کوڈ ٹائپ کریں"</string>
@@ -114,7 +66,6 @@
     <string name="kg_wrong_password" msgid="4143127991071670512">"غلط پاس ورڈ"</string>
     <string name="kg_wrong_pin" msgid="4160978845968732624">"‏غلط PIN"</string>
     <plurals name="kg_too_many_failed_attempts_countdown" formatted="false" msgid="991400408675793914">
->>>>>>> 0435f0ae
       <item quantity="other"><xliff:g id="NUMBER">%d</xliff:g> سیکنڈز میں دوبارہ کوشش کریں۔</item>
       <item quantity="one">1 سیکنڈ میں دوبارہ کوشش کریں۔</item>
     </plurals>
@@ -200,90 +151,7 @@
       <item quantity="other">‏SIM اب غیر فعال ہے۔ جاری رکھنے کیلئے PUK کوڈ درج کریں۔ SIM کے مستقل طور پر ناقابل استعمال ہونے سے پہلے آپ کے پاس <xliff:g id="_NUMBER_1">%d</xliff:g> کوششیں بچی ہیں۔ تفصیلات کیلئے کیریئر سے رابطہ کریں۔</item>
       <item quantity="one">‏SIM اب غیر فعال ہے۔ جاری رکھنے کیلئے PUK کوڈ درج کریں۔ SIM کے مستقل طور پر ناقابل استعمال ہونے سے پہلے آپ کے پاس <xliff:g id="_NUMBER_0">%d</xliff:g> کوشش بچی ہے۔ تفصیلات کیلئے کیریئر سے رابطہ کریں۔</item>
     </plurals>
-<<<<<<< HEAD
-    <plurals name="type_clock_header" formatted="false" msgid="6782840450655632763">
-      <item quantity="other">"<annotation name="color">"ابھی"</annotation>\n"^1\n^2 ہو رہے ہیں</item>
-      <item quantity="one">"<annotation name="color">"ابھی"</annotation>\n"^1\n^2 ہو رہے ہیں</item>
-    </plurals>
-  <string-array name="type_clock_hours">
-    <item msgid="3543074812389379830">"بارہ"</item>
-    <item msgid="7389464214252023751">"ایک"</item>
-    <item msgid="8803180377002008046">"دو"</item>
-    <item msgid="8614897059944644719">"تین"</item>
-    <item msgid="2293058674782619556">"چار"</item>
-    <item msgid="4815402358455041664">"پانچ"</item>
-    <item msgid="3325754778509665687">"چھ"</item>
-    <item msgid="5805551341866280575">"سات"</item>
-    <item msgid="203334816668238610">"آٹھ"</item>
-    <item msgid="4828052671464488923">"نو"</item>
-    <item msgid="2233497913571137419">"دس"</item>
-    <item msgid="5621554266768657830">"گیارہ"</item>
-  </string-array>
-  <string-array name="type_clock_minutes">
-    <item msgid="8322049385467207985">"0 بجے"</item>
-    <item msgid="8837126587669001578">"ایک منٹ"</item>
-    <item msgid="4294343372940455660">"دو منٹ"</item>
-    <item msgid="7129166637707421536">"تین منٹ"</item>
-    <item msgid="7579404865008788673">"چار منٹ"</item>
-    <item msgid="3873924689207380586">"پانچ منٹ"</item>
-    <item msgid="4849565597850069377">"چھ منٹ"</item>
-    <item msgid="4404219424523572364">"سات منٹ"</item>
-    <item msgid="8740481214764087329">"آٹھ منٹ"</item>
-    <item msgid="1713216865806811237">"نو منٹ"</item>
-    <item msgid="3508406095411245038">"دس"</item>
-    <item msgid="7161996337755311711">"گیارہ"</item>
-    <item msgid="4044549963329624197">"بارہ"</item>
-    <item msgid="333373157917379088">"تیرہ"</item>
-    <item msgid="2631202907124819385">"چودہ"</item>
-    <item msgid="6472396076858033453">"پندرہ"</item>
-    <item msgid="8656981856181581643">"سولہ"</item>
-    <item msgid="7289026608562030619">"سترہ"</item>
-    <item msgid="3881477602692646573">"اٹھارہ"</item>
-    <item msgid="3358129827772984226">"انّیس"</item>
-    <item msgid="3308575407402865807">"بیس"</item>
-    <item msgid="5346560955382229629">"اکیس\n"</item>
-    <item msgid="226750304761473436">"بائیس\n"</item>
-    <item msgid="616811325336838734">"تیئیس\n"</item>
-    <item msgid="616346116869053440">"چوبیس\n"</item>
-    <item msgid="4642996410384042830">"پچیس\n"</item>
-    <item msgid="7506092849993571465">"چھبیس\n"</item>
-    <item msgid="1915078191101042031">"ستائیں\n"</item>
-    <item msgid="4292378641900520252">"اٹھائیس\n"</item>
-    <item msgid="5339513901773103696">"انتیس\n"</item>
-    <item msgid="3574673250891657607">"تیس"</item>
-    <item msgid="5796923836589110940">"اکتیس\n"</item>
-    <item msgid="5859323597571702052">"بتّیس\n"</item>
-    <item msgid="5133326723148876507">"تینتیس\n"</item>
-    <item msgid="2693999494655663096">"چونتیس\n"</item>
-    <item msgid="3316754944962836197">"پینتیس\n"</item>
-    <item msgid="816891008836796723">"چھتیس\n"</item>
-    <item msgid="9158890488666520078">"سینتیس\n"</item>
-    <item msgid="1894769703213894011">"اڑتیس\n"</item>
-    <item msgid="5638820345598572399">"انچالیس\n"</item>
-    <item msgid="8838304023017895439">"چالیس"</item>
-    <item msgid="1834742948932559597">"اکتالیس\n"</item>
-    <item msgid="6573707308847773944">"بیالیس\n"</item>
-    <item msgid="2450149950652678001">"تینتالیس\n"</item>
-    <item msgid="2874667401318178036">"چوالیس\n"</item>
-    <item msgid="3391101532763048862">"پینتالیس\n"</item>
-    <item msgid="1671489330863254362">"چھیالیس\n"</item>
-    <item msgid="5916017359554531038">"سینتالیس\n"</item>
-    <item msgid="8205413177993059967">"اڑتالیس\n"</item>
-    <item msgid="6607867415142171302">"انچاس\n"</item>
-    <item msgid="8358850748472089162">"پچاس"</item>
-    <item msgid="3551313125255080234">"اکیاون\n"</item>
-    <item msgid="1559678130725716542">"باون\n"</item>
-    <item msgid="431441994725492377">"تریپن\n"</item>
-    <item msgid="6345774640539623024">"چوّن\n"</item>
-    <item msgid="8018192990793931120">"پچپن\n"</item>
-    <item msgid="6187650843754604534">"چھپّن\n"</item>
-    <item msgid="8727240174015993259">"ستاون\n"</item>
-    <item msgid="848339003778952950">"اٹھاون\n"</item>
-    <item msgid="5798985802835423618">"انسٹھ\n"</item>
-  </string-array>
-=======
     <string name="clock_title_default" msgid="6342735240617459864">"ڈیفالٹ"</string>
     <string name="clock_title_bubble" msgid="2204559396790593213">"بلبلہ"</string>
     <string name="clock_title_analog" msgid="8409262532900918273">"اینالاگ"</string>
->>>>>>> 0435f0ae
 </resources>