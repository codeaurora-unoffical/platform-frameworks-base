/*
 * Copyright (C) 2012 The Android Open Source Project
 *
 * Licensed under the Apache License, Version 2.0 (the "License");
 * you may not use this file except in compliance with the License.
 * You may obtain a copy of the License at
 *
 *      http://www.apache.org/licenses/LICENSE-2.0
 *
 * Unless required by applicable law or agreed to in writing, software
 * distributed under the License is distributed on an "AS IS" BASIS,
 * WITHOUT WARRANTIES OR CONDITIONS OF ANY KIND, either express or implied.
 * See the License for the specific language governing permissions and
 * limitations under the License.
 */

package com.android.keyguard;

import android.content.Context;
import android.content.res.Configuration;
import android.content.res.TypedArray;
import android.text.method.SingleLineTransformationMethod;
import android.text.TextUtils;
import android.telephony.TelephonyManager;
import android.util.AttributeSet;
import android.util.TypedValue;
import android.view.Gravity;
import android.view.LayoutInflater;
import android.view.View;
import android.widget.LinearLayout;
import android.widget.TextView;

import com.android.internal.telephony.IccCardConstants;
import com.android.internal.telephony.IccCardConstants.State;
import com.android.internal.widget.LockPatternUtils;

import java.util.Locale;
import java.util.HashMap;
import android.util.Log;

public class CarrierText extends LinearLayout {
    private static final String TAG = "CarrierText";
    private static final boolean DEBUG = KeyguardConstants.DEBUG;
    private static final int mNumPhones = TelephonyManager.getDefault().getPhoneCount();
    private static CharSequence mSeparator;

    private LockPatternUtils mLockPatternUtils;

    private boolean mShowAPM;

    private KeyguardUpdateMonitor mUpdateMonitor;
    private TextView mOperatorName[];
    private TextView mOperatorSeparator[];
    private TextView mAirplaneModeText;

    private KeyguardUpdateMonitorCallback mCallback = new KeyguardUpdateMonitorCallback() {
        @Override
<<<<<<< HEAD
        public void onRefreshCarrierInfo(long subId, CharSequence plmn, CharSequence spn) {
=======
        public void onRefreshCarrierInfo(int subId, CharSequence plmn, CharSequence spn) {
>>>>>>> 23a90283
            updateCarrierText(mUpdateMonitor.getSimState(subId), plmn, spn, subId);
        }

        @Override
<<<<<<< HEAD
        public void onSimStateChanged(long subId, IccCardConstants.State simState) {
=======
        public void onSimStateChanged(int subId, IccCardConstants.State simState) {
>>>>>>> 23a90283
            updateCarrierText(simState, mUpdateMonitor.getTelephonyPlmn(subId),
                mUpdateMonitor.getTelephonySpn(subId), subId);
        }

        @Override
        void onAirplaneModeChanged(boolean on) {
            if (on && mShowAPM) {
                for (int i = 0; i < mNumPhones; i++) {
                    mOperatorName[i].setVisibility(View.GONE);
                    if (i < mNumPhones-1) {
                        mOperatorSeparator[i].setVisibility(View.GONE);
                    }
                }
                if (mAirplaneModeText != null) {
                    mAirplaneModeText.setVisibility(View.VISIBLE);
                }
            } else {
                for (int i = 0; i < mNumPhones; i++) {
                    mOperatorName[i].setVisibility(View.VISIBLE);
                    if (i < mNumPhones-1) {
                        mOperatorSeparator[i].setVisibility(View.VISIBLE);
                    }
                }
                if (mAirplaneModeText != null) {
                    mAirplaneModeText.setVisibility(View.GONE);
                }
            }
        }

        public void onScreenTurnedOff(int why) {
            for (int i = 0; i < mNumPhones; i++) {
                mOperatorName[i].setSelected(false);
            }
        };

        public void onScreenTurnedOn() {
            for (int i = 0; i < mNumPhones; i++) {
                mOperatorName[i].setSelected(true);
            }
        };
    };
    /**
     * The status of this lock screen. Primarily used for widgets on LockScreen.
     */
    private static enum StatusMode {
        Normal, // Normal case (sim card present, it's not locked)
        PersoLocked, // SIM card is 'perso locked'.
        SimMissing, // SIM card is missing.
        SimMissingLocked, // SIM card is missing, and device isn't provisioned; don't allow access
        SimPukLocked, // SIM card is PUK locked because SIM entered wrong too many times
        SimLocked, // SIM card is currently locked
        SimPermDisabled, // SIM card is permanently disabled due to PUK unlock failure
        SimNotReady, // SIM is not ready yet. May never be on devices w/o a SIM.
        SimIoError; //The sim card is faulty
    }

    public CarrierText(Context context) {
        this(context, null);
    }

    public CarrierText(Context context, AttributeSet attrs) {
        super(context, attrs);
        LayoutInflater inflater = (LayoutInflater) context.getSystemService(
                Context.LAYOUT_INFLATER_SERVICE);
            inflater.inflate(R.layout.keyguard_carrier_text_view, this, true);

        mLockPatternUtils = new LockPatternUtils(mContext);
        mUpdateMonitor = KeyguardUpdateMonitor.getInstance(mContext);

        mOperatorName = new TextView[mNumPhones];
        mOperatorSeparator = new TextView[mNumPhones-1];

        mShowAPM = context.getResources().getBoolean(R.bool.config_display_APM);
    }

    protected void updateCarrierText(State simState, CharSequence plmn, CharSequence spn,
<<<<<<< HEAD
            long subId) {
=======
            int subId) {
>>>>>>> 23a90283
        if(DEBUG) Log.d(TAG, "updateCarrierText, simState=" + simState + " plmn=" + plmn
            + " spn=" + spn +" subId=" + subId);
        int phoneId = mUpdateMonitor.getPhoneIdBySubId(subId);
        if (!mUpdateMonitor.isValidPhoneId(phoneId)) {
            if(DEBUG) Log.d(TAG, "updateCarrierText, invalidate phoneId=" + phoneId);
            return;
        }

        String airplaneMode = getResources().getString(
                com.android.internal.R.string.lockscreen_airplane_mode_on);
        CharSequence text = getCarrierTextForSimState(simState, plmn, spn);
        TextView updateCarrierView = mOperatorName[phoneId];
        if (mContext.getResources().getBoolean(R.bool.kg_use_all_caps)) {
            if (mAirplaneModeText != null && mShowAPM) {
                mAirplaneModeText.setText(airplaneMode.toUpperCase());
            }
            updateCarrierView.setText(text != null ? text.toString().toUpperCase() : null);
        } else {
            if (mAirplaneModeText != null && mShowAPM) {
                mAirplaneModeText.setText(airplaneMode);
            }
            updateCarrierView.setText(text != null ? text.toString() : null);
        }
    }

    @Override
    protected void onConfigurationChanged(Configuration newConfig) {
        super.onConfigurationChanged(newConfig);
        final int[] carrierTextViewId = { R.id.airplane_mode, R.id.carrier1, R.id.carrier2,
                R.id.carrier3, R.id.carrier_divider1, R.id.carrier_divider2 };
        for (int i = 0; i < carrierTextViewId.length; i++) {
            TextView carrierTextView = (TextView)findViewById(carrierTextViewId[i]);
            if (carrierTextView != null) {
                carrierTextView.setTextSize(TypedValue.COMPLEX_UNIT_PX,
                        getResources().getDimensionPixelSize(
                                com.android.internal.R.dimen.text_size_small_material));
           }
       }
   }

    @Override
    protected void onFinishInflate() {
        super.onFinishInflate();
<<<<<<< HEAD
        mSeparator = getResources().getString(R.string.kg_text_message_separator);
=======
        mSeparator = getResources().getString(com.android.internal.R.string.kg_text_message_separator);
>>>>>>> 23a90283
        int[] operatorNameId = {R.id.carrier1, R.id.carrier2, R.id.carrier3};
        int[] operatorSepId = {R.id.carrier_divider1, R.id.carrier_divider2};
        final boolean screenOn = KeyguardUpdateMonitor.getInstance(mContext).isScreenOn();
        setSelected(screenOn); // Allow marquee to work.

        for (int i = 0; i < mNumPhones; i++) {
            mOperatorName[i] = (TextView) findViewById(operatorNameId[i]);
            mOperatorName[i].setVisibility(View.VISIBLE);
            mOperatorName[i].setSelected(true);
            if (i < mNumPhones-1) {
                mOperatorSeparator[i] = (TextView) findViewById(operatorSepId[i]);
                mOperatorSeparator[i].setVisibility(View.VISIBLE);
                mOperatorSeparator[i].setText("|");
            }
        }
        mAirplaneModeText = (TextView) findViewById(R.id.airplane_mode);
    }

    @Override
    protected void onAttachedToWindow() {
        super.onAttachedToWindow();
        KeyguardUpdateMonitor.getInstance(mContext).registerCallback(mCallback);
    }

    @Override
    protected void onDetachedFromWindow() {
        super.onDetachedFromWindow();
        KeyguardUpdateMonitor.getInstance(mContext).removeCallback(mCallback);
    }

    /**
     * Top-level function for creating carrier text. Makes text based on simState, PLMN
     * and SPN as well as device capabilities, such as being emergency call capable.
     *
     * @param simState
     * @param plmn
     * @param spn
     * @return
     */
    private CharSequence getCarrierTextForSimState(IccCardConstants.State simState,
            CharSequence plmn, CharSequence spn) {
        CharSequence carrierText = null;
        StatusMode status = getStatusForIccState(simState);
        if (DEBUG) Log.d(TAG, "getCarrierTextForSimState: status=" + status +
                " plmn=" + plmn + " spn=" + spn);
        switch (status) {
            case Normal:
                carrierText = concatenate(plmn, spn);
                break;

            case SimNotReady:
                carrierText = null; // nothing to display yet.
                break;

            case PersoLocked:
                carrierText = makeCarrierStringOnEmergencyCapable(
                        getContext().getText(R.string.keyguard_perso_locked_message), plmn);
                break;

            case SimMissing:
                // Shows "No SIM card | Emergency calls only" on devices that are voice-capable.
                // This depends on mPlmn containing the text "Emergency calls only" when the radio
                // has some connectivity. Otherwise, it should be null or empty and just show
                // "No SIM card"
                carrierText =  makeCarrierStringOnEmergencyCapable(
                        getContext().getText(R.string.keyguard_missing_sim_message_short),
                        plmn);
                break;

            case SimPermDisabled:
                carrierText = getContext().getText(
                        R.string.keyguard_permanent_disabled_sim_message_short);
                break;

            case SimMissingLocked:
                carrierText =  makeCarrierStringOnEmergencyCapable(
                        getContext().getText(R.string.keyguard_missing_sim_message_short),
                        plmn);
                break;

            case SimLocked:
                carrierText = makeCarrierStringOnEmergencyCapable(
                        getContext().getText(R.string.keyguard_sim_locked_message),
                        plmn);
                break;

            case SimPukLocked:
                carrierText = makeCarrierStringOnEmergencyCapable(
                        getContext().getText(R.string.keyguard_sim_puk_locked_message),
                        plmn);
                break;
            case SimIoError:
                carrierText = makeCarrierStringOnEmergencyCapable(
                        getContext().getText(R.string.lockscreen_sim_error_message_short),
                        plmn);
                break;
        }

        if (DEBUG) Log.d(TAG, "getCarrierTextForSimState: carrierText=" + carrierText);
        return carrierText;
    }

    /*
     * Add emergencyCallMessage to carrier string only if phone supports emergency calls.
     */
    private CharSequence makeCarrierStringOnEmergencyCapable(
            CharSequence simMessage, CharSequence emergencyCallMessage) {
        if (mLockPatternUtils.isEmergencyCallCapable()) {
            return concatenate(simMessage, emergencyCallMessage);
        }
        return simMessage;
    }

    /**
     * Determine the current status of the lock screen given the SIM state and other stuff.
     */
    private StatusMode getStatusForIccState(IccCardConstants.State simState) {
        // Since reading the SIM may take a while, we assume it is present until told otherwise.
        if (simState == null) {
            return StatusMode.Normal;
        }

        final boolean missingAndNotProvisioned =
                !KeyguardUpdateMonitor.getInstance(mContext).isDeviceProvisioned()
                && (simState == IccCardConstants.State.ABSENT ||
                        simState == IccCardConstants.State.PERM_DISABLED);

        // Assume we're PERSO_LOCKED if not provisioned
        simState = missingAndNotProvisioned ? IccCardConstants.State.PERSO_LOCKED : simState;
        switch (simState) {
            case ABSENT:
                return StatusMode.SimMissing;
            case PERSO_LOCKED:
                return StatusMode.PersoLocked;
            case NOT_READY:
                return StatusMode.SimNotReady;
            case PIN_REQUIRED:
                return StatusMode.SimLocked;
            case PUK_REQUIRED:
                return StatusMode.SimPukLocked;
            case READY:
                return StatusMode.Normal;
            case PERM_DISABLED:
                return StatusMode.SimPermDisabled;
            case UNKNOWN:
                return StatusMode.SimMissing;
            case CARD_IO_ERROR:
                return StatusMode.SimIoError;
        }
        return StatusMode.SimMissing;
    }

    private static CharSequence concatenate(CharSequence plmn, CharSequence spn) {
        final boolean plmnValid = !TextUtils.isEmpty(plmn);
        final boolean spnValid = !TextUtils.isEmpty(spn);
        if (plmnValid && spnValid) {
            if (plmn.equals(spn)) {
                return plmn;
            } else {
                return new StringBuilder().append(plmn).append(mSeparator).append(spn).toString();
            }
        } else if (plmnValid) {
            return plmn;
        } else if (spnValid) {
            return spn;
        } else {
            return "";
        }
    }

    private CharSequence getCarrierHelpTextForSimState(IccCardConstants.State simState,
            String plmn, String spn) {
        int carrierHelpTextId = 0;
        StatusMode status = getStatusForIccState(simState);
        switch (status) {
            case PersoLocked:
                carrierHelpTextId = R.string.keyguard_instructions_when_pattern_disabled;
                break;

            case SimMissing:
                carrierHelpTextId = R.string.keyguard_missing_sim_instructions_long;
                break;

            case SimPermDisabled:
                carrierHelpTextId = R.string.keyguard_permanent_disabled_sim_instructions;
                break;

            case SimMissingLocked:
                carrierHelpTextId = R.string.keyguard_missing_sim_instructions;
                break;

            case Normal:
            case SimLocked:
            case SimPukLocked:
                break;
        }

        return mContext.getText(carrierHelpTextId);
    }

    private class CarrierTextTransformationMethod extends SingleLineTransformationMethod {
        private final Locale mLocale;
        private final boolean mAllCaps;

        public CarrierTextTransformationMethod(Context context, boolean allCaps) {
            mLocale = context.getResources().getConfiguration().locale;
            mAllCaps = allCaps;
        }

        @Override
        public CharSequence getTransformation(CharSequence source, View view) {
            source = super.getTransformation(source, view);

            if (mAllCaps && source != null) {
                source = source.toString().toUpperCase(mLocale);
            }

            return source;
        }
    }
}<|MERGE_RESOLUTION|>--- conflicted
+++ resolved
@@ -55,20 +55,12 @@
 
     private KeyguardUpdateMonitorCallback mCallback = new KeyguardUpdateMonitorCallback() {
         @Override
-<<<<<<< HEAD
-        public void onRefreshCarrierInfo(long subId, CharSequence plmn, CharSequence spn) {
-=======
         public void onRefreshCarrierInfo(int subId, CharSequence plmn, CharSequence spn) {
->>>>>>> 23a90283
             updateCarrierText(mUpdateMonitor.getSimState(subId), plmn, spn, subId);
         }
 
         @Override
-<<<<<<< HEAD
-        public void onSimStateChanged(long subId, IccCardConstants.State simState) {
-=======
         public void onSimStateChanged(int subId, IccCardConstants.State simState) {
->>>>>>> 23a90283
             updateCarrierText(simState, mUpdateMonitor.getTelephonyPlmn(subId),
                 mUpdateMonitor.getTelephonySpn(subId), subId);
         }
@@ -145,11 +137,7 @@
     }
 
     protected void updateCarrierText(State simState, CharSequence plmn, CharSequence spn,
-<<<<<<< HEAD
-            long subId) {
-=======
             int subId) {
->>>>>>> 23a90283
         if(DEBUG) Log.d(TAG, "updateCarrierText, simState=" + simState + " plmn=" + plmn
             + " spn=" + spn +" subId=" + subId);
         int phoneId = mUpdateMonitor.getPhoneIdBySubId(subId);
@@ -193,11 +181,7 @@
     @Override
     protected void onFinishInflate() {
         super.onFinishInflate();
-<<<<<<< HEAD
-        mSeparator = getResources().getString(R.string.kg_text_message_separator);
-=======
         mSeparator = getResources().getString(com.android.internal.R.string.kg_text_message_separator);
->>>>>>> 23a90283
         int[] operatorNameId = {R.id.carrier1, R.id.carrier2, R.id.carrier3};
         int[] operatorSepId = {R.id.carrier_divider1, R.id.carrier_divider2};
         final boolean screenOn = KeyguardUpdateMonitor.getInstance(mContext).isScreenOn();
