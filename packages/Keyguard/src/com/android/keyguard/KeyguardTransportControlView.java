--- conflicted
+++ resolved
@@ -64,12 +64,8 @@
     protected static final boolean DEBUG = false;
     protected static final String TAG = "TransportControlView";
 
-<<<<<<< HEAD
-    private static final boolean ANIMATE_TRANSITIONS = false;
-=======
     private static final boolean ANIMATE_TRANSITIONS = true;
     protected static final long QUIESCENT_PLAYBACK_FACTOR = 1000;
->>>>>>> feef9887
 
     private ViewGroup mMetadataContainer;
     private ViewGroup mInfoContainer;
