--- conflicted
+++ resolved
@@ -46,20 +46,12 @@
 
     private static final int EMERGENCY_CALL_TIMEOUT = 10000; // screen timeout after starting e.d.
     private static final String ACTION_EMERGENCY_DIAL = "com.android.phone.EmergencyDialer.DIAL";
-<<<<<<< HEAD
-    private HashMap<Long, ServiceState> mServiceState = new HashMap<Long, ServiceState>();
-=======
     private HashMap<Integer, ServiceState> mServiceState = new HashMap<Integer, ServiceState>();
->>>>>>> 073b8a01
 
     KeyguardUpdateMonitorCallback mInfoCallback = new KeyguardUpdateMonitorCallback() {
 
         @Override
-<<<<<<< HEAD
-        public void onSimStateChanged(long subId, State simState) {
-=======
         public void onSimStateChanged(int subId, State simState) {
->>>>>>> 073b8a01
             int phoneState = KeyguardUpdateMonitor.getInstance(mContext).getPhoneState();
             updateEmergencyCallButton(phoneState);
         }
@@ -69,11 +61,7 @@
             updateEmergencyCallButton(phoneState);
         }
 
-<<<<<<< HEAD
-        void onServiceStateChanged(ServiceState state, long sub) {
-=======
         void onServiceStateChanged(ServiceState state, int sub) {
->>>>>>> 073b8a01
             mServiceState.put(sub, state);
             int phoneState = KeyguardUpdateMonitor.getInstance(mContext).getPhoneState();
             updateEmergencyCallButton(phoneState);
