/*
 * Copyright (C) 2008 The Android Open Source Project
 *
 * Licensed under the Apache License, Version 2.0 (the "License");
 * you may not use this file except in compliance with the License.
 * You may obtain a copy of the License at
 *
 *      http://www.apache.org/licenses/LICENSE-2.0
 *
 * Unless required by applicable law or agreed to in writing, software
 * distributed under the License is distributed on an "AS IS" BASIS,
 * WITHOUT WARRANTIES OR CONDITIONS OF ANY KIND, either express or implied.
 * See the License for the specific language governing permissions and
 * limitations under the License.
 */

package com.android.keyguard;

import android.app.ActivityManager;
import android.app.ActivityManagerNative;
import android.app.AlarmManager;
import android.app.IUserSwitchObserver;
import android.app.PendingIntent;
import android.app.admin.DevicePolicyManager;
import android.app.trust.TrustManager;
import android.content.BroadcastReceiver;
import android.content.Context;
import android.content.Intent;
import android.content.IntentFilter;
import android.database.ContentObserver;
import android.graphics.Bitmap;
import android.hardware.fingerprint.Fingerprint;
import android.hardware.fingerprint.FingerprintManager;
import android.hardware.fingerprint.FingerprintManager.AuthenticationCallback;
import android.hardware.fingerprint.FingerprintManager.AuthenticationResult;
import android.media.AudioManager;
import android.os.BatteryManager;
import android.os.CancellationSignal;
import android.os.Handler;
import android.os.IRemoteCallback;
import android.os.Message;
import android.os.RemoteException;
import android.os.SystemClock;
import android.os.UserHandle;
import android.provider.Settings;
import android.telephony.ServiceState;
import android.telephony.SubscriptionInfo;
import android.telephony.SubscriptionManager;
import android.telephony.SubscriptionManager.OnSubscriptionsChangedListener;
import android.telephony.TelephonyManager;
import android.util.ArraySet;
import android.util.Log;
import android.util.SparseBooleanArray;
import android.util.SparseIntArray;

import com.google.android.collect.Lists;

import com.android.internal.telephony.IccCardConstants;
import com.android.internal.telephony.IccCardConstants.State;
import com.android.internal.telephony.PhoneConstants;
import com.android.internal.telephony.TelephonyIntents;
import com.android.internal.widget.LockPatternUtils;

import java.io.FileDescriptor;
import java.io.PrintWriter;
import java.lang.ref.WeakReference;
import java.util.ArrayList;
import java.util.HashMap;
import java.util.List;
import java.util.Map.Entry;

import static android.os.BatteryManager.BATTERY_HEALTH_UNKNOWN;
import static android.os.BatteryManager.BATTERY_STATUS_FULL;
import static android.os.BatteryManager.BATTERY_STATUS_UNKNOWN;
import static android.os.BatteryManager.EXTRA_HEALTH;
import static android.os.BatteryManager.EXTRA_LEVEL;
import static android.os.BatteryManager.EXTRA_MAX_CHARGING_CURRENT;
import static android.os.BatteryManager.EXTRA_PLUGGED;
import static android.os.BatteryManager.EXTRA_STATUS;

/**
 * Watches for updates that may be interesting to the keyguard, and provides
 * the up to date information as well as a registration for callbacks that care
 * to be updated.
 *
 * Note: under time crunch, this has been extended to include some stuff that
 * doesn't really belong here.  see {@link #handleBatteryUpdate} where it shutdowns
 * the device, and {@link #getFailedUnlockAttempts()}, {@link #reportFailedAttempt()}
 * and {@link #clearFailedUnlockAttempts()}.  Maybe we should rename this 'KeyguardContext'...
 */
public class KeyguardUpdateMonitor implements TrustManager.TrustListener {

    private static final String TAG = "KeyguardUpdateMonitor";
    private static final boolean DEBUG = KeyguardConstants.DEBUG;
    private static final boolean DEBUG_SIM_STATES = KeyguardConstants.DEBUG_SIM_STATES;
    private static final int LOW_BATTERY_THRESHOLD = 20;

    private static final String ACTION_FACE_UNLOCK_STARTED
            = "com.android.facelock.FACE_UNLOCK_STARTED";
    private static final String ACTION_FACE_UNLOCK_STOPPED
            = "com.android.facelock.FACE_UNLOCK_STOPPED";

    private static final String ACTION_STRONG_AUTH_TIMEOUT =
            "com.android.systemui.ACTION_STRONG_AUTH_TIMEOUT";
    private static final String USER_ID = "com.android.systemui.USER_ID";

    private static final String PERMISSION_SELF = "com.android.systemui.permission.SELF";

    /**
     * Milliseconds after unlocking with fingerprint times out, i.e. the user has to use a
     * strong auth method like password, PIN or pattern.
     */
    private static final long FINGERPRINT_UNLOCK_TIMEOUT_MS = 72 * 60 * 60 * 1000;

    // Callback messages
    private static final int MSG_TIME_UPDATE = 301;
    private static final int MSG_BATTERY_UPDATE = 302;
    private static final int MSG_SIM_STATE_CHANGE = 304;
    private static final int MSG_RINGER_MODE_CHANGED = 305;
    private static final int MSG_PHONE_STATE_CHANGED = 306;
    private static final int MSG_DEVICE_PROVISIONED = 308;
    private static final int MSG_DPM_STATE_CHANGED = 309;
    private static final int MSG_USER_SWITCHING = 310;
    private static final int MSG_KEYGUARD_RESET = 312;
    private static final int MSG_BOOT_COMPLETED = 313;
    private static final int MSG_USER_SWITCH_COMPLETE = 314;
    private static final int MSG_USER_INFO_CHANGED = 317;
    private static final int MSG_REPORT_EMERGENCY_CALL_ACTION = 318;
    private static final int MSG_STARTED_WAKING_UP = 319;
    private static final int MSG_FINISHED_GOING_TO_SLEEP = 320;
    private static final int MSG_STARTED_GOING_TO_SLEEP = 321;
    private static final int MSG_KEYGUARD_BOUNCER_CHANGED = 322;
    private static final int MSG_FACE_UNLOCK_STATE_CHANGED = 327;
    private static final int MSG_SIM_SUBSCRIPTION_INFO_CHANGED = 328;
    private static final int MSG_AIRPLANE_MODE_CHANGED = 329;
    private static final int MSG_SERVICE_STATE_CHANGE = 330;
    private static final int MSG_SCREEN_TURNED_ON = 331;
    private static final int MSG_SCREEN_TURNED_OFF = 332;
<<<<<<< HEAD
=======
    private static final int MSG_LOCALE_CHANGED = 500;
>>>>>>> 86fe091d

    /** Fingerprint state: Not listening to fingerprint. */
    private static final int FINGERPRINT_STATE_STOPPED = 0;

    /** Fingerprint state: Listening. */
    private static final int FINGERPRINT_STATE_RUNNING = 1;

    /**
     * Fingerprint state: Cancelling and waiting for the confirmation from FingerprintService to
     * send us the confirmation that cancellation has happened.
     */
    private static final int FINGERPRINT_STATE_CANCELLING = 2;

    /**
     * Fingerprint state: During cancelling we got another request to start listening, so when we
     * receive the cancellation done signal, we should start listening again.
     */
    private static final int FINGERPRINT_STATE_CANCELLING_RESTARTING = 3;

    private static KeyguardUpdateMonitor sInstance;

    private final Context mContext;
    HashMap<Integer, SimData> mSimDatas = new HashMap<Integer, SimData>();
    HashMap<Integer, ServiceState> mServiceStates = new HashMap<Integer, ServiceState>();

    private int mRingMode;
    private int mPhoneState;
    private boolean mKeyguardIsVisible;

    /**
     * If true, fingerprint was already authenticated and we don't need to start listening again
     * until the Keyguard has been dismissed.
     */
    private boolean mFingerprintAlreadyAuthenticated;
    private boolean mGoingToSleep;
    private boolean mBouncer;
    private boolean mBootCompleted;

    // Device provisioning state
    private boolean mDeviceProvisioned;

    // Battery status
    private BatteryStatus mBatteryStatus;

    // Password attempts
    private SparseIntArray mFailedAttempts = new SparseIntArray();

    /** Tracks whether strong authentication hasn't been used since quite some time per user. */
    private ArraySet<Integer> mStrongAuthNotTimedOut = new ArraySet<>();
    private final StrongAuthTracker mStrongAuthTracker = new StrongAuthTracker();

    private final ArrayList<WeakReference<KeyguardUpdateMonitorCallback>>
            mCallbacks = Lists.newArrayList();
    private ContentObserver mDeviceProvisionedObserver;

    private boolean mSwitchingUser;

    private boolean mDeviceInteractive;
    private boolean mScreenOn;
    private SubscriptionManager mSubscriptionManager;
    private AlarmManager mAlarmManager;
    private List<SubscriptionInfo> mSubscriptionInfo;
    private TrustManager mTrustManager;
    private int mFingerprintRunningState = FINGERPRINT_STATE_STOPPED;

    private final Handler mHandler = new Handler() {
        @Override
        public void handleMessage(Message msg) {
            switch (msg.what) {
                case MSG_TIME_UPDATE:
                    handleTimeUpdate();
                    break;
                case MSG_BATTERY_UPDATE:
                    handleBatteryUpdate((BatteryStatus) msg.obj);
                    break;
                case MSG_SIM_STATE_CHANGE:
                    handleSimStateChange(msg.arg1, msg.arg2, (State) msg.obj);
                    break;
                case MSG_RINGER_MODE_CHANGED:
                    handleRingerModeChange(msg.arg1);
                    break;
                case MSG_PHONE_STATE_CHANGED:
                    handlePhoneStateChanged((String) msg.obj);
                    break;
                case MSG_DEVICE_PROVISIONED:
                    handleDeviceProvisioned();
                    break;
                case MSG_DPM_STATE_CHANGED:
                    handleDevicePolicyManagerStateChanged();
                    break;
                case MSG_USER_SWITCHING:
                    handleUserSwitching(msg.arg1, (IRemoteCallback) msg.obj);
                    break;
                case MSG_USER_SWITCH_COMPLETE:
                    handleUserSwitchComplete(msg.arg1);
                    break;
                case MSG_KEYGUARD_RESET:
                    handleKeyguardReset();
                    break;
                case MSG_KEYGUARD_BOUNCER_CHANGED:
                    handleKeyguardBouncerChanged(msg.arg1);
                    break;
                case MSG_BOOT_COMPLETED:
                    handleBootCompleted();
                    break;
                case MSG_USER_INFO_CHANGED:
                    handleUserInfoChanged(msg.arg1);
                    break;
                case MSG_REPORT_EMERGENCY_CALL_ACTION:
                    handleReportEmergencyCallAction();
                    break;
                case MSG_STARTED_GOING_TO_SLEEP:
                    handleStartedGoingToSleep(msg.arg1);
                    break;
                case MSG_FINISHED_GOING_TO_SLEEP:
                    handleFinishedGoingToSleep(msg.arg1);
                    break;
                case MSG_STARTED_WAKING_UP:
                    handleStartedWakingUp();
                    break;
                case MSG_FACE_UNLOCK_STATE_CHANGED:
                    handleFaceUnlockStateChanged(msg.arg1 != 0, msg.arg2);
                    break;
                case MSG_SIM_SUBSCRIPTION_INFO_CHANGED:
                    handleSimSubscriptionInfoChanged();
                    break;
                case MSG_AIRPLANE_MODE_CHANGED:
                    handleAirplaneModeChanged();
                    break;
                case MSG_SERVICE_STATE_CHANGE:
                    handleServiceStateChange(msg.arg1, (ServiceState) msg.obj);
                    break;
                case MSG_SCREEN_TURNED_ON:
                    handleScreenTurnedOn();
                    break;
                case MSG_SCREEN_TURNED_OFF:
                    handleScreenTurnedOff();
                    break;
<<<<<<< HEAD
=======
                case MSG_LOCALE_CHANGED:
                    handleLocaleChanged();
                    break;
>>>>>>> 86fe091d
            }
        }
    };

    private OnSubscriptionsChangedListener mSubscriptionListener =
            new OnSubscriptionsChangedListener() {
        @Override
        public void onSubscriptionsChanged() {
            mHandler.sendEmptyMessage(MSG_SIM_SUBSCRIPTION_INFO_CHANGED);
        }
    };

    private SparseBooleanArray mUserHasTrust = new SparseBooleanArray();
    private SparseBooleanArray mUserTrustIsManaged = new SparseBooleanArray();
    private SparseBooleanArray mUserFingerprintAuthenticated = new SparseBooleanArray();
    private SparseBooleanArray mUserFaceUnlockRunning = new SparseBooleanArray();

    private static int sCurrentUser;

    public synchronized static void setCurrentUser(int currentUser) {
        sCurrentUser = currentUser;
    }

    public synchronized static int getCurrentUser() {
        return sCurrentUser;
    }

    @Override
    public void onTrustChanged(boolean enabled, int userId, int flags) {
        mUserHasTrust.put(userId, enabled);
        for (int i = 0; i < mCallbacks.size(); i++) {
            KeyguardUpdateMonitorCallback cb = mCallbacks.get(i).get();
            if (cb != null) {
                cb.onTrustChanged(userId);
                if (enabled && flags != 0) {
                    cb.onTrustGrantedWithFlags(flags, userId);
                }
            }
        }
    }

    protected void handleSimSubscriptionInfoChanged() {
        if (DEBUG_SIM_STATES) {
            Log.v(TAG, "onSubscriptionInfoChanged()");
            List<SubscriptionInfo> sil = mSubscriptionManager.getActiveSubscriptionInfoList();
            if (sil != null) {
                for (SubscriptionInfo subInfo : sil) {
                    Log.v(TAG, "SubInfo:" + subInfo);
                }
            } else {
                Log.v(TAG, "onSubscriptionInfoChanged: list is null");
            }
        }
        List<SubscriptionInfo> subscriptionInfos = getSubscriptionInfo(true /* forceReload */);

        // Hack level over 9000: Because the subscription id is not yet valid when we see the
        // first update in handleSimStateChange, we need to force refresh all all SIM states
        // so the subscription id for them is consistent.
        ArrayList<SubscriptionInfo> changedSubscriptions = new ArrayList<>();
        for (int i = 0; i < subscriptionInfos.size(); i++) {
            SubscriptionInfo info = subscriptionInfos.get(i);
            boolean changed = refreshSimState(info.getSubscriptionId(), info.getSimSlotIndex());
            if (changed) {
                changedSubscriptions.add(info);
            }
        }
        for (int i = 0; i < changedSubscriptions.size(); i++) {
            SimData data = mSimDatas.get(changedSubscriptions.get(i).getSubscriptionId());
            for (int j = 0; j < mCallbacks.size(); j++) {
                KeyguardUpdateMonitorCallback cb = mCallbacks.get(j).get();
                if (cb != null) {
                    cb.onSimStateChanged(data.subId, data.slotId, data.simState);
                }
            }
        }
        for (int j = 0; j < mCallbacks.size(); j++) {
            KeyguardUpdateMonitorCallback cb = mCallbacks.get(j).get();
            if (cb != null) {
                cb.onRefreshCarrierInfo();
            }
        }
    }

    private void handleAirplaneModeChanged() {
        for (int j = 0; j < mCallbacks.size(); j++) {
            KeyguardUpdateMonitorCallback cb = mCallbacks.get(j).get();
            if (cb != null) {
                cb.onRefreshCarrierInfo();
            }
        }
    }

    /** @return List of SubscriptionInfo records, maybe empty but never null */
    List<SubscriptionInfo> getSubscriptionInfo(boolean forceReload) {
        List<SubscriptionInfo> sil = mSubscriptionInfo;
        if (sil == null || forceReload) {
            sil = mSubscriptionManager.getActiveSubscriptionInfoList();
        }
        if (sil == null) {
            // getActiveSubscriptionInfoList was null callers expect an empty list.
            mSubscriptionInfo = new ArrayList<SubscriptionInfo>();
        } else {
            mSubscriptionInfo = sil;
        }
        return mSubscriptionInfo;
    }

    @Override
    public void onTrustManagedChanged(boolean managed, int userId) {
        mUserTrustIsManaged.put(userId, managed);

        for (int i = 0; i < mCallbacks.size(); i++) {
            KeyguardUpdateMonitorCallback cb = mCallbacks.get(i).get();
            if (cb != null) {
                cb.onTrustManagedChanged(userId);
            }
        }
    }

    private void onFingerprintAuthenticated(int userId) {
        mUserFingerprintAuthenticated.put(userId, true);

        // If fingerprint unlocking is allowed, this event will lead to a Keyguard dismiss or to a
        // wake-up (if Keyguard is not showing), so we don't need to listen until Keyguard is
        // fully gone.
        mFingerprintAlreadyAuthenticated = isUnlockingWithFingerprintAllowed();
        for (int i = 0; i < mCallbacks.size(); i++) {
            KeyguardUpdateMonitorCallback cb = mCallbacks.get(i).get();
            if (cb != null) {
                cb.onFingerprintAuthenticated(userId);
            }
        }
    }

    private void handleFingerprintAuthFailed() {
        for (int i = 0; i < mCallbacks.size(); i++) {
            KeyguardUpdateMonitorCallback cb = mCallbacks.get(i).get();
            if (cb != null) {
                cb.onFingerprintAuthFailed();
            }
        }
        handleFingerprintHelp(-1, mContext.getString(R.string.fingerprint_not_recognized));
    }

    private void handleFingerprintAcquired(int acquireInfo) {
        if (acquireInfo != FingerprintManager.FINGERPRINT_ACQUIRED_GOOD) {
            return;
        }
        for (int i = 0; i < mCallbacks.size(); i++) {
            KeyguardUpdateMonitorCallback cb = mCallbacks.get(i).get();
            if (cb != null) {
                cb.onFingerprintAcquired();
            }
        }
    }

    private void handleFingerprintAuthenticated() {
        try {
            final int userId;
            try {
                userId = ActivityManagerNative.getDefault().getCurrentUser().id;
            } catch (RemoteException e) {
                Log.e(TAG, "Failed to get current user id: ", e);
                return;
            }
            if (isFingerprintDisabled(userId)) {
                Log.d(TAG, "Fingerprint disabled by DPM for userId: " + userId);
                return;
            }
            onFingerprintAuthenticated(userId);
        } finally {
            setFingerprintRunningState(FINGERPRINT_STATE_STOPPED);
        }
    }

    private void handleFingerprintHelp(int msgId, String helpString) {
        for (int i = 0; i < mCallbacks.size(); i++) {
            KeyguardUpdateMonitorCallback cb = mCallbacks.get(i).get();
            if (cb != null) {
                cb.onFingerprintHelp(msgId, helpString);
            }
        }
    }

    private void handleFingerprintError(int msgId, String errString) {
        if (msgId == FingerprintManager.FINGERPRINT_ERROR_CANCELED
                && mFingerprintRunningState == FINGERPRINT_STATE_CANCELLING_RESTARTING) {
            setFingerprintRunningState(FINGERPRINT_STATE_STOPPED);
            startListeningForFingerprint();
        } else {
            setFingerprintRunningState(FINGERPRINT_STATE_STOPPED);
        }
        for (int i = 0; i < mCallbacks.size(); i++) {
            KeyguardUpdateMonitorCallback cb = mCallbacks.get(i).get();
            if (cb != null) {
                cb.onFingerprintError(msgId, errString);
            }
        }
    }

    private void handleFingerprintLockoutReset() {
        updateFingerprintListeningState();
    }

    private void setFingerprintRunningState(int fingerprintRunningState) {
        boolean wasRunning = mFingerprintRunningState == FINGERPRINT_STATE_RUNNING;
        boolean isRunning = fingerprintRunningState == FINGERPRINT_STATE_RUNNING;
        mFingerprintRunningState = fingerprintRunningState;

        // Clients of KeyguardUpdateMonitor don't care about the internal state about the
        // asynchronousness of the cancel cycle. So only notify them if the actualy running state
        // has changed.
        if (wasRunning != isRunning) {
            notifyFingerprintRunningStateChanged();
        }
    }

    private void notifyFingerprintRunningStateChanged() {
        for (int i = 0; i < mCallbacks.size(); i++) {
            KeyguardUpdateMonitorCallback cb = mCallbacks.get(i).get();
            if (cb != null) {
                cb.onFingerprintRunningStateChanged(isFingerprintDetectionRunning());
            }
        }
    }
    private void handleFaceUnlockStateChanged(boolean running, int userId) {
        mUserFaceUnlockRunning.put(userId, running);
        for (int i = 0; i < mCallbacks.size(); i++) {
            KeyguardUpdateMonitorCallback cb = mCallbacks.get(i).get();
            if (cb != null) {
                cb.onFaceUnlockStateChanged(running, userId);
            }
        }
    }

    public boolean isFaceUnlockRunning(int userId) {
        return mUserFaceUnlockRunning.get(userId);
    }

    public boolean isFingerprintDetectionRunning() {
        return mFingerprintRunningState == FINGERPRINT_STATE_RUNNING;
    }

    private boolean isTrustDisabled(int userId) {
        // Don't allow trust agent if device is secured with a SIM PIN. This is here
        // mainly because there's no other way to prompt the user to enter their SIM PIN
        // once they get past the keyguard screen.
        final boolean disabledBySimPin = isSimPinSecure();
        return disabledBySimPin;
    }

    private boolean isFingerprintDisabled(int userId) {
        final DevicePolicyManager dpm =
                (DevicePolicyManager) mContext.getSystemService(Context.DEVICE_POLICY_SERVICE);
        return dpm != null && (dpm.getKeyguardDisabledFeatures(null, userId)
                    & DevicePolicyManager.KEYGUARD_DISABLE_FINGERPRINT) != 0
                || isSimPinSecure();
    }

    public boolean getUserCanSkipBouncer(int userId) {
        return getUserHasTrust(userId) || (mUserFingerprintAuthenticated.get(userId)
                && isUnlockingWithFingerprintAllowed());
    }

    public boolean getUserHasTrust(int userId) {
        return !isTrustDisabled(userId) && mUserHasTrust.get(userId);
    }

    public boolean getUserTrustIsManaged(int userId) {
        return mUserTrustIsManaged.get(userId) && !isTrustDisabled(userId);
    }

    public boolean isUnlockingWithFingerprintAllowed() {
        return mStrongAuthTracker.isUnlockingWithFingerprintAllowed()
                && !hasFingerprintUnlockTimedOut(sCurrentUser);
    }

    public StrongAuthTracker getStrongAuthTracker() {
        return mStrongAuthTracker;
    }

    /**
     * @return true if the user hasn't use strong authentication (pattern, PIN, password) since a
     *         while and thus can't unlock with fingerprint, false otherwise
     */
    public boolean hasFingerprintUnlockTimedOut(int userId) {
        return !mStrongAuthNotTimedOut.contains(userId);
    }

    public void reportSuccessfulStrongAuthUnlockAttempt() {
        mStrongAuthNotTimedOut.add(sCurrentUser);
        scheduleStrongAuthTimeout();
        if (mFpm != null) {
            byte[] token = null; /* TODO: pass real auth token once fp HAL supports it */
            mFpm.resetTimeout(token);
        }
    }

    private void scheduleStrongAuthTimeout() {
        long when = SystemClock.elapsedRealtime() + FINGERPRINT_UNLOCK_TIMEOUT_MS;
        Intent intent = new Intent(ACTION_STRONG_AUTH_TIMEOUT);
        intent.putExtra(USER_ID, sCurrentUser);
        PendingIntent sender = PendingIntent.getBroadcast(mContext,
                sCurrentUser, intent, PendingIntent.FLAG_CANCEL_CURRENT);
        mAlarmManager.set(AlarmManager.ELAPSED_REALTIME, when, sender);
        notifyStrongAuthStateChanged(sCurrentUser);
    }

    private void notifyStrongAuthStateChanged(int userId) {
        for (int i = 0; i < mCallbacks.size(); i++) {
            KeyguardUpdateMonitorCallback cb = mCallbacks.get(i).get();
            if (cb != null) {
                cb.onStrongAuthStateChanged(userId);
            }
        }
    }

    static class DisplayClientState {
        public int clientGeneration;
        public boolean clearing;
        public PendingIntent intent;
        public int playbackState;
        public long playbackEventTime;
    }

    private DisplayClientState mDisplayClientState = new DisplayClientState();

    private final BroadcastReceiver mBroadcastReceiver = new BroadcastReceiver() {

        public void onReceive(Context context, Intent intent) {
            final String action = intent.getAction();
            if (DEBUG) Log.d(TAG, "received broadcast " + action);

            if (Intent.ACTION_TIME_TICK.equals(action)
                    || Intent.ACTION_TIME_CHANGED.equals(action)
                    || Intent.ACTION_TIMEZONE_CHANGED.equals(action)) {
                mHandler.sendEmptyMessage(MSG_TIME_UPDATE);
            } else if (Intent.ACTION_BATTERY_CHANGED.equals(action)) {
                final int status = intent.getIntExtra(EXTRA_STATUS, BATTERY_STATUS_UNKNOWN);
                final int plugged = intent.getIntExtra(EXTRA_PLUGGED, 0);
                final int level = intent.getIntExtra(EXTRA_LEVEL, 0);
                final int health = intent.getIntExtra(EXTRA_HEALTH, BATTERY_HEALTH_UNKNOWN);
                final int maxChargingCurrent = intent.getIntExtra(EXTRA_MAX_CHARGING_CURRENT, -1);
                final Message msg = mHandler.obtainMessage(
                        MSG_BATTERY_UPDATE, new BatteryStatus(status, level, plugged, health,
                        maxChargingCurrent));
                mHandler.sendMessage(msg);
            } else if (TelephonyIntents.ACTION_SIM_STATE_CHANGED.equals(action)) {
                SimData args = SimData.fromIntent(intent);
                if (DEBUG_SIM_STATES) {
                    Log.v(TAG, "action " + action
                        + " state: " + intent.getStringExtra(IccCardConstants.INTENT_KEY_ICC_STATE)
                        + " slotId: " + args.slotId + " subid: " + args.subId);
                }
                mHandler.obtainMessage(MSG_SIM_STATE_CHANGE, args.subId, args.slotId, args.simState)
                        .sendToTarget();
            } else if (AudioManager.RINGER_MODE_CHANGED_ACTION.equals(action)) {
                mHandler.sendMessage(mHandler.obtainMessage(MSG_RINGER_MODE_CHANGED,
                        intent.getIntExtra(AudioManager.EXTRA_RINGER_MODE, -1), 0));
            } else if (TelephonyManager.ACTION_PHONE_STATE_CHANGED.equals(action)) {
                String state = intent.getStringExtra(TelephonyManager.EXTRA_STATE);
                mHandler.sendMessage(mHandler.obtainMessage(MSG_PHONE_STATE_CHANGED, state));
            } else if (Intent.ACTION_AIRPLANE_MODE_CHANGED.equals(action)) {
                mHandler.sendEmptyMessage(MSG_AIRPLANE_MODE_CHANGED);
            } else if (Intent.ACTION_BOOT_COMPLETED.equals(action)) {
                dispatchBootCompleted();
            } else if (TelephonyIntents.ACTION_SERVICE_STATE_CHANGED.equals(action)) {
                ServiceState serviceState = ServiceState.newFromBundle(intent.getExtras());
                int subId = intent.getIntExtra(PhoneConstants.SUBSCRIPTION_KEY,
                        SubscriptionManager.INVALID_SUBSCRIPTION_ID);
                if (DEBUG) {
                    Log.v(TAG, "action " + action + " serviceState=" + serviceState + " subId="
                            + subId);
                }
                mHandler.sendMessage(
                        mHandler.obtainMessage(MSG_SERVICE_STATE_CHANGE, subId, 0, serviceState));
            } else if (Intent.ACTION_LOCALE_CHANGED.equals(action)) {
                mHandler.sendEmptyMessage(MSG_LOCALE_CHANGED);
            }
        }
    };

    private final BroadcastReceiver mBroadcastAllReceiver = new BroadcastReceiver() {

        public void onReceive(Context context, Intent intent) {
            final String action = intent.getAction();
            if (AlarmManager.ACTION_NEXT_ALARM_CLOCK_CHANGED.equals(action)) {
                mHandler.sendEmptyMessage(MSG_TIME_UPDATE);
            } else if (Intent.ACTION_USER_INFO_CHANGED.equals(action)) {
                mHandler.sendMessage(mHandler.obtainMessage(MSG_USER_INFO_CHANGED,
                        intent.getIntExtra(Intent.EXTRA_USER_HANDLE, getSendingUserId()), 0));
            } else if (ACTION_FACE_UNLOCK_STARTED.equals(action)) {
                mHandler.sendMessage(mHandler.obtainMessage(MSG_FACE_UNLOCK_STATE_CHANGED, 1,
                        getSendingUserId()));
            } else if (ACTION_FACE_UNLOCK_STOPPED.equals(action)) {
                mHandler.sendMessage(mHandler.obtainMessage(MSG_FACE_UNLOCK_STATE_CHANGED, 0,
                        getSendingUserId()));
            } else if (DevicePolicyManager.ACTION_DEVICE_POLICY_MANAGER_STATE_CHANGED
                    .equals(action)) {
                mHandler.sendEmptyMessage(MSG_DPM_STATE_CHANGED);
            }
        }
    };

    private final BroadcastReceiver mStrongAuthTimeoutReceiver = new BroadcastReceiver() {
        @Override
        public void onReceive(Context context, Intent intent) {
            if (ACTION_STRONG_AUTH_TIMEOUT.equals(intent.getAction())) {
                int userId = intent.getIntExtra(USER_ID, -1);
                mStrongAuthNotTimedOut.remove(userId);
                notifyStrongAuthStateChanged(userId);
            }
        }
    };

    private final FingerprintManager.LockoutResetCallback mLockoutResetCallback
            = new FingerprintManager.LockoutResetCallback() {
        @Override
        public void onLockoutReset() {
            handleFingerprintLockoutReset();
        }
    };

    private FingerprintManager.AuthenticationCallback mAuthenticationCallback
            = new AuthenticationCallback() {

        @Override
        public void onAuthenticationFailed() {
            handleFingerprintAuthFailed();
        };

        @Override
        public void onAuthenticationSucceeded(AuthenticationResult result) {
            handleFingerprintAuthenticated();
        }

        @Override
        public void onAuthenticationHelp(int helpMsgId, CharSequence helpString) {
            handleFingerprintHelp(helpMsgId, helpString.toString());
        }

        @Override
        public void onAuthenticationError(int errMsgId, CharSequence errString) {
            handleFingerprintError(errMsgId, errString.toString());
        }

        @Override
        public void onAuthenticationAcquired(int acquireInfo) {
            handleFingerprintAcquired(acquireInfo);
        }
    };
    private CancellationSignal mFingerprintCancelSignal;
    private FingerprintManager mFpm;

    /**
     * When we receive a
     * {@link com.android.internal.telephony.TelephonyIntents#ACTION_SIM_STATE_CHANGED} broadcast,
     * and then pass a result via our handler to {@link KeyguardUpdateMonitor#handleSimStateChange},
     * we need a single object to pass to the handler.  This class helps decode
     * the intent and provide a {@link SimCard.State} result.
     */
    private static class SimData {
        public State simState;
        public int slotId;
        public int subId;

        SimData(State state, int slot, int id) {
            simState = state;
            slotId = slot;
            subId = id;
        }

        static SimData fromIntent(Intent intent) {
            State state;
            if (!TelephonyIntents.ACTION_SIM_STATE_CHANGED.equals(intent.getAction())) {
                throw new IllegalArgumentException("only handles intent ACTION_SIM_STATE_CHANGED");
            }
            String stateExtra = intent.getStringExtra(IccCardConstants.INTENT_KEY_ICC_STATE);
            int slotId = intent.getIntExtra(PhoneConstants.SLOT_KEY, 0);
            int subId = intent.getIntExtra(PhoneConstants.SUBSCRIPTION_KEY,
                    SubscriptionManager.INVALID_SUBSCRIPTION_ID);
            if (IccCardConstants.INTENT_VALUE_ICC_ABSENT.equals(stateExtra)) {
                final String absentReason = intent
                    .getStringExtra(IccCardConstants.INTENT_KEY_LOCKED_REASON);

                if (IccCardConstants.INTENT_VALUE_ABSENT_ON_PERM_DISABLED.equals(
                        absentReason)) {
                    state = IccCardConstants.State.PERM_DISABLED;
                } else {
                    state = IccCardConstants.State.ABSENT;
                }
            } else if (IccCardConstants.INTENT_VALUE_ICC_READY.equals(stateExtra)) {
                state = IccCardConstants.State.READY;
            } else if (IccCardConstants.INTENT_VALUE_ICC_LOCKED.equals(stateExtra)) {
                final String lockedReason = intent
                        .getStringExtra(IccCardConstants.INTENT_KEY_LOCKED_REASON);
                if (IccCardConstants.INTENT_VALUE_LOCKED_ON_PIN.equals(lockedReason)) {
                    state = IccCardConstants.State.PIN_REQUIRED;
                } else if (IccCardConstants.INTENT_VALUE_LOCKED_ON_PUK.equals(lockedReason)) {
                    state = IccCardConstants.State.PUK_REQUIRED;
                } else if (IccCardConstants.INTENT_VALUE_LOCKED_NETWORK.equals(lockedReason)) {
                    state = IccCardConstants.State.NETWORK_LOCKED;
                } else {
                    state = IccCardConstants.State.UNKNOWN;
                }
            } else if (IccCardConstants.INTENT_VALUE_ICC_CARD_IO_ERROR.equals(stateExtra)) {
                state = IccCardConstants.State.CARD_IO_ERROR;
            } else if (IccCardConstants.INTENT_VALUE_ICC_LOADED.equals(stateExtra)
                        || IccCardConstants.INTENT_VALUE_ICC_IMSI.equals(stateExtra)) {
                // This is required because telephony doesn't return to "READY" after
                // these state transitions. See bug 7197471.
                state = IccCardConstants.State.READY;
            } else if (IccCardConstants.INTENT_VALUE_ICC_NOT_READY.equals(stateExtra)
                    && TelephonyManager.getDefault().isMultiSimEnabled()) {
                state = IccCardConstants.State.NOT_READY;
            } else {
                state = IccCardConstants.State.UNKNOWN;
            }
            return new SimData(state, slotId, subId);
        }

        public String toString() {
            return "SimData{state=" + simState + ",slotId=" + slotId + ",subId=" + subId + "}";
        }
    }

    public static class BatteryStatus {
        public static final int CHARGING_UNKNOWN = -1;
        public static final int CHARGING_SLOWLY = 0;
        public static final int CHARGING_REGULAR = 1;
        public static final int CHARGING_FAST = 2;

        public final int status;
        public final int level;
        public final int plugged;
        public final int health;
        public final int maxChargingCurrent;
        public BatteryStatus(int status, int level, int plugged, int health, int maxChargingCurrent) {
            this.status = status;
            this.level = level;
            this.plugged = plugged;
            this.health = health;
            this.maxChargingCurrent = maxChargingCurrent;
        }

        /**
         * Determine whether the device is plugged in (USB, power, or wireless).
         * @return true if the device is plugged in.
         */
        public boolean isPluggedIn() {
            return plugged == BatteryManager.BATTERY_PLUGGED_AC
                    || plugged == BatteryManager.BATTERY_PLUGGED_USB
                    || plugged == BatteryManager.BATTERY_PLUGGED_WIRELESS;
        }

        /**
         * Whether or not the device is charged. Note that some devices never return 100% for
         * battery level, so this allows either battery level or status to determine if the
         * battery is charged.
         * @return true if the device is charged
         */
        public boolean isCharged() {
            return status == BATTERY_STATUS_FULL || level >= 100;
        }

        /**
         * Whether battery is low and needs to be charged.
         * @return true if battery is low
         */
        public boolean isBatteryLow() {
            return level < LOW_BATTERY_THRESHOLD;
        }

        public final int getChargingSpeed(int slowThreshold, int fastThreshold) {
            return maxChargingCurrent <= 0 ? CHARGING_UNKNOWN :
                    maxChargingCurrent < slowThreshold ? CHARGING_SLOWLY :
                    maxChargingCurrent > fastThreshold ? CHARGING_FAST :
                    CHARGING_REGULAR;
        }
    }

    public class StrongAuthTracker extends LockPatternUtils.StrongAuthTracker {

        public boolean isUnlockingWithFingerprintAllowed() {
            int userId = getCurrentUser();
            return isFingerprintAllowedForUser(userId);
        }

        public boolean hasUserAuthenticatedSinceBoot() {
            int userId = getCurrentUser();
            return (getStrongAuthForUser(userId)
                    & STRONG_AUTH_REQUIRED_AFTER_BOOT) == 0;
        }

        @Override
        public void onStrongAuthRequiredChanged(int userId) {
            notifyStrongAuthStateChanged(userId);
        }
    }

    public static KeyguardUpdateMonitor getInstance(Context context) {
        if (sInstance == null) {
            sInstance = new KeyguardUpdateMonitor(context);
        }
        return sInstance;
    }

    protected void handleStartedWakingUp() {
        updateFingerprintListeningState();
        final int count = mCallbacks.size();
        for (int i = 0; i < count; i++) {
            KeyguardUpdateMonitorCallback cb = mCallbacks.get(i).get();
            if (cb != null) {
                cb.onStartedWakingUp();
            }
        }
    }

    protected void handleStartedGoingToSleep(int arg1) {
        clearFingerprintRecognized();
        final int count = mCallbacks.size();
        for (int i = 0; i < count; i++) {
            KeyguardUpdateMonitorCallback cb = mCallbacks.get(i).get();
            if (cb != null) {
                cb.onStartedGoingToSleep(arg1);
            }
        }
        mGoingToSleep = true;
        mFingerprintAlreadyAuthenticated = false;
        updateFingerprintListeningState();
    }

    protected void handleFinishedGoingToSleep(int arg1) {
        mGoingToSleep = false;
        final int count = mCallbacks.size();
        for (int i = 0; i < count; i++) {
            KeyguardUpdateMonitorCallback cb = mCallbacks.get(i).get();
            if (cb != null) {
                cb.onFinishedGoingToSleep(arg1);
            }
        }
        updateFingerprintListeningState();
    }

    private void handleScreenTurnedOn() {
        final int count = mCallbacks.size();
        for (int i = 0; i < count; i++) {
            KeyguardUpdateMonitorCallback cb = mCallbacks.get(i).get();
            if (cb != null) {
                cb.onScreenTurnedOn();
            }
        }
    }

    private void handleScreenTurnedOff() {
        final int count = mCallbacks.size();
        for (int i = 0; i < count; i++) {
            KeyguardUpdateMonitorCallback cb = mCallbacks.get(i).get();
            if (cb != null) {
                cb.onScreenTurnedOff();
            }
        }
    }

    /**
     * IMPORTANT: Must be called from UI thread.
     */
    public void dispatchSetBackground(Bitmap bmp) {
        if (DEBUG) Log.d(TAG, "dispatchSetBackground");
        final int count = mCallbacks.size();
        for (int i = 0; i < count; i++) {
            KeyguardUpdateMonitorCallback cb = mCallbacks.get(i).get();
            if (cb != null) {
                cb.onSetBackground(bmp);
            }
        }
    }

    private void handleUserInfoChanged(int userId) {
        for (int i = 0; i < mCallbacks.size(); i++) {
            KeyguardUpdateMonitorCallback cb = mCallbacks.get(i).get();
            if (cb != null) {
                cb.onUserInfoChanged(userId);
            }
        }
    }

    private KeyguardUpdateMonitor(Context context) {
        mContext = context;
        mSubscriptionManager = SubscriptionManager.from(context);
        mAlarmManager = context.getSystemService(AlarmManager.class);
        mDeviceProvisioned = isDeviceProvisionedInSettingsDb();

        // Since device can't be un-provisioned, we only need to register a content observer
        // to update mDeviceProvisioned when we are...
        if (!mDeviceProvisioned) {
            watchForDeviceProvisioning();
        }

        // Take a guess at initial SIM state, battery status and PLMN until we get an update
        mBatteryStatus = new BatteryStatus(BATTERY_STATUS_UNKNOWN, 100, 0, 0, 0);

        // Watch for interesting updates
        final IntentFilter filter = new IntentFilter();
        filter.addAction(Intent.ACTION_TIME_TICK);
        filter.addAction(Intent.ACTION_TIME_CHANGED);
        filter.addAction(Intent.ACTION_BATTERY_CHANGED);
        filter.addAction(Intent.ACTION_TIMEZONE_CHANGED);
        filter.addAction(Intent.ACTION_AIRPLANE_MODE_CHANGED);
        filter.addAction(Intent.ACTION_LOCALE_CHANGED);
        filter.addAction(TelephonyIntents.ACTION_SIM_STATE_CHANGED);
        filter.addAction(TelephonyIntents.ACTION_SERVICE_STATE_CHANGED);
        filter.addAction(TelephonyManager.ACTION_PHONE_STATE_CHANGED);
        filter.addAction(AudioManager.RINGER_MODE_CHANGED_ACTION);
        context.registerReceiver(mBroadcastReceiver, filter);

        final IntentFilter bootCompleteFilter = new IntentFilter();
        bootCompleteFilter.setPriority(IntentFilter.SYSTEM_HIGH_PRIORITY);
        bootCompleteFilter.addAction(Intent.ACTION_BOOT_COMPLETED);
        context.registerReceiver(mBroadcastReceiver, bootCompleteFilter);

        final IntentFilter allUserFilter = new IntentFilter();
        allUserFilter.addAction(Intent.ACTION_USER_INFO_CHANGED);
        allUserFilter.addAction(AlarmManager.ACTION_NEXT_ALARM_CLOCK_CHANGED);
        allUserFilter.addAction(ACTION_FACE_UNLOCK_STARTED);
        allUserFilter.addAction(ACTION_FACE_UNLOCK_STOPPED);
        allUserFilter.addAction(DevicePolicyManager.ACTION_DEVICE_POLICY_MANAGER_STATE_CHANGED);
        context.registerReceiverAsUser(mBroadcastAllReceiver, UserHandle.ALL, allUserFilter,
                null, null);

        mSubscriptionManager.addOnSubscriptionsChangedListener(mSubscriptionListener);
        try {
            ActivityManagerNative.getDefault().registerUserSwitchObserver(
                    new IUserSwitchObserver.Stub() {
                        @Override
                        public void onUserSwitching(int newUserId, IRemoteCallback reply) {
                            mHandler.sendMessage(mHandler.obtainMessage(MSG_USER_SWITCHING,
                                    newUserId, 0, reply));
                        }
                        @Override
                        public void onUserSwitchComplete(int newUserId) throws RemoteException {
                            mHandler.sendMessage(mHandler.obtainMessage(MSG_USER_SWITCH_COMPLETE,
                                    newUserId, 0));
                        }
                        @Override
                        public void onForegroundProfileSwitch(int newProfileId) {
                            // Ignore.
                        }
                    });
        } catch (RemoteException e) {
            // TODO Auto-generated catch block
            e.printStackTrace();
        }

        IntentFilter strongAuthTimeoutFilter = new IntentFilter();
        strongAuthTimeoutFilter.addAction(ACTION_STRONG_AUTH_TIMEOUT);
        context.registerReceiver(mStrongAuthTimeoutReceiver, strongAuthTimeoutFilter,
                PERMISSION_SELF, null /* handler */);
        mTrustManager = (TrustManager) context.getSystemService(Context.TRUST_SERVICE);
        mTrustManager.registerTrustListener(this);
        new LockPatternUtils(context).registerStrongAuthTracker(mStrongAuthTracker);

        mFpm = (FingerprintManager) context.getSystemService(Context.FINGERPRINT_SERVICE);
        updateFingerprintListeningState();
        if (mFpm != null) {
            mFpm.addLockoutResetCallback(mLockoutResetCallback);
        }
    }

    private void updateFingerprintListeningState() {
        boolean shouldListenForFingerprint = shouldListenForFingerprint();
        if (mFingerprintRunningState == FINGERPRINT_STATE_RUNNING && !shouldListenForFingerprint) {
            stopListeningForFingerprint();
        } else if (mFingerprintRunningState != FINGERPRINT_STATE_RUNNING
                && shouldListenForFingerprint) {
            startListeningForFingerprint();
        }
    }

    private boolean shouldListenForFingerprint() {
        return (mKeyguardIsVisible || !mDeviceInteractive || mBouncer || mGoingToSleep)
                && !mSwitchingUser && !mFingerprintAlreadyAuthenticated
                && !isFingerprintDisabled(getCurrentUser());
    }

    private void startListeningForFingerprint() {
        if (mFingerprintRunningState == FINGERPRINT_STATE_CANCELLING) {
            setFingerprintRunningState(FINGERPRINT_STATE_CANCELLING_RESTARTING);
            return;
        }
        if (DEBUG) Log.v(TAG, "startListeningForFingerprint()");
        int userId = ActivityManager.getCurrentUser();
        if (isUnlockWithFingerprintPossible(userId)) {
            if (mFingerprintCancelSignal != null) {
                mFingerprintCancelSignal.cancel();
            }
            mFingerprintCancelSignal = new CancellationSignal();
            mFpm.authenticate(null, mFingerprintCancelSignal, 0, mAuthenticationCallback, null, userId);
            setFingerprintRunningState(FINGERPRINT_STATE_RUNNING);
        }
    }

    public boolean isUnlockWithFingerprintPossible(int userId) {
        return mFpm != null && mFpm.isHardwareDetected() && !isFingerprintDisabled(userId)
                && mFpm.getEnrolledFingerprints(userId).size() > 0;
    }

    private void stopListeningForFingerprint() {
        if (DEBUG) Log.v(TAG, "stopListeningForFingerprint()");
        if (mFingerprintRunningState == FINGERPRINT_STATE_RUNNING) {
            mFingerprintCancelSignal.cancel();
            mFingerprintCancelSignal = null;
            setFingerprintRunningState(FINGERPRINT_STATE_CANCELLING);
        }
        if (mFingerprintRunningState == FINGERPRINT_STATE_CANCELLING_RESTARTING) {
            setFingerprintRunningState(FINGERPRINT_STATE_CANCELLING);
        }
    }

    private boolean isDeviceProvisionedInSettingsDb() {
        return Settings.Global.getInt(mContext.getContentResolver(),
                Settings.Global.DEVICE_PROVISIONED, 0) != 0;
    }

    private void watchForDeviceProvisioning() {
        mDeviceProvisionedObserver = new ContentObserver(mHandler) {
            @Override
            public void onChange(boolean selfChange) {
                super.onChange(selfChange);
                mDeviceProvisioned = isDeviceProvisionedInSettingsDb();
                if (mDeviceProvisioned) {
                    mHandler.sendEmptyMessage(MSG_DEVICE_PROVISIONED);
                }
                if (DEBUG) Log.d(TAG, "DEVICE_PROVISIONED state = " + mDeviceProvisioned);
            }
        };

        mContext.getContentResolver().registerContentObserver(
                Settings.Global.getUriFor(Settings.Global.DEVICE_PROVISIONED),
                false, mDeviceProvisionedObserver);

        // prevent a race condition between where we check the flag and where we register the
        // observer by grabbing the value once again...
        boolean provisioned = isDeviceProvisionedInSettingsDb();
        if (provisioned != mDeviceProvisioned) {
            mDeviceProvisioned = provisioned;
            if (mDeviceProvisioned) {
                mHandler.sendEmptyMessage(MSG_DEVICE_PROVISIONED);
            }
        }
    }

    /**
     * Handle {@link #MSG_DPM_STATE_CHANGED}
     */
    protected void handleDevicePolicyManagerStateChanged() {
        updateFingerprintListeningState();
        for (int i = mCallbacks.size() - 1; i >= 0; i--) {
            KeyguardUpdateMonitorCallback cb = mCallbacks.get(i).get();
            if (cb != null) {
                cb.onDevicePolicyManagerStateChanged();
            }
        }
    }

    /**
     * Handle {@link #MSG_USER_SWITCHING}
     */
    protected void handleUserSwitching(int userId, IRemoteCallback reply) {
        mSwitchingUser = true;
        updateFingerprintListeningState();

        for (int i = 0; i < mCallbacks.size(); i++) {
            KeyguardUpdateMonitorCallback cb = mCallbacks.get(i).get();
            if (cb != null) {
                cb.onUserSwitching(userId);
            }
        }
        try {
            reply.sendResult(null);
        } catch (RemoteException e) {
        }
    }

    /**
     * Handle {@link #MSG_USER_SWITCH_COMPLETE}
     */
    protected void handleUserSwitchComplete(int userId) {
        mSwitchingUser = false;
        updateFingerprintListeningState();

        for (int i = 0; i < mCallbacks.size(); i++) {
            KeyguardUpdateMonitorCallback cb = mCallbacks.get(i).get();
            if (cb != null) {
                cb.onUserSwitchComplete(userId);
            }
        }
    }

    /**
     * This is exposed since {@link Intent#ACTION_BOOT_COMPLETED} is not sticky. If
     * keyguard crashes sometime after boot, then it will never receive this
     * broadcast and hence not handle the event. This method is ultimately called by
     * PhoneWindowManager in this case.
     */
    public void dispatchBootCompleted() {
        mHandler.sendEmptyMessage(MSG_BOOT_COMPLETED);
    }

    /**
     * Handle {@link #MSG_BOOT_COMPLETED}
     */
    protected void handleBootCompleted() {
        if (mBootCompleted) return;
        mBootCompleted = true;
        for (int i = 0; i < mCallbacks.size(); i++) {
            KeyguardUpdateMonitorCallback cb = mCallbacks.get(i).get();
            if (cb != null) {
                cb.onBootCompleted();
            }
        }
    }

    /**
     * We need to store this state in the KeyguardUpdateMonitor since this class will not be
     * destroyed.
     */
    public boolean hasBootCompleted() {
        return mBootCompleted;
    }

    /**
     * Handle {@link #MSG_DEVICE_PROVISIONED}
     */
    protected void handleDeviceProvisioned() {
        for (int i = 0; i < mCallbacks.size(); i++) {
            KeyguardUpdateMonitorCallback cb = mCallbacks.get(i).get();
            if (cb != null) {
                cb.onDeviceProvisioned();
            }
        }
        if (mDeviceProvisionedObserver != null) {
            // We don't need the observer anymore...
            mContext.getContentResolver().unregisterContentObserver(mDeviceProvisionedObserver);
            mDeviceProvisionedObserver = null;
        }
    }

    /**
     * Handle {@link #MSG_PHONE_STATE_CHANGED}
     */
    protected void handlePhoneStateChanged(String newState) {
        if (DEBUG) Log.d(TAG, "handlePhoneStateChanged(" + newState + ")");
        if (TelephonyManager.EXTRA_STATE_IDLE.equals(newState)) {
            mPhoneState = TelephonyManager.CALL_STATE_IDLE;
        } else if (TelephonyManager.EXTRA_STATE_OFFHOOK.equals(newState)) {
            mPhoneState = TelephonyManager.CALL_STATE_OFFHOOK;
        } else if (TelephonyManager.EXTRA_STATE_RINGING.equals(newState)) {
            mPhoneState = TelephonyManager.CALL_STATE_RINGING;
        }
        for (int i = 0; i < mCallbacks.size(); i++) {
            KeyguardUpdateMonitorCallback cb = mCallbacks.get(i).get();
            if (cb != null) {
                cb.onPhoneStateChanged(mPhoneState);
            }
        }
    }

    /**
     * Handle {@link #MSG_RINGER_MODE_CHANGED}
     */
    protected void handleRingerModeChange(int mode) {
        if (DEBUG) Log.d(TAG, "handleRingerModeChange(" + mode + ")");
        mRingMode = mode;
        for (int i = 0; i < mCallbacks.size(); i++) {
            KeyguardUpdateMonitorCallback cb = mCallbacks.get(i).get();
            if (cb != null) {
                cb.onRingerModeChanged(mode);
            }
        }
    }

    /**
     * Handle {@link #MSG_TIME_UPDATE}
     */
    private void handleTimeUpdate() {
        if (DEBUG) Log.d(TAG, "handleTimeUpdate");
        for (int i = 0; i < mCallbacks.size(); i++) {
            KeyguardUpdateMonitorCallback cb = mCallbacks.get(i).get();
            if (cb != null) {
                cb.onTimeChanged();
            }
        }
    }

    /**
     * Handle {@link #MSG_BATTERY_UPDATE}
     */
    private void handleBatteryUpdate(BatteryStatus status) {
        if (DEBUG) Log.d(TAG, "handleBatteryUpdate");
        final boolean batteryUpdateInteresting = isBatteryUpdateInteresting(mBatteryStatus, status);
        mBatteryStatus = status;
        if (batteryUpdateInteresting) {
            for (int i = 0; i < mCallbacks.size(); i++) {
                KeyguardUpdateMonitorCallback cb = mCallbacks.get(i).get();
                if (cb != null) {
                    cb.onRefreshBatteryInfo(status);
                }
            }
        }
    }

    /**
     * Handle {@link #MSG_SIM_STATE_CHANGE}
     */
    private void handleSimStateChange(int subId, int slotId, State state) {

        if (DEBUG_SIM_STATES) {
            Log.d(TAG, "handleSimStateChange(subId=" + subId + ", slotId="
                    + slotId + ", state=" + state +")");
        }

        if (!SubscriptionManager.isValidSubscriptionId(subId)) {
            Log.w(TAG, "invalid subId in handleSimStateChange()");
            return;
        }

        SimData data = mSimDatas.get(subId);
        final boolean changed;
        if (data == null) {
            data = new SimData(state, slotId, subId);
            mSimDatas.put(subId, data);
            changed = true; // no data yet; force update
        } else {
            changed = (data.simState != state || data.subId != subId || data.slotId != slotId);
            data.simState = state;
            data.subId = subId;
            data.slotId = slotId;
        }
        if (changed && state != State.UNKNOWN) {
            for (int i = 0; i < mCallbacks.size(); i++) {
                KeyguardUpdateMonitorCallback cb = mCallbacks.get(i).get();
                if (cb != null) {
                    cb.onSimStateChanged(subId, slotId, state);
                }
            }
        }
    }

    /**
     * Handle {@link #MSG_LOCALE_CHANGED}
     */
    private void handleLocaleChanged() {
        for (int j = 0; j < mCallbacks.size(); j++) {
            KeyguardUpdateMonitorCallback cb = mCallbacks.get(j).get();
            if (cb != null) {
                cb.onRefreshCarrierInfo();
            }
        }
    }

    /**
     * Handle {@link #MSG_SERVICE_STATE_CHANGE}
     */
    private void handleServiceStateChange(int subId, ServiceState serviceState) {
        if (DEBUG) {
            Log.d(TAG,
                    "handleServiceStateChange(subId=" + subId + ", serviceState=" + serviceState);
        }

        if (!SubscriptionManager.isValidSubscriptionId(subId)) {
            Log.w(TAG, "invalid subId in handleServiceStateChange()");
            return;
        }

        mServiceStates.put(subId, serviceState);

        for (int j = 0; j < mCallbacks.size(); j++) {
            KeyguardUpdateMonitorCallback cb = mCallbacks.get(j).get();
            if (cb != null) {
                cb.onRefreshCarrierInfo();
            }
        }
    }

    /**
     * Notifies that the visibility state of Keyguard has changed.
     *
     * <p>Needs to be called from the main thread.
     */
    public void onKeyguardVisibilityChanged(boolean showing) {
        if (DEBUG) Log.d(TAG, "onKeyguardVisibilityChanged(" + showing + ")");
        mKeyguardIsVisible = showing;
        for (int i = 0; i < mCallbacks.size(); i++) {
            KeyguardUpdateMonitorCallback cb = mCallbacks.get(i).get();
            if (cb != null) {
                cb.onKeyguardVisibilityChangedRaw(showing);
            }
        }
        if (!showing) {
            mFingerprintAlreadyAuthenticated = false;
        }
        updateFingerprintListeningState();
    }

    /**
     * Handle {@link #MSG_KEYGUARD_RESET}
     */
    private void handleKeyguardReset() {
        if (DEBUG) Log.d(TAG, "handleKeyguardReset");
        updateFingerprintListeningState();
    }

    /**
     * Handle {@link #MSG_KEYGUARD_BOUNCER_CHANGED}
     * @see #sendKeyguardBouncerChanged(boolean)
     */
    private void handleKeyguardBouncerChanged(int bouncer) {
        if (DEBUG) Log.d(TAG, "handleKeyguardBouncerChanged(" + bouncer + ")");
        boolean isBouncer = (bouncer == 1);
        mBouncer = isBouncer;
        for (int i = 0; i < mCallbacks.size(); i++) {
            KeyguardUpdateMonitorCallback cb = mCallbacks.get(i).get();
            if (cb != null) {
                cb.onKeyguardBouncerChanged(isBouncer);
            }
        }
        updateFingerprintListeningState();
    }

    /**
     * Handle {@link #MSG_REPORT_EMERGENCY_CALL_ACTION}
     */
    private void handleReportEmergencyCallAction() {
        for (int i = 0; i < mCallbacks.size(); i++) {
            KeyguardUpdateMonitorCallback cb = mCallbacks.get(i).get();
            if (cb != null) {
                cb.onEmergencyCallAction();
            }
        }
    }

    private static boolean isBatteryUpdateInteresting(BatteryStatus old, BatteryStatus current) {
        final boolean nowPluggedIn = current.isPluggedIn();
        final boolean wasPluggedIn = old.isPluggedIn();
        final boolean stateChangedWhilePluggedIn =
            wasPluggedIn == true && nowPluggedIn == true
            && (old.status != current.status);

        // change in plug state is always interesting
        if (wasPluggedIn != nowPluggedIn || stateChangedWhilePluggedIn) {
            return true;
        }

        // change in battery level while plugged in
        if (nowPluggedIn && old.level != current.level) {
            return true;
        }

        // change where battery needs charging
        if (!nowPluggedIn && current.isBatteryLow() && current.level != old.level) {
            return true;
        }

        // change in charging current while plugged in
        if (nowPluggedIn && current.maxChargingCurrent != old.maxChargingCurrent) {
            return true;
        }

        return false;
    }

    /**
     * Remove the given observer's callback.
     *
     * @param callback The callback to remove
     */
    public void removeCallback(KeyguardUpdateMonitorCallback callback) {
        if (DEBUG) Log.v(TAG, "*** unregister callback for " + callback);
        for (int i = mCallbacks.size() - 1; i >= 0; i--) {
            if (mCallbacks.get(i).get() == callback) {
                mCallbacks.remove(i);
            }
        }
    }

    /**
     * Register to receive notifications about general keyguard information
     * (see {@link InfoCallback}.
     * @param callback The callback to register
     */
    public void registerCallback(KeyguardUpdateMonitorCallback callback) {
        if (DEBUG) Log.v(TAG, "*** register callback for " + callback);
        // Prevent adding duplicate callbacks
        for (int i = 0; i < mCallbacks.size(); i++) {
            if (mCallbacks.get(i).get() == callback) {
                if (DEBUG) Log.e(TAG, "Object tried to add another callback",
                        new Exception("Called by"));
                return;
            }
        }
        mCallbacks.add(new WeakReference<KeyguardUpdateMonitorCallback>(callback));
        removeCallback(null); // remove unused references
        sendUpdates(callback);
    }

    private void sendUpdates(KeyguardUpdateMonitorCallback callback) {
        // Notify listener of the current state
        callback.onRefreshBatteryInfo(mBatteryStatus);
        callback.onTimeChanged();
        callback.onRingerModeChanged(mRingMode);
        callback.onPhoneStateChanged(mPhoneState);
        callback.onRefreshCarrierInfo();
        callback.onClockVisibilityChanged();
        for (Entry<Integer, SimData> data : mSimDatas.entrySet()) {
            final SimData state = data.getValue();
            callback.onSimStateChanged(state.subId, state.slotId, state.simState);
        }
    }

    public void sendKeyguardReset() {
        mHandler.obtainMessage(MSG_KEYGUARD_RESET).sendToTarget();
    }

    /**
     * @see #handleKeyguardBouncerChanged(int)
     */
    public void sendKeyguardBouncerChanged(boolean showingBouncer) {
        if (DEBUG) Log.d(TAG, "sendKeyguardBouncerChanged(" + showingBouncer + ")");
        Message message = mHandler.obtainMessage(MSG_KEYGUARD_BOUNCER_CHANGED);
        message.arg1 = showingBouncer ? 1 : 0;
        message.sendToTarget();
    }

    /**
     * Report that the user successfully entered the SIM PIN or PUK/SIM PIN so we
     * have the information earlier than waiting for the intent
     * broadcast from the telephony code.
     *
     * NOTE: Because handleSimStateChange() invokes callbacks immediately without going
     * through mHandler, this *must* be called from the UI thread.
     */
    public void reportSimUnlocked(int subId) {
        if (DEBUG_SIM_STATES) Log.v(TAG, "reportSimUnlocked(subId=" + subId + ")");
        int slotId = SubscriptionManager.getSlotId(subId);
        handleSimStateChange(subId, slotId, State.READY);
    }

    /**
     * Report that the emergency call button has been pressed and the emergency dialer is
     * about to be displayed.
     *
     * @param bypassHandler runs immediately.
     *
     * NOTE: Must be called from UI thread if bypassHandler == true.
     */
    public void reportEmergencyCallAction(boolean bypassHandler) {
        if (!bypassHandler) {
            mHandler.obtainMessage(MSG_REPORT_EMERGENCY_CALL_ACTION).sendToTarget();
        } else {
            handleReportEmergencyCallAction();
        }
    }

    /**
     * @return Whether the device is provisioned (whether they have gone through
     *   the setup wizard)
     */
    public boolean isDeviceProvisioned() {
        return mDeviceProvisioned;
    }

    public void clearFailedUnlockAttempts() {
        mFailedAttempts.delete(sCurrentUser);
    }

    public int getFailedUnlockAttempts() {
        return mFailedAttempts.get(sCurrentUser, 0);
    }

    public void reportFailedStrongAuthUnlockAttempt() {
        mFailedAttempts.put(sCurrentUser, getFailedUnlockAttempts() + 1);
    }

    public void clearFingerprintRecognized() {
        mUserFingerprintAuthenticated.clear();
    }

    public boolean isSimPinVoiceSecure() {
        // TODO: only count SIMs that handle voice
        return isSimPinSecure();
    }

    public boolean isSimPinSecure() {
        // True if any SIM is pin secure
        for (SubscriptionInfo info : getSubscriptionInfo(false /* forceReload */)) {
            if (isSimPinSecure(getSimState(info.getSubscriptionId()))) return true;
        }
        return false;
    }

    public State getSimState(int subId) {
        if (mSimDatas.containsKey(subId)) {
            return mSimDatas.get(subId).simState;
        } else {
            return State.UNKNOWN;
        }
    }

    /**
     * @return true if and only if the state has changed for the specified {@code slotId}
     */
    private boolean refreshSimState(int subId, int slotId) {

        // This is awful. It exists because there are two APIs for getting the SIM status
        // that don't return the complete set of values and have different types. In Keyguard we
        // need IccCardConstants, but TelephonyManager would only give us
        // TelephonyManager.SIM_STATE*, so we retrieve it manually.
        final TelephonyManager tele = TelephonyManager.from(mContext);
        int simState =  tele.getSimState(slotId);
        State state;
        try {
            state = State.intToState(simState);
        } catch(IllegalArgumentException ex) {
            Log.w(TAG, "Unknown sim state: " + simState);
            state = State.UNKNOWN;
        }
        SimData data = mSimDatas.get(subId);
        final boolean changed;
        if (data == null) {
            data = new SimData(state, slotId, subId);
            mSimDatas.put(subId, data);
            changed = true; // no data yet; force update
        } else {
            changed = data.simState != state;
            data.simState = state;
        }
        return changed;
    }

    public static boolean isSimPinSecure(IccCardConstants.State state) {
        final IccCardConstants.State simState = state;
        return (simState == IccCardConstants.State.PIN_REQUIRED
                || simState == IccCardConstants.State.PUK_REQUIRED
                || simState == IccCardConstants.State.PERM_DISABLED);
    }

    public DisplayClientState getCachedDisplayClientState() {
        return mDisplayClientState;
    }

    // TODO: use these callbacks elsewhere in place of the existing notifyScreen*()
    // (KeyguardViewMediator, KeyguardHostView)
    public void dispatchStartedWakingUp() {
        synchronized (this) {
            mDeviceInteractive = true;
        }
        mHandler.sendEmptyMessage(MSG_STARTED_WAKING_UP);
    }

    public void dispatchStartedGoingToSleep(int why) {
        mHandler.sendMessage(mHandler.obtainMessage(MSG_STARTED_GOING_TO_SLEEP, why, 0));
    }

    public void dispatchFinishedGoingToSleep(int why) {
        synchronized(this) {
            mDeviceInteractive = false;
        }
        mHandler.sendMessage(mHandler.obtainMessage(MSG_FINISHED_GOING_TO_SLEEP, why, 0));
    }

    public void dispatchScreenTurnedOn() {
        synchronized (this) {
            mScreenOn = true;
        }
        mHandler.sendEmptyMessage(MSG_SCREEN_TURNED_ON);
    }

    public void dispatchScreenTurnedOff() {
        synchronized(this) {
            mScreenOn = false;
        }
        mHandler.sendEmptyMessage(MSG_SCREEN_TURNED_OFF);
    }

    public boolean isDeviceInteractive() {
        return mDeviceInteractive;
    }

    public boolean isGoingToSleep() {
        return mGoingToSleep;
    }

    /**
     * Find the next SubscriptionId for a SIM in the given state, favoring lower slot numbers first.
     * @param state
     * @return subid or {@link SubscriptionManager#INVALID_SUBSCRIPTION_ID} if none found
     */
    public int getNextSubIdForState(State state) {
        List<SubscriptionInfo> list = getSubscriptionInfo(false /* forceReload */);
        int resultId = SubscriptionManager.INVALID_SUBSCRIPTION_ID;
        int bestSlotId = Integer.MAX_VALUE; // Favor lowest slot first
        for (int i = 0; i < list.size(); i++) {
            final SubscriptionInfo info = list.get(i);
            final int id = info.getSubscriptionId();
            int slotId = SubscriptionManager.getSlotId(id);
            if (state == getSimState(id) && bestSlotId > slotId ) {
                resultId = id;
                bestSlotId = slotId;
            }
        }
        return resultId;
    }

    public SubscriptionInfo getSubscriptionInfoForSubId(int subId) {
        List<SubscriptionInfo> list = getSubscriptionInfo(false /* forceReload */);
        for (int i = 0; i < list.size(); i++) {
            SubscriptionInfo info = list.get(i);
            if (subId == info.getSubscriptionId()) return info;
        }
        return null; // not found
    }

    public void dump(FileDescriptor fd, PrintWriter pw, String[] args) {
        pw.println("KeyguardUpdateMonitor state:");
        pw.println("  SIM States:");
        for (SimData data : mSimDatas.values()) {
            pw.println("    " + data.toString());
        }
        pw.println("  Subs:");
        if (mSubscriptionInfo != null) {
            for (int i = 0; i < mSubscriptionInfo.size(); i++) {
                pw.println("    " + mSubscriptionInfo.get(i));
            }
        }
        pw.println("  Service states:");
        for (int subId : mServiceStates.keySet()) {
            pw.println("    " + subId + "=" + mServiceStates.get(subId));
        }
    }
}<|MERGE_RESOLUTION|>--- conflicted
+++ resolved
@@ -136,10 +136,7 @@
     private static final int MSG_SERVICE_STATE_CHANGE = 330;
     private static final int MSG_SCREEN_TURNED_ON = 331;
     private static final int MSG_SCREEN_TURNED_OFF = 332;
-<<<<<<< HEAD
-=======
     private static final int MSG_LOCALE_CHANGED = 500;
->>>>>>> 86fe091d
 
     /** Fingerprint state: Not listening to fingerprint. */
     private static final int FINGERPRINT_STATE_STOPPED = 0;
@@ -278,12 +275,9 @@
                 case MSG_SCREEN_TURNED_OFF:
                     handleScreenTurnedOff();
                     break;
-<<<<<<< HEAD
-=======
                 case MSG_LOCALE_CHANGED:
                     handleLocaleChanged();
                     break;
->>>>>>> 86fe091d
             }
         }
     };
