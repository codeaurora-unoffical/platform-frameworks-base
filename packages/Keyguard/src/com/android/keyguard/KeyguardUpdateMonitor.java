/*
 * Copyright (C) 2008 The Android Open Source Project
 *
 * Licensed under the Apache License, Version 2.0 (the "License");
 * you may not use this file except in compliance with the License.
 * You may obtain a copy of the License at
 *
 *      http://www.apache.org/licenses/LICENSE-2.0
 *
 * Unless required by applicable law or agreed to in writing, software
 * distributed under the License is distributed on an "AS IS" BASIS,
 * WITHOUT WARRANTIES OR CONDITIONS OF ANY KIND, either express or implied.
 * See the License for the specific language governing permissions and
 * limitations under the License.
 */

package com.android.keyguard;

import android.app.ActivityManagerNative;
import android.app.AlarmManager;
import android.app.IUserSwitchObserver;
import android.app.PendingIntent;
import android.app.admin.DevicePolicyManager;
import android.app.trust.TrustManager;
import android.content.BroadcastReceiver;
import android.content.ContentResolver;
import android.content.Context;
import android.content.Intent;
import android.content.IntentFilter;
import android.database.ContentObserver;
import android.graphics.Bitmap;

import static android.os.BatteryManager.BATTERY_STATUS_FULL;
import static android.os.BatteryManager.BATTERY_STATUS_UNKNOWN;
import static android.os.BatteryManager.BATTERY_HEALTH_UNKNOWN;
import static android.os.BatteryManager.EXTRA_STATUS;
import static android.os.BatteryManager.EXTRA_PLUGGED;
import static android.os.BatteryManager.EXTRA_LEVEL;
import static android.os.BatteryManager.EXTRA_HEALTH;

import android.media.AudioManager;
import android.os.BatteryManager;
import android.os.Handler;
import android.os.IRemoteCallback;
import android.os.Message;
import android.os.RemoteException;
import android.os.UserHandle;
import android.provider.Settings;
import android.service.fingerprint.FingerprintManager;
import android.service.fingerprint.FingerprintManagerReceiver;
import android.service.fingerprint.FingerprintUtils;
import android.telephony.ServiceState;
import android.telephony.SubscriptionInfo;
import android.telephony.SubscriptionManager;
import android.telephony.SubscriptionManager.OnSubscriptionsChangedListener;
import android.telephony.TelephonyManager;
import android.util.Log;
import android.util.SparseBooleanArray;

import com.android.internal.telephony.IccCardConstants;
import com.android.internal.telephony.IccCardConstants.State;
import com.android.internal.telephony.PhoneConstants;
import com.android.internal.telephony.TelephonyIntents;
import com.google.android.collect.Lists;

import java.lang.ref.WeakReference;
import java.util.ArrayList;
import java.util.HashMap;
import java.util.List;

/**
 * Watches for updates that may be interesting to the keyguard, and provides
 * the up to date information as well as a registration for callbacks that care
 * to be updated.
 *
 * Note: under time crunch, this has been extended to include some stuff that
 * doesn't really belong here.  see {@link #handleBatteryUpdate} where it shutdowns
 * the device, and {@link #getFailedUnlockAttempts()}, {@link #reportFailedAttempt()}
 * and {@link #clearFailedUnlockAttempts()}.  Maybe we should rename this 'KeyguardContext'...
 */
public class KeyguardUpdateMonitor implements TrustManager.TrustListener {

    private static final String TAG = "KeyguardUpdateMonitor";
    private static final boolean DEBUG = KeyguardConstants.DEBUG;
    private static final boolean DEBUG_SIM_STATES = DEBUG || false;
    private static final int FAILED_BIOMETRIC_UNLOCK_ATTEMPTS_BEFORE_BACKUP = 3;
    private static final int LOW_BATTERY_THRESHOLD = 20;

    private static final String ACTION_FACE_UNLOCK_STARTED
            = "com.android.facelock.FACE_UNLOCK_STARTED";
    private static final String ACTION_FACE_UNLOCK_STOPPED
            = "com.android.facelock.FACE_UNLOCK_STOPPED";

    // Callback messages
    private static final int MSG_TIME_UPDATE = 301;
    private static final int MSG_BATTERY_UPDATE = 302;
    private static final int MSG_CARRIER_INFO_UPDATE = 303;
    private static final int MSG_SIM_STATE_CHANGE = 304;
    private static final int MSG_RINGER_MODE_CHANGED = 305;
    private static final int MSG_PHONE_STATE_CHANGED = 306;
    private static final int MSG_CLOCK_VISIBILITY_CHANGED = 307;
    private static final int MSG_DEVICE_PROVISIONED = 308;
    private static final int MSG_DPM_STATE_CHANGED = 309;
    private static final int MSG_USER_SWITCHING = 310;
    private static final int MSG_USER_REMOVED = 311;
    private static final int MSG_KEYGUARD_VISIBILITY_CHANGED = 312;
    private static final int MSG_BOOT_COMPLETED = 313;
    private static final int MSG_USER_SWITCH_COMPLETE = 314;
    private static final int MSG_SET_CURRENT_CLIENT_ID = 315;
    private static final int MSG_SET_PLAYBACK_STATE = 316;
    private static final int MSG_USER_INFO_CHANGED = 317;
    private static final int MSG_REPORT_EMERGENCY_CALL_ACTION = 318;
    private static final int MSG_SCREEN_TURNED_ON = 319;
    private static final int MSG_SCREEN_TURNED_OFF = 320;
    private static final int MSG_AIRPLANE_MODE_CHANGED = 321;
    private static final int MSG_KEYGUARD_BOUNCER_CHANGED = 322;
    private static final int MSG_FINGERPRINT_PROCESSED = 323;
    private static final int MSG_FINGERPRINT_ACQUIRED = 324;
    private static final int MSG_FACE_UNLOCK_STATE_CHANGED = 325;
    private static final int MSG_SUBINFO_RECORD_UPDATE = 326;
    private static final int MSG_SUBINFO_CONTENT_CHANGE = 327;
    private static final int MSG_SERVICE_STATE_CHANGED = 328;
    private static final int MSG_SIM_SUBSCRIPTION_INFO_CHANGED = 329;

    private static final int INVALID_SUBID = SubscriptionManager.INVALID_SUBSCRIPTION_ID;
    private static final int INVALID_SLOT_ID = SubscriptionManager.INVALID_SIM_SLOT_INDEX;

    private static KeyguardUpdateMonitor sInstance;

    private final Context mContext;

    HashMap<Integer, SimData> mSimDatas = new HashMap<Integer, SimData>();
    // Telephony state
    private HashMap<Integer, IccCardConstants.State> mSimState
            = new HashMap<Integer, IccCardConstants.State>();
    private HashMap<Integer, CharSequence> mPlmn = new HashMap<Integer, CharSequence>();
    private HashMap<Integer, CharSequence> mSpn = new HashMap<Integer, CharSequence>();
    private HashMap<Integer, CharSequence> mOriginalPlmn = new HashMap<Integer, CharSequence>();
    private HashMap<Integer, CharSequence> mOriginalSpn = new HashMap<Integer, CharSequence>();
    private HashMap<Integer, Boolean> mShowPlmn = new HashMap<Integer, Boolean>();
    private HashMap<Integer, Boolean> mShowSpn = new HashMap<Integer, Boolean>();
    private HashMap<Integer, ServiceState> mServiceState = new HashMap<Integer, ServiceState>();
    private int mSubIdForSlot[];
    private int mRingMode;
    private int mPhoneState;
    private boolean mKeyguardIsVisible;
    private boolean mBouncer;
    private boolean mBootCompleted;

    // Device provisioning state
    private boolean mDeviceProvisioned;

    // Battery status
    private BatteryStatus mBatteryStatus;

    // Password attempts
    private int mFailedAttempts = 0;
    private int mFailedBiometricUnlockAttempts = 0;

    private boolean mAlternateUnlockEnabled;

    private boolean mClockVisible;

    private final ArrayList<WeakReference<KeyguardUpdateMonitorCallback>>
            mCallbacks = Lists.newArrayList();
    private ContentObserver mDeviceProvisionedObserver;

    private boolean mSwitchingUser;

    private boolean mScreenOn;

    private int mNumPhones = 0;
    private SubscriptionManager mSubscriptionManager;
    private List<SubscriptionInfo> mSubscriptionInfo;

    private final Handler mHandler = new Handler() {
        @Override
        public void handleMessage(Message msg) {
            switch (msg.what) {
                case MSG_TIME_UPDATE:
                    handleTimeUpdate();
                    break;
                case MSG_BATTERY_UPDATE:
                    handleBatteryUpdate((BatteryStatus) msg.obj);
                    break;
                case MSG_CARRIER_INFO_UPDATE:
                    handleCarrierInfoUpdate((Integer) msg.obj);
                    break;
                case MSG_SIM_STATE_CHANGE:
                    handleSimStateChange((SimData) msg.obj);
                    break;
                case MSG_RINGER_MODE_CHANGED:
                    handleRingerModeChange(msg.arg1);
                    break;
                case MSG_PHONE_STATE_CHANGED:
                    handlePhoneStateChanged((String) msg.obj);
                    break;
                case MSG_CLOCK_VISIBILITY_CHANGED:
                    handleClockVisibilityChanged();
                    break;
                case MSG_DEVICE_PROVISIONED:
                    handleDeviceProvisioned();
                    break;
                case MSG_DPM_STATE_CHANGED:
                    handleDevicePolicyManagerStateChanged();
                    break;
                case MSG_USER_SWITCHING:
                    handleUserSwitching(msg.arg1, (IRemoteCallback) msg.obj);
                    break;
                case MSG_USER_SWITCH_COMPLETE:
                    handleUserSwitchComplete(msg.arg1);
                    break;
                case MSG_USER_REMOVED:
                    handleUserRemoved(msg.arg1);
                    break;
                case MSG_KEYGUARD_VISIBILITY_CHANGED:
                    handleKeyguardVisibilityChanged(msg.arg1);
                    break;
                case MSG_KEYGUARD_BOUNCER_CHANGED:
                    handleKeyguardBouncerChanged(msg.arg1);
                    break;
                case MSG_BOOT_COMPLETED:
                    handleBootCompleted();
                    break;
                case MSG_USER_INFO_CHANGED:
                    handleUserInfoChanged(msg.arg1);
                    break;
                case MSG_REPORT_EMERGENCY_CALL_ACTION:
                    handleReportEmergencyCallAction();
                    break;
                case MSG_SCREEN_TURNED_OFF:
                    handleScreenTurnedOff(msg.arg1);
                    break;
                case MSG_SCREEN_TURNED_ON:
                    handleScreenTurnedOn();
                    break;
                case MSG_AIRPLANE_MODE_CHANGED:
                    handleAirplaneModeChanged((Boolean) msg.obj);
                    break;
                case MSG_FINGERPRINT_ACQUIRED:
                    handleFingerprintAcquired(msg.arg1);
                    break;
                case MSG_FINGERPRINT_PROCESSED:
                    handleFingerprintProcessed(msg.arg1);
                    break;
                case MSG_FACE_UNLOCK_STATE_CHANGED:
                    handleFaceUnlockStateChanged(msg.arg1 != 0, msg.arg2);
                    break;
                case MSG_SUBINFO_RECORD_UPDATE:
                    handleSubInfoRecordUpdate();
                    break;
                case MSG_SUBINFO_CONTENT_CHANGE:
                    handleSubInfoContentChange((SubInfoContent) msg.obj);
                    break;
            }
        }
    };

    private OnSubscriptionsChangedListener mSubscriptionListener =
            new OnSubscriptionsChangedListener() {
        @Override
        public void onSubscriptionsChanged() {
            mHandler.sendEmptyMessage(MSG_SIM_SUBSCRIPTION_INFO_CHANGED);
        }
    };

    private SparseBooleanArray mUserHasTrust = new SparseBooleanArray();
    private SparseBooleanArray mUserTrustIsManaged = new SparseBooleanArray();
    private SparseBooleanArray mUserFingerprintRecognized = new SparseBooleanArray();
    private SparseBooleanArray mUserFaceUnlockRunning = new SparseBooleanArray();

    @Override
    public void onTrustChanged(boolean enabled, int userId, boolean initiatedByUser) {
        mUserHasTrust.put(userId, enabled);

        for (int i = 0; i < mCallbacks.size(); i++) {
            KeyguardUpdateMonitorCallback cb = mCallbacks.get(i).get();
            if (cb != null) {
                cb.onTrustChanged(userId);
                if (enabled && initiatedByUser) {
                    cb.onTrustInitiatedByUser(userId);
                }
            }
        }
    }

    protected void handleSimSubscriptionInfoChanged() {
        if (DEBUG_SIM_STATES) {
            Log.v(TAG, "onSubscriptionInfoChanged()");
            List<SubscriptionInfo> sil = mSubscriptionManager.getActiveSubscriptionInfoList();
            if (sil != null) {
                for (SubscriptionInfo subInfo : sil) {
                    Log.v(TAG, "SubInfo:" + subInfo);
                }
            } else {
                Log.v(TAG, "onSubscriptionInfoChanged: list is null");
            }
        }
        List<SubscriptionInfo> subscriptionInfos = getSubscriptionInfo(true /* forceReload */);

        // Hack level over 9000: Because the subscription id is not yet valid when we see the
        // first update in handleSimStateChange, we need to force refresh all all SIM states
        // so the subscription id for them is consistent.
        for (int i = 0; i < subscriptionInfos.size(); i++) {
            SubscriptionInfo info = subscriptionInfos.get(i);
            refreshSimState(info.getSubscriptionId(), info.getSimSlotIndex());
        }
        for (int i = 0; i < subscriptionInfos.size(); i++) {
            SimData data = mSimDatas.get(mSubscriptionInfo.get(i).getSubscriptionId());
            for (int j = 0; j < mCallbacks.size(); j++) {
                KeyguardUpdateMonitorCallback cb = mCallbacks.get(j).get();
                if (cb != null) {
                    cb.onSimStateChanged(data.subId, data.simState);
                }
            }
        }
    }

    /** @return List of SubscriptionInfo records, maybe empty but never null */
    List<SubscriptionInfo> getSubscriptionInfo(boolean forceReload) {
        List<SubscriptionInfo> sil = mSubscriptionInfo;
        if (sil == null || forceReload) {
            sil = mSubscriptionManager.getActiveSubscriptionInfoList();
        }
        if (sil == null) {
            // getActiveSubscriptionInfoList was null callers expect an empty list.
            mSubscriptionInfo = new ArrayList<SubscriptionInfo>();
        } else {
            mSubscriptionInfo = sil;
        }
        return mSubscriptionInfo;
    }

    @Override
    public void onTrustManagedChanged(boolean managed, int userId) {
        mUserTrustIsManaged.put(userId, managed);

        for (int i = 0; i < mCallbacks.size(); i++) {
            KeyguardUpdateMonitorCallback cb = mCallbacks.get(i).get();
            if (cb != null) {
                cb.onTrustManagedChanged(userId);
            }
        }
    }

    private void onFingerprintRecognized(int userId) {
        mUserFingerprintRecognized.put(userId, true);
        for (int i = 0; i < mCallbacks.size(); i++) {
            KeyguardUpdateMonitorCallback cb = mCallbacks.get(i).get();
            if (cb != null) {
                cb.onFingerprintRecognized(userId);
            }
        }
    }

    private void handleFingerprintProcessed(int fingerprintId) {
        if (fingerprintId == 0) return; // not a valid fingerprint

        final int userId;
        try {
            userId = ActivityManagerNative.getDefault().getCurrentUser().id;
        } catch (RemoteException e) {
            Log.e(TAG, "Failed to get current user id: ", e);
            return;
        }
        if (isFingerprintDisabled(userId)) {
            Log.d(TAG, "Fingerprint disabled by DPM for userId: " + userId);
            return;
        }
        final ContentResolver res = mContext.getContentResolver();
        final int ids[] = FingerprintUtils.getFingerprintIdsForUser(res, userId);
        for (int i = 0; i < ids.length; i++) {
            if (ids[i] == fingerprintId) {
                onFingerprintRecognized(userId);
            }
        }
    }

    private void handleFingerprintAcquired(int info) {
        for (int i = 0; i < mCallbacks.size(); i++) {
            KeyguardUpdateMonitorCallback cb = mCallbacks.get(i).get();
            if (cb != null) {
                cb.onFingerprintAcquired(info);
            }
        }
    }

    private void handleFaceUnlockStateChanged(boolean running, int userId) {
        mUserFaceUnlockRunning.put(userId, running);
        for (int i = 0; i < mCallbacks.size(); i++) {
            KeyguardUpdateMonitorCallback cb = mCallbacks.get(i).get();
            if (cb != null) {
                cb.onFaceUnlockStateChanged(running, userId);
            }
        }
    }

    public boolean isFaceUnlockRunning(int userId) {
        return mUserFaceUnlockRunning.get(userId);
    }

    private boolean isTrustDisabled(int userId) {
        final DevicePolicyManager dpm =
                (DevicePolicyManager) mContext.getSystemService(Context.DEVICE_POLICY_SERVICE);
        if (dpm != null) {
                // TODO once UI is finalized
                final boolean disabledByGlobalActions = false;
                final boolean disabledBySettings = false;

                // Don't allow trust agent if device is secured with a SIM PIN. This is here
                // mainly because there's no other way to prompt the user to enter their SIM PIN
                // once they get past the keyguard screen.
                final boolean disabledBySimPin = isSimPinSecure();

                final boolean disabledByDpm = (dpm.getKeyguardDisabledFeatures(null, userId)
                        & DevicePolicyManager.KEYGUARD_DISABLE_TRUST_AGENTS) != 0;
                return disabledByDpm || disabledByGlobalActions || disabledBySettings
                        || disabledBySimPin;
        }
        return false;
    }

    private boolean isFingerprintDisabled(int userId) {
        final DevicePolicyManager dpm =
                (DevicePolicyManager) mContext.getSystemService(Context.DEVICE_POLICY_SERVICE);
        return dpm != null && (dpm.getKeyguardDisabledFeatures(null, userId)
                    & DevicePolicyManager.KEYGUARD_DISABLE_FINGERPRINT) != 0;
    }

    public boolean getUserHasTrust(int userId) {
        return !isTrustDisabled(userId) && mUserHasTrust.get(userId)
                || mUserFingerprintRecognized.get(userId);
    }

    public boolean getUserTrustIsManaged(int userId) {
        return mUserTrustIsManaged.get(userId) && !isTrustDisabled(userId);
    }

    static class DisplayClientState {
        public int clientGeneration;
        public boolean clearing;
        public PendingIntent intent;
        public int playbackState;
        public long playbackEventTime;
    }

    private DisplayClientState mDisplayClientState = new DisplayClientState();

    private final BroadcastReceiver mBroadcastReceiver = new BroadcastReceiver() {

        public void onReceive(Context context, Intent intent) {
            final String action = intent.getAction();
            if (DEBUG) Log.d(TAG, "received broadcast " + action);

            if (Intent.ACTION_TIME_TICK.equals(action)
                    || Intent.ACTION_TIME_CHANGED.equals(action)
                    || Intent.ACTION_TIMEZONE_CHANGED.equals(action)) {
                mHandler.sendEmptyMessage(MSG_TIME_UPDATE);
            } else if (TelephonyIntents.SPN_STRINGS_UPDATED_ACTION.equals(action)) {
                int subId = intent.getIntExtra(PhoneConstants.SUBSCRIPTION_KEY, INVALID_SUBID);

                mPlmn.put(subId, getTelephonyPlmnFrom(intent));
                mSpn.put(subId, getTelephonySpnFrom(intent));
                mOriginalPlmn.put(subId, getTelephonyPlmnFrom(intent));
                mOriginalSpn.put(subId, getTelephonySpnFrom(intent));
                mShowPlmn.put(subId, intent.getBooleanExtra(TelephonyIntents.EXTRA_SHOW_PLMN,
                        false));
                mShowSpn.put(subId, intent.getBooleanExtra(TelephonyIntents.EXTRA_SHOW_SPN, false));
                if (DEBUG) Log.d(TAG, "SPN_STRINGS_UPDATED_ACTION, update subId=" + subId
                    +" , plmn=" + mPlmn.get(subId) + ", spn=" + mSpn.get(subId));
                mHandler.sendMessage(mHandler.obtainMessage(MSG_CARRIER_INFO_UPDATE, subId));
            } else if (Intent.ACTION_BATTERY_CHANGED.equals(action)) {
                final int status = intent.getIntExtra(EXTRA_STATUS, BATTERY_STATUS_UNKNOWN);
                final int plugged = intent.getIntExtra(EXTRA_PLUGGED, 0);
                final int level = intent.getIntExtra(EXTRA_LEVEL, 0);
                final int health = intent.getIntExtra(EXTRA_HEALTH, BATTERY_HEALTH_UNKNOWN);
                final Message msg = mHandler.obtainMessage(
                        MSG_BATTERY_UPDATE, new BatteryStatus(status, level, plugged, health));
                mHandler.sendMessage(msg);
            } else if (TelephonyIntents.ACTION_SIM_STATE_CHANGED.equals(action)) {
                String stateExtra = intent.getStringExtra(IccCardConstants.INTENT_KEY_ICC_STATE);
                SimData simArgs = SimData.fromIntent(intent);
                if (DEBUG_SIM_STATES) {
                    Log.v(TAG, "action=" + action + ", state=" + stateExtra
                        + ", slotId=" + simArgs.slotId + ", subId=" + simArgs.subId);
                }
                mHandler.sendMessage(mHandler.obtainMessage(
                        MSG_SIM_STATE_CHANGE, simArgs));
            } else if (AudioManager.RINGER_MODE_CHANGED_ACTION.equals(action)) {
                mHandler.sendMessage(mHandler.obtainMessage(MSG_RINGER_MODE_CHANGED,
                        intent.getIntExtra(AudioManager.EXTRA_RINGER_MODE, -1), 0));
            } else if (TelephonyManager.ACTION_PHONE_STATE_CHANGED.equals(action)) {
                String state = intent.getStringExtra(TelephonyManager.EXTRA_STATE);
                mHandler.sendMessage(mHandler.obtainMessage(MSG_PHONE_STATE_CHANGED, state));
            } else if (Intent.ACTION_USER_REMOVED.equals(action)) {
                mHandler.sendMessage(mHandler.obtainMessage(MSG_USER_REMOVED,
                       intent.getIntExtra(Intent.EXTRA_USER_HANDLE, 0), 0));
            } else if (Intent.ACTION_AIRPLANE_MODE_CHANGED.equals(action)) {
                boolean state = intent.getBooleanExtra("state", false);
                mHandler.sendMessage(mHandler.obtainMessage(MSG_AIRPLANE_MODE_CHANGED, state));
            } else if (Intent.ACTION_BOOT_COMPLETED.equals(action)) {
                dispatchBootCompleted();
            } else if (TelephonyIntents.ACTION_SUBINFO_RECORD_UPDATED.equals(action)) {
                if (DEBUG) Log.d(TAG, "received ACTION_SUBINFO_RECORD_UPDATED");
                mHandler.sendEmptyMessage(MSG_SUBINFO_RECORD_UPDATE);
            } else if (TelephonyIntents.ACTION_SUBINFO_CONTENT_CHANGE.equals(action)) {
                int subId = intent.getIntExtra(SubscriptionManager.UNIQUE_KEY_SUBSCRIPTION_ID, INVALID_SUBID);
                String column = intent.getStringExtra(TelephonyIntents.EXTRA_COLUMN_NAME);
                String sValue = intent.getStringExtra(TelephonyIntents.EXTRA_STRING_CONTENT);
                int iValue = intent.getIntExtra(TelephonyIntents.EXTRA_INT_CONTENT, 0);
                if (DEBUG) Log.d(TAG, "received SUBINFO_CONTENT_CHANGE" + " subid = " + subId
                           + " column = " + column + " sVal = " + sValue + " iVal = " + iValue);
                final Message msg = mHandler.obtainMessage(MSG_SUBINFO_CONTENT_CHANGE,
                        new SubInfoContent(subId, column, sValue, iValue));
                mHandler.sendMessage(msg);
            } else if (TelephonyIntents.ACTION_SERVICE_STATE_CHANGED.equals(action)) {
                int subId = intent.getIntExtra(PhoneConstants.SUBSCRIPTION_KEY, INVALID_SUBID);
                mServiceState.put(subId, ServiceState.newFromBundle(intent.getExtras()));
                Log.d(TAG, "ACTION_SERVICE_STATE_CHANGED on sub: " + subId + " showSpn:" +
                        mShowSpn.get(subId) + " showPlmn:" + mShowPlmn.get(subId) +
                        " mServiceState: " + mServiceState.get(subId));
                mHandler.sendMessage(mHandler.obtainMessage(MSG_CARRIER_INFO_UPDATE, subId));
            } else if (Intent.ACTION_LOCALE_CHANGED.equals(action)) {
                Log.d(TAG, "Received CONFIGURATION_CHANGED intent");
                for (int i = 0; i < mNumPhones; i++) {
                    int[] subIds = SubscriptionManager.getSubId(i);
                    if (subIds != null && subIds.length > 0) {
                        mHandler.sendMessage(mHandler.obtainMessage(MSG_CARRIER_INFO_UPDATE,
                                subIds[0]));
                    } else {
                        Log.d(TAG, "No valid subs");
                    }
                }
            }

        }
    };

    private final BroadcastReceiver mBroadcastAllReceiver = new BroadcastReceiver() {

        public void onReceive(Context context, Intent intent) {
            final String action = intent.getAction();
            if (AlarmManager.ACTION_NEXT_ALARM_CLOCK_CHANGED.equals(action)) {
                mHandler.sendEmptyMessage(MSG_TIME_UPDATE);
            } else if (Intent.ACTION_USER_INFO_CHANGED.equals(action)) {
                mHandler.sendMessage(mHandler.obtainMessage(MSG_USER_INFO_CHANGED,
                        intent.getIntExtra(Intent.EXTRA_USER_HANDLE, getSendingUserId()), 0));
            } else if (ACTION_FACE_UNLOCK_STARTED.equals(action)) {
                mHandler.sendMessage(mHandler.obtainMessage(MSG_FACE_UNLOCK_STATE_CHANGED, 1,
                        getSendingUserId()));
            } else if (ACTION_FACE_UNLOCK_STOPPED.equals(action)) {
                mHandler.sendMessage(mHandler.obtainMessage(MSG_FACE_UNLOCK_STATE_CHANGED, 0,
                        getSendingUserId()));
            } else if (DevicePolicyManager.ACTION_DEVICE_POLICY_MANAGER_STATE_CHANGED
                    .equals(action)) {
                mHandler.sendEmptyMessage(MSG_DPM_STATE_CHANGED);
            }
        }
    };
    private FingerprintManagerReceiver mFingerprintManagerReceiver =
            new FingerprintManagerReceiver() {
        @Override
        public void onProcessed(int fingerprintId) {
            mHandler.obtainMessage(MSG_FINGERPRINT_PROCESSED, fingerprintId, 0).sendToTarget();
        };

        @Override
        public void onAcquired(int info) {
            mHandler.obtainMessage(MSG_FINGERPRINT_ACQUIRED, info, 0).sendToTarget();
        }

        @Override
        public void onError(int error) {
            if (DEBUG) Log.w(TAG, "FingerprintManager reported error: " + error);
        }
    };

    /**
     * When we receive a
     * {@link com.android.internal.telephony.TelephonyIntents#ACTION_SIM_STATE_CHANGED} broadcast,
     * and then pass a result via our handler to {@link KeyguardUpdateMonitor#handleSimStateChange},
     * we need a single object to pass to the handler.  This class helps decode
     * the intent and provide a {@link SimCard.State} result.
     */
    private static class SimData {
        public State simState;
        int slotId = 0;
        int subId = INVALID_SUBID;

        SimData(IccCardConstants.State state, int slotId, int subId) {
            this.simState = state;
            this.slotId = slotId;
            this.subId = subId;
        }

        static SimData fromIntent(Intent intent) {
            IccCardConstants.State state;
            if (!TelephonyIntents.ACTION_SIM_STATE_CHANGED.equals(intent.getAction())) {
                throw new IllegalArgumentException("only handles intent ACTION_SIM_STATE_CHANGED");
            }
            String stateExtra = intent.getStringExtra(IccCardConstants.INTENT_KEY_ICC_STATE);
            int slotId = intent.getIntExtra(PhoneConstants.SLOT_KEY, 0);
            int subId = intent.getIntExtra(PhoneConstants.SUBSCRIPTION_KEY,
                    SubscriptionManager.INVALID_SUBSCRIPTION_ID);
            if (IccCardConstants.INTENT_VALUE_ICC_ABSENT.equals(stateExtra)) {
                final String absentReason = intent
                    .getStringExtra(IccCardConstants.INTENT_KEY_LOCKED_REASON);

                if (IccCardConstants.INTENT_VALUE_ABSENT_ON_PERM_DISABLED.equals(
                        absentReason)) {
                    state = IccCardConstants.State.PERM_DISABLED;
                } else {
                    state = IccCardConstants.State.ABSENT;
                }
            } else if (IccCardConstants.INTENT_VALUE_ICC_READY.equals(stateExtra)) {
                state = IccCardConstants.State.READY;
            } else if (IccCardConstants.INTENT_VALUE_ICC_LOCKED.equals(stateExtra)) {
                final String lockedReason = intent
                        .getStringExtra(IccCardConstants.INTENT_KEY_LOCKED_REASON);
                if (IccCardConstants.INTENT_VALUE_LOCKED_ON_PIN.equals(lockedReason)) {
                    state = IccCardConstants.State.PIN_REQUIRED;
                } else if (IccCardConstants.INTENT_VALUE_LOCKED_ON_PUK.equals(lockedReason)) {
                    state = IccCardConstants.State.PUK_REQUIRED;
                } else if (IccCardConstants.INTENT_VALUE_LOCKED_PERSO.equals(lockedReason)) {
                    state = IccCardConstants.State.PERSO_LOCKED;
                } else {
                    state = IccCardConstants.State.UNKNOWN;
                }
            } else if (IccCardConstants.INTENT_VALUE_ICC_CARD_IO_ERROR.equals(stateExtra)) {
                state = IccCardConstants.State.CARD_IO_ERROR;
            } else if (IccCardConstants.INTENT_VALUE_ICC_LOADED.equals(stateExtra)
                        || IccCardConstants.INTENT_VALUE_ICC_IMSI.equals(stateExtra)) {
                // This is required because telephony doesn't return to "READY" after
                // these state transitions. See bug 7197471.
                state = IccCardConstants.State.READY;
            } else {
                state = IccCardConstants.State.UNKNOWN;
            }
            return new SimData(state, slotId, subId);
        }

        public String toString() {
            return simState.toString();
        }
    }

    public static class BatteryStatus {
        public final int status;
        public final int level;
        public final int plugged;
        public final int health;
        public BatteryStatus(int status, int level, int plugged, int health) {
            this.status = status;
            this.level = level;
            this.plugged = plugged;
            this.health = health;
        }

        /**
         * Determine whether the device is plugged in (USB, power, or wireless).
         * @return true if the device is plugged in.
         */
        public boolean isPluggedIn() {

            return plugged == BatteryManager.BATTERY_PLUGGED_AC
                    || plugged == BatteryManager.BATTERY_PLUGGED_USB
                    || plugged == BatteryManager.BATTERY_PLUGGED_WIRELESS;
        }

        /**
         * Whether or not the device is charged. Note that some devices never return 100% for
         * battery level, so this allows either battery level or status to determine if the
         * battery is charged.
         * @return true if the device is charged
         */
        public boolean isCharged() {
            return status == BATTERY_STATUS_FULL || level >= 100;
        }

        /**
         * Whether battery is low and needs to be charged.
         * @return true if battery is low
         */
        public boolean isBatteryLow() {
            return level < LOW_BATTERY_THRESHOLD;
        }

    }

    /* package */ static class SubInfoContent {
        public final int subInfoId;
        public final String column;
        public final String sValue;
        public final int iValue;
        public SubInfoContent(int subInfoId, String column, String sValue, int iValue) {
            this.subInfoId = subInfoId;
            this.column = column;
            this.sValue = sValue;
            this.iValue = iValue;
        }
    }

    public static KeyguardUpdateMonitor getInstance(Context context) {
        if (sInstance == null) {
            sInstance = new KeyguardUpdateMonitor(context);
        }
        return sInstance;
    }

    protected void handleScreenTurnedOn() {
        final int count = mCallbacks.size();
        for (int i = 0; i < count; i++) {
            KeyguardUpdateMonitorCallback cb = mCallbacks.get(i).get();
            if (cb != null) {
                cb.onScreenTurnedOn();
            }
        }
    }

    protected void handleScreenTurnedOff(int arg1) {
        clearFingerprintRecognized();
        final int count = mCallbacks.size();
        for (int i = 0; i < count; i++) {
            KeyguardUpdateMonitorCallback cb = mCallbacks.get(i).get();
            if (cb != null) {
                cb.onScreenTurnedOff(arg1);
            }
        }
    }

    protected void handleSubInfoRecordUpdate() {
        List<SubscriptionInfo> activeSubInfos = null;
        activeSubInfos = mSubscriptionManager.getActiveSubscriptionInfoList();

        if (activeSubInfos != null) {
            for (SubscriptionInfo subInfo: activeSubInfos) {
                //subId for the slot initially initiazed to invalid value
                //Got intent with correct subId for the slot now.
<<<<<<< HEAD
                if (mSubIdForSlot[subInfo.slotId] != subInfo.subId) {
                    long subId = mSubIdForSlot[subInfo.slotId];
                    mSubIdForSlot[subInfo.slotId] = subInfo.subId;
                    mPlmn.put(subInfo.subId, mPlmn.get(subId));
                    mSpn.put(subInfo.subId, mSpn.get(subId));
=======
                if (subInfo.getSimSlotIndex() > getNumPhones() - 1) {
                    continue;
                }
                if (mSubIdForSlot[subInfo.getSimSlotIndex()] != subInfo.getSubscriptionId()) {
                    int subId = mSubIdForSlot[subInfo.getSimSlotIndex()];
                    mSubIdForSlot[subInfo.getSimSlotIndex()] = subInfo.getSubscriptionId();
                    mPlmn.put(subInfo.getSubscriptionId(), mPlmn.get(subId));
                    mSpn.put(subInfo.getSubscriptionId(), mSpn.get(subId));
>>>>>>> 9a7baac4

                    final int count = mCallbacks.size();
                    for (int i = 0; i < count; i++) {
                        KeyguardUpdateMonitorCallback cb = mCallbacks.get(i).get();
                        if (cb != null) {
                            cb.onSubIdUpdated(subId, subInfo.getSubscriptionId());
                        }
                    }
                }
                if (DEBUG) {
                    Log.d(TAG, "handleSubInfoRecordUpdate mSubIdForSlot["
                        + subInfo.getSimSlotIndex() + "] = " + subInfo.getSubscriptionId());
                }
            }
        } else {
            if (DEBUG) Log.d(TAG, "updateStandbySubscriptions activeSubInfos is null");
        }
    }

    protected void handleSubInfoContentChange(SubInfoContent content) {
        final int count = mCallbacks.size();
        for (int i = 0; i < count; i++) {
            KeyguardUpdateMonitorCallback cb = mCallbacks.get(i).get();
            if (cb != null) {
                cb.onSubInfoContentChanged(content.subInfoId, content.column,
                    content.sValue, content.iValue);
            }
        }
    }

    /**
     * IMPORTANT: Must be called from UI thread.
     */
    public void dispatchSetBackground(Bitmap bmp) {
        if (DEBUG) Log.d(TAG, "dispatchSetBackground");
        final int count = mCallbacks.size();
        for (int i = 0; i < count; i++) {
            KeyguardUpdateMonitorCallback cb = mCallbacks.get(i).get();
            if (cb != null) {
                cb.onSetBackground(bmp);
            }
        }
    }

    private void handleAirplaneModeChanged(boolean on) {
        for (int i = 0; i < mCallbacks.size(); i++) {
            KeyguardUpdateMonitorCallback cb = mCallbacks.get(i).get();
            if (cb != null) {
                cb.onAirplaneModeChanged(on);
            }
        }
    }

    private void handleUserInfoChanged(int userId) {
        for (int i = 0; i < mCallbacks.size(); i++) {
            KeyguardUpdateMonitorCallback cb = mCallbacks.get(i).get();
            if (cb != null) {
                cb.onUserInfoChanged(userId);
            }
        }
    }

    private KeyguardUpdateMonitor(Context context) {
        mContext = context;
        mSubscriptionManager = SubscriptionManager.from(context);
        mDeviceProvisioned = isDeviceProvisionedInSettingsDb();
        // Since device can't be un-provisioned, we only need to register a content observer
        // to update mDeviceProvisioned when we are...
        if (!mDeviceProvisioned) {
            watchForDeviceProvisioning();
        }

        mSubIdForSlot = new int[getNumPhones()];

        //Initialize subId for both slots to INVALID subId,
        //assign default plmn and spn values to INVALID subId
        //and assign the sim state as UNKNOWN for all the slots.
        for (int i = 0; i < getNumPhones(); i++) {
            mSubIdForSlot[i] = INVALID_SUBID;
            mSimState.put(i, IccCardConstants.State.UNKNOWN);
        }
        mSimState.put(INVALID_SLOT_ID, IccCardConstants.State.UNKNOWN);
        mPlmn.put(INVALID_SUBID, getDefaultPlmn());

        mBatteryStatus = new BatteryStatus(BATTERY_STATUS_UNKNOWN, 100, 0, 0);

        // Watch for interesting updates
        final IntentFilter filter = new IntentFilter();
        filter.addAction(Intent.ACTION_TIME_TICK);
        filter.addAction(Intent.ACTION_TIME_CHANGED);
        filter.addAction(Intent.ACTION_BATTERY_CHANGED);
        filter.addAction(Intent.ACTION_TIMEZONE_CHANGED);
        filter.addAction(TelephonyIntents.ACTION_SIM_STATE_CHANGED);
        filter.addAction(TelephonyManager.ACTION_PHONE_STATE_CHANGED);
        filter.addAction(TelephonyIntents.SPN_STRINGS_UPDATED_ACTION);
        filter.addAction(AudioManager.RINGER_MODE_CHANGED_ACTION);
        filter.addAction(Intent.ACTION_USER_REMOVED);
        filter.addAction(Intent.ACTION_AIRPLANE_MODE_CHANGED);
        filter.addAction(TelephonyIntents.ACTION_SUBINFO_RECORD_UPDATED);
        filter.addAction(TelephonyIntents.ACTION_SUBINFO_CONTENT_CHANGE);
        filter.addAction(TelephonyIntents.ACTION_SERVICE_STATE_CHANGED);
        filter.addAction(Intent.ACTION_LOCALE_CHANGED);

        context.registerReceiver(mBroadcastReceiver, filter);

        final IntentFilter bootCompleteFilter = new IntentFilter();
        bootCompleteFilter.setPriority(IntentFilter.SYSTEM_HIGH_PRIORITY);
        bootCompleteFilter.addAction(Intent.ACTION_BOOT_COMPLETED);
        context.registerReceiver(mBroadcastReceiver, bootCompleteFilter);

        final IntentFilter allUserFilter = new IntentFilter();
        allUserFilter.addAction(Intent.ACTION_USER_INFO_CHANGED);
        allUserFilter.addAction(AlarmManager.ACTION_NEXT_ALARM_CLOCK_CHANGED);
        allUserFilter.addAction(ACTION_FACE_UNLOCK_STARTED);
        allUserFilter.addAction(ACTION_FACE_UNLOCK_STOPPED);
        allUserFilter.addAction(DevicePolicyManager.ACTION_DEVICE_POLICY_MANAGER_STATE_CHANGED);
        context.registerReceiverAsUser(mBroadcastAllReceiver, UserHandle.ALL, allUserFilter,
                null, null);

        mSubscriptionManager.addOnSubscriptionsChangedListener(mSubscriptionListener);
        try {
            ActivityManagerNative.getDefault().registerUserSwitchObserver(
                    new IUserSwitchObserver.Stub() {
                        @Override
                        public void onUserSwitching(int newUserId, IRemoteCallback reply) {
                            mHandler.sendMessage(mHandler.obtainMessage(MSG_USER_SWITCHING,
                                    newUserId, 0, reply));
                            mSwitchingUser = true;
                        }
                        @Override
                        public void onUserSwitchComplete(int newUserId) throws RemoteException {
                            mHandler.sendMessage(mHandler.obtainMessage(MSG_USER_SWITCH_COMPLETE,
                                    newUserId, 0));
                            mSwitchingUser = false;
                        }
                    });
        } catch (RemoteException e) {
            // TODO Auto-generated catch block
            e.printStackTrace();
        }

        TrustManager trustManager = (TrustManager) context.getSystemService(Context.TRUST_SERVICE);
        trustManager.registerTrustListener(this);

        FingerprintManager fpm;
        fpm = (FingerprintManager) context.getSystemService(Context.FINGERPRINT_SERVICE);
        fpm.startListening(mFingerprintManagerReceiver);
    }

    private boolean isDeviceProvisionedInSettingsDb() {
        return Settings.Global.getInt(mContext.getContentResolver(),
                Settings.Global.DEVICE_PROVISIONED, 0) != 0;
    }

    private void watchForDeviceProvisioning() {
        mDeviceProvisionedObserver = new ContentObserver(mHandler) {
            @Override
            public void onChange(boolean selfChange) {
                super.onChange(selfChange);
                mDeviceProvisioned = isDeviceProvisionedInSettingsDb();
                if (mDeviceProvisioned) {
                    mHandler.sendEmptyMessage(MSG_DEVICE_PROVISIONED);
                }
                if (DEBUG) Log.d(TAG, "DEVICE_PROVISIONED state = " + mDeviceProvisioned);
            }
        };

        mContext.getContentResolver().registerContentObserver(
                Settings.Global.getUriFor(Settings.Global.DEVICE_PROVISIONED),
                false, mDeviceProvisionedObserver);

        // prevent a race condition between where we check the flag and where we register the
        // observer by grabbing the value once again...
        boolean provisioned = isDeviceProvisionedInSettingsDb();
        if (provisioned != mDeviceProvisioned) {
            mDeviceProvisioned = provisioned;
            if (mDeviceProvisioned) {
                mHandler.sendEmptyMessage(MSG_DEVICE_PROVISIONED);
            }
        }
    }

    /**
     * Handle {@link #MSG_DPM_STATE_CHANGED}
     */
    protected void handleDevicePolicyManagerStateChanged() {
        for (int i = mCallbacks.size() - 1; i >= 0; i--) {
            KeyguardUpdateMonitorCallback cb = mCallbacks.get(i).get();
            if (cb != null) {
                cb.onDevicePolicyManagerStateChanged();
            }
        }
    }

    /**
     * Handle {@link #MSG_USER_SWITCHING}
     */
    protected void handleUserSwitching(int userId, IRemoteCallback reply) {
        for (int i = 0; i < mCallbacks.size(); i++) {
            KeyguardUpdateMonitorCallback cb = mCallbacks.get(i).get();
            if (cb != null) {
                cb.onUserSwitching(userId);
            }
        }
        try {
            reply.sendResult(null);
        } catch (RemoteException e) {
        }
    }

    /**
     * Handle {@link #MSG_USER_SWITCH_COMPLETE}
     */
    protected void handleUserSwitchComplete(int userId) {
        for (int i = 0; i < mCallbacks.size(); i++) {
            KeyguardUpdateMonitorCallback cb = mCallbacks.get(i).get();
            if (cb != null) {
                cb.onUserSwitchComplete(userId);
            }
        }
    }

    /**
     * This is exposed since {@link Intent#ACTION_BOOT_COMPLETED} is not sticky. If
     * keyguard crashes sometime after boot, then it will never receive this
     * broadcast and hence not handle the event. This method is ultimately called by
     * PhoneWindowManager in this case.
     */
    public void dispatchBootCompleted() {
        mHandler.sendEmptyMessage(MSG_BOOT_COMPLETED);
    }

    /**
     * Handle {@link #MSG_BOOT_COMPLETED}
     */
    protected void handleBootCompleted() {
        if (mBootCompleted) return;
        mBootCompleted = true;
        for (int i = 0; i < mCallbacks.size(); i++) {
            KeyguardUpdateMonitorCallback cb = mCallbacks.get(i).get();
            if (cb != null) {
                cb.onBootCompleted();
            }
        }
    }

    /**
     * We need to store this state in the KeyguardUpdateMonitor since this class will not be
     * destroyed.
     */
    public boolean hasBootCompleted() {
        return mBootCompleted;
    }

    /**
     * Handle {@link #MSG_USER_REMOVED}
     */
    protected void handleUserRemoved(int userId) {
        for (int i = 0; i < mCallbacks.size(); i++) {
            KeyguardUpdateMonitorCallback cb = mCallbacks.get(i).get();
            if (cb != null) {
                cb.onUserRemoved(userId);
            }
        }
    }

    /**
     * Handle {@link #MSG_DEVICE_PROVISIONED}
     */
    protected void handleDeviceProvisioned() {
        for (int i = 0; i < mCallbacks.size(); i++) {
            KeyguardUpdateMonitorCallback cb = mCallbacks.get(i).get();
            if (cb != null) {
                cb.onDeviceProvisioned();
            }
        }
        if (mDeviceProvisionedObserver != null) {
            // We don't need the observer anymore...
            mContext.getContentResolver().unregisterContentObserver(mDeviceProvisionedObserver);
            mDeviceProvisionedObserver = null;
        }
    }

    /**
     * Handle {@link #MSG_PHONE_STATE_CHANGED}
     */
    protected void handlePhoneStateChanged(String newState) {
        if (DEBUG) Log.d(TAG, "handlePhoneStateChanged(" + newState + ")");
        if (TelephonyManager.EXTRA_STATE_IDLE.equals(newState)) {
            mPhoneState = TelephonyManager.CALL_STATE_IDLE;
        } else if (TelephonyManager.EXTRA_STATE_OFFHOOK.equals(newState)) {
            mPhoneState = TelephonyManager.CALL_STATE_OFFHOOK;
        } else if (TelephonyManager.EXTRA_STATE_RINGING.equals(newState)) {
            mPhoneState = TelephonyManager.CALL_STATE_RINGING;
        }
        for (int i = 0; i < mCallbacks.size(); i++) {
            KeyguardUpdateMonitorCallback cb = mCallbacks.get(i).get();
            if (cb != null) {
                cb.onPhoneStateChanged(mPhoneState);
            }
        }
    }

    /**
     * Handle {@link #MSG_RINGER_MODE_CHANGED}
     */
    protected void handleRingerModeChange(int mode) {
        if (DEBUG) Log.d(TAG, "handleRingerModeChange(" + mode + ")");
        mRingMode = mode;
        for (int i = 0; i < mCallbacks.size(); i++) {
            KeyguardUpdateMonitorCallback cb = mCallbacks.get(i).get();
            if (cb != null) {
                cb.onRingerModeChanged(mode);
            }
        }
    }

    /**
     * Handle {@link #MSG_TIME_UPDATE}
     */
    private void handleTimeUpdate() {
        if (DEBUG) Log.d(TAG, "handleTimeUpdate");
        for (int i = 0; i < mCallbacks.size(); i++) {
            KeyguardUpdateMonitorCallback cb = mCallbacks.get(i).get();
            if (cb != null) {
                cb.onTimeChanged();
            }
        }
    }

    /**
     * Handle {@link #MSG_BATTERY_UPDATE}
     */
    private void handleBatteryUpdate(BatteryStatus status) {
        if (DEBUG) Log.d(TAG, "handleBatteryUpdate");
        final boolean batteryUpdateInteresting = isBatteryUpdateInteresting(mBatteryStatus, status);
        mBatteryStatus = status;
        if (batteryUpdateInteresting) {
            for (int i = 0; i < mCallbacks.size(); i++) {
                KeyguardUpdateMonitorCallback cb = mCallbacks.get(i).get();
                if (cb != null) {
                    cb.onRefreshBatteryInfo(status);
                }
            }
        }
    }

    protected String getLocaleString(String originalCarrier) {
        String localeCarrier = android.util.NativeTextHelper.getLocalString(mContext,
                originalCarrier,
                com.android.internal.R.array.origin_carrier_names,
                com.android.internal.R.array.locale_carrier_names);
        return localeCarrier;
    }

    /**
     * Handle {@link #MSG_CARRIER_INFO_UPDATE}
     */
    private void handleCarrierInfoUpdate(int subId) {
        if (mContext.getResources().getBoolean(com.android.internal
                .R.bool.config_monitor_locale_change)) {
            if (mOriginalPlmn.get(subId) != null) {
                mPlmn.put(subId, getLocaleString(mOriginalPlmn.get(subId).toString()));
            }

            if (mOriginalSpn.get(subId) != null) {
                if (mOriginalPlmn.get(subId) != null && mContext.getResources().getBoolean(
                        com.android.internal.R.bool.config_spn_display_control)) {
                    mShowSpn.put(subId, false);
                    mSpn.put(subId, null);
                    Log.d(TAG,"Do not display spn string when Plmn and Spn both need to show"
                               + "and plmn string is not null");
                } else {
                    mSpn.put(subId, getLocaleString(mOriginalSpn.get(subId).toString()));
                }
            }
        }

        //display 2G/3G/4G if operator ask for showing radio tech
        if ((mServiceState.get(subId) != null) && (mShowSpn.get(subId) != null) &&
                (mShowPlmn.get(subId) != null) && (mServiceState.get(subId).getDataRegState()
                == ServiceState.STATE_IN_SERVICE || mServiceState.get(subId).getVoiceRegState()
                == ServiceState.STATE_IN_SERVICE) && mContext.getResources().getBoolean(
                com.android.internal.R.bool.config_display_rat)) {
            concatenate(mShowSpn.get(subId), mShowPlmn.get(subId), subId,
                     mServiceState.get(subId));
        }

        if (DEBUG) Log.d(TAG, "handleCarrierInfoUpdate: plmn = " + mPlmn
            + ", spn = " + mSpn + ", subId = " + subId);

        for (int i = 0; i < mCallbacks.size(); i++) {
            KeyguardUpdateMonitorCallback cb = mCallbacks.get(i).get();
            if (cb != null) {
                cb.onRefreshCarrierInfo(subId, mPlmn.get(subId), mSpn.get(subId));
            }
        }
    }

    private void concatenate(boolean showSpn, boolean showPlmn, int subId,
            ServiceState state) {
        int phoneId = SubscriptionManager.getPhoneId(subId);
        String rat = getRadioTech(state, phoneId);
        if (showSpn) {
            mSpn.put(subId, new StringBuilder().append(mSpn.get(subId)).append(rat));
        }
        if (showPlmn) {
            mPlmn.put(subId, new StringBuilder().append(mPlmn.get(subId)).append(rat));
        }
    }

    private String getRadioTech(ServiceState serviceState, int phoneId) {
        String radioTech = "";
        int networkType = 0;
        Log.d(TAG, "dataRegState = " + serviceState.getDataRegState() + " voiceRegState = "
                + serviceState.getVoiceRegState() + " phoneId = " + phoneId);
        if (serviceState.getRilDataRadioTechnology() != ServiceState.RIL_RADIO_TECHNOLOGY_UNKNOWN) {
            networkType = serviceState.getDataNetworkType();
            radioTech = new StringBuilder().append(" ").append(TelephonyManager.from(mContext).
                    networkTypeToString(networkType)).toString();
        } else if (serviceState.getRilVoiceRadioTechnology() != ServiceState.
                RIL_RADIO_TECHNOLOGY_UNKNOWN) {
            networkType = serviceState.getVoiceNetworkType();
            radioTech = new StringBuilder().append(" ").append(TelephonyManager.from(mContext).
                    networkTypeToString(networkType)).toString();
        }
        return radioTech;
    }

    /**
     * Handle {@link #MSG_SIM_STATE_CHANGE}
     */
    private void handleSimStateChange(SimData simArgs) {
        final IccCardConstants.State state = simArgs.simState;

        if (DEBUG) {
            Log.d(TAG, "handleSimStateChange: intentValue = " + simArgs + " "
                    + "state resolved to " + state.toString()
                    + "current sim state = " + mSimState.get(simArgs.slotId)
                    + " subId="+ simArgs.subId + "slotId = " + simArgs.slotId);
        }

        if (state != IccCardConstants.State.UNKNOWN && state != mSimState.get(simArgs.slotId)) {
            if (simArgs.slotId >= 0) {
                mSimState.put(simArgs.slotId, state);
                mSubIdForSlot[simArgs.slotId] = simArgs.subId;
                 for (int i = 0; i < mCallbacks.size(); i++) {
                    KeyguardUpdateMonitorCallback cb = mCallbacks.get(i).get();
                    if (cb != null) {
                        cb.onSimStateChanged(simArgs.subId, state);
                    }
                }
            }
        }
    }

    /**
     * Handle {@link #MSG_CLOCK_VISIBILITY_CHANGED}
     */
    private void handleClockVisibilityChanged() {
        if (DEBUG) Log.d(TAG, "handleClockVisibilityChanged()");
        for (int i = 0; i < mCallbacks.size(); i++) {
            KeyguardUpdateMonitorCallback cb = mCallbacks.get(i).get();
            if (cb != null) {
                cb.onClockVisibilityChanged();
            }
        }
    }

    /**
     * Handle {@link #MSG_KEYGUARD_VISIBILITY_CHANGED}
     */
    private void handleKeyguardVisibilityChanged(int showing) {
        if (DEBUG) Log.d(TAG, "handleKeyguardVisibilityChanged(" + showing + ")");
        boolean isShowing = (showing == 1);
        mKeyguardIsVisible = isShowing;
        for (int i = 0; i < mCallbacks.size(); i++) {
            KeyguardUpdateMonitorCallback cb = mCallbacks.get(i).get();
            if (cb != null) {
                cb.onKeyguardVisibilityChangedRaw(isShowing);
            }
        }
    }

    /**
     * Handle {@link #MSG_KEYGUARD_BOUNCER_CHANGED}
     * @see #sendKeyguardBouncerChanged(boolean)
     */
    private void handleKeyguardBouncerChanged(int bouncer) {
        if (DEBUG) Log.d(TAG, "handleKeyguardBouncerChanged(" + bouncer + ")");
        boolean isBouncer = (bouncer == 1);
        mBouncer = isBouncer;
        for (int i = 0; i < mCallbacks.size(); i++) {
            KeyguardUpdateMonitorCallback cb = mCallbacks.get(i).get();
            if (cb != null) {
                cb.onKeyguardBouncerChanged(isBouncer);
            }
        }
    }

    /**
     * Handle {@link #MSG_REPORT_EMERGENCY_CALL_ACTION}
     */
    private void handleReportEmergencyCallAction() {
        for (int i = 0; i < mCallbacks.size(); i++) {
            KeyguardUpdateMonitorCallback cb = mCallbacks.get(i).get();
            if (cb != null) {
                cb.onEmergencyCallAction();
            }
        }
    }

    public boolean isKeyguardVisible() {
        return mKeyguardIsVisible;
    }

    /**
     * @return if the keyguard is currently in bouncer mode.
     */
    public boolean isKeyguardBouncer() {
        return mBouncer;
    }

    public boolean isSwitchingUser() {
        return mSwitchingUser;
    }

    private static boolean isBatteryUpdateInteresting(BatteryStatus old, BatteryStatus current) {
        final boolean nowPluggedIn = current.isPluggedIn();
        final boolean wasPluggedIn = old.isPluggedIn();
        final boolean stateChangedWhilePluggedIn =
            wasPluggedIn == true && nowPluggedIn == true
            && (old.status != current.status);

        // change in plug state is always interesting
        if (wasPluggedIn != nowPluggedIn || stateChangedWhilePluggedIn) {
            return true;
        }

        // change in battery level while plugged in
        if (nowPluggedIn && old.level != current.level) {
            return true;
        }

        // change where battery needs charging
        if (!nowPluggedIn && current.isBatteryLow() && current.level != old.level) {
            return true;
        }
        return false;
    }

    /**
     * @param intent The intent with action {@link TelephonyIntents#SPN_STRINGS_UPDATED_ACTION}
     * @return The string to use for the plmn, or null if it should not be shown.
     */
    private CharSequence getTelephonyPlmnFrom(Intent intent) {
        if (intent.getBooleanExtra(TelephonyIntents.EXTRA_SHOW_PLMN, false)) {
            final String plmn = intent.getStringExtra(TelephonyIntents.EXTRA_PLMN);
            String strEmergencyCallOnly = mContext.getResources().getText(
                    com.android.internal.R.string.emergency_calls_only).toString();
            if (mContext.getResources().getBoolean(
                    R.bool.config_showEmergencyCallOnlyInLockScreen)
                && plmn.equalsIgnoreCase(strEmergencyCallOnly)) {
                    return getDefaultPlmn();
            } else {
                return (plmn != null) ? plmn : getDefaultPlmn();
            }
        }
        return null;
    }

    /**
     * @return The default plmn (no service)
     */
    private CharSequence getDefaultPlmn() {
        return mContext.getResources().getText(R.string.keyguard_carrier_default);
    }

    /**
     * @param intent The intent with action {@link Telephony.Intents#SPN_STRINGS_UPDATED_ACTION}
     * @return The string to use for the plmn, or null if it should not be shown.
     */
    private CharSequence getTelephonySpnFrom(Intent intent) {
        if (intent.getBooleanExtra(TelephonyIntents.EXTRA_SHOW_SPN, false)) {
            final String spn = intent.getStringExtra(TelephonyIntents.EXTRA_SPN);
            if (spn != null) {
                return spn;
            }
        }
        return null;
    }

    /**
     * Remove the given observer's callback.
     *
     * @param callback The callback to remove
     */
    public void removeCallback(KeyguardUpdateMonitorCallback callback) {
        if (DEBUG) Log.v(TAG, "*** unregister callback for " + callback);
        for (int i = mCallbacks.size() - 1; i >= 0; i--) {
            if (mCallbacks.get(i).get() == callback) {
                mCallbacks.remove(i);
            }
        }
    }

    /**
     * Register to receive notifications about general keyguard information
     * (see {@link InfoCallback}.
     * @param callback The callback to register
     */
    public void registerCallback(KeyguardUpdateMonitorCallback callback) {
        if (DEBUG) Log.v(TAG, "*** register callback for " + callback);
        // Prevent adding duplicate callbacks
        for (int i = 0; i < mCallbacks.size(); i++) {
            if (mCallbacks.get(i).get() == callback) {
                if (DEBUG) Log.e(TAG, "Object tried to add another callback",
                        new Exception("Called by"));
                return;
            }
        }
        mCallbacks.add(new WeakReference<KeyguardUpdateMonitorCallback>(callback));
        removeCallback(null); // remove unused references
        sendUpdates(callback);
    }

    private void sendUpdates(KeyguardUpdateMonitorCallback callback) {
        // Notify listener of the current state
        callback.onRefreshBatteryInfo(mBatteryStatus);
        callback.onTimeChanged();
        callback.onRingerModeChanged(mRingMode);
        callback.onPhoneStateChanged(mPhoneState);
        callback.onClockVisibilityChanged();
        int subId;
        for(int slotId = 0; slotId < mSubIdForSlot.length; slotId++) {
            subId = mSubIdForSlot[slotId];
            callback.onRefreshCarrierInfo(subId, mPlmn.get(subId), mSpn.get(subId));
            if (DEBUG) Log.v(TAG, "sendUpdates: onSimStateChanged, subId = " + subId
                    + ", slotId = " + slotId + ", simState = " + mSimState.get(slotId));
            callback.onSimStateChanged(subId, mSimState.get(slotId));
        }
        boolean airplaneModeOn = Settings.System.getInt(
                mContext.getContentResolver(), Settings.System.AIRPLANE_MODE_ON, 0) != 0;
        callback.onAirplaneModeChanged(airplaneModeOn);
    }

    public void sendKeyguardVisibilityChanged(boolean showing) {
        if (DEBUG) Log.d(TAG, "sendKeyguardVisibilityChanged(" + showing + ")");
        Message message = mHandler.obtainMessage(MSG_KEYGUARD_VISIBILITY_CHANGED);
        message.arg1 = showing ? 1 : 0;
        message.sendToTarget();
    }

    /**
     * @see #handleKeyguardBouncerChanged(int)
     */
    public void sendKeyguardBouncerChanged(boolean showingBouncer) {
        if (DEBUG) Log.d(TAG, "sendKeyguardBouncerChanged(" + showingBouncer + ")");
        Message message = mHandler.obtainMessage(MSG_KEYGUARD_BOUNCER_CHANGED);
        message.arg1 = showingBouncer ? 1 : 0;
        message.sendToTarget();
    }

    public void reportClockVisible(boolean visible) {
        mClockVisible = visible;
        mHandler.obtainMessage(MSG_CLOCK_VISIBILITY_CHANGED).sendToTarget();
    }

    public IccCardConstants.State getSimState(int subId) {
        int slotId =  INVALID_SLOT_ID;
        // return the sim state for the first slotId that has the corresponding
        // subId.
        for (int i = 0 ; i < mSubIdForSlot.length; i++) {
            if (subId == mSubIdForSlot[i]) {
                slotId = i;
                break;
            }
        }
        if (DEBUG) Log.v(TAG, "getSimState: subId = " + subId + ", slotId = " + slotId
                + ", simState = " + mSimState.get(slotId));
        return mSimState.get(slotId);
    }

     /**	
      * @return true if and only if the state has changed for the specified {@code slotId}	
      */
     private boolean refreshSimState(int subId, int slotId) {

         // This is awful. It exists because there are two APIs for getting the SIM status	
         // that don't return the complete set of values and have different types. In Keyguard we
         // need IccCardConstants, but TelephonyManager would only give us
         // TelephonyManager.SIM_STATE*, so we retrieve it manually.
         final TelephonyManager tele = TelephonyManager.from(mContext);
         int simState =  tele.getSimState(slotId);
         State state = State.UNKNOWN;
         SimData data = mSimDatas.get(subId);
         final boolean changed;
         if (data == null) {
             data = new SimData(state, slotId, subId);
             mSimDatas.put(subId, data);
             changed = true; // no data yet; force update
         } else {
             changed = data.simState != state;
             data.simState = state;
         }
         return changed;
     }

    /**
     * Report that the user successfully entered the SIM PIN or PUK/SIM PIN so we
     * have the information earlier than waiting for the intent
     * broadcast from the telephony code.
     *
     * NOTE: Because handleSimStateChange() invokes callbacks immediately without going
     * through mHandler, this *must* be called from the UI thread.
     */
    public void reportSimUnlocked(int subId) {
        int slotId = SubscriptionManager.getSlotId(subId);
        handleSimStateChange(new SimData(IccCardConstants.State.READY, slotId, subId));
    }

    /**
     * Report that the emergency call button has been pressed and the emergency dialer is
     * about to be displayed.
     *
     * @param bypassHandler runs immediately.
     *
     * NOTE: Must be called from UI thread if bypassHandler == true.
     */
    public void reportEmergencyCallAction(boolean bypassHandler) {
        if (!bypassHandler) {
            mHandler.obtainMessage(MSG_REPORT_EMERGENCY_CALL_ACTION).sendToTarget();
        } else {
            handleReportEmergencyCallAction();
        }
    }

    public CharSequence getTelephonyPlmn(int subId) {
        return mPlmn.get(subId);
    }

    public CharSequence getTelephonySpn(int subId) {
        return mSpn.get(subId);
    }

    /**
     * @return Whether the device is provisioned (whether they have gone through
     *   the setup wizard)
     */
    public boolean isDeviceProvisioned() {
        return mDeviceProvisioned;
    }

    public int getFailedUnlockAttempts() {
        return mFailedAttempts;
    }

    public void clearFailedUnlockAttempts() {
        mFailedAttempts = 0;
        mFailedBiometricUnlockAttempts = 0;
    }

    public void clearFingerprintRecognized() {
        mUserFingerprintRecognized.clear();
    }

    public void reportFailedUnlockAttempt() {
        mFailedAttempts++;
    }

    public boolean isClockVisible() {
        return mClockVisible;
    }

    public int getPhoneState() {
        return mPhoneState;
    }

    public void reportFailedBiometricUnlockAttempt() {
        mFailedBiometricUnlockAttempts++;
    }

    public boolean getMaxBiometricUnlockAttemptsReached() {
        return mFailedBiometricUnlockAttempts >= FAILED_BIOMETRIC_UNLOCK_ATTEMPTS_BEFORE_BACKUP;
    }

    public boolean isAlternateUnlockEnabled() {
        return mAlternateUnlockEnabled;
    }

    public void setAlternateUnlockEnabled(boolean enabled) {
        mAlternateUnlockEnabled = enabled;
    }

    public boolean isSimLocked() {
        boolean bSimLocked = false;
        for (int slotId = 0; slotId < mSubIdForSlot.length; slotId++) {
            if (isSimLocked(mSimState.get(slotId))) {
                bSimLocked = true;
                break;
            }
        }
        return bSimLocked;
    }

    public static boolean isSimLocked(IccCardConstants.State state) {
        return state == IccCardConstants.State.PIN_REQUIRED
        || state == IccCardConstants.State.PUK_REQUIRED
        || state == IccCardConstants.State.PERM_DISABLED;
    }

    public boolean isSimPinSecure() {
        boolean isSecure = false;
        for (int slotId = 0; slotId < mSubIdForSlot.length; slotId++) {
            if (isSimPinSecure(mSimState.get(slotId))) {
                isSecure = true;
                break;
            }
        }
        return isSecure;
    }

    public static boolean isSimPinSecure(IccCardConstants.State state) {
        final IccCardConstants.State simState = state;
        return (simState == IccCardConstants.State.PIN_REQUIRED
                || simState == IccCardConstants.State.PUK_REQUIRED
                || simState == IccCardConstants.State.PERM_DISABLED);
    }

    public DisplayClientState getCachedDisplayClientState() {
        return mDisplayClientState;
    }

    // TODO: use these callbacks elsewhere in place of the existing notifyScreen*()
    // (KeyguardViewMediator, KeyguardHostView)
    public void dispatchScreenTurnedOn() {
        synchronized (this) {
            mScreenOn = true;
        }
        mHandler.sendEmptyMessage(MSG_SCREEN_TURNED_ON);
    }

    public void dispatchScreenTurndOff(int why) {
        synchronized(this) {
            mScreenOn = false;
        }
        mHandler.sendMessage(mHandler.obtainMessage(MSG_SCREEN_TURNED_OFF, why, 0));
    }

    public boolean isScreenOn() {
        return mScreenOn;
    }

    //return subId of first SIM that is PIN locked.
    public int getSimPinLockSubId() {
        int currentSimPinSubId = INVALID_SUBID;
        for (int slotId = 0; slotId < mSubIdForSlot.length; slotId++) {
            if (DEBUG) Log.d(TAG, "getSimPinLockSubId, slotId = " + slotId
                    + ", subId = "+ mSubIdForSlot[slotId]
                    + ", SimState = " + mSimState.get(slotId));
            if (mSimState.get(slotId) == IccCardConstants.State.PIN_REQUIRED) {
                currentSimPinSubId = mSubIdForSlot[slotId];
                break;
            }
        }
        return currentSimPinSubId;
    }

    //return subId of first SIM that is PUK locked.
    public int getSimPukLockSubId() {
        int currentSimPukSubId = INVALID_SUBID;
        for (int slotId = 0; slotId < mSubIdForSlot.length; slotId++) {
            if (DEBUG) Log.d(TAG, "getSimPukLockSubId, slotId = " + slotId
                    + ", subId = "+ mSubIdForSlot[slotId]
                    + ", SimState = " + mSimState.get(slotId));
            if (mSimState.get(slotId) == IccCardConstants.State.PUK_REQUIRED) {
                currentSimPukSubId = mSubIdForSlot[slotId];
                break;
            }
        }
        return currentSimPukSubId;
    }

    public int getNumPhones() {
        if (mNumPhones == 0) {
            mNumPhones = TelephonyManager.getDefault().getPhoneCount();
        }
        return mNumPhones;
    }

    public boolean isValidPhoneId(int phoneId) {
        if ((0 <= phoneId) && (phoneId < mNumPhones)) {
            return true;
        } else {
            return false;
        }
    }

    public int getPhoneIdBySubId(int subId) {
        int phoneId = -1;
        if (subId != INVALID_SUBID) {
            for (int i = 0; i < getNumPhones(); i++) {
                if (mSubIdForSlot[i] == subId) {
                    phoneId = i;
                    break;
                }
            }
        }
        return phoneId;
    }

    public int getSubIdByPhoneId(int phoneId) {
        int subId = INVALID_SUBID;
        if (isValidPhoneId(phoneId)) {
            subId = mSubIdForSlot[phoneId];
        }
        return subId;
    }

}<|MERGE_RESOLUTION|>--- conflicted
+++ resolved
@@ -736,13 +736,6 @@
             for (SubscriptionInfo subInfo: activeSubInfos) {
                 //subId for the slot initially initiazed to invalid value
                 //Got intent with correct subId for the slot now.
-<<<<<<< HEAD
-                if (mSubIdForSlot[subInfo.slotId] != subInfo.subId) {
-                    long subId = mSubIdForSlot[subInfo.slotId];
-                    mSubIdForSlot[subInfo.slotId] = subInfo.subId;
-                    mPlmn.put(subInfo.subId, mPlmn.get(subId));
-                    mSpn.put(subInfo.subId, mSpn.get(subId));
-=======
                 if (subInfo.getSimSlotIndex() > getNumPhones() - 1) {
                     continue;
                 }
@@ -751,7 +744,6 @@
                     mSubIdForSlot[subInfo.getSimSlotIndex()] = subInfo.getSubscriptionId();
                     mPlmn.put(subInfo.getSubscriptionId(), mPlmn.get(subId));
                     mSpn.put(subInfo.getSubscriptionId(), mSpn.get(subId));
->>>>>>> 9a7baac4
 
                     final int count = mCallbacks.size();
                     for (int i = 0; i < count; i++) {
