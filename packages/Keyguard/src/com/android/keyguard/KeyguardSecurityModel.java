--- conflicted
+++ resolved
@@ -80,11 +80,7 @@
         IccCardConstants.State simState = IccCardConstants.State.UNKNOWN;
         SecurityMode mode = SecurityMode.None;
         for (int i = 0; i < updateMonitor.getNumPhones(); i++) {
-<<<<<<< HEAD
-            long subId = updateMonitor.getSubIdByPhoneId(i);
-=======
             int subId = updateMonitor.getSubIdByPhoneId(i);
->>>>>>> 073b8a01
             simState = updateMonitor.getSimState(subId);
             if (simState == IccCardConstants.State.PIN_REQUIRED
                 || simState == IccCardConstants.State.PUK_REQUIRED) {
