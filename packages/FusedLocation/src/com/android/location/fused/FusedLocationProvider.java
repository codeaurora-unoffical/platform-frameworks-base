--- conflicted
+++ resolved
@@ -33,26 +33,15 @@
 import java.io.FileDescriptor;
 import java.io.PrintWriter;
 
-<<<<<<< HEAD
-public class FusedLocationProvider extends LocationProviderBase implements FusionEngine.Callback {
-=======
 class FusedLocationProvider extends LocationProviderBase implements FusionEngine.Callback {
->>>>>>> de843449
     private static final String TAG = "FusedLocationProvider";
 
     private static ProviderPropertiesUnbundled PROPERTIES = ProviderPropertiesUnbundled.create(
             false, false, false, false, true, true, true, Criteria.POWER_LOW,
             Criteria.ACCURACY_FINE);
 
-<<<<<<< HEAD
-    private static final int MSG_ENABLE = 1;
-    private static final int MSG_DISABLE = 2;
-    private static final int MSG_SET_REQUEST = 3;
-
-=======
     private final Context mContext;
     private final Handler mHandler;
->>>>>>> de843449
     private final FusionEngine mEngine;
 
     private final BroadcastReceiver mUserSwitchReceiver = new BroadcastReceiver() {
@@ -67,27 +56,10 @@
 
     FusedLocationProvider(Context context) {
         super(TAG, PROPERTIES);
-<<<<<<< HEAD
-        mEngine = new FusionEngine(context, Looper.myLooper());
-
-        // listen for user change
-        IntentFilter intentFilter = new IntentFilter();
-        intentFilter.addAction(Intent.ACTION_USER_SWITCHED);
-        context.registerReceiverAsUser(new BroadcastReceiver() {
-            @Override
-            public void onReceive(Context context, Intent intent) {
-                String action = intent.getAction();
-                if (Intent.ACTION_USER_SWITCHED.equals(action)) {
-                    mEngine.switchUser();
-                }
-            }
-        }, UserHandle.ALL, intentFilter, null, mHandler);
-=======
 
         mContext = context;
         mHandler = new Handler(Looper.myLooper());
         mEngine = new FusionEngine(context, Looper.myLooper(), this);
->>>>>>> de843449
     }
 
     void init() {
