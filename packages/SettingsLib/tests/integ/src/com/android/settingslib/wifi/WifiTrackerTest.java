/*
 * Copyright (C) 2016 The Android Open Source Project
 *
 * Licensed under the Apache License, Version 2.0 (the "License");
 * you may not use this file except in compliance with the License.
 * You may obtain a copy of the License at
 *
 *      http://www.apache.org/licenses/LICENSE-2.0
 *
 * Unless required by applicable law or agreed to in writing, software
 * distributed under the License is distributed on an "AS IS" BASIS,
 * WITHOUT WARRANTIES OR CONDITIONS OF ANY KIND, either express or implied.
 * See the License for the specific language governing permissions and
 * limitations under the License
 */
package com.android.settingslib.wifi;

import static com.google.common.truth.Truth.assertThat;

import static org.junit.Assert.assertEquals;
import static org.junit.Assert.assertFalse;
import static org.junit.Assert.assertTrue;
import static org.junit.Assert.fail;
import static org.mockito.Mockito.any;
import static org.mockito.Mockito.anyInt;
import static org.mockito.Mockito.doAnswer;
import static org.mockito.Mockito.doNothing;
import static org.mockito.Mockito.mock;
import static org.mockito.Mockito.never;
import static org.mockito.Mockito.spy;
import static org.mockito.Mockito.times;
import static org.mockito.Mockito.verify;
import static org.mockito.Mockito.when;

import android.content.Context;
import android.content.Intent;
import android.content.IntentFilter;
import android.net.ConnectivityManager;
import android.net.Network;
import android.net.NetworkInfo;
import android.net.NetworkKey;
import android.net.NetworkScoreManager;
import android.net.RssiCurve;
import android.net.ScoredNetwork;
import android.net.WifiKey;
import android.net.wifi.ScanResult;
import android.net.wifi.WifiConfiguration;
import android.net.wifi.WifiInfo;
import android.net.wifi.WifiManager;
import android.net.wifi.WifiNetworkScoreCache;
import android.net.wifi.WifiSsid;
import android.net.wifi.hotspot2.OsuProvider;
import android.net.wifi.hotspot2.PasspointConfiguration;
import android.os.Bundle;
import android.os.Handler;
import android.os.HandlerThread;
import android.os.SystemClock;
import android.provider.Settings;
import android.util.ArraySet;
import android.util.Pair;

import androidx.test.InstrumentationRegistry;
import androidx.test.filters.SmallTest;
import androidx.test.runner.AndroidJUnit4;

import com.android.settingslib.utils.ThreadUtils;

import org.junit.After;
import org.junit.Before;
import org.junit.Test;
import org.junit.runner.RunWith;
import org.mockito.ArgumentCaptor;
import org.mockito.Captor;
import org.mockito.Matchers;
import org.mockito.Mock;
import org.mockito.MockitoAnnotations;
import org.mockito.invocation.InvocationOnMock;
import org.mockito.stubbing.Answer;

import java.util.ArrayList;
import java.util.Arrays;
import java.util.HashMap;
import java.util.List;
import java.util.Map;
import java.util.Set;
import java.util.concurrent.CountDownLatch;
import java.util.concurrent.TimeUnit;
import java.util.concurrent.atomic.AtomicBoolean;

// TODO(sghuman): Change these to robolectric tests b/35766684.
@SmallTest
@RunWith(AndroidJUnit4.class)
public class WifiTrackerTest {

    private static final String TAG = "WifiTrackerTest";
    private static final int LATCH_TIMEOUT = 4000;

    private static final String SSID_1 = "ssid1";
    private static final String BSSID_1 = "00:00:00:00:00:00";
    private static final NetworkKey NETWORK_KEY_1 =
            new NetworkKey(new WifiKey('"' + SSID_1 + '"', BSSID_1));
    private static final int RSSI_1 = -30;
    private static final byte SCORE_1 = 10;
    private static final int BADGE_1 = AccessPoint.Speed.MODERATE;
    private static final String FQDN_1 = "fqdn1";
    private static final String PROVIDER_FRIENDLY_NAME_1 = "providerFriendlyName1";

    private static final String SSID_2 = "ssid2";
    private static final String BSSID_2 = "AA:AA:AA:AA:AA:AA";
    private static final NetworkKey NETWORK_KEY_2 =
            new NetworkKey(new WifiKey('"' + SSID_2 + '"', BSSID_2));
    private static final int RSSI_2 = -30;
    private static final byte SCORE_2 = 15;
    private static final int BADGE_2 = AccessPoint.Speed.FAST;
    private static final String FQDN_2 = "fqdn2";
    private static final String PROVIDER_FRIENDLY_NAME_2 = "providerFriendlyName2";

    private static final String SSID_3 = "ssid3";
    private static final String BSSID_3 = "CC:00:00:00:00:00";
    private static final int RSSI_3 = -40;

    // TODO(b/65594609): Convert mutable Data objects to instance variables / builder pattern
    private static final int NETWORK_ID_1 = 123;
    private static final int CONNECTED_RSSI = -50;
    private static final WifiInfo CONNECTED_AP_1_INFO = new WifiInfo();
    static {
        CONNECTED_AP_1_INFO.setSSID(WifiSsid.createFromAsciiEncoded(SSID_1));
        CONNECTED_AP_1_INFO.setBSSID(BSSID_1);
        CONNECTED_AP_1_INFO.setNetworkId(NETWORK_ID_1);
        CONNECTED_AP_1_INFO.setRssi(CONNECTED_RSSI);
    }
    private static final WifiConfiguration CONFIGURATION_1 = new WifiConfiguration();
    static {
        CONFIGURATION_1.SSID = SSID_1;
        CONFIGURATION_1.BSSID = BSSID_1;
        CONFIGURATION_1.networkId = NETWORK_ID_1;
    }

    private static final int NETWORK_ID_2 = 2;
    private static final WifiConfiguration CONFIGURATION_2 = new WifiConfiguration();
    static {
        CONFIGURATION_2.SSID = SSID_2;
        CONFIGURATION_2.BSSID = BSSID_2;
        CONFIGURATION_2.networkId = NETWORK_ID_2;
    }

    @Captor ArgumentCaptor<WifiNetworkScoreCache> mScoreCacheCaptor;
    @Mock private ConnectivityManager mockConnectivityManager;
    @Mock private NetworkScoreManager mockNetworkScoreManager;
    @Mock private RssiCurve mockCurve1;
    @Mock private RssiCurve mockCurve2;
    @Mock private RssiCurve mockBadgeCurve1;
    @Mock private RssiCurve mockBadgeCurve2;
    @Mock private WifiManager mockWifiManager;
    @Mock private WifiTracker.WifiListener mockWifiListener;

    private final List<NetworkKey> mRequestedKeys = new ArrayList<>();

    private Context mContext;
    private CountDownLatch mAccessPointsChangedLatch;
    private CountDownLatch mRequestScoresLatch;
    private Handler mScannerHandler;
    private HandlerThread mWorkerThread;

    private int mOriginalScoringUiSettingValue;

    @SuppressWarnings("VisibleForTests")
    @Before
    public void setUp() {
        MockitoAnnotations.initMocks(this);

        mContext = InstrumentationRegistry.getTargetContext();

        mWorkerThread = new HandlerThread("TestHandlerWorkerThread");
        mWorkerThread.start();

        // Make sure the scanner doesn't try to run on the testing thread.
        HandlerThread scannerThread = new HandlerThread("ScannerWorkerThread");
        scannerThread.start();
        mScannerHandler = new Handler(scannerThread.getLooper());

        when(mockWifiManager.isWifiEnabled()).thenReturn(true);
        when(mockWifiManager.getScanResults())
                .thenReturn(Arrays.asList(buildScanResult1(), buildScanResult2()));
        when(mockWifiManager.getConfiguredNetworks())
                .thenReturn(Arrays.asList(CONFIGURATION_1, CONFIGURATION_2));


        when(mockCurve1.lookupScore(RSSI_1)).thenReturn(SCORE_1);
        when(mockCurve2.lookupScore(RSSI_2)).thenReturn(SCORE_2);

        when(mockBadgeCurve1.lookupScore(RSSI_1)).thenReturn((byte) BADGE_1);
        when(mockBadgeCurve2.lookupScore(RSSI_2)).thenReturn((byte) BADGE_2);

        doNothing()
                .when(mockNetworkScoreManager)
                .registerNetworkScoreCache(
                        anyInt(),
                        mScoreCacheCaptor.capture(),
                        Matchers.anyInt());

        // Capture requested keys and count down latch if present
        doAnswer(
                new Answer<Boolean>() {
                    @Override
                    public Boolean answer(InvocationOnMock input) {
                        if (mRequestScoresLatch != null) {
                            mRequestScoresLatch.countDown();
                        }
                        NetworkKey[] keys = (NetworkKey[]) input.getArguments()[0];
                        for (NetworkKey key : keys) {
                            mRequestedKeys.add(key);
                        }
                        return true;
                    }
                }).when(mockNetworkScoreManager).requestScores(Matchers.<NetworkKey[]>any());

        // We use a latch to detect callbacks as Tracker initialization state often invokes
        // callbacks
        doAnswer(invocation -> {
                    if (mAccessPointsChangedLatch != null) {
                      mAccessPointsChangedLatch.countDown();
                    }
                    return null;
                }).when(mockWifiListener).onAccessPointsChanged();

        // Turn on Scoring UI features
        mOriginalScoringUiSettingValue = Settings.Global.getInt(
                InstrumentationRegistry.getTargetContext().getContentResolver(),
                Settings.Global.NETWORK_SCORING_UI_ENABLED,
                0 /* disabled */);
        Settings.Global.putInt(
                InstrumentationRegistry.getTargetContext().getContentResolver(),
                Settings.Global.NETWORK_SCORING_UI_ENABLED,
                1 /* enabled */);

    }

    @After
    public void cleanUp() {
        Settings.Global.putInt(
                InstrumentationRegistry.getTargetContext().getContentResolver(),
                Settings.Global.NETWORK_SCORING_UI_ENABLED,
                mOriginalScoringUiSettingValue);
    }

    private static ScanResult buildScanResult1() {
        return new ScanResult(
                WifiSsid.createFromAsciiEncoded(SSID_1),
                BSSID_1,
                0, // hessid
                0, //anqpDomainId
                null, // osuProviders
                "", // capabilities
                RSSI_1,
                0, // frequency
                SystemClock.elapsedRealtime() * 1000 /* microsecond timestamp */);
    }

    private static ScanResult buildScanResult2() {
        return new ScanResult(
                WifiSsid.createFromAsciiEncoded(SSID_2),
                BSSID_2,
                0, // hessid
                0, //anqpDomainId
                null, // osuProviders
                "", // capabilities
                RSSI_2,
                0, // frequency
                SystemClock.elapsedRealtime() * 1000 /* microsecond timestamp */);
    }

    private static ScanResult buildStaleScanResult() {
        return new ScanResult(
                WifiSsid.createFromAsciiEncoded(SSID_3),
                BSSID_3,
                0, // hessid
                0, //anqpDomainId
                null, // osuProviders
                "", // capabilities
                RSSI_3,
                0, // frequency
                0 /* microsecond timestamp */);
    }

    private static WifiConfiguration buildPasspointConfiguration(String fqdn, String friendlyName) {
        WifiConfiguration config = spy(new WifiConfiguration());
        config.FQDN = fqdn;
        config.providerFriendlyName = friendlyName;
        when(config.isPasspoint()).thenReturn(true);
        return config;
    }

    private List<Pair<WifiConfiguration, Map<Integer, List<ScanResult>>>>
            createPasspointMatchingWifiConfigsWithDuplicates() {
        List<Pair<WifiConfiguration, Map<Integer, List<ScanResult>>>> matchingList =
                new ArrayList<>();
        Map<Integer, List<ScanResult>> mapping = new HashMap<>();

        mapping.put(WifiManager.PASSPOINT_HOME_NETWORK, Arrays.asList(buildScanResult1()));

        WifiConfiguration passpointConfig1 =
                buildPasspointConfiguration(FQDN_1, PROVIDER_FRIENDLY_NAME_1);
        WifiConfiguration passpointConfig2 =
                buildPasspointConfiguration(FQDN_2, PROVIDER_FRIENDLY_NAME_2);

        matchingList.add(new Pair(passpointConfig1, mapping));
        matchingList.add(new Pair(passpointConfig1, mapping));
        matchingList.add(new Pair(passpointConfig2, mapping));
        matchingList.add(new Pair(passpointConfig2, mapping));

        return matchingList;
    }

    private List<Pair<WifiConfiguration, Map<Integer, List<ScanResult>>>>
            createPasspointMatchingWifiConfigWithScanResults(
            List<ScanResult> homeList, List<ScanResult> roamingList) {
        List<Pair<WifiConfiguration, Map<Integer, List<ScanResult>>>> matchingList =
                new ArrayList<>();
        Map<Integer, List<ScanResult>> mapping = new HashMap<>();

        if (homeList != null) {
            mapping.put(WifiManager.PASSPOINT_HOME_NETWORK, homeList);
        }
        if (roamingList != null) {
            mapping.put(WifiManager.PASSPOINT_ROAMING_NETWORK, roamingList);
        }

        matchingList.add(new Pair(buildPasspointConfiguration(FQDN_1, PROVIDER_FRIENDLY_NAME_1),
                mapping));

        return matchingList;
    }

    private static OsuProvider buildOsuProvider(String friendlyName) {
        Map<String, String> friendlyNames = new HashMap<>();
        friendlyNames.put("en", friendlyName);
        return new OsuProvider(null, friendlyNames, null, null, null, null, null);
    }

    private WifiTracker createTrackerWithImmediateBroadcastsAndInjectInitialScanResults(
                    Intent ... intents)
            throws InterruptedException {
        WifiTracker tracker = createMockedWifiTracker();

        startTracking(tracker);
        for (Intent intent : intents) {
            tracker.mReceiver.onReceive(mContext, intent);
        }

        sendScanResults(tracker);

        return tracker;
    }

    private WifiTracker createMockedWifiTracker() {
        final WifiTracker wifiTracker = new WifiTracker(
                mContext,
                mockWifiListener,
                mockWifiManager,
                mockConnectivityManager,
                mockNetworkScoreManager,
                new IntentFilter()); // empty filter to ignore system broadcasts
        wifiTracker.setWorkThread(mWorkerThread);
        return wifiTracker;
    }

    private void startTracking(WifiTracker tracker)  throws InterruptedException {
        CountDownLatch latch = new CountDownLatch(1);
        mScannerHandler.post(() -> {
                tracker.onStart();
                latch.countDown();
        });
        assertTrue("Latch timed out", latch.await(LATCH_TIMEOUT, TimeUnit.MILLISECONDS));
    }

    private void sendScanResults(WifiTracker tracker) throws InterruptedException {
        Intent i = new Intent(WifiManager.SCAN_RESULTS_AVAILABLE_ACTION);
        tracker.mReceiver.onReceive(mContext, i);
    }

    private void sendUpdatedScores() throws InterruptedException {
        Bundle attr1 = new Bundle();
        attr1.putParcelable(ScoredNetwork.ATTRIBUTES_KEY_BADGING_CURVE, mockBadgeCurve1);
        ScoredNetwork sc1 =
                new ScoredNetwork(
                        NETWORK_KEY_1,
                        mockCurve1,
                        false /* meteredHint */,
                        attr1);

        Bundle attr2 = new Bundle();
        attr2.putParcelable(ScoredNetwork.ATTRIBUTES_KEY_BADGING_CURVE, mockBadgeCurve2);
        ScoredNetwork sc2 =
                new ScoredNetwork(
                        NETWORK_KEY_2,
                        mockCurve2,
                        true /* meteredHint */,
                        attr2);

        WifiNetworkScoreCache scoreCache = mScoreCacheCaptor.getValue();
        scoreCache.updateScores(Arrays.asList(sc1, sc2));
    }

    private WifiTracker createTrackerWithScanResultsAndAccessPoint1Connected()
            throws InterruptedException {
        when(mockWifiManager.getConnectionInfo()).thenReturn(CONNECTED_AP_1_INFO);

        WifiConfiguration configuration = new WifiConfiguration();
        configuration.SSID = SSID_1;
        configuration.BSSID = BSSID_1;
        configuration.networkId = NETWORK_ID_1;

        NetworkInfo networkInfo = new NetworkInfo(
                ConnectivityManager.TYPE_WIFI, 0, "Type Wifi", "subtype");
        networkInfo.setDetailedState(NetworkInfo.DetailedState.CONNECTED, "connected", "test");

        Intent intent = new Intent(WifiManager.NETWORK_STATE_CHANGED_ACTION);
        intent.putExtra(WifiManager.EXTRA_NETWORK_INFO, networkInfo);
        WifiTracker tracker =
                createTrackerWithImmediateBroadcastsAndInjectInitialScanResults(intent);
        assertThat(tracker.isConnected()).isTrue();
        return tracker;
    }

    private void waitForHandlersToProcessCurrentlyEnqueuedMessages(WifiTracker tracker)
            throws InterruptedException {
        CountDownLatch workerLatch = new CountDownLatch(1);
        tracker.mWorkHandler.post(() -> workerLatch.countDown());
        assertTrue("Latch timed out while waiting for WorkerHandler",
                workerLatch.await(LATCH_TIMEOUT, TimeUnit.MILLISECONDS));
    }

    private void switchToNetwork2(WifiTracker tracker) throws InterruptedException {
        NetworkInfo networkInfo = new NetworkInfo(
                ConnectivityManager.TYPE_WIFI, 0, "Type Wifi", "subtype");
        networkInfo.setDetailedState(NetworkInfo.DetailedState.CONNECTING, "connecting", "test");

        WifiInfo info = new WifiInfo();
        info.setSSID(WifiSsid.createFromAsciiEncoded(SSID_2));
        info.setBSSID(BSSID_2);
        info.setRssi(CONNECTED_RSSI);
        info.setNetworkId(NETWORK_ID_2);
        when(mockWifiManager.getConnectionInfo()).thenReturn(info);

        Intent intent = new Intent(WifiManager.NETWORK_STATE_CHANGED_ACTION);
        intent.putExtra(WifiManager.EXTRA_NETWORK_INFO, networkInfo);
        tracker.mReceiver.onReceive(mContext, intent);
    }

    @Test
    public void startAndStopTrackingShouldRegisterAndUnregisterScoreCache()
            throws InterruptedException {
        WifiTracker tracker = createMockedWifiTracker();

        // Test register
        startTracking(tracker);
        verify(mockNetworkScoreManager)
                .registerNetworkScoreCache(
                          Matchers.anyInt(),
                          mScoreCacheCaptor.capture(),
                          Matchers.anyInt());

        WifiNetworkScoreCache scoreCache = mScoreCacheCaptor.getValue();

        CountDownLatch latch = new CountDownLatch(1);
        doAnswer(
                (invocation) -> {
                        latch.countDown();
                        return null;
                }).when(mockNetworkScoreManager)
                        .unregisterNetworkScoreCache(NetworkKey.TYPE_WIFI, scoreCache);

        // Test unregister
        tracker.onStop();

        assertTrue("Latch timed out", latch.await(LATCH_TIMEOUT, TimeUnit.MILLISECONDS));
        verify(mockNetworkScoreManager)
                .unregisterNetworkScoreCache(NetworkKey.TYPE_WIFI, scoreCache);
    }

    @Test
    public void testGetNumSavedNetworks() throws InterruptedException {
        WifiConfiguration validConfig = new WifiConfiguration();
        validConfig.SSID = SSID_1;
        validConfig.BSSID = BSSID_1;

        WifiConfiguration selfAddedNoAssociation = new WifiConfiguration();
        selfAddedNoAssociation.ephemeral = true;
        selfAddedNoAssociation.selfAdded = true;
        selfAddedNoAssociation.numAssociation = 0;
        selfAddedNoAssociation.SSID = SSID_2;
        selfAddedNoAssociation.BSSID = BSSID_2;

        when(mockWifiManager.getConfiguredNetworks())
                .thenReturn(Arrays.asList(validConfig, selfAddedNoAssociation));

        WifiTracker tracker = createTrackerWithImmediateBroadcastsAndInjectInitialScanResults();

        assertEquals(1, tracker.getNumSavedNetworks());
    }

    @Test
    public void startTrackingShouldSetConnectedAccessPointAsActive() throws InterruptedException {
        WifiTracker tracker = createTrackerWithScanResultsAndAccessPoint1Connected();

        List<AccessPoint> aps = tracker.getAccessPoints();

        assertThat(aps).hasSize(2);
        assertThat(aps.get(0).isActive()).isTrue();
    }

    @Test
    public void startTrackingAfterStopTracking_shouldRequestNewScores()
            throws InterruptedException {
        // Start the tracker and inject the initial scan results and then stop tracking
        WifiTracker tracker =  createTrackerWithImmediateBroadcastsAndInjectInitialScanResults();

        tracker.onStop();
        mRequestedKeys.clear();

        mRequestScoresLatch = new CountDownLatch(1);
        startTracking(tracker);
        assertTrue("Latch timed out",
                mRequestScoresLatch.await(LATCH_TIMEOUT, TimeUnit.MILLISECONDS));

        assertTrue(mRequestedKeys.contains(NETWORK_KEY_1));
        assertTrue(mRequestedKeys.contains(NETWORK_KEY_2));
    }

    @Test
    public void stopTracking_shouldNotClearExistingScores()
            throws InterruptedException {
        // Start the tracker and inject the initial scan results and then stop tracking
        WifiTracker tracker =  createTrackerWithImmediateBroadcastsAndInjectInitialScanResults();
        updateScoresAndWaitForCacheListenerToProcess(tracker);
        tracker.onStop();

        assertThat(mScoreCacheCaptor.getValue().getScoredNetwork(NETWORK_KEY_1)).isNotNull();
    }

    @Test
    public void scoreCacheUpdateScoresShouldTriggerOnAccessPointsChanged()
            throws InterruptedException {
        WifiTracker tracker = createMockedWifiTracker();
        startTracking(tracker);
        sendScanResults(tracker);

        updateScoresAndWaitForCacheListenerToProcess(tracker);
    }

    private void updateScoresAndWaitForCacheListenerToProcess(WifiTracker tracker)
            throws InterruptedException {
        // Scores are updated via the cache listener hence we need to wait for the work handler
        // to finish before proceeding.
        sendUpdatedScores();

        // Ensure the work handler has processed the scores inside the cache listener of WifiTracker
        waitForHandlersToProcessCurrentlyEnqueuedMessages(tracker);
    }

    @Test
    public void scoreCacheUpdateScoresShouldChangeSortOrder() throws InterruptedException {
        WifiTracker tracker =  createTrackerWithImmediateBroadcastsAndInjectInitialScanResults();
        List<AccessPoint> aps = tracker.getAccessPoints();
        assertTrue(aps.size() == 2);
        assertEquals(aps.get(0).getSsidStr(), SSID_1);
        assertEquals(aps.get(1).getSsidStr(), SSID_2);

        updateScoresAndWaitForCacheListenerToProcess(tracker);

        aps = tracker.getAccessPoints();
        assertTrue(aps.size() == 2);
        assertEquals(aps.get(0).getSsidStr(), SSID_2);
        assertEquals(aps.get(1).getSsidStr(), SSID_1);
    }

    @Test
    public void scoreCacheUpdateScoresShouldNotChangeSortOrderWhenSortingDisabled()
            throws InterruptedException {
        Settings.Global.putInt(
                InstrumentationRegistry.getTargetContext().getContentResolver(),
                Settings.Global.NETWORK_SCORING_UI_ENABLED,
                0 /* disabled */);

        WifiTracker tracker = createTrackerWithImmediateBroadcastsAndInjectInitialScanResults();
        List<AccessPoint> aps = tracker.getAccessPoints();
        assertTrue(aps.size() == 2);
        assertEquals(aps.get(0).getSsidStr(), SSID_1);
        assertEquals(aps.get(1).getSsidStr(), SSID_2);

        updateScoresAndWaitForCacheListenerToProcess(tracker);

        aps = tracker.getAccessPoints();
        assertTrue(aps.size() == 2);
        assertEquals(aps.get(0).getSsidStr(), SSID_1);
        assertEquals(aps.get(1).getSsidStr(), SSID_2);
    }

    @Test
    public void scoreCacheUpdateScoresShouldInsertSpeedIntoAccessPoint()
            throws InterruptedException {
        WifiTracker tracker = createTrackerWithImmediateBroadcastsAndInjectInitialScanResults();
        updateScoresAndWaitForCacheListenerToProcess(tracker);

        List<AccessPoint> aps = tracker.getAccessPoints();

        for (AccessPoint ap : aps) {
            if (ap.getSsidStr().equals(SSID_1)) {
                assertEquals(BADGE_1, ap.getSpeed());
            } else if (ap.getSsidStr().equals(SSID_2)) {
                assertEquals(BADGE_2, ap.getSpeed());
            }
        }
    }

    @Test
    public void scoreCacheUpdateMeteredShouldUpdateAccessPointMetering()
            throws InterruptedException {
        WifiTracker tracker = createTrackerWithImmediateBroadcastsAndInjectInitialScanResults();
        updateScoresAndWaitForCacheListenerToProcess(tracker);

        List<AccessPoint> aps = tracker.getAccessPoints();

        for (AccessPoint ap : aps) {
            if (ap.getSsidStr().equals(SSID_1)) {
                assertFalse(ap.isMetered());
            } else if (ap.getSsidStr().equals(SSID_2)) {
                assertTrue(ap.isMetered());
            }
        }
    }

    @Test
    public void noSpeedsShouldBeInsertedIntoAccessPointWhenScoringUiDisabled()
            throws InterruptedException {
        Settings.Global.putInt(
                InstrumentationRegistry.getTargetContext().getContentResolver(),
                Settings.Global.NETWORK_SCORING_UI_ENABLED,
                0 /* disabled */);

        WifiTracker tracker = createTrackerWithImmediateBroadcastsAndInjectInitialScanResults();
        updateScoresAndWaitForCacheListenerToProcess(tracker);

        List<AccessPoint> aps = tracker.getAccessPoints();

        for (AccessPoint ap : aps) {
            if (ap.getSsidStr().equals(SSID_1)) {
                assertEquals(AccessPoint.Speed.NONE, ap.getSpeed());
            } else if (ap.getSsidStr().equals(SSID_2)) {
                assertEquals(AccessPoint.Speed.NONE, ap.getSpeed());
            }
        }
    }

    @Test
    public void scoresShouldBeRequestedForNewScanResultOnly()  throws InterruptedException {
        // Scores can be requested together or serially depending on how the scan results are
        // processed.
        mRequestScoresLatch = new CountDownLatch(1);
        WifiTracker tracker = createTrackerWithImmediateBroadcastsAndInjectInitialScanResults();
        assertTrue(mRequestScoresLatch.await(LATCH_TIMEOUT, TimeUnit.MILLISECONDS));
        mRequestedKeys.clear();

        String ssid = "ssid3";
        String bssid = "00:00:00:00:00:00";
        ScanResult newResult = new ScanResult(
                WifiSsid.createFromAsciiEncoded(ssid),
                bssid,
                0, // hessid
                0, //anqpDomainId
                null, // osuProviders
                "", // capabilities
                RSSI_1,
                0, // frequency
                SystemClock.elapsedRealtime() * 1000);
        when(mockWifiManager.getScanResults())
                .thenReturn(Arrays.asList(buildScanResult1(), buildScanResult2(), newResult));

        mRequestScoresLatch = new CountDownLatch(1);
        sendScanResults(tracker);
        assertTrue(mRequestScoresLatch.await(LATCH_TIMEOUT, TimeUnit.MILLISECONDS));

        assertEquals(1, mRequestedKeys.size());
        assertTrue(mRequestedKeys.contains(new NetworkKey(new WifiKey('"' + ssid + '"', bssid))));
    }

    @Test
    public void scoreCacheAndListenerShouldBeUnregisteredWhenStopTrackingIsCalled() throws Exception
    {
        WifiTracker tracker =  createTrackerWithImmediateBroadcastsAndInjectInitialScanResults();
        WifiNetworkScoreCache cache = mScoreCacheCaptor.getValue();

        tracker.onStop();
        verify(mockNetworkScoreManager).unregisterNetworkScoreCache(NetworkKey.TYPE_WIFI, cache);

        // Verify listener is unregistered so updating a score does not throw an error by posting
        // a message to the dead work handler
        mWorkerThread.quit();
        sendUpdatedScores();
    }

    /**
     * Verify that tracking a Passpoint AP on a device with Passpoint disabled doesn't cause
     * any crash.
     *
     * @throws Exception
     */
    @Test
    public void trackPasspointApWithPasspointDisabled() throws Exception {
        // TODO(sghuman): Delete this test and replace with a passpoint test
        WifiTracker tracker = createMockedWifiTracker();

        // Add a Passpoint AP to the scan results.
        List<ScanResult> results = new ArrayList<>();
        ScanResult passpointAp = new ScanResult(
                WifiSsid.createFromAsciiEncoded(SSID_1),
                BSSID_1,
                0, // hessid
                0, //anqpDomainId
                null, // osuProviders
                "", // capabilities
                RSSI_1,
                0, // frequency
                SystemClock.elapsedRealtime() * 1000 /* microsecond timestamp */);
        passpointAp.setFlag(ScanResult.FLAG_PASSPOINT_NETWORK);
        results.add(passpointAp);

        // Update access point and verify UnsupportedOperationException is being caught for
        // call to WifiManager#getMatchingWifiConfig.
        when(mockWifiManager.getConfiguredNetworks())
                .thenReturn(new ArrayList<WifiConfiguration>());
        when(mockWifiManager.getScanResults()).thenReturn(results);

        startTracking(tracker);
    }

    @Test
    public void rssiChangeBroadcastShouldUpdateConnectedAp() throws Exception {
        WifiTracker tracker =  createTrackerWithScanResultsAndAccessPoint1Connected();
        assertThat(tracker.getAccessPoints().get(0).isActive()).isTrue();

        int newRssi = CONNECTED_RSSI + 10;
        WifiInfo info = new WifiInfo(CONNECTED_AP_1_INFO);
        info.setRssi(newRssi);

        // Once the new info has been fetched, we need to wait for the access points to be copied
        mAccessPointsChangedLatch = new CountDownLatch(1);
        doAnswer(invocation -> info).when(mockWifiManager).getConnectionInfo();

        tracker.mReceiver.onReceive(mContext, new Intent(WifiManager.RSSI_CHANGED_ACTION));

        assertTrue("onAccessPointsChanged never called",
                mAccessPointsChangedLatch.await(LATCH_TIMEOUT, TimeUnit.MILLISECONDS));
        assertThat(tracker.getAccessPoints().get(0).getRssi()).isEqualTo(newRssi);
    }

    @Test
    public void onStartShouldSynchronouslyFetchLatestInformation() throws Exception {
        Network mockNetwork = mock(Network.class);
        when(mockWifiManager.getCurrentNetwork()).thenReturn(mockNetwork);

        when(mockWifiManager.getConnectionInfo()).thenReturn(CONNECTED_AP_1_INFO);

        NetworkInfo networkInfo = new NetworkInfo(
                ConnectivityManager.TYPE_WIFI, 0, "Type Wifi", "subtype");
        networkInfo.setDetailedState(NetworkInfo.DetailedState.CONNECTED, "connected", "test");
        when(mockConnectivityManager.getNetworkInfo(any(Network.class))).thenReturn(networkInfo);

        WifiTracker tracker = createMockedWifiTracker();
        startTracking(tracker);

        verify(mockWifiManager).getConnectionInfo();
        verify(mockWifiManager, times(1)).getConfiguredNetworks();
        verify(mockConnectivityManager).getNetworkInfo(any(Network.class));

        // mStaleAccessPoints is true
        verify(mockWifiListener, never()).onAccessPointsChanged();
        assertThat(tracker.getAccessPoints().size()).isEqualTo(2);
        assertThat(tracker.getAccessPoints().get(0).isActive()).isTrue();
    }

    @Test
    public void onStartShouldDisplayConnectedAccessPointWhenThereAreNoScanResults()
            throws Exception {
        Network mockNetwork = mock(Network.class);
        when(mockWifiManager.getCurrentNetwork()).thenReturn(mockNetwork);

        when(mockWifiManager.getConnectionInfo()).thenReturn(CONNECTED_AP_1_INFO);

        NetworkInfo networkInfo = new NetworkInfo(
                ConnectivityManager.TYPE_WIFI, 0, "Type Wifi", "subtype");
        networkInfo.setDetailedState(NetworkInfo.DetailedState.CONNECTED, "connected", "test");
        when(mockConnectivityManager.getNetworkInfo(any(Network.class))).thenReturn(networkInfo);

        // Don't return any scan results
        when(mockWifiManager.getScanResults()).thenReturn(new ArrayList<>());

        WifiTracker tracker = createMockedWifiTracker();
        startTracking(tracker);

        verify(mockWifiManager).getConnectionInfo();
        verify(mockWifiManager, times(1)).getConfiguredNetworks();
        verify(mockConnectivityManager).getNetworkInfo(any(Network.class));

        // mStaleAccessPoints is true
        verify(mockWifiListener, never()).onAccessPointsChanged();

        assertThat(tracker.getAccessPoints()).hasSize(1);
        assertThat(tracker.getAccessPoints().get(0).isActive()).isTrue();
    }

    @Test
    public void stopTrackingShouldRemoveAllPendingWork() throws Exception {
        WifiTracker tracker = createMockedWifiTracker();
        startTracking(tracker);

        CountDownLatch ready = new CountDownLatch(1);
        CountDownLatch latch = new CountDownLatch(1);
        CountDownLatch lock = new CountDownLatch(1);
        tracker.mWorkHandler.post(() -> {
            try {
                ready.countDown();
                lock.await();
                latch.countDown();
            } catch (InterruptedException e) {
                fail("Interrupted Exception while awaiting lock release: " + e);
            }
        });

        // Enqueue messages
        final AtomicBoolean executed = new AtomicBoolean(false);
        tracker.mWorkHandler.post(() -> executed.set(true));

        try {
            ready.await(); // Make sure we have entered the first message handler
        } catch (InterruptedException e) {}
        tracker.onStop();

        lock.countDown();
        assertTrue("Latch timed out", latch.await(LATCH_TIMEOUT, TimeUnit.MILLISECONDS));

        // In case the method was already executing
        assertThat(tracker.mWorkHandler.hasMessagesOrCallbacks()).isFalse();

        assertThat(executed.get()).isFalse();
    }

    @Test
    public void stopTrackingShouldPreventCallbacksFromOngoingWork() throws Exception {
        WifiTracker tracker = createMockedWifiTracker();
        startTracking(tracker);

        final CountDownLatch ready = new CountDownLatch(1);
        final CountDownLatch latch = new CountDownLatch(1);
        final CountDownLatch lock = new CountDownLatch(1);
        tracker.mWorkHandler.post(() -> {
            try {
                ready.countDown();
                lock.await();

                tracker.mReceiver.onReceive(
                        mContext, new Intent(WifiManager.WIFI_STATE_CHANGED_ACTION));

                latch.countDown();
            } catch (InterruptedException e) {
                fail("Interrupted Exception while awaiting lock release: " + e);
            }
        });

        ready.await(); // Make sure we have entered the first message handler
        tracker.onStop();
        lock.countDown();
        assertTrue("Latch timed out", latch.await(LATCH_TIMEOUT, TimeUnit.MILLISECONDS));

        // Wait for main thread
        final CountDownLatch latch2 = new CountDownLatch(1);
        ThreadUtils.postOnMainThread(latch2::countDown);
        latch2.await();

        verify(mockWifiListener, never()).onWifiStateChanged(anyInt());
    }

    @Test
    public void stopTrackingShouldSetStaleBitWhichPreventsCallbacksUntilNextScanResult()
            throws Exception {
        WifiTracker tracker = createMockedWifiTracker();
        startTracking(tracker);

        tracker.onStop();

        startTracking(tracker);

        tracker.mReceiver.onReceive(mContext, new Intent(WifiManager.WIFI_STATE_CHANGED_ACTION));
        tracker.mReceiver.onReceive(
                mContext, new Intent(WifiManager.CONFIGURED_NETWORKS_CHANGED_ACTION));
        tracker.mReceiver.onReceive(
                mContext, new Intent(WifiManager.LINK_CONFIGURATION_CHANGED_ACTION));


        verify(mockWifiListener, never()).onAccessPointsChanged();

        sendScanResults(tracker); // verifies onAccessPointsChanged is invoked
    }

    @Test
    public void startTrackingShouldNotSendAnyCallbacksUntilScanResultsAreProcessed()
            throws Exception {
        WifiTracker tracker = createMockedWifiTracker();
        startTracking(tracker);

        tracker.mReceiver.onReceive(mContext, new Intent(WifiManager.WIFI_STATE_CHANGED_ACTION));
        tracker.mReceiver.onReceive(
                mContext, new Intent(WifiManager.CONFIGURED_NETWORKS_CHANGED_ACTION));
        tracker.mReceiver.onReceive(
                mContext, new Intent(WifiManager.LINK_CONFIGURATION_CHANGED_ACTION));

        verify(mockWifiListener, never()).onAccessPointsChanged();

        sendScanResults(tracker); // verifies onAccessPointsChanged is invoked
    }

    @Test
    public void disablingWifiShouldClearExistingAccessPoints() throws Exception {
        WifiTracker tracker = createTrackerWithScanResultsAndAccessPoint1Connected();

        when(mockWifiManager.isWifiEnabled()).thenReturn(false);

        mAccessPointsChangedLatch = new CountDownLatch(1);
        tracker.mReceiver.onReceive(mContext, new Intent(WifiManager.WIFI_STATE_CHANGED_ACTION));
        assertThat(mAccessPointsChangedLatch.await(LATCH_TIMEOUT, TimeUnit.MILLISECONDS)).isTrue();

        assertThat(tracker.getAccessPoints()).isEmpty();
    }

    @Test
    public void onConnectedChangedCallback_shouldNotBeInvokedWhenNoStateChange() throws Exception {
        WifiTracker tracker = createTrackerWithScanResultsAndAccessPoint1Connected();
        verify(mockWifiListener, times(1)).onConnectedChanged();

        NetworkInfo networkInfo = new NetworkInfo(
                ConnectivityManager.TYPE_WIFI, 0, "Type Wifi", "subtype");
        networkInfo.setDetailedState(NetworkInfo.DetailedState.CONNECTED, "connected", "test");

        Intent intent = new Intent(WifiManager.NETWORK_STATE_CHANGED_ACTION);
        intent.putExtra(WifiManager.EXTRA_NETWORK_INFO, networkInfo);
        tracker.mReceiver.onReceive(mContext, intent);

        verify(mockWifiListener, times(1)).onConnectedChanged();
    }

    @Test
    public void onConnectedChangedCallback_shouldBeInvokedWhenStateChanges() throws Exception {
        WifiTracker tracker = createTrackerWithScanResultsAndAccessPoint1Connected();
        verify(mockWifiListener, times(1)).onConnectedChanged();

        NetworkInfo networkInfo = new NetworkInfo(
                ConnectivityManager.TYPE_WIFI, 0, "Type Wifi", "subtype");
        networkInfo.setDetailedState(
                NetworkInfo.DetailedState.DISCONNECTED, "disconnected", "test");

        Intent intent = new Intent(WifiManager.NETWORK_STATE_CHANGED_ACTION);
        intent.putExtra(WifiManager.EXTRA_NETWORK_INFO, networkInfo);
        tracker.mReceiver.onReceive(mContext, intent);

        assertThat(tracker.isConnected()).isFalse();
        verify(mockWifiListener, times(2)).onConnectedChanged();
    }

    @Test
    public void updateNetworkInfoWithNewConnectedNetwork_switchesNetworks() throws Exception {
        WifiTracker tracker = createTrackerWithScanResultsAndAccessPoint1Connected();

        switchToNetwork2(tracker);

        List<AccessPoint> aps = tracker.getAccessPoints();
        assertThat(aps.get(0).getSsidStr()).isEqualTo(SSID_2);

        assertThat(aps.get(0).isReachable()).isTrue();
        assertThat(aps.get(1).isReachable()).isTrue();
    }

    @Test
    public void onStart_updateScanResults_evictOldScanResult() {
        when(mockWifiManager.getScanResults()).thenReturn(
                Arrays.asList(buildScanResult1(), buildScanResult2(), buildStaleScanResult()));
        WifiTracker tracker = createMockedWifiTracker();

        tracker.forceUpdate();

        // Only has scanResult1 and scanResult2
        assertThat(tracker.getAccessPoints()).hasSize(2);
        assertThat(tracker.getAccessPoints().get(0).getBssid()).isEqualTo(BSSID_1);
        assertThat(tracker.getAccessPoints().get(1).getBssid()).isEqualTo(BSSID_2);
    }

    /**
     * Verifies that updatePasspointAccessPoints will only return AccessPoints whose
     * isPasspoint() evaluates as true.
     */
    @Test
    public void updatePasspointAccessPoints_returnedAccessPointsArePasspoint() {
        WifiTracker tracker = createMockedWifiTracker();

        List<AccessPoint> passpointAccessPoints = tracker.updatePasspointAccessPoints(
                createPasspointMatchingWifiConfigsWithDuplicates(), new ArrayList<>());

        assertTrue(passpointAccessPoints.size() != 0);
        for (AccessPoint ap : passpointAccessPoints) {
            assertTrue(ap.isPasspoint());
        }
    }

    /**
     * Verifies that updatePasspointAccessPoints will return the same amount of AccessPoints as
     * unique WifiConfigurations, even if duplicate FQDNs exist.
     */
    @Test
    public void updatePasspointAccessPoints_ignoresDuplicateFQDNs() {
        WifiTracker tracker = createMockedWifiTracker();

        // Process matching list of four configs with two duplicate FQDNs.
        List<AccessPoint> passpointAccessPoints = tracker.updatePasspointAccessPoints(
                createPasspointMatchingWifiConfigsWithDuplicates(), new ArrayList<>());

        // Should have 2 APs with unique FQDNs, ignoring the 2 duplicate FQDNs.
        assertThat(passpointAccessPoints).hasSize(2);

        Set<String> fqdns = new ArraySet<>(Arrays.asList(FQDN_1, FQDN_2));

        assertTrue(fqdns.remove(passpointAccessPoints.get(0).getConfig().FQDN));
        assertTrue(fqdns.remove(passpointAccessPoints.get(1).getConfig().FQDN));
    }

    /**
     * Verifies that updatePasspointAccessPoints will return matching cached APs and update their
     * scan results instead of creating new APs.
     */
    @Test
    public void updatePasspointAccessPoints_usesCachedAccessPoints() {
        WifiTracker tracker = createMockedWifiTracker();

        ScanResult result = buildScanResult1();

        List<AccessPoint> passpointAccessPointsFirstUpdate = tracker.updatePasspointAccessPoints(
                createPasspointMatchingWifiConfigWithScanResults(Arrays.asList(result),
                        null), new ArrayList<>());
        List<AccessPoint> cachedAccessPoints = new ArrayList<>(passpointAccessPointsFirstUpdate);

        int prevRssi = result.level;
        int newRssi = prevRssi + 10;
        result.level = newRssi;

        List<AccessPoint> passpointAccessPointsSecondUpdate = tracker.updatePasspointAccessPoints(
                createPasspointMatchingWifiConfigWithScanResults(Arrays.asList(result),
                        null), cachedAccessPoints);

        // Verify second update AP is the same object as the first update AP
        assertThat(passpointAccessPointsFirstUpdate.get(0))
                .isSameAs(passpointAccessPointsSecondUpdate.get(0));
        // Verify second update AP has the average of the first and second update RSSIs
        assertThat(passpointAccessPointsSecondUpdate.get(0).getRssi())
                .isEqualTo((prevRssi + newRssi) / 2);
    }

    /**
     * Verifies that updateOsuAccessPoints will only return AccessPoints whose
     * isOsuProvider() evaluates as true.
     */
    @Test
    public void updateOsuAccessPoints_returnedAccessPointsAreOsuProviders() {
        WifiTracker tracker = createMockedWifiTracker();

        Map<OsuProvider, List<ScanResult>> providersAndScans = new HashMap<>();
        providersAndScans.put(
                buildOsuProvider(PROVIDER_FRIENDLY_NAME_1), Arrays.asList(buildScanResult1()));
        providersAndScans.put(
                buildOsuProvider(PROVIDER_FRIENDLY_NAME_2), Arrays.asList(buildScanResult2()));

        List<AccessPoint> osuAccessPoints = tracker.updateOsuAccessPoints(
                providersAndScans, new ArrayList<>());

        assertThat(osuAccessPoints).hasSize(2);
        for (AccessPoint ap: osuAccessPoints) {
            assertThat(ap.isOsuProvider()).isTrue();
        }
    }

    /**
     * Verifies that updateOsuAccessPoints will not return Osu AccessPoints for already provisioned
     * networks
     */
    @Test
    public void updateOsuAccessPoints_doesNotReturnAlreadyProvisionedOsuAccessPoints() {
        WifiTracker tracker = createMockedWifiTracker();

        // Start with two Osu Providers
        Map<OsuProvider, List<ScanResult>> providersAndScans = new HashMap<>();
        providersAndScans.put(
                buildOsuProvider(PROVIDER_FRIENDLY_NAME_1), Arrays.asList(buildScanResult1()));
        providersAndScans.put(
                buildOsuProvider(PROVIDER_FRIENDLY_NAME_2), Arrays.asList(buildScanResult2()));

        // First update
        List<AccessPoint> osuAccessPoints = tracker.updateOsuAccessPoints(
                providersAndScans, new ArrayList<>());

        // Make sure both Osu Providers' APs are returned
        assertThat(osuAccessPoints).hasSize(2);
        List<String> friendlyNames = Arrays.asList(
                osuAccessPoints.get(0).getTitle(), osuAccessPoints.get(1).getTitle());
        assertThat(friendlyNames)
                .containsExactly(PROVIDER_FRIENDLY_NAME_1, PROVIDER_FRIENDLY_NAME_2);

        // Simulate Osu Provider 1 being provisioned
        Map<OsuProvider, PasspointConfiguration> matchingPasspointConfigForOsuProvider =
                new HashMap<>();
        matchingPasspointConfigForOsuProvider.put(buildOsuProvider(PROVIDER_FRIENDLY_NAME_1), null);
        when(mockWifiManager.getMatchingPasspointConfigsForOsuProviders(any())).thenReturn(
                matchingPasspointConfigForOsuProvider);

        // Second update
        osuAccessPoints = tracker.updateOsuAccessPoints(
                providersAndScans, new ArrayList<>());

        // Returned AP should only be for Osu Provider 2
        assertThat(osuAccessPoints).hasSize(1);
        assertThat(osuAccessPoints.get(0).getTitle()).isEqualTo(PROVIDER_FRIENDLY_NAME_2);
    }

    /**
     * Verifies that updateOsuAccessPoints will return matching cached APs and update their
     * scan results instead of creating new APs.
     */
    @Test
    public void updateOsuAccessPoints_usesCachedAccessPoints() {
        WifiTracker tracker = createMockedWifiTracker();

        ScanResult result = buildScanResult1();

        Map<OsuProvider, List<ScanResult>> providersAndScans = new HashMap<>();
        providersAndScans.put(
                buildOsuProvider(PROVIDER_FRIENDLY_NAME_1), Arrays.asList(result));

        List<AccessPoint> osuAccessPointsFirstUpdate = tracker.updateOsuAccessPoints(
                providersAndScans, new ArrayList<>());
        List<AccessPoint> cachedAccessPoints = new ArrayList<>(osuAccessPointsFirstUpdate);

        // New RSSI for second update
        int prevRssi = result.level;
        int newRssi = prevRssi + 10;
        result.level = newRssi;

        List<AccessPoint> osuAccessPointsSecondUpdate = tracker.updateOsuAccessPoints(
                providersAndScans, cachedAccessPoints);

        // Verify second update AP is the same object as the first update AP
<<<<<<< HEAD
        assertTrue(osuAccessPointsFirstUpdate.get(0)
                == osuAccessPointsSecondUpdate.get(0));
=======
        assertThat(osuAccessPointsFirstUpdate.get(0)).isSameAs(osuAccessPointsSecondUpdate.get(0));
>>>>>>> 825827da
        // Verify second update AP has the average of the first and second update RSSIs
        assertThat(osuAccessPointsSecondUpdate.get(0).getRssi())
                .isEqualTo((prevRssi + newRssi) / 2);
    }
}<|MERGE_RESOLUTION|>--- conflicted
+++ resolved
@@ -1155,12 +1155,7 @@
                 providersAndScans, cachedAccessPoints);
 
         // Verify second update AP is the same object as the first update AP
-<<<<<<< HEAD
-        assertTrue(osuAccessPointsFirstUpdate.get(0)
-                == osuAccessPointsSecondUpdate.get(0));
-=======
         assertThat(osuAccessPointsFirstUpdate.get(0)).isSameAs(osuAccessPointsSecondUpdate.get(0));
->>>>>>> 825827da
         // Verify second update AP has the average of the first and second update RSSIs
         assertThat(osuAccessPointsSecondUpdate.get(0).getRssi())
                 .isEqualTo((prevRssi + newRssi) / 2);
