--- conflicted
+++ resolved
@@ -42,18 +42,7 @@
     @Before
     public void setUp() {
         mContext = RuntimeEnvironment.application;
-<<<<<<< HEAD
-    }
-
-    @Test
-    public void createNewPreference_shouldSetKeyAndOrder() {
-        final FooterPreference preference = new FooterPreference(mContext);
-
-        assertThat(preference.getKey()).isEqualTo(FooterPreference.KEY_FOOTER);
-        assertThat(preference.getOrder()).isEqualTo(FooterPreference.ORDER_FOOTER);
-=======
         mFooterPreference = new FooterPreference(mContext);
->>>>>>> dbf9e87c
     }
 
     @Test
