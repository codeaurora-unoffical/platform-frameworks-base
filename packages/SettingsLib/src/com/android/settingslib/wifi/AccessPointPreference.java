--- conflicted
+++ resolved
@@ -208,13 +208,9 @@
         if (frictionImageView == null || mFrictionSld == null) {
             return;
         }
-<<<<<<< HEAD
         if (mAccessPoint.getSecurity() == AccessPoint.SECURITY_SAE) {
             mFrictionSld.setState(STATE_SECURED_SAE);
         } else if ((mAccessPoint.getSecurity() != AccessPoint.SECURITY_NONE)
-=======
-        if ((mAccessPoint.getSecurity() != AccessPoint.SECURITY_NONE)
->>>>>>> 825827da
                 && (mAccessPoint.getSecurity() != AccessPoint.SECURITY_OWE)) {
             mFrictionSld.setState(STATE_SECURED);
         } else if (mAccessPoint.isMetered()) {
@@ -276,17 +272,8 @@
     }
 
     @VisibleForTesting
-<<<<<<< HEAD
-    static void setTitle(AccessPointPreference preference, AccessPoint ap, boolean savedNetworks) {
-        if (savedNetworks) {
-            preference.setTitle(ap.getConfigName());
-        } else {
-            preference.setTitle(ap.getTitle());
-        }
-=======
     static void setTitle(AccessPointPreference preference, AccessPoint ap) {
         preference.setTitle(ap.getTitle());
->>>>>>> 825827da
     }
 
     /**
