/*
 * Copyright (C) 2017 The Android Open Source Project
 *
 * Licensed under the Apache License, Version 2.0 (the "License");
 * you may not use this file except in compliance with the License.
 * You may obtain a copy of the License at
 *
 *      http://www.apache.org/licenses/LICENSE-2.0
 *
 * Unless required by applicable law or agreed to in writing, software
 * distributed under the License is distributed on an "AS IS" BASIS,
 * WITHOUT WARRANTIES OR CONDITIONS OF ANY KIND, either express or implied.
 * See the License for the specific language governing permissions and
 * limitations under the License.
 */

package com.android.settingslib.wifi;

import android.content.Context;
import android.net.wifi.ScanResult;
import android.net.wifi.WifiConfiguration;
import android.net.wifi.WifiInfo;
import android.os.SystemClock;

import androidx.annotation.VisibleForTesting;

import com.android.settingslib.R;

import java.util.Map;

public class WifiUtils {

    private static final int INVALID_RSSI = -127;

    public static String buildLoggingSummary(AccessPoint accessPoint, WifiConfiguration config) {
        final StringBuilder summary = new StringBuilder();
        final WifiInfo info = accessPoint.getInfo();
        // Add RSSI/band information for this config, what was seen up to 6 seconds ago
        // verbose WiFi Logging is only turned on thru developers settings
        if (accessPoint.isActive() && info != null) {
            summary.append(" f=" + Integer.toString(info.getFrequency()));
        }
        summary.append(" " + getVisibilityStatus(accessPoint));
        if (config != null && !config.getNetworkSelectionStatus().isNetworkEnabled()) {
            summary.append(" (" + config.getNetworkSelectionStatus().getNetworkStatusString());
            if (config.getNetworkSelectionStatus().getDisableTime() > 0) {
                long now = System.currentTimeMillis();
                long diff = (now - config.getNetworkSelectionStatus().getDisableTime()) / 1000;
                long sec = diff % 60; //seconds
                long min = (diff / 60) % 60; //minutes
                long hour = (min / 60) % 60; //hours
                summary.append(", ");
                if (hour > 0) summary.append(Long.toString(hour) + "h ");
                summary.append(Long.toString(min) + "m ");
                summary.append(Long.toString(sec) + "s ");
            }
            summary.append(")");
        }

        if (config != null) {
            WifiConfiguration.NetworkSelectionStatus networkStatus =
                    config.getNetworkSelectionStatus();
            for (int index = WifiConfiguration.NetworkSelectionStatus.NETWORK_SELECTION_ENABLE;
                    index < WifiConfiguration.NetworkSelectionStatus
                            .NETWORK_SELECTION_DISABLED_MAX; index++) {
                if (networkStatus.getDisableReasonCounter(index) != 0) {
                    summary.append(" " + WifiConfiguration.NetworkSelectionStatus
                            .getNetworkDisableReasonString(index) + "="
                            + networkStatus.getDisableReasonCounter(index));
                }
            }
        }

        return summary.toString();
    }

    /**
     * Returns the visibility status of the WifiConfiguration.
     *
     * @return autojoin debugging information
     * TODO: use a string formatter
     * ["rssi 5Ghz", "num results on 5GHz" / "rssi 5Ghz", "num results on 5GHz"]
     * For instance [-40,5/-30,2]
     */
    @VisibleForTesting
    static String getVisibilityStatus(AccessPoint accessPoint) {
        final WifiInfo info = accessPoint.getInfo();
        StringBuilder visibility = new StringBuilder();
        StringBuilder scans24GHz = new StringBuilder();
        StringBuilder scans5GHz = new StringBuilder();
        StringBuilder scans60GHz = new StringBuilder();
        String bssid = null;

        if (accessPoint.isActive() && info != null) {
            bssid = info.getBSSID();
            if (bssid != null) {
                visibility.append(" ").append(bssid);
            }
            visibility.append(" standard = ").append(info.getWifiStandard());
            visibility.append(" rssi=").append(info.getRssi());
            visibility.append(" ");
            visibility.append(" score=").append(info.getScore());
            if (accessPoint.getSpeed() != AccessPoint.Speed.NONE) {
                visibility.append(" speed=").append(accessPoint.getSpeedLabel());
            }
            visibility.append(String.format(" tx=%.1f,", info.getTxSuccessRate()));
            visibility.append(String.format("%.1f,", info.getTxRetriesRate()));
            visibility.append(String.format("%.1f ", info.getTxBadRate()));
            visibility.append(String.format("rx=%.1f", info.getRxSuccessRate()));
        }

<<<<<<< HEAD
        int maxRssi5 = WifiConfiguration.INVALID_RSSI;
        int maxRssi24 = WifiConfiguration.INVALID_RSSI;
        int maxRssi60 = WifiConfiguration.INVALID_RSSI;
=======
        int maxRssi5 = INVALID_RSSI;
        int maxRssi24 = INVALID_RSSI;
>>>>>>> 6cf6ecee
        final int maxDisplayedScans = 4;
        int num5 = 0; // number of scanned BSSID on 5GHz band
        int num24 = 0; // number of scanned BSSID on 2.4Ghz band
        int num60 = 0; // number of scanned BSSID on 60Ghz band
        int numBlackListed = 0;

        // TODO: sort list by RSSI or age
        long nowMs = SystemClock.elapsedRealtime();
        for (ScanResult result : accessPoint.getScanResults()) {
            if (result == null) {
                continue;
            }
            if (result.frequency >= AccessPoint.LOWER_FREQ_5GHZ
                    && result.frequency <= AccessPoint.HIGHER_FREQ_5GHZ) {
                // Strictly speaking: [4915, 5825]
                num5++;

                if (result.level > maxRssi5) {
                    maxRssi5 = result.level;
                }
                if (num5 <= maxDisplayedScans) {
                    scans5GHz.append(
                            verboseScanResultSummary(accessPoint, result, bssid,
                                    nowMs));
                }
            } else if (result.frequency >= AccessPoint.LOWER_FREQ_24GHZ
                    && result.frequency <= AccessPoint.HIGHER_FREQ_24GHZ) {
                // Strictly speaking: [2412, 2482]
                num24++;

                if (result.level > maxRssi24) {
                    maxRssi24 = result.level;
                }
                if (num24 <= maxDisplayedScans) {
                    scans24GHz.append(
                            verboseScanResultSummary(accessPoint, result, bssid,
                                    nowMs));
                }
            } else if (result.frequency >= AccessPoint.LOWER_FREQ_60GHZ
                    && result.frequency <= AccessPoint.HIGHER_FREQ_60GHZ) {
                // Strictly speaking: [60000, 61000]
                num60++;

                if (result.level > maxRssi60) {
                    maxRssi60 = result.level;
                }
                if (num60 <= maxDisplayedScans) {
                    scans60GHz.append(
                            verboseScanResultSummary(accessPoint, result, bssid,
                                    nowMs));
                }
            }
        }
        visibility.append(" [");
        if (num24 > 0) {
            visibility.append("(").append(num24).append(")");
            if (num24 > maxDisplayedScans) {
                visibility.append("max=").append(maxRssi24).append(",");
            }
            visibility.append(scans24GHz.toString());
        }
        visibility.append(";");
        if (num5 > 0) {
            visibility.append("(").append(num5).append(")");
            if (num5 > maxDisplayedScans) {
                visibility.append("max=").append(maxRssi5).append(",");
            }
            visibility.append(scans5GHz.toString());
        }
        visibility.append(";");
        if (num60 > 0) {
            visibility.append("(").append(num60).append(")");
            if (num60 > maxDisplayedScans) {
                visibility.append("max=").append(maxRssi60).append(",");
            }
            visibility.append(scans60GHz.toString());
        }
        if (numBlackListed > 0) {
            visibility.append("!").append(numBlackListed);
        }
        visibility.append("]");

        return visibility.toString();
    }

    @VisibleForTesting
    /* package */ static String verboseScanResultSummary(AccessPoint accessPoint, ScanResult result,
            String bssid, long nowMs) {
        StringBuilder stringBuilder = new StringBuilder();
        stringBuilder.append(" \n{").append(result.BSSID);
        if (result.BSSID.equals(bssid)) {
            stringBuilder.append("*");
        }
        stringBuilder.append("=").append(result.frequency);
        stringBuilder.append(",").append(result.level);
        int speed = getSpecificApSpeed(result, accessPoint.getScoredNetworkCache());
        if (speed != AccessPoint.Speed.NONE) {
            stringBuilder.append(",")
                    .append(accessPoint.getSpeedLabel(speed));
        }
        int ageSeconds = (int) (nowMs - result.timestamp / 1000) / 1000;
        stringBuilder.append(",").append(ageSeconds).append("s");
        stringBuilder.append("}");
        return stringBuilder.toString();
    }

    @AccessPoint.Speed
    private static int getSpecificApSpeed(ScanResult result,
            Map<String, TimestampedScoredNetwork> scoredNetworkCache) {
        TimestampedScoredNetwork timedScore = scoredNetworkCache.get(result.BSSID);
        if (timedScore == null) {
            return AccessPoint.Speed.NONE;
        }
        // For debugging purposes we may want to use mRssi rather than result.level as the average
        // speed wil be determined by mRssi
        return timedScore.getScore().calculateBadge(result.level);
    }

    public static String getMeteredLabel(Context context, WifiConfiguration config) {
        // meteredOverride is whether the user manually set the metered setting or not.
        // meteredHint is whether the network itself is telling us that it is metered
        if (config.meteredOverride == WifiConfiguration.METERED_OVERRIDE_METERED
                || (config.meteredHint && !isMeteredOverridden(config))) {
            return context.getString(R.string.wifi_metered_label);
        }
        return context.getString(R.string.wifi_unmetered_label);
    }

    public static boolean isMeteredOverridden(WifiConfiguration config) {
        return config.meteredOverride != WifiConfiguration.METERED_OVERRIDE_NONE;
    }
}<|MERGE_RESOLUTION|>--- conflicted
+++ resolved
@@ -109,14 +109,9 @@
             visibility.append(String.format("rx=%.1f", info.getRxSuccessRate()));
         }
 
-<<<<<<< HEAD
-        int maxRssi5 = WifiConfiguration.INVALID_RSSI;
-        int maxRssi24 = WifiConfiguration.INVALID_RSSI;
-        int maxRssi60 = WifiConfiguration.INVALID_RSSI;
-=======
         int maxRssi5 = INVALID_RSSI;
         int maxRssi24 = INVALID_RSSI;
->>>>>>> 6cf6ecee
+        int maxRssi60 = INVALID_RSSI;
         final int maxDisplayedScans = 4;
         int num5 = 0; // number of scanned BSSID on 5GHz band
         int num24 = 0; // number of scanned BSSID on 2.4Ghz band
