/*
 * Copyright (C) 2016 The Android Open Source Project
 *
 * Licensed under the Apache License, Version 2.0 (the "License"); you may not use this file
 * except in compliance with the License. You may obtain a copy of the License at
 *
 *      http://www.apache.org/licenses/LICENSE-2.0
 *
 * Unless required by applicable law or agreed to in writing, software distributed under the
 * License is distributed on an "AS IS" BASIS, WITHOUT WARRANTIES OR CONDITIONS OF ANY
 * KIND, either express or implied. See the License for the specific language governing
 * permissions and limitations under the License.
 */

package com.android.settingslib.core.instrumentation;

import android.annotation.Nullable;
import android.app.settings.SettingsEnums;
import android.content.ComponentName;
import android.content.Context;
import android.content.SharedPreferences;
import android.content.pm.PackageManager;
import android.os.AsyncTask;
import android.text.TextUtils;
import android.util.Log;

import androidx.annotation.VisibleForTesting;

import java.util.Map;
import java.util.Set;
import java.util.concurrent.ConcurrentSkipListSet;

public class SharedPreferencesLogger implements SharedPreferences {

    private static final String LOG_TAG = "SharedPreferencesLogger";

    private final String mTag;
    private final Context mContext;
    private final MetricsFeatureProvider mMetricsFeature;
    private final Set<String> mPreferenceKeySet;

    public SharedPreferencesLogger(Context context, String tag,
            MetricsFeatureProvider metricsFeature) {
        mContext = context;
        mTag = tag;
        mMetricsFeature = metricsFeature;
        mPreferenceKeySet = new ConcurrentSkipListSet<>();
    }

    @Override
    public Map<String, ?> getAll() {
        return null;
    }

    @Override
    public String getString(String key, @Nullable String defValue) {
        return defValue;
    }

    @Override
    public Set<String> getStringSet(String key, @Nullable Set<String> defValues) {
        return defValues;
    }

    @Override
    public int getInt(String key, int defValue) {
        return defValue;
    }

    @Override
    public long getLong(String key, long defValue) {
        return defValue;
    }

    @Override
    public float getFloat(String key, float defValue) {
        return defValue;
    }

    @Override
    public boolean getBoolean(String key, boolean defValue) {
        return defValue;
    }

    @Override
    public boolean contains(String key) {
        return false;
    }

    @Override
    public Editor edit() {
        return new EditorLogger();
    }

    @Override
    public void registerOnSharedPreferenceChangeListener(
            OnSharedPreferenceChangeListener listener) {
    }

    @Override
    public void unregisterOnSharedPreferenceChangeListener(
            OnSharedPreferenceChangeListener listener) {
    }

    @VisibleForTesting
    protected void logValue(String key, Object value) {
        logValue(key, value, false /* forceLog */);
    }

    private void logValue(String key, Object value, boolean forceLog) {
        final String prefKey = buildPrefKey(mTag, key);
        if (!forceLog && !mPreferenceKeySet.contains(prefKey)) {
            // Pref key doesn't exist in set, this is initial display so we skip metrics but
            // keeps track of this key.
            mPreferenceKeySet.add(prefKey);
            return;
        }

        final int intVal;
        if (value instanceof Long) {
            final Long longVal = (Long) value;
            if (longVal > Integer.MAX_VALUE) {
                intVal = Integer.MAX_VALUE;
            } else if (longVal < Integer.MIN_VALUE) {
                intVal = Integer.MIN_VALUE;
            } else {
                intVal = longVal.intValue();
            }
        } else if (value instanceof Integer) {
            intVal = (int) value;
        } else if (value instanceof Boolean) {
            intVal = (Boolean) value ? 1 : 0;
        } else if (value instanceof Float) {
            final float floatValue = (float) value;
            if (floatValue > Integer.MAX_VALUE) {
                intVal = Integer.MAX_VALUE;
            } else if (floatValue < Integer.MIN_VALUE) {
                intVal = Integer.MIN_VALUE;
            } else {
                intVal = (int) floatValue;
            }
<<<<<<< HEAD
        } else {
            Log.w(LOG_TAG, "Tried to log unloggable object" + value);
            return;
        }
        // Pref key exists in set, log it's change in metrics.
=======
        } else if (value instanceof String) {
            try {
                intVal = Integer.parseInt((String) value);
            } catch (NumberFormatException e) {
                Log.w(LOG_TAG, "Tried to log unloggable object=" + value);
                return;
            }
        } else {
            Log.w(LOG_TAG, "Tried to log unloggable object=" + value);
            return;
        }
        // Pref key exists in set, log its change in metrics.
>>>>>>> dbf9e87c
        mMetricsFeature.action(SettingsEnums.PAGE_UNKNOWN,
                SettingsEnums.ACTION_SETTINGS_PREFERENCE_CHANGE,
                SettingsEnums.PAGE_UNKNOWN,
                prefKey,
                intVal);
    }

    @VisibleForTesting
    void logPackageName(String key, String value) {
        final String prefKey = mTag + "/" + key;
        mMetricsFeature.action(SettingsEnums.PAGE_UNKNOWN,
                SettingsEnums.ACTION_SETTINGS_PREFERENCE_CHANGE,
                SettingsEnums.PAGE_UNKNOWN,
                prefKey + ":" + value,
                0);
    }

    private void safeLogValue(String key, String value) {
        new AsyncPackageCheck().executeOnExecutor(AsyncTask.THREAD_POOL_EXECUTOR, key, value);
    }

    public static String buildPrefKey(String tag, String key) {
        return tag + "/" + key;
    }

    private class AsyncPackageCheck extends AsyncTask<String, Void, Void> {
        @Override
        protected Void doInBackground(String... params) {
            String key = params[0];
            String value = params[1];
            PackageManager pm = mContext.getPackageManager();
            try {
                // Check if this might be a component.
                ComponentName name = ComponentName.unflattenFromString(value);
                if (value != null) {
                    value = name.getPackageName();
                }
            } catch (Exception e) {
            }
            try {
                pm.getPackageInfo(value, PackageManager.MATCH_ANY_USER);
                logPackageName(key, value);
            } catch (PackageManager.NameNotFoundException e) {
                // Clearly not a package, and it's unlikely this preference is in prefSet, so
                // lets force log it.
                logValue(key, value, true /* forceLog */);
            }
            return null;
        }
    }

    public class EditorLogger implements Editor {
        @Override
        public Editor putString(String key, @Nullable String value) {
            safeLogValue(key, value);
            return this;
        }

        @Override
        public Editor putStringSet(String key, @Nullable Set<String> values) {
            safeLogValue(key, TextUtils.join(",", values));
            return this;
        }

        @Override
        public Editor putInt(String key, int value) {
            logValue(key, value);
            return this;
        }

        @Override
        public Editor putLong(String key, long value) {
            logValue(key, value);
            return this;
        }

        @Override
        public Editor putFloat(String key, float value) {
            logValue(key, value);
            return this;
        }

        @Override
        public Editor putBoolean(String key, boolean value) {
            logValue(key, value);
            return this;
        }

        @Override
        public Editor remove(String key) {
            return this;
        }

        @Override
        public Editor clear() {
            return this;
        }

        @Override
        public boolean commit() {
            return true;
        }

        @Override
        public void apply() {
        }
    }
}<|MERGE_RESOLUTION|>--- conflicted
+++ resolved
@@ -139,13 +139,6 @@
             } else {
                 intVal = (int) floatValue;
             }
-<<<<<<< HEAD
-        } else {
-            Log.w(LOG_TAG, "Tried to log unloggable object" + value);
-            return;
-        }
-        // Pref key exists in set, log it's change in metrics.
-=======
         } else if (value instanceof String) {
             try {
                 intVal = Integer.parseInt((String) value);
@@ -158,7 +151,6 @@
             return;
         }
         // Pref key exists in set, log its change in metrics.
->>>>>>> dbf9e87c
         mMetricsFeature.action(SettingsEnums.PAGE_UNKNOWN,
                 SettingsEnums.ACTION_SETTINGS_PREFERENCE_CHANGE,
                 SettingsEnums.PAGE_UNKNOWN,
