/*
 * Copyright (C) 2015 The Android Open Source Project
 *
 * Licensed under the Apache License, Version 2.0 (the "License");
 * you may not use this file except in compliance with the License.
 * You may obtain a copy of the License at
 *
 *      http://www.apache.org/licenses/LICENSE-2.0
 *
 * Unless required by applicable law or agreed to in writing, software
 * distributed under the License is distributed on an "AS IS" BASIS,
 * WITHOUT WARRANTIES OR CONDITIONS OF ANY KIND, either express or implied.
 * See the License for the specific language governing permissions and
 * limitations under the License.
 */
package com.android.settingslib;

import android.app.ActivityManager;
import android.content.ComponentName;
import android.content.ContentResolver;
import android.content.Context;
import android.content.res.Resources;
import android.net.ConnectivityManager;
import android.net.wifi.WifiManager;
import android.os.SystemProperties;
import android.os.UserHandle;
import android.provider.Settings;
import android.telephony.CarrierConfigManager;

public class TetherUtil {

    // Types of tethering.
    public static final int TETHERING_INVALID   = -1;
    public static final int TETHERING_WIFI      = 0;
    public static final int TETHERING_USB       = 1;
    public static final int TETHERING_BLUETOOTH = 2;

    // Extras used for communicating with the TetherService.
    public static final String EXTRA_ADD_TETHER_TYPE = "extraAddTetherType";
    public static final String EXTRA_REM_TETHER_TYPE = "extraRemTetherType";
    public static final String EXTRA_SET_ALARM = "extraSetAlarm";
    /**
     * Tells the service to run a provision check now.
     */
    public static final String EXTRA_RUN_PROVISION = "extraRunProvision";
    /**
     * Enables wifi tethering if the provision check is successful. Used by
     * QS to enable tethering.
     */
    public static final String EXTRA_ENABLE_WIFI_TETHER = "extraEnableWifiTether";

    public static ComponentName TETHER_SERVICE = ComponentName.unflattenFromString(Resources
            .getSystem().getString(com.android.internal.R.string.config_wifi_tether_enable));

    public static boolean setWifiTethering(boolean enable, Context context) {
        final WifiManager wifiManager =
                (WifiManager) context.getSystemService(Context.WIFI_SERVICE);
<<<<<<< HEAD
        final ContentResolver cr = context.getContentResolver();
        /**
         * Disable Wifi if enabling tethering
         */
	if (!wifiManager.getConcurrency()) {
            int wifiState = wifiManager.getWifiState();
            if (enable && ((wifiState == WifiManager.WIFI_STATE_ENABLING) ||
                    (wifiState == WifiManager.WIFI_STATE_ENABLED))) {
                wifiManager.setWifiEnabled(false);
                Settings.Global.putInt(cr, Settings.Global.WIFI_SAVED_STATE, 1);
            }
        }
        boolean success = wifiManager.setWifiApEnabled(null, enable);
        /**
         *  If needed, restore Wifi on tether disable
         */
	if (!wifiManager.getConcurrency()){
            if (!enable) {
                int wifiSavedState = Settings.Global.getInt(cr, Settings.Global.WIFI_SAVED_STATE, 0);
                if (wifiSavedState == 1) {
                    wifiManager.setWifiEnabled(true);
                    Settings.Global.putInt(cr, Settings.Global.WIFI_SAVED_STATE, 0);
                }
            }
       }
        return success;
=======
        return wifiManager.setWifiApEnabled(null, enable);
>>>>>>> 25b5096f
    }

    public static boolean isWifiTetherEnabled(Context context) {
        WifiManager wifiManager = (WifiManager) context.getSystemService(Context.WIFI_SERVICE);
        return wifiManager.getWifiApState() == WifiManager.WIFI_AP_STATE_ENABLED;
    }

    private static boolean isEntitlementCheckRequired(Context context) {
        final CarrierConfigManager configManager = (CarrierConfigManager) context
             .getSystemService(Context.CARRIER_CONFIG_SERVICE);
        return configManager.getConfig().getBoolean(CarrierConfigManager
             .KEY_REQUIRE_ENTITLEMENT_CHECKS_BOOL);
    }

    public static boolean isProvisioningNeeded(Context context) {
        // Keep in sync with other usage of config_mobile_hotspot_provision_app.
        // ConnectivityManager#enforceTetherChangePermission
        String[] provisionApp = context.getResources().getStringArray(
                com.android.internal.R.array.config_mobile_hotspot_provision_app);
        if (SystemProperties.getBoolean("net.tethering.noprovisioning", false)
                || provisionApp == null) {
            return false;
        }
        // Check carrier config for entitlement checks
        if (isEntitlementCheckRequired(context) == false) {
            return false;
        }
        return (provisionApp.length == 2);
    }

    public static boolean isTetheringSupported(Context context) {
        final ConnectivityManager cm =
                (ConnectivityManager) context.getSystemService(Context.CONNECTIVITY_SERVICE);
        final boolean isSecondaryUser = ActivityManager.getCurrentUser() != UserHandle.USER_OWNER;
        return !isSecondaryUser && cm.isTetheringSupported();
    }

}<|MERGE_RESOLUTION|>--- conflicted
+++ resolved
@@ -55,36 +55,7 @@
     public static boolean setWifiTethering(boolean enable, Context context) {
         final WifiManager wifiManager =
                 (WifiManager) context.getSystemService(Context.WIFI_SERVICE);
-<<<<<<< HEAD
-        final ContentResolver cr = context.getContentResolver();
-        /**
-         * Disable Wifi if enabling tethering
-         */
-	if (!wifiManager.getConcurrency()) {
-            int wifiState = wifiManager.getWifiState();
-            if (enable && ((wifiState == WifiManager.WIFI_STATE_ENABLING) ||
-                    (wifiState == WifiManager.WIFI_STATE_ENABLED))) {
-                wifiManager.setWifiEnabled(false);
-                Settings.Global.putInt(cr, Settings.Global.WIFI_SAVED_STATE, 1);
-            }
-        }
-        boolean success = wifiManager.setWifiApEnabled(null, enable);
-        /**
-         *  If needed, restore Wifi on tether disable
-         */
-	if (!wifiManager.getConcurrency()){
-            if (!enable) {
-                int wifiSavedState = Settings.Global.getInt(cr, Settings.Global.WIFI_SAVED_STATE, 0);
-                if (wifiSavedState == 1) {
-                    wifiManager.setWifiEnabled(true);
-                    Settings.Global.putInt(cr, Settings.Global.WIFI_SAVED_STATE, 0);
-                }
-            }
-       }
-        return success;
-=======
         return wifiManager.setWifiApEnabled(null, enable);
->>>>>>> 25b5096f
     }
 
     public static boolean isWifiTetherEnabled(Context context) {
