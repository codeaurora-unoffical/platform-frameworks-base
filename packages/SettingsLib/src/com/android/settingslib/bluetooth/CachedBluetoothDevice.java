--- conflicted
+++ resolved
@@ -29,10 +29,7 @@
 import android.text.TextUtils;
 import android.util.Log;
 
-<<<<<<< HEAD
 import android.os.SystemProperties;
-=======
->>>>>>> dbf9e87c
 import androidx.annotation.VisibleForTesting;
 
 import com.android.settingslib.R;
@@ -58,10 +55,7 @@
     // Some Hearing Aids (especially the 2nd device) needs more time to do service discovery
     private static final long MAX_HEARING_AIDS_DELAY_FOR_AUTO_CONNECT = 15000;
     private static final long MAX_HOGP_DELAY_FOR_AUTO_CONNECT = 30000;
-<<<<<<< HEAD
     private static final boolean mIsTwsConnectEnabled = false;
-=======
->>>>>>> dbf9e87c
 
     private final Context mContext;
     private final BluetoothAdapter mLocalAdapter;
@@ -83,11 +77,7 @@
 
     boolean mJustDiscovered;
 
-<<<<<<< HEAD
-    private final Collection<Callback> mCallbacks = new ArrayList<>();
-=======
     private final Collection<Callback> mCallbacks = new CopyOnWriteArrayList<>();
->>>>>>> dbf9e87c
 
     public int mTwspBatteryState;
     public int mTwspBatteryLevel;
@@ -114,7 +104,6 @@
         mDevice = device;
         fillData();
         mHiSyncId = BluetoothHearingAid.HI_SYNC_ID_INVALID;
-<<<<<<< HEAD
         mTwspBatteryState = -1;
         mTwspBatteryLevel = -1;
     }
@@ -133,8 +122,6 @@
         peerDevice = bluetoothAdapter.getRemoteDevice(peerAddress);
       }
       return peerDevice;
-=======
->>>>>>> dbf9e87c
     }
 
     /**
@@ -190,13 +177,10 @@
                 mProfiles.remove(profile);
                 mRemovedProfiles.add(profile);
                 mLocalNapRoleConnected = false;
-<<<<<<< HEAD
             } else if (profile instanceof HeadsetProfile
                     && newProfileState == BluetoothProfile.STATE_DISCONNECTED) {
                 mTwspBatteryState = -1;
                 mTwspBatteryLevel = -1;
-=======
->>>>>>> dbf9e87c
             }
         }
 
@@ -750,15 +734,8 @@
     }
 
     void dispatchAttributesChanged() {
-<<<<<<< HEAD
-        synchronized (mCallbacks) {
-            for (Callback callback : mCallbacks) {
-                callback.onDeviceAttributesChanged();
-            }
-=======
         for (Callback callback : mCallbacks) {
             callback.onDeviceAttributesChanged();
->>>>>>> dbf9e87c
         }
     }
 
@@ -865,18 +842,11 @@
             // The pairing dialog now warns of phone-book access for paired devices.
             // No separate prompt is displayed after pairing.
             if (mDevice.getPhonebookAccessPermission() == BluetoothDevice.ACCESS_UNKNOWN) {
-<<<<<<< HEAD
                 if ((mDevice.getBluetoothClass() != null) &&
                    (mDevice.getBluetoothClass().getDeviceClass()
                         == BluetoothClass.Device.AUDIO_VIDEO_HANDSFREE ||
                     mDevice.getBluetoothClass().getDeviceClass()
                         == BluetoothClass.Device.AUDIO_VIDEO_WEARABLE_HEADSET)) {
-=======
-                if (mDevice.getBluetoothClass().getDeviceClass()
-                        == BluetoothClass.Device.AUDIO_VIDEO_HANDSFREE ||
-                    mDevice.getBluetoothClass().getDeviceClass()
-                        == BluetoothClass.Device.AUDIO_VIDEO_WEARABLE_HEADSET) {
->>>>>>> dbf9e87c
                     mDevice.setPhonebookAccessPermission(BluetoothDevice.ACCESS_ALLOWED);
                 } else {
                     mDevice.setPhonebookAccessPermission(BluetoothDevice.ACCESS_REJECTED);
