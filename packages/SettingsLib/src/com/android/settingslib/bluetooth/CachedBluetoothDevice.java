--- conflicted
+++ resolved
@@ -852,15 +852,8 @@
                    (mDevice.getBluetoothClass().getDeviceClass()
                         == BluetoothClass.Device.AUDIO_VIDEO_HANDSFREE ||
                     mDevice.getBluetoothClass().getDeviceClass()
-<<<<<<< HEAD
                         == BluetoothClass.Device.AUDIO_VIDEO_WEARABLE_HEADSET)) {
-                    mDevice.setPhonebookAccessPermission(BluetoothDevice.ACCESS_ALLOWED);
-                } else {
-                    mDevice.setPhonebookAccessPermission(BluetoothDevice.ACCESS_REJECTED);
-=======
-                        == BluetoothClass.Device.AUDIO_VIDEO_WEARABLE_HEADSET) {
                     EventLog.writeEvent(0x534e4554, "138529441", -1, "");
->>>>>>> 37a24f52
                 }
                 mDevice.setPhonebookAccessPermission(BluetoothDevice.ACCESS_REJECTED);
             }
