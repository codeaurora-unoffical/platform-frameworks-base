--- conflicted
+++ resolved
@@ -339,8 +339,6 @@
     private static void loadTile(UserHandle user, Map<Pair<String, String>, Tile> addedCache,
             String defaultCategory, List<Tile> outTiles, Intent intent, Bundle metaData,
             ComponentInfo componentInfo) {
-<<<<<<< HEAD
-=======
         // Skip loading tile if the component is tagged primary_profile_only but not running on
         // the current user.
         if (user.getIdentifier() != ActivityManager.getCurrentUser()
@@ -351,7 +349,6 @@
             return;
         }
 
->>>>>>> 539d92be
         String categoryKey = defaultCategory;
         // Load category
         if ((metaData == null || !metaData.containsKey(EXTRA_CATEGORY_KEY))
