--- conflicted
+++ resolved
@@ -59,17 +59,11 @@
     <item msgid="6421717003037072581">"Always use HDCP checking"</item>
   </string-array>
   <string-array name="bt_hci_snoop_log_entries">
-<<<<<<< HEAD
-    <item msgid="3966341281672645384">"Disabled"</item>
-    <item msgid="1969681323976948639">"Enabled Filtered"</item>
-    <item msgid="8719029132154020716">"Enabled"</item>
-    <item>Enabled Headers Filtered</item>
-    <item>Enabled Media Pkts Filtered</item>
-=======
     <item msgid="695678520785580527">"Disabled"</item>
     <item msgid="6336372935919715515">"Enabled Filtered"</item>
     <item msgid="2779123106632690576">"Enabled"</item>
->>>>>>> 1003ee8f
+    <item>Enabled Headers Filtered</item>
+    <item>Enabled Media Pkts Filtered</item>
   </string-array>
   <string-array name="bluetooth_avrcp_versions">
     <item msgid="8036025277512210160">"AVRCP 1.4 (Default)"</item>
