--- conflicted
+++ resolved
@@ -284,11 +284,7 @@
     <string name="wifi_display_certification_summary" msgid="8111151348106907513">"Onyesha chaguo za cheti cha kuonyesha pasiwaya"</string>
     <string name="wifi_verbose_logging_summary" msgid="4993823188807767892">"Ongeza hatua ya uwekaji kumbukumbu ya Wi-Fi, onyesha kwa kila SSID RSSI kwenye Kichukuzi cha Wi-Fi"</string>
     <string name="wifi_scan_throttling_summary" msgid="2577105472017362814">"Hupunguza matumizi ya chaji ya betri na kuboresha utendaji wa mtandao"</string>
-<<<<<<< HEAD
-    <string name="wifi_enhanced_mac_randomization_summary" msgid="7925425746373704991">"Hali hii ya kugeuza huathiri utendaji wa kuweka nasibu kwenye anwani ya MAC katika hali ya kiteja pekee.\nWakati hali hii imewashwa, mitandao yoyote ambapo kipengele cha unasibu wa MAC kimewashwa inaweza kuruhusu anwani zao za MAC kuwekwa nasibu tena wakati wa ushirikiano, kulingana na mara ya mwisho kiteja kilipoacha kuunganisha kwenye mtandao. Tukio la kuweka unasibu tena halitokei ikiwa kifaa kitaunganisha tena baada ya muda usiozidi saa nne."</string>
-=======
     <string name="wifi_enhanced_mac_randomization_summary" msgid="1210663439867489931">"Wakati hali hii imewashwa, huenda anwani ya MAC ya kifaa hiki ikabadilika kila wakati kinapounganisha kwenye mtandao ambapo kipengele cha unasibu wa MAC kimewashwa."</string>
->>>>>>> b1baf041
     <string name="wifi_metered_label" msgid="8737187690304098638">"Mtandao unapima data"</string>
     <string name="wifi_unmetered_label" msgid="6174142840934095093">"Mtandao usiopima data"</string>
     <string name="select_logd_size_title" msgid="1604578195914595173">"Ukubwa wa kiweka bafa ya kumbukumbu"</string>
@@ -377,8 +373,6 @@
     <string name="show_all_anrs_summary" msgid="8562788834431971392">"Onyesha kidirisha cha Programu Kutorejesha Majibu kwa programu zinazotumika chinichini"</string>
     <string name="show_notification_channel_warnings" msgid="3448282400127597331">"Onyesha arifa za maonyo ya kituo"</string>
     <string name="show_notification_channel_warnings_summary" msgid="68031143745094339">"Huonyesha onyo kwenye skrini programu inapochapisha arifa bila kituo sahihi."</string>
-    <string name="enforce_shortcuts_for_conversations" msgid="7040735163945040763">"Tekeleza njia za mkato za arifa za mazungumzo"</string>
-    <string name="enforce_shortcuts_for_conversations_summary" msgid="1860168037282467862">"Weka mipangilio ili nakala za arifa zihifadhiwe kwa njia ya zamani ya mkato ya kushiriki ili zionekane katika sehemu ya mazungumzo"</string>
     <string name="force_allow_on_external" msgid="9187902444231637880">"Lazima uruhusu programu kwenye hifadhi ya nje"</string>
     <string name="force_allow_on_external_summary" msgid="8525425782530728238">"Huruhusu programu yoyote iwekwe kwenye hifadhi ya nje, bila kujali thamani za faili ya maelezo"</string>
     <string name="force_resizable_activities" msgid="7143612144399959606">"Lazimisha shughuli ziweze kubadilishwa ukubwa"</string>
