<?xml version="1.0" encoding="utf-8"?>
<!--
/*
**
** Copyright 2015 The Android Open Source Project
**
** Licensed under the Apache License, Version 2.0 (the "License");
** you may not use this file except in compliance with the License.
** You may obtain a copy of the License at
**
**     http://www.apache.org/licenses/LICENSE-2.0
**
** Unless required by applicable law or agreed to in writing, software
** distributed under the License is distributed on an "AS IS" BASIS,
** WITHOUT WARRANTIES OR CONDITIONS OF ANY KIND, either express or implied.
** See the License for the specific language governing permissions and
** limitations under the License.
*/
-->
<resources xmlns:xliff="urn:oasis:names:tc:xliff:document:1.2">
    <!-- Toast message when Wi-Fi cannot scan for networks -->
    <string name="wifi_fail_to_scan">Can\'t scan for networks</string>
    <!-- Do not translate.  Concise terminology for wifi with WEP security -->
    <string name="wifi_security_short_wep" translatable="false">WEP</string>
    <!-- Do not translate.  Concise terminology for wifi with WPA security -->
    <string name="wifi_security_short_wpa" translatable="false">WPA</string>
    <!-- Do not translate.  Concise terminology for wifi with WPA2 security -->
    <string name="wifi_security_short_wpa2" translatable="false">WPA2</string>
    <!-- Do not translate.  Concise terminology for wifi with both WPA/WPA2 security -->
    <string name="wifi_security_short_wpa_wpa2" translatable="false">WPA/WPA2</string>
    <!-- Do not translate.  Concise terminology for wifi with unknown PSK type -->
    <string name="wifi_security_short_psk_generic" translatable="false">@string/wifi_security_short_wpa_wpa2</string>
    <!-- Do not translate.  Concise terminology for wifi with 802.1x EAP security -->
    <string name="wifi_security_short_eap" translatable="false">802.1x</string>
    <!-- Do not translate.  Concise terminology for wifi with DPP security -->
    <string name="wifi_security_short_dpp" translatable="false">DPP</string>
    <!-- Do not translate.  Concise terminology for wifi with WPA3 security -->
    <string name="wifi_security_short_sae" translatable="false">WPA3</string>
    <!-- Do not translate.  Concise terminology for wifi with OWE security -->
    <string name="wifi_security_short_owe" translatable="false">OWE</string>
    <!-- Do not translate.  Concise terminology for wifi with 802.1x EAP Suite-B security -->
    <string name="wifi_security_short_eap_suiteb" translatable="false">Suite-B</string>

    <!-- Used in Wi-Fi settings dialogs when Wi-Fi does not have any security. [CHAR LIMIT=40] -->
    <string name="wifi_security_none">None</string>

    <!-- Do not translate.  Terminology for wifi with WEP security -->
    <string name="wifi_security_wep" translatable="false">WEP</string>
    <!-- Do not translate.  Terminology for wifi with WPA security -->
    <string name="wifi_security_wpa" translatable="false">WPA-Personal</string>
    <!-- Do not translate.  Terminology for wifi with WPA2 security -->
    <string name="wifi_security_wpa2" translatable="false">WPA2-Personal</string>
    <!-- Do not translate.  Terminology for wifi with both WPA/WPA2 security, or unknown -->
    <string name="wifi_security_wpa_wpa2" translatable="false">WPA/WPA2-Personal</string>
    <!-- Do not translate.  Terminology for wifi with unknown PSK type -->
    <string name="wifi_security_psk_generic" translatable="false">@string/wifi_security_wpa_wpa2</string>
    <!-- Do not translate.  Concise terminology for wifi with 802.1x EAP security -->
    <string name="wifi_security_eap" translatable="false">WPA/WPA2-Enterprise</string>
    <!-- Do not translate.  Concise terminology for Passpoint network -->
    <string name="wifi_security_passpoint" translatable="false">Passpoint</string>
    <!-- Do not translate.  Concise terminology for DPP network -->
    <string name="wifi_security_dpp" translatable="false">DPP</string>
    <!-- Do not translate.  Terminology for wifi with WPA3 security -->
    <string name="wifi_security_sae" translatable="false">WPA3-Personal</string>
    <!-- Do not translate.  Terminology for wifi with OWE security -->
    <string name="wifi_security_owe" translatable="false">Enhanced Open</string>
    <!-- Do not translate.  Concise terminology for wifi with 802.1x EAP Suite-B security -->
    <string name="wifi_security_eap_suiteb" translatable="false">WPA3-Enterprise</string>

    <!-- Summary for the remembered network. -->
    <string name="wifi_remembered">Saved</string>
    <!-- Status for networks disabled for unknown reason -->
    <string name="wifi_disabled_generic">Disabled</string>
    <!-- Status for networked disabled from a DNS or DHCP failure -->
    <string name="wifi_disabled_network_failure">IP Configuration Failure</string>
    <!-- Status for networks disabled by the network recommendation provider -->
    <string name="wifi_disabled_by_recommendation_provider">Not connected due to low quality network</string>
    <!-- Status for networked disabled from a wifi association failure -->
    <string name="wifi_disabled_wifi_failure">WiFi Connection Failure</string>
    <!-- Status for networks disabled from authentication failure (wrong password
         or certificate). -->
    <string name="wifi_disabled_password_failure">Authentication problem</string>

    <!-- Status detail for a network that can't be connected to for some reason -->
    <string name="wifi_cant_connect">Can\'t connect</string>
    <!-- Status for a named network that can't be connected to for some reason-->
    <string name="wifi_cant_connect_to_ap">Can\'t connect to \'<xliff:g id="ap_name">%1$s</xliff:g>\'</string>
    <!-- Message shown when the user likely entered an incorrect password for a wifi network -->
    <string name="wifi_check_password_try_again">Check password and try again</string>

    <!-- Summary for the remembered network but currently not in range. -->
    <string name="wifi_not_in_range">Not in range</string>
    <!-- Summary for the network but no internet connection was detected. -->
    <string name="wifi_no_internet_no_reconnect">Won\'t automatically connect</string>
    <!-- Summary for the remembered network but no internet connection was detected. -->
    <string name="wifi_no_internet">No internet access</string>
    <!-- Summary for saved networks -->
    <string name="saved_network">Saved by <xliff:g id="name">%1$s</xliff:g></string>

    <!-- Status message of Wi-Fi when it is automatically connected by a network recommendation provider. [CHAR LIMIT=NONE] -->
    <string name="connected_via_network_scorer">Automatically connected via %1$s</string>
    <!-- Status message of Wi-Fi when it is automatically connected by a default network recommendation provider. [CHAR LIMIT=NONE] -->
    <string name="connected_via_network_scorer_default">Automatically connected via network rating provider</string>
    <!-- Status message of Wi-Fi when it is connected by Passpoint configuration. [CHAR LIMIT=NONE] -->
    <string name="connected_via_passpoint">Connected via %1$s</string>
    <!-- Status message of Wi-Fi when it is connected by a app (via suggestion or network request). [CHAR LIMIT=NONE] -->
    <string name="connected_via_app">Connected via <xliff:g id="name" example="Wifi App">%1$s</xliff:g></string>
    <!-- Status message of Wi-Fi when network has matching passpoint credentials. [CHAR LIMIT=NONE] -->
    <string name="available_via_passpoint">Available via %1$s</string>
    <!-- Status message of OSU Provider network when not connected. [CHAR LIMIT=NONE] -->
    <string name="tap_to_sign_up">Tap to sign up</string>
    <!-- Package name for Settings app-->
    <string name="settings_package" translatable="false">com.android.settings</string>
    <!-- Package name for Certinstaller app-->
    <string name="certinstaller_package" translatable="false">com.android.certinstaller</string>

    <!-- Summary for Connected wifi network without internet -->
    <string name="wifi_connected_no_internet">Connected, no internet</string>

    <!-- Wi-Fi status indicating that the current network is connected, but has no internet access. -->
    <string name="wifi_status_no_internet">No internet</string>

    <!-- Wi-Fi status indicating that the current network is connected requires sign in to access the internet. -->
    <string name="wifi_status_sign_in_required">Sign in required</string>

    <!-- Summary for networks failing to connect due to association rejection status 17, AP full -->
    <string name="wifi_ap_unable_to_handle_new_sta">Access point temporarily full</string>

    <!-- Status message of Wi-Fi when it is connected to a Carrier Network. [CHAR LIMIT=NONE] -->
    <string name="connected_via_carrier">Connected via %1$s</string>
    <!-- Status message of Wi-Fi when an available network is a carrier network. [CHAR LIMIT=NONE] -->
    <string name="available_via_carrier">Available via %1$s</string>

    <!-- Status message of OSU Provider upon initiating provisioning flow [CHAR LIMIT=NONE] -->
    <string name="osu_opening_provider">Opening <xliff:g id="passpointProvider" example="Passpoint Provider">%1$s</xliff:g></string>
    <!-- Status message of OSU Provider when connection fails [CHAR LIMIT=NONE] -->
    <string name="osu_connect_failed">Couldn\u2019t connect</string>
    <!-- Status message of OSU Provider after user completes provisioning flow [CHAR LIMIT=NONE] -->
    <string name="osu_completing_sign_up">Completing sign-up\u2026</string>
    <!-- Status message of OSU Provider when sign up could not be completed [CHAR LIMIT=NONE] -->
    <string name="osu_sign_up_failed">Couldn\u2019t complete sign-up. Tap to try again.</string>
    <!-- Status message of OSU Provider on completing provisioning. [CHAR LIMIT=NONE] -->
    <string name="osu_sign_up_complete">Sign-up complete. Connecting\u2026</string>

    <!-- Speed label for very slow network speed -->
    <string name="speed_label_very_slow">Very Slow</string>
    <!-- Speed label for slow network speed -->
    <string name="speed_label_slow">Slow</string>
    <!-- Speed label for okay network speed -->
    <string name="speed_label_okay">OK</string>
    <!-- Speed label for medium network speed -->
    <string name="speed_label_medium">Medium</string>
    <!-- Speed label for fast network speed -->
    <string name="speed_label_fast">Fast</string>
    <!-- Speed label for very fast network speed -->
    <string name="speed_label_very_fast">Very Fast</string>

    <!-- Summary text separator for preferences including a short description (eg. "Fast / Connected"). -->
    <string name="preference_summary_default_combination"><xliff:g id="state" example="ON">%1$s</xliff:g> / <xliff:g id="description" example="High accuracy mode">%2$s</xliff:g></string>

    <!-- Bluetooth settings.  Message when a device is disconnected -->
    <string name="bluetooth_disconnected">Disconnected</string>
    <!-- Bluetooth settings.  Message when disconnecting from a device -->
    <string name="bluetooth_disconnecting">Disconnecting\u2026</string>
     <!-- Bluetooth settings.  Message when connecting to a device -->
    <string name="bluetooth_connecting">Connecting\u2026</string>
    <!-- Bluetooth settings.  Message when connected to a device. [CHAR LIMIT=40] -->
    <string name="bluetooth_connected">Connected<xliff:g id="active_device">%1$s</xliff:g></string>
    <!--Bluetooth settings screen, summary text under individual Bluetooth devices when pairing -->
    <string name="bluetooth_pairing">Pairing\u2026</string>

    <!-- Bluetooth settings.  Message when connected to a device, except for phone audio. [CHAR LIMIT=40] -->
    <string name="bluetooth_connected_no_headset">Connected (no phone)<xliff:g id="active_device">%1$s</xliff:g></string>
    <!-- Bluetooth settings.  Message when connected to a device, except for media audio. [CHAR LIMIT=40] -->
    <string name="bluetooth_connected_no_a2dp">Connected (no media)<xliff:g id="active_device">%1$s</xliff:g></string>
    <!-- Bluetooth settings.  Message when connected to a device, except for map. [CHAR LIMIT=40] -->
    <string name="bluetooth_connected_no_map">Connected (no message access)<xliff:g id="active_device">%1$s</xliff:g></string>
    <!-- Bluetooth settings.  Message when connected to a device, except for phone/media audio. [CHAR LIMIT=40] -->
    <string name="bluetooth_connected_no_headset_no_a2dp">Connected (no phone or media)<xliff:g id="active_device">%1$s</xliff:g></string>

    <!-- Bluetooth settings.  Message when connected to a device, showing remote device battery level. [CHAR LIMIT=NONE] -->
    <string name="bluetooth_connected_battery_level">Connected, battery <xliff:g id="battery_level_as_percentage">%1$s</xliff:g><xliff:g id="active_device">%2$s</xliff:g></string>
    <!-- Bluetooth settings.  Message when connected to a device, except for phone audio, showing remote device battery level. [CHAR LIMIT=NONE] -->
    <string name="bluetooth_connected_no_headset_battery_level">Connected (no phone), battery <xliff:g id="battery_level_as_percentage">%1$s</xliff:g><xliff:g id="active_device">%2$s</xliff:g></string>
    <!-- Bluetooth settings.  Message when connected to a device, except for media audio, showing remote device battery level. [CHAR LIMIT=NONE] -->
    <string name="bluetooth_connected_no_a2dp_battery_level">Connected (no media), battery <xliff:g id="battery_level_as_percentage">%1$s</xliff:g><xliff:g id="active_device">%2$s</xliff:g></string>
    <!-- Bluetooth settings.  Message when connected to a device, except for phone/media audio, showing remote device battery level. [CHAR LIMIT=NONE] -->
    <string name="bluetooth_connected_no_headset_no_a2dp_battery_level">Connected (no phone or media), battery <xliff:g id="battery_level_as_percentage">%1$s</xliff:g><xliff:g id="active_device">%2$s</xliff:g></string>

    <!-- Connected devices settings. Message when Bluetooth is connected and active, showing remote device status and battery level. [CHAR LIMIT=NONE] -->
    <string name="bluetooth_active_battery_level">Active, <xliff:g id="battery_level_as_percentage">%1$s</xliff:g> battery</string>
    <!-- Connected devices settings. Message when Bluetooth is connected but not in use, showing remote device battery level. [CHAR LIMIT=NONE] -->
    <string name="bluetooth_battery_level"><xliff:g id="battery_level_as_percentage">%1$s</xliff:g> battery</string>
    <!-- Connected devices settings. Message when Bluetooth is connected and active but no battery information, showing remote device status. [CHAR LIMIT=NONE] -->
    <string name="bluetooth_active_no_battery_level">Active</string>

    <!-- Bluetooth settings.  The user-visible string that is used whenever referring to the A2DP profile. -->
    <string name="bluetooth_profile_a2dp">Media audio</string>
    <!-- Bluetooth settings.  The user-visible string that is used whenever referring to the headset or handsfree profile. -->
    <string name="bluetooth_profile_headset">Phone calls</string>
    <!-- Bluetooth settings.  The user-visible string that is used whenever referring to the OPP profile. -->
    <string name="bluetooth_profile_opp">File transfer</string>
    <!-- Bluetooth settings. The user-visible string that is used whenever referring to the HID profile. -->
    <string name="bluetooth_profile_hid">Input device</string>
    <!-- Bluetooth settings. The user-visible string that is used whenever referring to the PAN profile (accessing Internet through remote device). [CHAR LIMIT=40] -->
    <string name="bluetooth_profile_pan">Internet access</string>
    <!-- Bluetooth settings. The user-visible string that is used whenever referring to the PBAP profile. [CHAR LIMIT=40] -->
    <string name="bluetooth_profile_pbap">Contact sharing</string>
    <!-- Bluetooth settings. The user-visible summary string that is used whenever referring to the PBAP profile (sharing contacts). [CHAR LIMIT=60] -->
    <string name="bluetooth_profile_pbap_summary">Use for contact sharing</string>
    <!-- Bluetooth settings. The user-visible string that is used whenever referring to the PAN profile (sharing this device's Internet connection). [CHAR LIMIT=40] -->
    <string name="bluetooth_profile_pan_nap">Internet connection sharing</string>
    <!-- Bluetooth settings. The user-visible string that is used whenever referring to the map profile. -->
    <string name="bluetooth_profile_map">Text Messages</string>
    <!-- Bluetooth settings. The user-visible string that is used whenever referring to the SAP profile (sharing SIM card). -->
    <string name="bluetooth_profile_sap">SIM Access</string>
    <!-- Bluetooth settings. The user-visible string that is used whenever referring to the dun profile. -->
    <string name="bluetooth_profile_dun">Dial-up Network Access</string>

    <!-- Bluetooth settings. The user-visible string for the setting controlling whether to use a high-quality codec if the device supports it, along with the name of the codec (eg AAC, LDAC, aptX) -->
    <string name="bluetooth_profile_a2dp_high_quality">HD audio: <xliff:g id="codec_name">%1$s</xliff:g></string>

    <!-- Bluetooth settings. Similar to bluetooth_profile_a2dp_high_quality, but used when the device supports high quality audio but we don't know which codec that will be used. -->
    <string name="bluetooth_profile_a2dp_high_quality_unknown_codec">HD audio</string>

    <!-- Bluetooth settings.  The user-visible string that is used whenever referring to the Hearing Aid profile. -->
    <string name="bluetooth_profile_hearing_aid">Hearing Aids</string>
    <!-- Bluetooth settings.  Connection options screen.  The summary for the Hearing Aid checkbox preference when Hearing Aid is connected. -->
    <string name="bluetooth_hearing_aid_profile_summary_connected">Connected to Hearing Aids</string>

    <!-- Bluetooth settings.  Connection options screen.  The summary for the A2DP checkbox preference when A2DP is connected. -->
    <string name="bluetooth_a2dp_profile_summary_connected">Connected to media audio</string>
    <!-- Bluetooth settings.  Connection options screen.  The summary for the headset checkbox preference when headset is connected. -->
    <string name="bluetooth_headset_profile_summary_connected">Connected to phone audio</string>
    <!-- Bluetooth settings.  Connection options screen.  The summary for the OPP checkbox preference when OPP is connected. -->
    <string name="bluetooth_opp_profile_summary_connected">Connected to file transfer server</string>
    <!-- Bluetooth settings.  Connection options screen.  The summary for the map checkbox preference when map is connected. -->
    <string name="bluetooth_map_profile_summary_connected">Connected to map</string>
    <!-- Bluetooth settings.  Connection options screen.  The summary for the sap checkbox preference when SAP is connected. -->
    <string name="bluetooth_sap_profile_summary_connected">Connected to SAP</string>
    <!-- Bluetooth settings.  Connection options screen.  The summary for the OPP checkbox preference when OPP is not connected. -->
    <string name="bluetooth_opp_profile_summary_not_connected">Not connected to file transfer server</string>
    <!-- Bluetooth settings. Connection options screen. The summary for the HID checkbox preference when HID is connected. -->
    <string name="bluetooth_hid_profile_summary_connected">Connected to input device</string>
    <!-- Bluetooth settings. Connection options screen. The summary for the checkbox preference when PAN is connected (user role). [CHAR LIMIT=25]-->
    <string name="bluetooth_pan_user_profile_summary_connected">Connected to device for internet access</string>
    <!-- Bluetooth settings. Connection options screen. The summary for the checkbox preference when PAN is connected (NAP role). [CHAR LIMIT=25]-->
    <string name="bluetooth_pan_nap_profile_summary_connected">Sharing local internet connection with device</string>
    <!-- Bluetooth settings.  Connection options screen.  The summary for the DUN checkbox preference when DUN is connected. -->
    <string name="bluetooth_dun_profile_summary_connected">Connected to Dun Server</string>

    <!-- Bluetooth settings. Connection options screen. The summary
         for the PAN checkbox preference that describes how checking it
         will set the PAN profile as preferred. -->
    <string name="bluetooth_pan_profile_summary_use_for">Use for internet access</string>
    <!-- Bluetooth settings. Connection options screen.  The summary for the map checkbox preference that describes how checking it will set the map profile as preferred. -->
    <string name="bluetooth_map_profile_summary_use_for">Use for map</string>
    <!-- Bluetooth settings.  Connection options screen.  The summary for the sap checkbox preference that describes how checking it will set the sap profile as preferred. -->
    <string name="bluetooth_sap_profile_summary_use_for">Use for SIM access</string>
    <!-- Bluetooth settings.  Connection options screen.  The summary for the A2DP checkbox preference that describes how checking it will set the A2DP profile as preferred. -->
    <string name="bluetooth_a2dp_profile_summary_use_for">Use for media audio</string>
    <!-- Bluetooth settings.  Connection options screen.  The summary for the headset checkbox preference that describes how checking it will set the headset profile as preferred. -->
    <string name="bluetooth_headset_profile_summary_use_for">Use for phone audio</string>
    <!-- Bluetooth settings.  Connection options screen.  The summary for the OPP checkbox preference that describes how checking it will set the OPP profile as preferred. -->
    <string name="bluetooth_opp_profile_summary_use_for">Use for file transfer</string>
    <!-- Bluetooth settings. Connection options screen. The summary
         for the HID checkbox preference that describes how checking it
         will set the HID profile as preferred. -->
    <string name="bluetooth_hid_profile_summary_use_for">Use for input</string>
    <!-- Bluetooth settings.  Connection options screen.  The summary for the Hearing Aid checkbox preference that describes how checking it will set the Hearing Aid profile as preferred. -->
<<<<<<< HEAD
    <string name="bluetooth_hearing_aid_profile_summary_use_for">Use for Hearing Aid</string>
    <!-- Bluetooth settings. Connection options screen.  The summary for the dun checkbox preference that describes how checking it will set the dun profile as preferred. -->
    <string name="bluetooth_dun_profile_summary_use_for">Use for Dial-up Network access</string>
=======
    <string name="bluetooth_hearing_aid_profile_summary_use_for">Use for Hearing Aids</string>
>>>>>>> 13327cc4

    <!-- Button text for accepting an incoming pairing request. [CHAR LIMIT=20] -->
    <string name="bluetooth_pairing_accept">Pair</string>
    <!-- Button text for accepting an incoming pairing request in all caps. [CHAR LIMIT=20] -->
    <string name="bluetooth_pairing_accept_all_caps">PAIR</string>
    <!-- Button text for declining an incoming pairing request. [CHAR LIMIT=20] -->
    <string name="bluetooth_pairing_decline">Cancel</string>

    <!-- Message in pairing dialogs.  [CHAR LIMIT=NONE] -->
    <string name="bluetooth_pairing_will_share_phonebook">Pairing grants access to your contacts and call history when connected.</string>
    <!-- Message for the error dialog when BT pairing fails generically. -->
    <string name="bluetooth_pairing_error_message">Couldn\'t pair with <xliff:g id="device_name">%1$s</xliff:g>.</string>

    <!-- Message for the error dialog when BT pairing fails because the PIN /
    Passkey entered is incorrect. -->
    <string name="bluetooth_pairing_pin_error_message">Couldn\'t pair with <xliff:g id="device_name">%1$s</xliff:g> because of an incorrect PIN or passkey.</string>
    <!-- Message for the error dialog when BT pairing fails because the other device is down. -->
    <string name="bluetooth_pairing_device_down_error_message">Can\'t communicate with <xliff:g id="device_name">%1$s</xliff:g>.</string>
    <!-- Message for the error dialog when BT pairing fails because the other device rejected the pairing. -->
    <string name="bluetooth_pairing_rejected_error_message">Pairing rejected by <xliff:g id="device_name">%1$s</xliff:g>.</string>

    <!-- Message for telling the user the kind of BT device being displayed in list. [CHAR LIMIT=30 BACKUP_MESSAGE_ID=4875089335641234463] -->
    <string name="bluetooth_talkback_computer">Computer</string>

    <!-- Message for telling the user the kind of BT device being displayed in list. [CHAR LIMIT=30 BACKUP_MESSAGE_ID=5140152177885220949] -->
    <string name="bluetooth_talkback_headset">Headset</string>

    <!-- Message for telling the user the kind of BT device being displayed in list. [CHAR LIMIT=30 BACKUP_MESSAGE_ID=4260255181240622896] -->
    <string name="bluetooth_talkback_phone">Phone</string>

    <!-- Message for telling the user the kind of BT device being displayed in list. [CHAR LIMIT=30 BACKUP_MESSAGE_ID=551146170554589119] -->
    <string name="bluetooth_talkback_imaging">Imaging</string>

    <!-- Message for telling the user the kind of BT device being displayed in list. [CHAR LIMIT=30 BACKUP_MESSAGE_ID=26580326066627664] -->
    <string name="bluetooth_talkback_headphone">Headphone</string>

    <!-- Message for telling the user the kind of BT device being displayed in list. [CHAR LIMIT=30 BACKUP_MESSAGE_ID=5165842622743212268] -->
    <string name="bluetooth_talkback_input_peripheral">Input Peripheral</string>

    <!-- Message for telling the user the kind of BT device being displayed in list. [CHAR LIMIT=30 BACKUP_MESSAGE_ID=5615463912185280812] -->
    <string name="bluetooth_talkback_bluetooth">Bluetooth</string>

    <!-- Message for telling the user the left-side hearing aid device is doing its pairing operation [CHAR LIMIT=NONE] -->
    <string name="bluetooth_hearingaid_left_pairing_message">Pairing left hearing aid\u2026</string>
    <!-- Message for telling the user the right-side hearing aid device is doing its pairing operation [CHAR LIMIT=NONE] -->
    <string name="bluetooth_hearingaid_right_pairing_message">Pairing right hearing aid\u2026</string>
    <!-- Bluetooth settings.  Message when connected to a left-side Hearing Aid device, showing remote device battery level. [CHAR LIMIT=NONE] -->
    <string name="bluetooth_hearingaid_left_battery_level">Left - <xliff:g id="battery_level_as_percentage">%1$s</xliff:g> battery</string>
    <!-- Bluetooth settings.  Message when connected to a right-side Hearing Aid device, showing remote device battery level. [CHAR LIMIT=NONE] -->
    <string name="bluetooth_hearingaid_right_battery_level">Right - <xliff:g id="battery_level_as_percentage">%1$s</xliff:g> battery</string>

    <!-- Content description of the WIFI signal when WIFI is disabled for accessibility (not shown on the screen). [CHAR LIMIT=NONE] -->
    <string name="accessibility_wifi_off">Wifi off.</string>
    <!-- Content description of the WIFI signal when no signal for accessibility (not shown on the screen). [CHAR LIMIT=NONE] -->
    <string name="accessibility_no_wifi">Wifi disconnected.</string>
    <!-- Content description of the WIFI signal when it is one bar for accessibility (not shown on the screen). [CHAR LIMIT=NONE] -->
    <string name="accessibility_wifi_one_bar">Wifi one bar.</string>
    <!-- Content description of the WIFI signal when it is two bars for accessibility (not shown on the screen). [CHAR LIMIT=NONE] -->
    <string name="accessibility_wifi_two_bars">Wifi two bars.</string>
    <!-- Content description of the WIFI signal when it is three bars for accessibility (not shown on the screen). [CHAR LIMIT=NONE] -->
    <string name="accessibility_wifi_three_bars">Wifi three bars.</string>
    <!-- Content description of the WIFI signal when it is full for accessibility (not shown on the screen). [CHAR LIMIT=NONE] -->
    <string name="accessibility_wifi_signal_full">Wifi signal full.</string>

    <!-- Content description of the Wi-Fi security type. This message indicates this is an open Wi-Fi (no password needed) [CHAR LIMIT=NONE] -->
    <string name="accessibility_wifi_security_type_none">Open network</string>

    <!-- Content description of the Wi-Fi security type. This message indicates this is a secured Wi-Fi (password needed) [CHAR LIMIT=NONE] -->
    <string name="accessibility_wifi_security_type_secured">Secure network</string>

    <!-- Label for kernel threads in battery usage -->
    <string name="process_kernel_label">Android OS</string>
    <!-- Title of data usage item that represents all uninstalled applications. [CHAR LIMIT=48] -->
    <string name="data_usage_uninstalled_apps">Removed apps</string>
    <!-- Title of data usage item that represents all uninstalled applications or removed users. [CHAR LIMIT=48] -->
    <string name="data_usage_uninstalled_apps_users">Removed apps and users</string>

    <!-- Tethering controls, item title to go into the tethering settings -->
    <!-- Tethering controls, item title to go into the tethering settings when only USB tethering is available [CHAR LIMIT=25]-->
    <string name="tether_settings_title_usb">USB tethering</string>
    <!-- Tethering controls, item title to go into the tethering settings when only Wifi tethering is available [CHAR LIMIT=25]-->
    <string name="tether_settings_title_wifi">Portable hotspot</string>
    <!-- Tethering controls, item title to go into the tethering settings when only Bluetooth tethering is available [CHAR LIMIT=25]-->
    <string name="tether_settings_title_bluetooth">Bluetooth tethering</string>
    <!-- Tethering controls, item title to go into the tethering settings when USB and Bluetooth tethering are available [CHAR LIMIT=25]-->
    <string name="tether_settings_title_usb_bluetooth">Tethering</string>
    <!-- Tethering controls, item title to go into the tethering settings when USB, Bluetooth and Wifi tethering are available [CHAR LIMIT=25]-->
    <string name="tether_settings_title_all">Tethering &amp; portable hotspot</string>

    <!-- Title for a work profile. [CHAR LIMIT=25] -->
    <string name="managed_user_title">All work apps</string>

    <!-- Title for Guest user [CHAR LIMIT=35] -->
    <string name="user_guest">Guest</string>

    <!-- Manage apps, individual app screen, substituted for the application's label when the app's label CAN NOT be determined.-->
    <string name="unknown">Unknown</string>

    <!-- [CHAR LIMIT=NONE] Label of a running process that represents another user -->
    <string name="running_process_item_user_label">User: <xliff:g id="user_name">%1$s</xliff:g></string>

    <!-- Launch defaults preference summary with some set [CHAR LIMIT=40] -->
    <string name="launch_defaults_some">Some defaults set</string>
    <!-- Launch defaults preference summary with none set [CHAR LIMIT=40] -->
    <string name="launch_defaults_none">No defaults set</string>
    <!-- DO NOT TRANSLATE Empty summary for dynamic preferences -->
    <string name="summary_empty" translatable="false"></string>
    <!-- Text-To-Speech (TTS) settings --><skip />
    <!-- Name of the TTS package as listed by the package manager. -->
    <string name="tts_settings">Text-to-speech settings</string>
    <!-- TTS option item name in the main settings screen -->
    <string name="tts_settings_title">Text-to-speech output</string>
  <!-- On main TTS Settings screen, in default settings section, setting default speech rate for synthesized voice -->
    <string name="tts_default_rate_title">Speech rate</string>
    <!-- On main TTS Settings screen, summary for default speech rate for synthesized voice -->
    <string name="tts_default_rate_summary">Speed at which the text is spoken</string>
    <!-- On main TTS Settings screen, in default settings section, setting default pitch for synthesized voice -->
    <string name="tts_default_pitch_title">Pitch</string>
    <!-- On main TTS Settings screen, summary for default pitch for synthesized voice -->
    <string name="tts_default_pitch_summary">Affects the tone of the synthesized speech</string>
    <!-- On main TTS Settings screen, in default settings section, setting default language for synthesized voice -->
    <string name="tts_default_lang_title">Language</string>
    <!-- Entry in the TTS engine language/locale picker, when selected will try to default to the system language [CHAR LIMIT=50] -->
    <string name="tts_lang_use_system">Use system language</string>
    <!-- On main TTS Settings screen, language summary if it can't default to system language [CHAR LIMIT=50] -->
    <string name="tts_lang_not_selected">Language not selected</string>
    <!-- On main TTS Settings screen, summary for default language for synthesized voice -->
    <string name="tts_default_lang_summary">Sets the language-specific voice for the spoken text</string>
    <!-- On main TTS Settings screen, triggers playback of an example of speech synthesis -->
    <string name="tts_play_example_title">Listen to an example</string>
    <!-- On main TTS Settings screen, summary for triggering playback of an example of speech synthesis -->
    <string name="tts_play_example_summary">Play a short demonstration of speech synthesis</string>
    <!-- On main TTS Settings screen, click to install required speech synthesis data -->
    <string name="tts_install_data_title">Install voice data</string>
    <!-- On main TTS Settings screen, summary for click to install required speech synthesis data -->
    <string name="tts_install_data_summary">Install the voice data required for speech synthesis</string>
    <!-- Warning message about security implications of enabling a TTS engine, displayed as a dialog
         message when the user selects to enable an engine. -->
    <string name="tts_engine_security_warning">This speech synthesis engine may be able to collect
        all the text that will be spoken, including personal data like passwords and credit
        card numbers. It comes from the <xliff:g id="tts_plugin_engine_name">%s</xliff:g> engine.
        Enable the use of this speech synthesis engine?</string>
    <!-- Warning message about required internet conectivity for TTS synthesis, displayed as a dialog
         message when the user selects to play an example for network only locale and there's no internet connectivity. -->
    <string name="tts_engine_network_required">This language requires a working network connection for text-to-speech output.</string>
    <!-- Text spoken by the TTS engine as an example if the engine doesn't provide sample text [CHAR LIMIT=100] -->
    <string name="tts_default_sample_string">This is an example of speech synthesis</string>
    <!-- On main TTS Settings screen, title of a field explaining current TTS engine status for
         current default language [CHAR LIMIT=50] -->
    <string name="tts_status_title">Default language status</string>
    <!-- On main TTS Settings screen, current TTS engine status for the current default language,
         selected language is fully supported by the engine [CHAR LIMIT=150]-->
    <string name="tts_status_ok"><xliff:g id="locale" example="English (United States)">%1$s</xliff:g> is fully supported</string>
    <!-- On main TTS Settings screen, current TTS engine status for the current default language,
         selected language is supported by the engine only if there's a working network connection [CHAR LIMIT=150] -->
    <string name="tts_status_requires_network"><xliff:g id="locale" example="English (United States)">%1$s</xliff:g> requires network connection</string>
    <!-- On main TTS Settings screen, current TTS engine status for the current default language,
         selected language is not supported by the engine [CHAR LIMIT=150] -->
    <string name="tts_status_not_supported"><xliff:g id="locale" example="English (United States)">%1$s</xliff:g> is not supported</string>
    <!-- On main TTS Settings screen, current TTS engine status for the current default language,
         tts engine is queried for status [CHAR LIMIT=150] -->
    <string name="tts_status_checking">Checking&#8230;</string>
    <!-- Title for a preference in the main TTS settings screen, which
         launches the settings screen for a given TTS engine when clicked
         [CHAR LIMIT=30]-->
    <string name="tts_engine_settings_title">Settings for <xliff:g id="tts_engine_name">%s</xliff:g></string>
    <!-- [CHAR LIMIT=150] Text for screen readers / accessibility programs for
         the image that launches the TTS engine settings when clicked. -->
    <string name="tts_engine_settings_button">Launch engine settings</string>
    <!-- [CHAR LIMIT=50] The text for the settings section that users to set a
         preferred text to speech engine -->
    <string name="tts_engine_preference_section_title">Preferred engine</string>
    <!-- [CHAR LIMIT=50] Title of the settings section that displays general preferences
         that are applicable to all engines, such as the speech rate -->
    <string name="tts_general_section_title">General</string>
    <!-- On main TTS Settings screen, in default settings section,
         reset speech pitch of synthesized voice to 1x speech pitch. [CHAR LIMIT=50] -->
    <string name="tts_reset_speech_pitch_title">Reset speech pitch</string>
    <!--On main TTS Settings screen, summary for reset speech pitch of synthesized voice [CHAR LIMIT=150] -->
    <string name="tts_reset_speech_pitch_summary">Reset the pitch at which the text is spoken to default.</string>

    <!-- Default speech rate choices -->
    <string-array name="tts_rate_entries">
        <item>Very slow</item>
        <item>Slow</item>
        <item>Normal</item>
        <item>Fast</item>
        <item>Faster</item>
        <item>Very fast</item>
        <item>Rapid</item>
        <item>Very rapid</item>
        <item>Fastest</item>
    </string-array>
    <!-- Do not translate. -->
    <string-array name="tts_rate_values">
        <item>60</item>
        <item>80</item>
        <item>100</item>
        <item>150</item>
        <item>200</item>
        <item>250</item>
        <item>300</item>
        <item>350</item>
        <item>400</item>
    </string-array>

    <!-- Do not translate. -->
    <string-array name="tts_demo_strings" translatable="false">
        <item>This is an example of speech synthesis in English.</item>
        <item>Voici un échantillon de synthèse vocale en français.</item>
        <item>Dies ist ein Beispiel für Sprachsynthese in Deutsch.</item>
        <item>Questo è un esempio di sintesi vocale in italiano.</item>
        <item>Este es un ejemplo de síntesis de voz en español.</item>
        <item>이것은 한국어 음성 합성의 예입니다.</item>
    </string-array>
    <!-- Do not translate. -->
    <string-array name="tts_demo_string_langs" translatable="false">
        <item>eng</item>
        <item>fra</item>
        <item>deu</item>
        <item>ita</item>
        <item>spa</item>
        <item>kor</item>
    </string-array>

   <!-- Title for profile selection dialog [CHAR LIMIT=30] -->
   <string name="choose_profile">Choose profile</string>

    <!-- Header for items under the personal user [CHAR LIMIT=30] -->
    <string name="category_personal">Personal</string>
    <!-- Header for items under the work user [CHAR LIMIT=30] -->
    <string name="category_work">Work</string>

    <!-- Full package name of OEM preferred device feedback reporter. Leave this blank, overlaid in Settings/TvSettings [DO NOT TRANSLATE] -->
    <string name="oem_preferred_feedback_reporter" translatable="false" />

    <!-- Development settings -->
    <skip/>
    <!-- Development Settings.  the title for the item to take the user to Development settings.  Development settings are settings meant for application developers.  -->
    <string name="development_settings_title">Developer options</string>
    <!-- Development settings enable title. -->
    <string name="development_settings_enable">Enable developer options</string>
    <!-- Development Settings summary.  The summary of the item to take the user to Development settings.  Development settings are settings meant for application developers. -->
    <string name="development_settings_summary">Set options for app development</string>
    <!-- Setting checkbox title for Whether to enable USB debugging support on the phone. -->
    <!-- Error message for users that aren't allowed to modify developer options [CHAR LIMIT=none] -->
    <string name="development_settings_not_available">Developer options are not available for this user</string>
    <!-- Error message for users that aren't allowed to modify VPN settings [CHAR LIMIT=none] -->
    <string name="vpn_settings_not_available">VPN settings are not available for this user</string>
    <!-- Error message for users that aren't allowed to modify Tethering settings [CHAR LIMIT=none] -->
    <string name="tethering_settings_not_available">Tethering settings are not available for this user</string>
    <!-- Error message for users that aren't allowed to modify Access Point Names settings [CHAR LIMIT=none] -->
    <string name="apn_settings_not_available">Access Point Name settings are not available for this user</string>
    <string name="enable_adb">USB debugging</string>
    <!-- Setting checkbox summary for Whether to enable USB debugging support on the phone -->
    <string name="enable_adb_summary">Debug mode when USB is connected</string>
    <!-- Setting title to revoke secure USB debugging authorizations -->
    <string name="clear_adb_keys">Revoke USB debugging authorizations</string>
    <!-- [CHAR LIMIT=NONE] Setting checkbox title for Whether to include bug report item in power menu. -->
    <string name="bugreport_in_power">Bug report shortcut</string>
    <!-- [CHAR LIMIT=NONE] Setting checkbox summary for Whether to include bug report item in power -->
    <string name="bugreport_in_power_summary">Show a button in the power menu for taking a bug report</string>
    <!-- Setting Checkbox title whether to keep the screen on when plugged in to a power source -->
    <string name="keep_screen_on">Stay awake</string>
    <!-- setting Checkbox summary whether to keep the screen on when plugged in  -->
    <string name="keep_screen_on_summary">Screen will never sleep while charging</string>
    <!-- Setting Checkbox title whether to enable Bluetooth HCI snoop log -->
    <string name="bt_hci_snoop_log">Enable Bluetooth HCI snoop log</string>
    <!-- setting Checkbox summary whether to capture all Bluetooth HCI packets in a file [CHAR_LIMIT=100] -->
    <string name="bt_hci_snoop_log_summary">Capture Bluetooth packets. (Toggle Bluetooth after changing this setting)</string>
    <!-- setting Checkbox title whether to enable OEM unlock [CHAR_LIMIT=35] -->
    <string name="oem_unlock_enable">OEM unlocking</string>
    <!-- setting Checkbox summary whether to enable OEM unlock [CHAR_LIMIT=50] -->
    <string name="oem_unlock_enable_summary">Allow the bootloader to be unlocked</string>
    <!-- Confirmation dialog title to ensure user wishes to enable OEM unlock and disable theft protection features -->
    <string name="confirm_enable_oem_unlock_title">Allow OEM unlocking?</string>
    <!-- Warning dialog message to confirm user wishes to enable OEM unlock and disable theft protection features -->
    <string name="confirm_enable_oem_unlock_text">WARNING: Device protection features will not work on this device while this setting is turned on.</string>

    <!-- UI debug setting: select current app to mock location [CHAR LIMIT=50] -->
    <string name="mock_location_app">Select mock location app</string>
    <!-- UI debug setting: no mock location app has been set [CHAR LIMIT=50] -->
    <string name="mock_location_app_not_set">No mock location app set</string>
    <!-- UI debug setting: mock location app has been set [CHAR LIMIT=50] -->
    <string name="mock_location_app_set">Mock location app: <xliff:g id="app_name">%1$s</xliff:g></string>

    <!-- Preference category for networking debugging development settings. [CHAR LIMIT=50] -->
    <string name="debug_networking_category">Networking</string>

    <!-- Setting Checkbox title whether to show options for wireless display certification -->
    <string name="wifi_display_certification">Wireless display certification</string>
    <!-- Setting Checkbox title whether to enable WiFi coverage extending feature. -->
    <string name="wifi_coverage_extend">Enable Wi\u2011Fi Coverage Extend Feature</string>
    <!-- Setting Checkbox title whether to enable WiFi Verbose Logging. [CHAR LIMIT=40] -->
    <string name="wifi_verbose_logging">Enable Wi\u2011Fi Verbose Logging</string>
    <!-- Setting Checkbox title whether to always keep mobile data active. [CHAR LIMIT=80] -->
    <string name="mobile_data_always_on">Mobile data always active</string>
    <!-- Setting Checkbox title whether to enable hardware acceleration for tethering. [CHAR LIMIT=80] -->
    <string name="tethering_hardware_offload">Tethering hardware acceleration</string>
    <!-- Setting Checkbox title for showing Bluetooth devices without names -->
    <string name="bluetooth_show_devices_without_names">Show Bluetooth devices without names</string>
    <!-- Setting Checkbox title for disabling Bluetooth absolute volume -->
    <string name="bluetooth_disable_absolute_volume">Disable absolute volume</string>

    <!-- UI debug setting: Select Bluetooth AVRCP Version -->
    <string name="bluetooth_select_avrcp_version_string">Bluetooth AVRCP Version</string>
    <!-- UI debug setting: Select Bluetooth AVRCP Version -->
    <string name="bluetooth_select_avrcp_version_dialog_title">Select Bluetooth AVRCP Version</string>

    <!-- UI debug setting: Trigger Bluetooth Audio Codec Selection -->
    <string name="bluetooth_select_a2dp_codec_type">Bluetooth Audio Codec</string>
    <!-- UI debug setting: Trigger Bluetooth Audio Codec Selection -->
    <string name="bluetooth_select_a2dp_codec_type_dialog_title">Trigger Bluetooth Audio Codec\u000ASelection</string>

    <!-- UI debug setting: Trigger Bluetooth Audio Sample Rate Selection -->
    <string name="bluetooth_select_a2dp_codec_sample_rate">Bluetooth Audio Sample Rate</string>
    <!-- UI debug setting: Trigger Bluetooth Audio Codec Selection: Sample Rate -->
    <string name="bluetooth_select_a2dp_codec_sample_rate_dialog_title">Trigger Bluetooth Audio Codec\u000ASelection: Sample Rate</string>

    <!-- UI debug setting: Trigger Bluetooth Audio Bits Per Sample Selection -->
    <string name="bluetooth_select_a2dp_codec_bits_per_sample">Bluetooth Audio Bits Per Sample</string>
    <!-- UI debug setting: Trigger Bluetooth Audio Codec Selection: Bits Per Sample -->
    <string name="bluetooth_select_a2dp_codec_bits_per_sample_dialog_title">Trigger Bluetooth Audio Codec\u000ASelection: Bits Per Sample</string>

    <!-- UI debug setting: Trigger Bluetooth Audio Channel Mode Selection -->
    <string name="bluetooth_select_a2dp_codec_channel_mode">Bluetooth Audio Channel Mode</string>
    <!-- UI debug setting: Trigger Bluetooth Audio Codec Selection: Channel Mode -->
    <string name="bluetooth_select_a2dp_codec_channel_mode_dialog_title">Trigger Bluetooth Audio Codec\u000ASelection: Channel Mode</string>

    <!-- UI debug setting: Trigger Bluetooth Audio LDAC Playback Quality Selection -->
    <string name="bluetooth_select_a2dp_codec_ldac_playback_quality">Bluetooth Audio LDAC Codec: Playback Quality</string>
    <!-- UI debug setting: Select Bluetooth Audio LDAC Codec: LDAC Playback Quality -->
    <string name="bluetooth_select_a2dp_codec_ldac_playback_quality_dialog_title">Trigger Bluetooth Audio LDAC\u000ACodec Selection: Playback Quality</string>

    <!-- [CHAR LIMIT=NONE] Label for displaying Bluetooth Audio Codec Parameters while streaming -->
    <string name="bluetooth_select_a2dp_codec_streaming_label">Streaming: <xliff:g id="streaming_parameter">%1$s</xliff:g></string>

    <!-- Developer option setting for Private DNS -->
    <string name="select_private_dns_configuration_title">Private DNS</string>
    <string name="select_private_dns_configuration_dialog_title">Select Private DNS Mode</string>
    <string name="private_dns_mode_off">Off</string>
    <string name="private_dns_mode_opportunistic">Automatic</string>
    <string name="private_dns_mode_provider">Private DNS provider hostname</string>
    <string name="private_dns_mode_provider_hostname_hint">Enter hostname of DNS provider</string>
    <string name="private_dns_mode_provider_failure">Couldn\'t connect</string>

    <!-- setting Checkbox summary whether to show options for wireless display certification  -->
    <string name="wifi_display_certification_summary">Show options for wireless display certification</string>
    <!-- Setting Checkbox summary whether to enable WiFi coverage extending feature. -->
    <string name="wifi_coverage_extend_summary">Enable extending Wi\u2011Fi coverage using Hotspot</string>
    <!-- Setting Checkbox summary whether to enable Wifi verbose Logging [CHAR LIMIT=80] -->
    <string name="wifi_verbose_logging_summary">Increase Wi\u2011Fi logging level, show per SSID RSSI in Wi\u2011Fi Picker</string>
    <!-- Label indicating network has been manually marked as metered -->
    <string name="wifi_metered_label">Metered</string>
    <!-- Label indicating network has been manually marked as unmetered -->
    <string name="wifi_unmetered_label">Unmetered</string>
    <!-- UI debug setting: limit size of Android logger buffers -->
    <string name="select_logd_size_title">Logger buffer sizes</string>
    <!-- UI debug setting: limit size of Android logger buffers [CHAR LIMIT=59] -->
    <string name="select_logd_size_dialog_title">Select Logger sizes per log buffer</string>
    <!-- UI debug setting: store logs persistently -->
    <string name="dev_logpersist_clear_warning_title">Clear logger persistent storage?</string>
    <!-- Warning text to user about the implications of enabling USB debugging -->
    <string name="dev_logpersist_clear_warning_message">When we no longer are monitoring with the persistent logger, we are required to erase the logger data resident on your device.</string>
    <!-- Title of setting: title for selection of logs to store persistently [CHAR LIMIT=60] -->
    <string name="select_logpersist_title">Store logger data persistently on device</string>
    <!-- UI debug setting: select which logs to store persistently [CHAR LIMIT=80] -->
    <string name="select_logpersist_dialog_title">Select log buffers to store persistently on device</string>
    <!-- UI debug setting: select USB configuration -->
    <string name="select_usb_configuration_title">Select USB Configuration</string>
    <!-- UI debug setting: limit size of Android logger buffers [CHAR LIMIT=59] -->
    <string name="select_usb_configuration_dialog_title">Select USB Configuration</string>
    <!-- Setting Checkbox title whether to allow mock locations -->
    <string name="allow_mock_location">Allow mock locations</string>
    <!-- setting Checkbox summary whether to allow mock locations  -->
    <string name="allow_mock_location_summary">Allow mock locations</string>
    <!-- Setting Checkbox title whether to enable view attribute inspection -->
    <string name="debug_view_attributes">Enable view attribute inspection</string>
    <string name="mobile_data_always_on_summary">Always keep mobile data active, even when Wi\u2011Fi is active (for fast network switching).</string>
    <string name="tethering_hardware_offload_summary">Use tethering hardware acceleration if available</string>
    <!-- Title of warning dialog about the implications of enabling USB debugging -->
    <string name="adb_warning_title">Allow USB debugging?</string>
    <!-- Warning text to user about the implications of enabling USB debugging -->
    <string name="adb_warning_message">USB debugging is intended for development purposes only. Use it to copy data between your computer and your device, install apps on your device without notification, and read log data.</string>
    <!-- Message of dialog confirming that user wants to revoke access to adb from all computers they have authorized -->
    <string name="adb_keys_warning_message">Revoke access to USB debugging from all computers you\u2019ve previously authorized?</string>
    <!-- Title of warning dialog about the implications of enabling developer settings -->
    <string name="dev_settings_warning_title">Allow development settings?</string>
    <!-- Warning text to user about the implications of enabling USB debugging -->
    <string name="dev_settings_warning_message">These settings are intended for development use only.  They can cause your device and the applications on it to break or misbehave.</string>
    <!-- Title of checkbox setting to perform package verification on apps installed over USB/ADT/ADB [CHAR LIMIT=32] -->
    <string name="verify_apps_over_usb_title">Verify apps over USB</string>
    <!-- Summary of checkbox setting to perform package verification on apps installed over USB/ADT/ADB [CHAR LIMIT=NONE] -->
    <string name="verify_apps_over_usb_summary">Check apps installed via ADB/ADT for harmful behavior.</string>
    <!-- Summary of checkbox for showing Bluetooth devices without names -->
    <string name="bluetooth_show_devices_without_names_summary">Bluetooth devices without names (MAC addresses only) will be displayed</string>
    <!-- Summary of checkbox for disabling Bluetooth absolute volume -->
    <string name="bluetooth_disable_absolute_volume_summary">Disables the Bluetooth absolute volume feature in case of volume issues with remote devices such as unacceptably loud volume or lack of control.</string>

    <!-- Title of checkbox setting that enables the terminal app. [CHAR LIMIT=32] -->
    <string name="enable_terminal_title">Local terminal</string>
    <!-- Summary of checkbox setting that enables the terminal app. [CHAR LIMIT=64] -->
    <string name="enable_terminal_summary">Enable terminal app that offers local shell access</string>

    <!-- HDCP checking title, used for debug purposes only. [CHAR LIMIT=25] -->
    <string name="hdcp_checking_title">HDCP checking</string>
    <!-- HDCP checking dialog title, used for debug purposes only. [CHAR LIMIT=25] -->
    <string name="hdcp_checking_dialog_title">Set HDCP checking behavior</string>

    <!-- Preference category for app debugging development settings. [CHAR LIMIT=50] -->
    <string name="debug_debugging_category">Debugging</string>

    <!-- UI debug setting: select current app to debug [CHAR LIMIT=50] -->
    <string name="debug_app">Select debug app</string>
    <!-- UI debug setting: no debug app has been set [CHAR LIMIT=50] -->
    <string name="debug_app_not_set">No debug application set</string>
    <!-- UI debug setting: debug app has been set [CHAR LIMIT=50] -->
    <string name="debug_app_set">Debugging application: <xliff:g id="app_name">%1$s</xliff:g></string>

    <!-- UI debug setting: title for app picker dialog [CHAR LIMIT=50] -->
    <string name="select_application">Select application</string>
    <!-- UI debug setting: label for app picker to select no applicatiojn [CHAR LIMIT=50] -->
    <string name="no_application">Nothing</string>

    <!-- UI debug setting: wait for debugger to attach to debugging process? [CHAR LIMIT=50] -->
    <string name="wait_for_debugger">Wait for debugger</string>
    <!-- UI debug setting: wait for debugger to attach to debugging process summary [CHAR LIMIT=500] -->
    <string name="wait_for_debugger_summary">Debugged application waits for debugger to
        attach before executing</string>

    <!-- Preference category for input debugging development settings. [CHAR LIMIT=25] -->
    <string name="debug_input_category">Input</string>

    <!-- Preference category for drawing debugging development settings. [CHAR LIMIT=25] -->
    <string name="debug_drawing_category">Drawing</string>

    <!-- Preference category for hardware accelerated drawing debugging development settings. [CHAR LIMIT=50] -->
    <string name="debug_hw_drawing_category">Hardware accelerated rendering</string>

    <!-- Preference category for media development settings. [CHAR LIMIT=50] -->
    <string name="media_category">Media</string>

    <!-- Preference category for monitoring debugging development settings. [CHAR LIMIT=25] -->
    <string name="debug_monitoring_category">Monitoring</string>

    <!-- UI debug setting: always enable strict mode? [CHAR LIMIT=25] -->
    <string name="strict_mode">Strict mode enabled</string>
    <!-- UI debug setting: show strict mode summary [CHAR LIMIT=50] -->
    <string name="strict_mode_summary">Flash screen when apps do long operations
        on main thread</string>

    <!-- UI debug setting: show pointer location? [CHAR LIMIT=25] -->
    <string name="pointer_location">Pointer location</string>
    <!-- UI debug setting: show pointer location summary [CHAR LIMIT=50] -->
    <string name="pointer_location_summary">Screen overlay showing current touch data</string>

    <!-- UI debug setting: show touches? [CHAR LIMIT=25] -->
    <string name="show_touches">Show taps</string>
    <!-- UI debug setting: show touches location summary [CHAR LIMIT=50] -->
    <string name="show_touches_summary">Show visual feedback for taps</string>

    <!-- UI debug setting: show where surface updates happen? [CHAR LIMIT=25] -->
    <string name="show_screen_updates">Show surface updates</string>
    <!-- UI debug setting: show surface updates summary [CHAR LIMIT=50] -->
    <string name="show_screen_updates_summary">Flash entire window surfaces when they update</string>

    <!-- UI debug setting: show where window updates happen with GPU rendering? [CHAR LIMIT=25] -->
    <string name="show_hw_screen_updates">Show view updates</string>
    <!-- UI debug setting: show GPU rendering screen updates summary [CHAR LIMIT=50] -->
    <string name="show_hw_screen_updates_summary">Flash views inside windows when drawn</string>

    <!-- UI debug setting: show when hardware layers get updated [CHAR LIMIT=25] -->
    <string name="show_hw_layers_updates">Show hardware layers updates</string>
    <!-- UI debug setting: show hardware layers updates summary [CHAR LIMIT=50] -->
    <string name="show_hw_layers_updates_summary">Flash hardware layers green when they update</string>

    <!-- UI debug setting: show the amount of overdraw in apps using the GPU [CHAR LIMIT=25] -->
    <string name="debug_hw_overdraw">Debug GPU overdraw</string>

    <!-- UI debug setting: disable use of overlays? [CHAR LIMIT=25] -->
    <string name="disable_overlays">Disable HW overlays</string>
    <!-- UI debug setting: disable use of overlays summary [CHAR LIMIT=50] -->
    <string name="disable_overlays_summary">Always use GPU for screen compositing</string>

    <!-- UI debug setting: simulate color space anomalies. [CHAR LIMIT=25] -->
    <string name="simulate_color_space">Simulate color space</string>

    <!-- UI debug setting: enable various types of OpenGL traces [CHAR LIMIT=25] -->
    <string name="enable_opengl_traces_title">Enable OpenGL traces</string>

    <!-- UI debug setting: disable USB audio routing title [CHAR LIMIT=32] -->
    <string name="usb_audio_disable_routing">Disable USB audio routing</string>
    <!-- UI debug setting: disable USB audio routing summary [CHAR LIMIT=50] -->
    <string name="usb_audio_disable_routing_summary">Disable automatic routing to USB audio peripherals</string>

    <!-- UI debug setting: show layout bounds information [CHAR LIMIT=25] -->
    <string name="debug_layout">Show layout bounds</string>
    <!-- UI debug setting: show layout bounds information summary [CHAR LIMIT=50] -->
    <string name="debug_layout_summary">Show clip bounds, margins, etc.</string>

    <!-- UI debug setting: force right to left layout [CHAR LIMIT=37] -->
    <string name="force_rtl_layout_all_locales">Force RTL layout direction</string>
    <!-- UI debug setting: force right to left layout summary [CHAR LIMIT=100] -->
    <string name="force_rtl_layout_all_locales_summary">Force screen layout direction to RTL for all locales</string>

    <!-- UI debug setting: force anti-aliasing to render apps [CHAR LIMIT=25] -->
    <string name="force_msaa">Force 4x MSAA</string>
    <!-- UI debug setting: force anti-aliasing summary [CHAR LIMIT=50] -->
    <string name="force_msaa_summary">Enable 4x MSAA in OpenGL ES 2.0 apps</string>

    <!-- UI debug setting: show when non-rectangular clip operations are used [CHAR LIMIT=100] -->
    <string name="show_non_rect_clip">Debug non-rectangular clip operations</string>

    <!-- UI debug setting: profile time taken by hardware acceleration to render apps [CHAR LIMIT=25] -->
    <string name="track_frame_time">Profile HWUI rendering</string>

    <!-- UI debug setting: enable gpu debug layers [CHAR LIMIT=25] -->
    <string name="enable_gpu_debug_layers">Enable GPU debug layers</string>
    <!-- UI debug setting: enable gpu debug layers summary [CHAR LIMIT=50] -->
    <string name="enable_gpu_debug_layers_summary">Allow loading GPU debug layers for debug apps</string>

    <!-- UI debug setting: scaling factor for window animations [CHAR LIMIT=25] -->
    <string name="window_animation_scale_title">Window animation scale</string>

    <!-- UI debug setting: scaling factor for transition animations [CHAR LIMIT=25] -->
    <string name="transition_animation_scale_title">Transition animation scale</string>

    <!-- UI debug setting: scaling factor for all Animator-based animations [CHAR LIMIT=25] -->
    <string name="animator_duration_scale_title">Animator duration scale</string>

    <!-- UI debug setting: simulate secondary display devices using overlays [CHAR LIMIT=25] -->
    <string name="overlay_display_devices_title">Simulate secondary displays</string>

    <!-- Preference category for application debugging development settings. [CHAR LIMIT=25] -->
    <string name="debug_applications_category">Apps</string>

    <!-- UI debug setting: immediately destroy activities? [CHAR LIMIT=25] -->
    <string name="immediately_destroy_activities">Don\u2019t keep activities</string>
    <!-- UI debug setting: immediately destroy activities summary [CHAR LIMIT=50] -->
    <string name="immediately_destroy_activities_summary">Destroy every activity as soon as
        the user leaves it</string>

    <!-- UI debug setting: limit number of running background processes [CHAR LIMIT=25] -->
    <string name="app_process_limit_title">Background process limit</string>

    <!-- UI debug setting: show all ANRs? [CHAR LIMIT=25] -->
    <string name="show_all_anrs">Show background ANRs</string>
    <!-- UI debug setting: show all ANRs summary [CHAR LIMIT=100] -->
    <string name="show_all_anrs_summary">Display App Not Responding dialog for background apps</string>

    <!-- UI debug setting: show all ANRs? [CHAR LIMIT=25] -->
    <string name="show_notification_channel_warnings">Show notification channel warnings</string>
    <!-- UI debug setting: show all ANRs summary [CHAR LIMIT=50] -->
    <string name="show_notification_channel_warnings_summary">Displays on-screen warning when an app posts a notification without a valid channel</string>


    <!-- UI debug setting: force allow apps on external storage [CHAR LIMIT=50] -->
    <string name="force_allow_on_external">Force allow apps on external</string>
    <!-- UI debug setting: force allow on external summary [CHAR LIMIT=150] -->
    <string name="force_allow_on_external_summary">Makes any app eligible to be written to external storage, regardless of manifest values</string>

    <!-- UI debug setting: force all activites to be resizable for multiwindow [CHAR LIMIT=50] -->
    <string name="force_resizable_activities">Force activities to be resizable</string>
    <!-- UI debug setting: force allow on external summary [CHAR LIMIT=150] -->
    <string name="force_resizable_activities_summary">Make all activities resizable for multi-window, regardless of manifest values.</string>

    <!-- UI debug setting: enable freeform window support [CHAR LIMIT=50] -->
    <string name="enable_freeform_support">Enable freeform windows</string>
    <!-- UI debug setting: enable freeform window support summary [CHAR LIMIT=150] -->
    <string name="enable_freeform_support_summary">Enable support for experimental freeform windows.</string>

    <!-- Local (desktop) backup password menu title [CHAR LIMIT=25] -->
    <string name="local_backup_password_title">Desktop backup password</string>
    <!-- Summary text of the "local backup password" setting when the user has not supplied a password -->
    <string name="local_backup_password_summary_none">Desktop full backups aren\u2019t currently protected</string>
    <!-- Summary text of the "local backup password" setting when the user has already supplied a password -->
    <string name="local_backup_password_summary_change">Tap to change or remove the password for desktop full backups</string>

    <!-- Toast message shown when the user successfully sets a new local backup password [CHAR LIMIT=80] -->
    <string name="local_backup_password_toast_success">New backup password set</string>
    <!-- Toast message shown when setting a new local backup password fails due to the user not correctly typing the password again for confirmation [CHAR LIMIT=80] -->
    <string name="local_backup_password_toast_confirmation_mismatch">New password and confirmation don\u2019t match</string>
    <!-- Toast message shown when setting a new local backup password fails due to the user not supplying the correct existing password. The phrasing here is deliberately quite general. [CHAR LIMIT=80] -->
    <string name="local_backup_password_toast_validation_failure">Failure setting backup password</string>

    <!-- [CHAR LIMIT=30] Location mode screen, temporary summary text to show as the status of a location
      setting injected by an external app while the app is being queried for the actual value -->
    <string name="loading_injected_setting_summary">Loading\u2026</string>

    <!-- Name of each color mode for the display. [CHAR LIMIT=40] -->
    <string-array name="color_mode_names">
        <item>Vibrant (default)</item>
        <item>Natural</item>
        <item>Standard</item>
    </string-array>

    <!-- Description of each color mode for the display. [CHAR LIMIT=NONE] -->
    <string-array name="color_mode_descriptions">
        <item>Enhanced colors</item>
        <item>Natural colors as seen by the eye</item>
        <item>Colors optimized for digital content</item>
    </string-array>

    <!-- Settings item title for apps in standby (limiting background activity) [CHAR LIMIT=35] -->
    <string name="inactive_apps_title">Standby apps</string>
    <!-- Settings item summary for inactive app [CHAR LIMIT=100] -->
    <string name="inactive_app_inactive_summary">Inactive. Tap to toggle.</string>
    <!-- Settings item summary for active app [CHAR LIMIT=100] -->
    <string name="inactive_app_active_summary">Active. Tap to toggle.</string>

    <!-- Settings item summary for standby bucket value of an app. [CHAR LIMIT=100] -->
    <string name="standby_bucket_summary">App standby
        state:<xliff:g id="bucket"> %s</xliff:g></string>

    <!-- Services settings screen, setting option name for the user to go to the screen to view running services -->
    <string name="runningservices_settings_title">Running services</string>
    <!-- Services settings screen, setting option summary for the user to go to the screen to view running services  -->
    <string name="runningservices_settings_summary">View and control currently running services</string>

    <!-- Developer settings: select WebView provider title [CHAR LIMIT=30] -->
    <string name="select_webview_provider_title">WebView implementation</string>
    <!-- Developer settings: select WebView provider dialog title [CHAR LIMIT=30] -->
    <string name="select_webview_provider_dialog_title">Set WebView implementation</string>
    <!-- Developer settings: text for the WebView provider selection toast shown if an invalid provider was chosen (i.e. the setting list was stale). [CHAR LIMIT=NONE] -->
    <string name="select_webview_provider_toast_text">This choice is no longer valid. Try again.</string>

    <!-- Developer settings screen, convert userdata to file encryption option name -->
    <string name="convert_to_file_encryption">Convert to file encryption</string>
    <!-- Developer settings screen, convert userdata to file encryption summary when option is available -->
    <string name="convert_to_file_encryption_enabled">Convert\u2026</string>
    <!-- Developer settings screen, convert userdata to file encryption summary when option is already done -->
    <string name="convert_to_file_encryption_done">Already file encrypted</string>
    <!-- Title used on dialog with final prompt for converting to file encryption -->
    <string name="title_convert_fbe">Converting to file based encryption</string>
    <!-- Warning displayed on dialog with final prompt for converting to file encryption -->
    <string name="convert_to_fbe_warning">
        Convert data partition to file based encryption.\n
        !!Warning!! This will erase all your data.\n
        This feature is alpha, and may not work correctly.\n
        Press \'Wipe and convert\u2026\' to continue.</string>
    <!-- Button on dialog that triggers convertion to file encryption -->
    <string name="button_convert_fbe">Wipe and convert\u2026</string>

    <!-- Name of feature to change color setting for the display [CHAR LIMIT=60] -->
    <string name="picture_color_mode">Picture color mode</string>

    <!-- Description of feature to change color setting for the display [CHAR LIMIT=NONE] -->
    <string name="picture_color_mode_desc">Use sRGB</string>

    <!-- Label for disabling color space adjustment [CHAR LIMIT=45] -->
    <string name="daltonizer_mode_disabled">Disabled</string>
    <!-- Label for converting display colors to grayscale, which simulates monochromacy (complete color blindness). [CHAR LIMIT=45] -->
    <string name="daltonizer_mode_monochromacy">Monochromacy</string>
    <!-- Label for deuteranomaly (red-green color blindness) [CHAR LIMIT=45] -->
    <string name="daltonizer_mode_deuteranomaly">Deuteranomaly (red-green)</string>
    <!-- Label for protanomaly (red-green color blindness) [CHAR LIMIT=45] -->
    <string name="daltonizer_mode_protanomaly">Protanomaly (red-green)</string>
    <!-- Label for tritanomaly (blue-yellow color blindness) [CHAR LIMIT=45] -->
    <string name="daltonizer_mode_tritanomaly">Tritanomaly (blue-yellow)</string>

    <!-- Title for the accessibility preference to configure display color space correction. [CHAR LIMIT=NONE] -->
    <string name="accessibility_display_daltonizer_preference_title">Color correction</string>
    <!-- Subtitle for the accessibility preference to configure display color space correction. [CHAR LIMIT=NONE] -->
    <string name="accessibility_display_daltonizer_preference_subtitle">This feature is experimental and may affect performance.</string>
    <!-- Summary shown for color space correction preference when its value is overridden by another preference [CHAR LIMIT=35] -->
    <string name="daltonizer_type_overridden">Overridden by <xliff:g id="title" example="Simulate color space">%1$s</xliff:g></string>

    <!-- [CHAR_LIMIT=NONE] Label for battery on main page of settings -->
    <string name="power_remaining_settings_home_page"><xliff:g id="percentage" example="10%">%1$s</xliff:g> - <xliff:g id="time_string" example="1 hour left based on your usage">%2$s</xliff:g></string>
    <!-- [CHAR_LIMIT=40] Label for estimated remaining duration of battery discharging -->
    <string name="power_remaining_duration_only">About <xliff:g id="time_remaining">%1$s</xliff:g> left</string>
    <!-- [CHAR_LIMIT=40] Label for battery level chart when discharging with duration -->
    <string name="power_discharging_duration">About <xliff:g id="time_remaining">%1$s</xliff:g> left (<xliff:g id="level">%2$s</xliff:g>)</string>
    <!-- [CHAR_LIMIT=60] Label for estimated remaining duration of battery discharging -->
    <string name="power_remaining_duration_only_enhanced">About <xliff:g id="time_remaining">%1$s</xliff:g> left based on your usage</string>
    <!-- [CHAR_LIMIT=60] Label for battery level chart when discharging with duration and using enhanced estimate -->
    <string name="power_discharging_duration_enhanced">About <xliff:g id="time_remaining">%1$s</xliff:g> left based on your usage (<xliff:g id="level">%2$s</xliff:g>)</string>
    <!-- [CHAR_LIMIT=40] Short label for estimated remaining duration of battery charging/discharging -->
    <string name="power_remaining_duration_only_short"><xliff:g id="time_remaining">%1$s</xliff:g> left</string>

    <!-- [CHAR_LIMIT=100] Label for enhanced estimated time that phone will run out of battery -->
    <string name="power_discharge_by_enhanced">Should last until about <xliff:g id="time">%1$s</xliff:g> based on your usage (<xliff:g id="level">%2$s</xliff:g>)</string>
    <!-- [CHAR_LIMIT=100] Label for enhanced estimated time that phone will run out of battery with no percentage -->
    <string name="power_discharge_by_only_enhanced">Should last until about <xliff:g id="time">%1$s</xliff:g> based on your usage</string>
    <!-- [CHAR_LIMIT=100] Label for estimated time that phone will run out of battery -->
    <string name="power_discharge_by">Should last until about <xliff:g id="time">%1$s</xliff:g> (<xliff:g id="level">%2$s</xliff:g>)</string>
    <!-- [CHAR_LIMIT=100] Label for estimated time that phone will run out of battery -->
    <string name="power_discharge_by_only">Should last until about <xliff:g id="time">%1$s</xliff:g></string>
    <!-- [CHAR_LIMIT=100] Label for estimated time that phone will run out of battery -->
    <string name="power_discharge_by_only_short">Until <xliff:g id="time" example="12 PM">%1$s</xliff:g></string>

    <!-- [CHAR_LIMIT=60] label for estimated remaining duration of battery when under a certain amount -->
    <string name="power_remaining_less_than_duration_only">Less than <xliff:g id="threshold">%1$s</xliff:g> remaining</string>
    <!-- [CHAR_LIMIT=60] label for estimated remaining duration of battery when under a certain amount with the percentage -->
    <string name="power_remaining_less_than_duration">Less than <xliff:g id="threshold">%1$s</xliff:g> remaining (<xliff:g id="level">%2$s</xliff:g>)</string>

    <!-- Used to let users know that they have more than some amount of battery life remaining with percentage. ex: 75% - more than 1 day remaining [CHAR LIMIT = 80] -->
    <string name="power_remaining_more_than_subtext">More than <xliff:g id="time_remaining">%1$s</xliff:g> remaining (<xliff:g id="level">%2$s</xliff:g>)</string>
    <!-- Used to let users know that they have more than some amount of battery life remaining. ex: more than 1 day remaining [CHAR LIMIT = 40] -->
    <string name="power_remaining_only_more_than_subtext">More than <xliff:g id="time_remaining">%1$s</xliff:g> remaining</string>

    <!-- [CHAR_LIMIT=50] Short label for imminent shutdown warning of device -->
    <string name="power_remaining_duration_only_shutdown_imminent" product="default">Phone may shutdown soon</string>
    <!-- [CHAR_LIMIT=50] Short label for imminent shutdown warning of device -->
    <string name="power_remaining_duration_only_shutdown_imminent" product="tablet">Tablet may shutdown soon</string>
    <!-- [CHAR_LIMIT=50] Short label for imminent shutdown warning of device -->
    <string name="power_remaining_duration_only_shutdown_imminent" product="device">Device may shutdown soon</string>
    <!-- [CHAR_LIMIT=60] Label for battery level chart when shutdown is imminent-->
    <string name="power_remaining_duration_shutdown_imminent" product="default">Phone may shutdown soon (<xliff:g id="level">%1$s</xliff:g>)</string>
    <!-- [CHAR_LIMIT=60] Label for battery level chart when shutdown is imminent-->
    <string name="power_remaining_duration_shutdown_imminent" product="tablet">Tablet may shutdown soon (<xliff:g id="level">%1$s</xliff:g>)</string>
    <!-- [CHAR_LIMIT=60] Label for battery level chart when shutdown is imminent-->
    <string name="power_remaining_duration_shutdown_imminent" product="device">Device may shutdown soon (<xliff:g id="level">%1$s</xliff:g>)</string>

    <!-- [CHAR_LIMIT=40] Label for battery level chart when charging -->
    <string name="power_charging"><xliff:g id="level">%1$s</xliff:g> - <xliff:g id="state">%2$s</xliff:g></string>
    <!-- [CHAR_LIMIT=40] Label for estimated remaining duration of battery charging -->
    <string name="power_remaining_charging_duration_only"><xliff:g id="time">%1$s</xliff:g> left until fully charged</string>
    <!-- [CHAR_LIMIT=40] Label for battery level chart when charging with duration -->
    <string name="power_charging_duration"><xliff:g id="level">%1$s</xliff:g> - <xliff:g id="time">%2$s</xliff:g> until fully charged</string>

    <!-- Battery Info screen. Value for a status item.  Used for diagnostic info screens, precise translation isn't needed -->
    <string name="battery_info_status_unknown">Unknown</string>
    <!-- [CHAR_LIMIT=20] Battery use screen.  Battery status shown in chart label when charging from an unknown source.  -->
    <string name="battery_info_status_charging">Charging</string>
    <!-- [CHAR_LIMIT=20] Battery use screen with lower case.  Battery status shown in chart label when charging from an unknown source.  -->
    <string name="battery_info_status_charging_lower">charging</string>
    <!-- Battery Info screen. Value for a status item.  Used for diagnostic info screens, precise translation isn't needed -->
    <string name="battery_info_status_discharging">Not charging</string>
    <!-- Battery Info screen. Value for a status item.  Used for diagnostic info screens, precise translation isn't needed -->
    <string name="battery_info_status_not_charging">Plugged in, can\'t charge right now</string>
    <!-- Battery Info screen. Value for a status item.  Used for diagnostic info screens, precise translation isn't needed -->
    <string name="battery_info_status_full">Full</string>

    <!-- Summary for settings preference disabled by administrator [CHAR LIMIT=50] -->
    <string name="disabled_by_admin_summary_text">Controlled by admin</string>

    <!-- [CHAR LIMIT=25] Manage applications, text telling using an application is disabled. -->
    <string name="disabled">Disabled</string>
    <!-- Summary of app trusted to install apps [CHAR LIMIT=45] -->
    <string name="external_source_trusted">Allowed</string>
    <!-- Summary of app not trusted to install apps [CHAR LIMIT=45] -->
    <string name="external_source_untrusted">Not allowed</string>

    <!-- Title for settings screen for controlling apps that can install other apps on device [CHAR LIMIT=50] -->
    <string name="install_other_apps">Install unknown apps</string>

    <!-- Option in navigation drawer that leads to Settings main screen [CHAR LIMIT=30] -->
    <string name="home">Settings Home</string>

    <!-- Labels on the side of batter graph in Quick Settings and Settings [CHAR LIMIT=8] -->
    <string-array name="battery_labels">
        <item>0%</item>
        <item>50%</item>
        <item>100%</item>
    </string-array>

    <!-- Label for length of time since the battery graph started [CHAR LIMIT=20] -->
    <string name="charge_length_format"><xliff:g name="time" example="3 hours">%1$s</xliff:g> ago</string>

    <!-- Label for length of time until battery is charged [CHAR LIMIT=20] -->
    <string name="remaining_length_format"><xliff:g name="time" example="3 hours">%1$s</xliff:g> left</string>

    <!-- Hint text for the IP address -->
    <string name="wifi_ip_address_hint" translatable="false">192.168.1.128</string>
    <!-- Hint text for DNS -->
    <string name="wifi_dns1_hint" translatable="false">8.8.8.8</string>
    <!-- Hint text for DNS -->
    <string name="wifi_dns2_hint" translatable="false">8.8.4.4</string>
    <!-- Hint text for the gateway -->
    <string name="wifi_gateway_hint" translatable="false">192.168.1.1</string>
    <!-- Hint text for network prefix length -->
    <string name="wifi_network_prefix_length_hint" translatable="false">24</string>
    <!-- HTTP proxy settings. The hint text field for port. -->
    <string name="proxy_port_hint" translatable="false">8080</string>
    <!-- HTTP proxy settings. Hint for Proxy-Auto Config URL. -->
    <string name="proxy_url_hint" translatable="false">https://www.example.com/proxy.pac</string>
    <!-- HTTP proxy settings. The hint text for proxy exclusion list. -->
    <string name="proxy_exclusionlist_hint" translatable="false">example.com,mycomp.test.com,localhost</string>
    <!-- HTTP proxy settings. The hint text field for the hostname. -->
    <string name="proxy_hostname_hint" translatable="false">proxy.example.com</string>

    <!-- Description for the screen zoom level that makes interface elements small. [CHAR LIMIT=24] -->
    <string name="screen_zoom_summary_small">Small</string>
    <!-- Description for the device's default screen zoom level. [CHAR LIMIT=24] -->
    <string name="screen_zoom_summary_default">Default</string>
    <!-- Description for the screen zoom level that makes interface elements large. [CHAR LIMIT=24] -->
    <string name="screen_zoom_summary_large">Large</string>
    <!-- Description for the screen zoom level that makes interface elements larger. [CHAR LIMIT=24] -->
    <string name="screen_zoom_summary_very_large">Larger</string>
    <!-- Description for the screen zoom level that makes interface elements largest. [CHAR LIMIT=24] -->
    <string name="screen_zoom_summary_extremely_large">Largest</string>
    <!-- Description for a custom screen zoom level. This shows the requested display
         density in raw pixels per inch rather than using a relative description. [CHAR LIMIT=24] -->
    <string name="screen_zoom_summary_custom">Custom (<xliff:g id="densityDpi" example="160">%d</xliff:g>)</string>

    <!-- Content description for drawer menu button [CHAR_LIMIT=30]-->
    <string name="content_description_menu_button">Menu</string>

    <!-- Label for carrier demo mode factory reset confirmation dialog. [CHAR LIMIT=NONE] -->
    <string name="retail_demo_reset_message">Enter password to perform factory reset in demo mode</string>
    <!-- Label for positive button on carrier demo  mode factory reset confirmation dialog [CHAR LIMIT=40] -->
    <string name="retail_demo_reset_next">Next</string>
    <!-- Title for carrier demo mode factory reset confirmation dialog. [CHAR LIMIT=40] -->
    <string name="retail_demo_reset_title">Password required</string>

    <!-- Glyph to be overlaid atop the battery when the level is extremely low. Do not translate. -->
    <string name="battery_meter_very_low_overlay_symbol">!</string>

    <!-- Title for settings of active input methods in each IME [CHAR LIMIT=35] -->
    <string name="active_input_method_subtypes">Active input methods</string>
    <!-- Title for settings whether or not the framework will select input methods in an IME based
         on the current system locales. (The user can select multiple system locales)
         [CHAR LIMIT=35] -->
    <string name="use_system_language_to_select_input_method_subtypes">Use system languages</string>

    <!-- Toast that settings for an application is failed to open. -->
    <string name="failed_to_open_app_settings_toast">Failed to open settings for <xliff:g id="spell_application_name">%1$s</xliff:g></string>

    <!-- Warning message about security implications of enabling an input method, displayed as a dialog
         message when the user selects to enable an IME. -->
    <string name="ime_security_warning">This input method may be able to collect
        all the text you type, including personal data like passwords and credit
        card numbers.  It comes from the app
        <xliff:g id="ime_application_name">%1$s</xliff:g>.
        Use this input method?</string>

    <!-- [CHAR LIMIT=NONE] Dialog body explaining that the app just selected by the user will not work after a reboot until until after the user enters their credentials, such as a PIN or password. -->
    <string name="direct_boot_unaware_dialog_message">Note: After a reboot, this app can\'t start until you unlock your phone</string>

    <!--Label of IMS registration header -->
    <string name="ims_reg_title">"IMS registration state"</string>
    <!--Used when IMS registration state is registered -->
    <string name="ims_reg_status_registered">"Registered"</string>
    <!--Used when IMS registration state is not registered -->
    <string name="ims_reg_status_not_registered">"Not registered"</string>

    <!-- About phone, status item value if the actual value is not available. -->
    <string name="status_unavailable">Unavailable</string>

    <!-- About phone, status value for MAC address when MAC randomization feature is enabled and the device is disconnected. -->
    <string name="wifi_status_mac_randomized">MAC is randomized</string>

    <!-- Summary to show how many devices are connected in wifi hotspot [CHAR LIMIT=NONE] -->
    <plurals name="wifi_tether_connected_summary">
        <item quantity="one">%1$d device connected</item>
        <item quantity="other">%1$d devices connected</item>
    </plurals>

    <!-- Content description of zen mode time condition plus button (not shown on the screen). [CHAR LIMIT=NONE] -->
    <string name="accessibility_manual_zen_more_time">More time.</string>
    <!-- Content description of zen mode time condition minus button (not shown on the screen). [CHAR LIMIT=NONE] -->
    <string name="accessibility_manual_zen_less_time">Less time.</string>

    <!-- Button label for generic cancel action [CHAR LIMIT=20] -->
    <string name="cancel">Cancel</string>
    <!-- Button label for generic OK action [CHAR LIMIT=20] -->
    <string name="okay">OK</string>

    <!--  Do not disturb: Label for button in enable zen dialog that will turn on zen mode. [CHAR LIMIT=30] -->
    <string name="zen_mode_enable_dialog_turn_on">Turn on</string>
    <!-- Do not disturb: Title for the Do not Disturb dialog to turn on Do not disturb. [CHAR LIMIT=50]-->
    <string name="zen_mode_settings_turn_on_dialog_title">Turn on Do Not Disturb</string>
    <!-- Sound: Summary for the Do not Disturb option when there is no automatic rules turned on. [CHAR LIMIT=NONE]-->
    <string name="zen_mode_settings_summary_off">Never</string>
    <!--[CHAR LIMIT=40] Zen Interruption level: Priority.  -->
    <string name="zen_interruption_level_priority">Priority only</string>
    <!-- [CHAR LIMIT=20] Accessibility string for current zen mode and selected exit condition. A template that simply concatenates existing mode string and the current condition description.  -->
    <string name="zen_mode_and_condition"><xliff:g id="zen_mode" example="Priority interruptions only">%1$s</xliff:g>. <xliff:g id="exit_condition" example="For one hour">%2$s</xliff:g></string>
    <!-- Warning text when an alarm might be silenced by Do Not Disturb [CHAR LIMIT=NONE] -->
    <string name="zen_alarm_warning_indef">You won\'t hear your next alarm <xliff:g id="when" example="at 7:00 AM">%1$s</xliff:g> unless you turn this off before then</string>
    <!-- Warning text when an alarm might be silenced by Do Not Disturb due to a time-based condition [CHAR LIMIT=NONE] -->
    <string name="zen_alarm_warning">You won\'t hear your next alarm <xliff:g id="when" example="at 7:00 AM">%1$s</xliff:g></string>
    <!-- Alarm template for near alarms [CHAR LIMIT=25] -->
    <string name="alarm_template">at <xliff:g id="when" example="7:00 AM">%1$s</xliff:g></string>
    <!-- Alarm template for far in the future alarms [CHAR LIMIT=25] -->
    <string name="alarm_template_far">on <xliff:g id="when" example="Fri 7:00 AM">%1$s</xliff:g></string>

    <!-- Do not disturb: Title for the dnd duration setting (user can specify how long dnd will last when toggling dnd on from qs or settings) [CHAR LIMIT=30] -->
    <string name="zen_mode_duration_settings_title">Duration</string>
    <!-- Do not disturb: Duration option to always prompt for the duration of dnd -->
    <string name="zen_mode_duration_always_prompt_title">Ask every time</string>
    <!-- Do not disturb: Duration option to always have DND on until it is manually turned off [CHAR LIMIT=60] -->
    <string name="zen_mode_forever">Until you turn off</string>

    <!-- time label for event have that happened very recently [CHAR LIMIT=60] -->
    <string name="time_unit_just_now">Just now</string>

    <!-- The notice header of Third-party licenses. not translatable -->
    <string name="notice_header" translatable="false"></string>

    <!-- Name of the phone device [CHAR LIMIT=NONE] -->
    <string name="media_transfer_phone_device_name">Phone speaker</string>
</resources><|MERGE_RESOLUTION|>--- conflicted
+++ resolved
@@ -268,13 +268,9 @@
          will set the HID profile as preferred. -->
     <string name="bluetooth_hid_profile_summary_use_for">Use for input</string>
     <!-- Bluetooth settings.  Connection options screen.  The summary for the Hearing Aid checkbox preference that describes how checking it will set the Hearing Aid profile as preferred. -->
-<<<<<<< HEAD
-    <string name="bluetooth_hearing_aid_profile_summary_use_for">Use for Hearing Aid</string>
+    <string name="bluetooth_hearing_aid_profile_summary_use_for">Use for Hearing Aids</string>
     <!-- Bluetooth settings. Connection options screen.  The summary for the dun checkbox preference that describes how checking it will set the dun profile as preferred. -->
     <string name="bluetooth_dun_profile_summary_use_for">Use for Dial-up Network access</string>
-=======
-    <string name="bluetooth_hearing_aid_profile_summary_use_for">Use for Hearing Aids</string>
->>>>>>> 13327cc4
 
     <!-- Button text for accepting an incoming pairing request. [CHAR LIMIT=20] -->
     <string name="bluetooth_pairing_accept">Pair</string>
