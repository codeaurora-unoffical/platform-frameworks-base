<?xml version="1.0" encoding="UTF-8"?>
<!-- 
/*
**
** Copyright 2015 The Android Open Source Project
**
** Licensed under the Apache License, Version 2.0 (the "License");
** you may not use this file except in compliance with the License.
** You may obtain a copy of the License at
**
**     http://www.apache.org/licenses/LICENSE-2.0
**
** Unless required by applicable law or agreed to in writing, software
** distributed under the License is distributed on an "AS IS" BASIS,
** WITHOUT WARRANTIES OR CONDITIONS OF ANY KIND, either express or implied.
** See the License for the specific language governing permissions and
** limitations under the License.
*/
 -->

<resources xmlns:android="http://schemas.android.com/apk/res/android"
    xmlns:xliff="urn:oasis:names:tc:xliff:document:1.2">
  <string-array name="wifi_status">
    <item msgid="1596683495752107015"></item>
    <item msgid="3288373008277313483">"掃瞄中…"</item>
    <item msgid="6050951078202663628">"正在連線..."</item>
    <item msgid="8356618438494652335">"正在驗證…"</item>
    <item msgid="2837871868181677206">"正在取得 IP 位址…"</item>
    <item msgid="4613015005934755724">"已連線"</item>
    <item msgid="3763530049995655072">"已暫停"</item>
    <item msgid="7852381437933824454">"正在中斷連線…"</item>
    <item msgid="5046795712175415059">"已中斷連線"</item>
    <item msgid="2473654476624070462">"失敗"</item>
    <item msgid="9146847076036105115">"已封鎖"</item>
    <item msgid="4543924085816294893">"目前正暫時避開欠佳的連線"</item>
  </string-array>
  <string-array name="wifi_status_with_ssid">
    <item msgid="5969842512724979061"></item>
    <item msgid="1818677602615822316">"掃瞄中…"</item>
    <item msgid="8339720953594087771">"正在連線到 <xliff:g id="NETWORK_NAME">%1$s</xliff:g>…"</item>
    <item msgid="3028983857109369308">"正在取得 <xliff:g id="NETWORK_NAME">%1$s</xliff:g> 的授權…"</item>
    <item msgid="4287401332778341890">"正在從 <xliff:g id="NETWORK_NAME">%1$s</xliff:g> 取得 IP 位址…"</item>
    <item msgid="1043944043827424501">"已連線到 <xliff:g id="NETWORK_NAME">%1$s</xliff:g>"</item>
    <item msgid="7445993821842009653">"已暫停"</item>
    <item msgid="1175040558087735707">"正在中斷 <xliff:g id="NETWORK_NAME">%1$s</xliff:g> 連線…"</item>
    <item msgid="699832486578171722">"已中斷連線"</item>
    <item msgid="522383512264986901">"失敗"</item>
    <item msgid="3602596701217484364">"已封鎖"</item>
    <item msgid="1999413958589971747">"目前正暫時避開欠佳的連線"</item>
  </string-array>
  <string-array name="hdcp_checking_titles">
    <item msgid="2377230797542526134">"不要檢查"</item>
    <item msgid="3919638466823112484">"僅檢查 DRM 內容"</item>
    <item msgid="9048424957228926377">"永遠檢查"</item>
  </string-array>
  <string-array name="hdcp_checking_summaries">
    <item msgid="4045840870658484038">"不使用 HDCP 檢查"</item>
    <item msgid="8254225038262324761">"僅使用 HDCP 檢查 DRM 內容"</item>
    <item msgid="6421717003037072581">"永遠使用 HDCP 檢查"</item>
  </string-array>
  <string-array name="bt_hci_snoop_log_entries">
<<<<<<< HEAD
    <item msgid="3966341281672645384">"已停用"</item>
    <item msgid="1969681323976948639">"已啟用篩選"</item>
    <item msgid="8719029132154020716">"已啟用"</item>
    <item>"已過濾已啟用的標題"</item>
    <item>"已過濾已啟用的媒體包"</item>
=======
    <item msgid="695678520785580527">"已停用"</item>
    <item msgid="6336372935919715515">"已啟用篩選"</item>
    <item msgid="2779123106632690576">"已啟用"</item>
>>>>>>> 1003ee8f
  </string-array>
  <string-array name="bluetooth_avrcp_versions">
    <item msgid="8036025277512210160">"AVRCP 1.4 (預設)"</item>
    <item msgid="1637054408779685086">"AVRCP 1.3"</item>
    <item msgid="8317734704797203949">"AVRCP 1.5"</item>
    <item msgid="7556896992111771426">"AVRCP 1.6"</item>
  </string-array>
  <string-array name="bluetooth_avrcp_version_values">
    <item msgid="8965800440990431014">"avrcp14"</item>
    <item msgid="1613629084012791988">"avrcp13"</item>
    <item msgid="4398977131424970917">"avrcp15"</item>
    <item msgid="1963366694959681026">"avrcp16"</item>
  </string-array>
  <string-array name="bluetooth_a2dp_codec_titles">
    <item msgid="2494959071796102843">"使用系統選擇 (預設)"</item>
    <item msgid="4055460186095649420">"SBC"</item>
    <item msgid="720249083677397051">"AAC"</item>
    <item msgid="1049450003868150455">"<xliff:g id="QUALCOMM">Qualcomm®</xliff:g> <xliff:g id="APTX">aptX™</xliff:g> 音訊"</item>
    <item msgid="2908219194098827570">"<xliff:g id="QUALCOMM">Qualcomm®</xliff:g> <xliff:g id="APTX_HD">aptX™ HD</xliff:g> 音訊"</item>
    <item msgid="3825367753087348007">"LDAC"</item>
    <item msgid="5832677994279829983">"啟用選用的編解碼器"</item>
    <item msgid="9205039209798344398">"停用選用的編解碼器"</item>
  </string-array>
  <string-array name="bluetooth_a2dp_codec_summaries">
    <item msgid="8868109554557331312">"使用系統選擇 (預設)"</item>
    <item msgid="9024885861221697796">"SBC"</item>
    <item msgid="4688890470703790013">"AAC"</item>
    <item msgid="8627333814413492563">"<xliff:g id="QUALCOMM">Qualcomm®</xliff:g> <xliff:g id="APTX">aptX™</xliff:g> 音訊"</item>
    <item msgid="3517061573669307965">"<xliff:g id="QUALCOMM">Qualcomm®</xliff:g> <xliff:g id="APTX_HD">aptX™ HD</xliff:g> 音訊"</item>
    <item msgid="2553206901068987657">"LDAC"</item>
    <item msgid="221347164942544028">"啟用選用的編解碼器"</item>
    <item msgid="7416462860415701287">"停用選用的編解碼器"</item>
  </string-array>
  <string-array name="bluetooth_a2dp_codec_sample_rate_titles">
    <item msgid="926809261293414607">"使用系統選擇 (預設)"</item>
    <item msgid="8003118270854840095">"44.1 kHz"</item>
    <item msgid="3208896645474529394">"48.0 kHz"</item>
    <item msgid="8420261949134022577">"88.2 kHz"</item>
    <item msgid="8887519571067543785">"96.0 kHz"</item>
  </string-array>
  <string-array name="bluetooth_a2dp_codec_sample_rate_summaries">
    <item msgid="2284090879080331090">"使用系統選擇 (預設)"</item>
    <item msgid="1872276250541651186">"44.1 kHz"</item>
    <item msgid="8736780630001704004">"48.0 kHz"</item>
    <item msgid="7698585706868856888">"88.2 kHz"</item>
    <item msgid="8946330945963372966">"96.0 kHz"</item>
  </string-array>
  <string-array name="bluetooth_a2dp_codec_bits_per_sample_titles">
    <item msgid="2574107108483219051">"使用系統選擇 (預設)"</item>
    <item msgid="4671992321419011165">"每個樣本 16 位元"</item>
    <item msgid="1933898806184763940">"每個樣本 24 位元"</item>
    <item msgid="1212577207279552119">"每個樣本 32 位元"</item>
  </string-array>
  <string-array name="bluetooth_a2dp_codec_bits_per_sample_summaries">
    <item msgid="9196208128729063711">"使用系統選擇 (預設)"</item>
    <item msgid="1084497364516370912">"每個樣本 16 位元"</item>
    <item msgid="2077889391457961734">"每個樣本 24 位元"</item>
    <item msgid="3836844909491316925">"每個樣本 32 位元"</item>
  </string-array>
  <string-array name="bluetooth_a2dp_codec_channel_mode_titles">
    <item msgid="3014194562841654656">"使用系統選擇 (預設)"</item>
    <item msgid="5982952342181788248">"單聲道"</item>
    <item msgid="927546067692441494">"立體聲"</item>
  </string-array>
  <string-array name="bluetooth_a2dp_codec_channel_mode_summaries">
    <item msgid="1997302811102880485">"使用系統選擇 (預設)"</item>
    <item msgid="8005696114958453588">"單聲道"</item>
    <item msgid="1333279807604675720">"立體聲"</item>
  </string-array>
  <string-array name="bluetooth_a2dp_codec_ldac_playback_quality_titles">
    <item msgid="1241278021345116816">"已優化音訊品質 (990kbps/909kbps)"</item>
    <item msgid="3523665555859696539">"平衡音訊和連線品質 (660kbps/606kbps)"</item>
    <item msgid="886408010459747589">"已優化連線品質 (330kbps/303kbps)"</item>
    <item msgid="3808414041654351577">"盡力傳送 (自動調整位元率)"</item>
  </string-array>
  <string-array name="bluetooth_a2dp_codec_ldac_playback_quality_summaries">
    <item msgid="804499336721569838">"已優化音訊品質"</item>
    <item msgid="7451422070435297462">"平衡音訊和連線品質"</item>
    <item msgid="6173114545795428901">"已優化連線品質"</item>
    <item msgid="4349908264188040530">"盡力傳送 (自動調整位元率)"</item>
  </string-array>
  <string-array name="bluetooth_audio_active_device_summaries">
    <item msgid="8019740759207729126"></item>
    <item msgid="204248102837117183">"，使用中"</item>
    <item msgid="253388653486517049">"，使用中 (媒體)"</item>
    <item msgid="5001852592115448348">"，使用中 (手機)"</item>
  </string-array>
  <string-array name="select_logd_size_titles">
    <item msgid="1191094707770726722">"關閉"</item>
    <item msgid="7839165897132179888">"64K"</item>
    <item msgid="2715700596495505626">"256K"</item>
    <item msgid="7099386891713159947">"1M"</item>
    <item msgid="6069075827077845520">"4M"</item>
    <item msgid="8243549501764402572">"16M"</item>
  </string-array>
  <string-array name="select_logd_size_lowram_titles">
    <item msgid="1145807928339101085">"關閉"</item>
    <item msgid="4064786181089783077">"64K"</item>
    <item msgid="3052710745383602630">"256K"</item>
    <item msgid="3691785423374588514">"1M"</item>
  </string-array>
  <string-array name="select_logd_size_summaries">
    <item msgid="409235464399258501">"關閉"</item>
    <item msgid="4195153527464162486">"每個記錄緩衝區 64K"</item>
    <item msgid="7464037639415220106">"每個記錄緩衝區 256K"</item>
    <item msgid="8539423820514360724">"每個記錄緩衝區 1M"</item>
    <item msgid="1984761927103140651">"每個記錄緩衝區 4M"</item>
    <item msgid="7892098981256010498">"每個記錄緩衝區 16M"</item>
  </string-array>
  <string-array name="select_logpersist_titles">
    <item msgid="704720725704372366">"關閉"</item>
    <item msgid="6014837961827347618">"全部"</item>
    <item msgid="7387060437894578132">"所有非無線電"</item>
    <item msgid="7300881231043255746">"只限核心"</item>
  </string-array>
  <string-array name="select_logpersist_summaries">
    <item msgid="97587758561106269">"關閉"</item>
    <item msgid="7126170197336963369">"所有記錄緩衝區"</item>
    <item msgid="7167543126036181392">"所有非無線電記錄緩衝區"</item>
    <item msgid="5135340178556563979">"只限核心記錄緩衝區"</item>
  </string-array>
  <string-array name="window_animation_scale_entries">
    <item msgid="2675263395797191850">"關閉動畫"</item>
    <item msgid="5790132543372767872">"動畫比例 .5x"</item>
    <item msgid="2529692189302148746">"動畫比例 1x"</item>
    <item msgid="8072785072237082286">"動畫比例 1.5x"</item>
    <item msgid="3531560925718232560">"動畫比例 2x"</item>
    <item msgid="4542853094898215187">"動畫比例 5x"</item>
    <item msgid="5643881346223901195">"動畫比例 10x"</item>
  </string-array>
  <string-array name="transition_animation_scale_entries">
    <item msgid="3376676813923486384">"關閉動畫"</item>
    <item msgid="753422683600269114">"動畫比例 .5x"</item>
    <item msgid="3695427132155563489">"動畫比例 1x"</item>
    <item msgid="9032615844198098981">"動畫比例 1.5x"</item>
    <item msgid="8473868962499332073">"動畫比例 2x"</item>
    <item msgid="4403482320438668316">"動畫比例 5x"</item>
    <item msgid="169579387974966641">"動畫比例 10x"</item>
  </string-array>
  <string-array name="animator_duration_scale_entries">
    <item msgid="6416998593844817378">"關閉動畫"</item>
    <item msgid="875345630014338616">"動畫比例 .5x"</item>
    <item msgid="2753729231187104962">"動畫比例 1x"</item>
    <item msgid="1368370459723665338">"動畫比例 1.5x"</item>
    <item msgid="5768005350534383389">"動畫比例 2x"</item>
    <item msgid="3728265127284005444">"動畫比例 5x"</item>
    <item msgid="2464080977843960236">"動畫比例 10x"</item>
  </string-array>
  <string-array name="overlay_display_devices_entries">
    <item msgid="4497393944195787240">"無"</item>
    <item msgid="8461943978957133391">"480p"</item>
    <item msgid="6923083594932909205">"480P (安全)"</item>
    <item msgid="1226941831391497335">"720p"</item>
    <item msgid="7051983425968643928">"720P (安全)"</item>
    <item msgid="7765795608738980305">"1080p"</item>
    <item msgid="8084293856795803592">"1080 (安全)"</item>
    <item msgid="938784192903353277">"4K"</item>
    <item msgid="8612549335720461635">"4K (安全)"</item>
    <item msgid="7322156123728520872">"4K (放大)"</item>
    <item msgid="7735692090314849188">"4K ( 放大，安全)"</item>
    <item msgid="7346816300608639624">"720P，1080P (雙屏幕)"</item>
  </string-array>
  <string-array name="enable_opengl_traces_entries">
    <item msgid="4433736508877934305">"無"</item>
    <item msgid="9140053004929079158">"Logcat"</item>
    <item msgid="3866871644917859262">"Systrace (圖片)"</item>
    <item msgid="7345673972166571060">"調用 glGetError 堆疊"</item>
  </string-array>
  <string-array name="show_non_rect_clip_entries">
    <item msgid="2482978351289846212">"關閉"</item>
    <item msgid="3405519300199774027">"以藍色畫出非矩形裁剪區域"</item>
    <item msgid="1212561935004167943">"以綠色顯示已測試的繪圖指令"</item>
  </string-array>
  <string-array name="track_frame_time_entries">
    <item msgid="634406443901014984">"關閉"</item>
    <item msgid="1288760936356000927">"在螢幕上以列顯示"</item>
    <item msgid="5023908510820531131">"於「<xliff:g id="AS_TYPED_COMMAND">adb shell dumpsys gfxinfo</xliff:g>」"</item>
  </string-array>
  <string-array name="debug_hw_overdraw_entries">
    <item msgid="1968128556747588800">"關閉"</item>
    <item msgid="3033215374382962216">"顯示過度繪製區域"</item>
    <item msgid="3474333938380896988">"顯示綠色弱視區域"</item>
  </string-array>
  <string-array name="app_process_limit_entries">
    <item msgid="794656271086646068">"標準限制"</item>
    <item msgid="8628438298170567201">"無背景處理程序"</item>
    <item msgid="915752993383950932">"最多 1 個處理程序"</item>
    <item msgid="8554877790859095133">"最多 2 個處理程序"</item>
    <item msgid="9060830517215174315">"最多 3 個處理程序"</item>
    <item msgid="6506681373060736204">"最多 4 個處理程序"</item>
  </string-array>
  <string-array name="usb_configuration_titles">
    <item msgid="3358668781763928157">"充電"</item>
    <item msgid="7804797564616858506">"MTP (媒體傳輸協定)"</item>
    <item msgid="910925519184248772">"PTP (圖片傳輸協定)"</item>
    <item msgid="3825132913289380004">"RNDIS (USB 以太網)"</item>
    <item msgid="8828567335701536560">"音效檔案來源"</item>
    <item msgid="8688681727755534982">"MIDI"</item>
  </string-array>
</resources><|MERGE_RESOLUTION|>--- conflicted
+++ resolved
@@ -59,17 +59,11 @@
     <item msgid="6421717003037072581">"永遠使用 HDCP 檢查"</item>
   </string-array>
   <string-array name="bt_hci_snoop_log_entries">
-<<<<<<< HEAD
-    <item msgid="3966341281672645384">"已停用"</item>
-    <item msgid="1969681323976948639">"已啟用篩選"</item>
-    <item msgid="8719029132154020716">"已啟用"</item>
-    <item>"已過濾已啟用的標題"</item>
-    <item>"已過濾已啟用的媒體包"</item>
-=======
     <item msgid="695678520785580527">"已停用"</item>
     <item msgid="6336372935919715515">"已啟用篩選"</item>
     <item msgid="2779123106632690576">"已啟用"</item>
->>>>>>> 1003ee8f
+    <item>"已過濾已啟用的標題"</item>
+    <item>"已過濾已啟用的媒體包"</item>
   </string-array>
   <string-array name="bluetooth_avrcp_versions">
     <item msgid="8036025277512210160">"AVRCP 1.4 (預設)"</item>
