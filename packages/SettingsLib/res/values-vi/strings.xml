--- conflicted
+++ resolved
@@ -20,331 +20,177 @@
 
 <resources xmlns:android="http://schemas.android.com/apk/res/android"
     xmlns:xliff="urn:oasis:names:tc:xliff:document:1.2">
-    <string name="wifi_fail_to_scan" msgid="1265540342578081461">"Không thể dò tìm mạng"</string>
-    <string name="wifi_security_none" msgid="7985461072596594400">"Không"</string>
-    <string name="wifi_remembered" msgid="4955746899347821096">"Đã lưu"</string>
-    <string name="wifi_disabled_generic" msgid="4259794910584943386">"Đã tắt"</string>
-    <string name="wifi_disabled_network_failure" msgid="2364951338436007124">"Lỗi cấu hình IP"</string>
-    <string name="wifi_disabled_by_recommendation_provider" msgid="5168315140978066096">"Không được kết nối do mạng chất lượng kém"</string>
-    <string name="wifi_disabled_wifi_failure" msgid="3081668066612876581">"Lỗi kết nối WiFi"</string>
-    <string name="wifi_disabled_password_failure" msgid="8659805351763133575">"Sự cố xác thực"</string>
-    <string name="wifi_cant_connect" msgid="5410016875644565884">"Không thể kết nối"</string>
-    <string name="wifi_cant_connect_to_ap" msgid="1222553274052685331">"Không thể kết nối với \'<xliff:g id="AP_NAME">%1$s</xliff:g>\'"</string>
-    <string name="wifi_check_password_try_again" msgid="516958988102584767">"Kiểm tra mật khẩu và thử lại"</string>
-    <string name="wifi_not_in_range" msgid="1136191511238508967">"Ngoài vùng phủ sóng"</string>
-    <string name="wifi_no_internet_no_reconnect" msgid="5724903347310541706">"Sẽ không tự động kết nối"</string>
-    <string name="wifi_no_internet" msgid="4663834955626848401">"Không có quyền truy cập Internet"</string>
-    <string name="saved_network" msgid="4352716707126620811">"Được lưu bởi <xliff:g id="NAME">%1$s</xliff:g>"</string>
-    <string name="connected_via_network_scorer" msgid="5713793306870815341">"Tự động được kết nối qua %1$s"</string>
-    <string name="connected_via_network_scorer_default" msgid="7867260222020343104">"Tự động được kết nối qua nhà cung cấp dịch vụ xếp hạng mạng"</string>
-    <string name="connected_via_passpoint" msgid="2826205693803088747">"Được kết nối qua %1$s"</string>
-    <string name="connected_via_app" msgid="5571999941988929520">"Đã kết nối qua <xliff:g id="NAME">%1$s</xliff:g>"</string>
-    <string name="available_via_passpoint" msgid="1617440946846329613">"Có sẵn qua %1$s"</string>
-    <string name="tap_to_sign_up" msgid="6449724763052579434">"Nhấn để đăng ký"</string>
-    <string name="wifi_connected_no_internet" msgid="8202906332837777829">"Đã kết nối, không có Internet"</string>
-    <!-- no translation found for wifi_limited_connection (7717855024753201527) -->
-    <skip />
-    <string name="wifi_status_no_internet" msgid="5784710974669608361">"Không có Internet"</string>
-    <string name="wifi_status_sign_in_required" msgid="123517180404752756">"Yêu cầu đăng nhập"</string>
-    <string name="wifi_ap_unable_to_handle_new_sta" msgid="5348824313514404541">"Điểm truy cập tạm thời đã đạt đến giới hạn số lượng thiết bị truy cập."</string>
-    <string name="connected_via_carrier" msgid="7583780074526041912">"Được kết nối qua %1$s"</string>
-    <string name="available_via_carrier" msgid="1469036129740799053">"Có sẵn qua %1$s"</string>
-    <string name="osu_opening_provider" msgid="5488997661548640424">"Đang mở <xliff:g id="PASSPOINTPROVIDER">%1$s</xliff:g>"</string>
-    <string name="osu_connect_failed" msgid="2187750899158158934">"Không thể kết nối"</string>
-    <string name="osu_completing_sign_up" msgid="9037638564719197082">"Đang hoàn tất đăng ký…"</string>
-    <string name="osu_sign_up_failed" msgid="7296159750352873260">"Không thể hoàn tất đăng ký. Nhấn để thử lại."</string>
-    <string name="osu_sign_up_complete" msgid="8207626049093289203">"Đã hoàn tất đăng ký. Đang kết nối…"</string>
-    <string name="speed_label_very_slow" msgid="1867055264243608530">"Rất chậm"</string>
-    <string name="speed_label_slow" msgid="813109590815810235">"Chậm"</string>
-    <string name="speed_label_okay" msgid="2331665440671174858">"Khá tốt"</string>
-    <string name="speed_label_medium" msgid="3175763313268941953">"Trung bình"</string>
-    <string name="speed_label_fast" msgid="7715732164050975057">"Nhanh"</string>
-    <string name="speed_label_very_fast" msgid="2265363430784523409">"Rất nhanh"</string>
-    <string name="preference_summary_default_combination" msgid="8532964268242666060">"<xliff:g id="STATE">%1$s</xliff:g> / <xliff:g id="DESCRIPTION">%2$s</xliff:g>"</string>
-    <string name="bluetooth_disconnected" msgid="6557104142667339895">"Đã ngắt kết nối"</string>
-    <string name="bluetooth_disconnecting" msgid="8913264760027764974">"Đang ngắt kết nối…"</string>
-    <string name="bluetooth_connecting" msgid="8555009514614320497">"Đang kết nối…"</string>
-    <string name="bluetooth_connected" msgid="5427152882755735944">"Đã kết nối <xliff:g id="ACTIVE_DEVICE">%1$s</xliff:g>"</string>
-    <string name="bluetooth_pairing" msgid="1426882272690346242">"Đang ghép nối…"</string>
-    <string name="bluetooth_connected_no_headset" msgid="616068069034994802">"Đã kết nối (không có điện thoại) <xliff:g id="ACTIVE_DEVICE">%1$s</xliff:g>"</string>
-    <string name="bluetooth_connected_no_a2dp" msgid="3736431800395923868">"Đã kết nối (không có phương tiện) <xliff:g id="ACTIVE_DEVICE">%1$s</xliff:g>"</string>
-    <string name="bluetooth_connected_no_map" msgid="3200033913678466453">"Đã kết nối (không có quyền truy cập tin nhắn) <xliff:g id="ACTIVE_DEVICE">%1$s</xliff:g>"</string>
-    <string name="bluetooth_connected_no_headset_no_a2dp" msgid="2047403011284187056">"Đã kết nối (không có điện thoại hoặc phương tiện) <xliff:g id="ACTIVE_DEVICE">%1$s</xliff:g>"</string>
-    <string name="bluetooth_connected_battery_level" msgid="5162924691231307748">"Đã kết nối, mức pin <xliff:g id="BATTERY_LEVEL_AS_PERCENTAGE">%1$s</xliff:g><xliff:g id="ACTIVE_DEVICE">%2$s</xliff:g>"</string>
-    <string name="bluetooth_connected_no_headset_battery_level" msgid="1610296229139400266">"Đã kết nối (không có điện thoại), mức pin <xliff:g id="BATTERY_LEVEL_AS_PERCENTAGE">%1$s</xliff:g><xliff:g id="ACTIVE_DEVICE">%2$s</xliff:g>"</string>
-    <string name="bluetooth_connected_no_a2dp_battery_level" msgid="3908466636369853652">"Đã kết nối (không có phương tiện), mức pin <xliff:g id="BATTERY_LEVEL_AS_PERCENTAGE">%1$s</xliff:g><xliff:g id="ACTIVE_DEVICE">%2$s</xliff:g>"</string>
-    <string name="bluetooth_connected_no_headset_no_a2dp_battery_level" msgid="1163440823807659316">"Đã kết nối (không có điện thoại hoặc phương tiện), mức pin <xliff:g id="BATTERY_LEVEL_AS_PERCENTAGE">%1$s</xliff:g><xliff:g id="ACTIVE_DEVICE">%2$s</xliff:g>"</string>
-    <string name="bluetooth_active_battery_level" msgid="3149689299296462009">"Đang hoạt động, mức pin <xliff:g id="BATTERY_LEVEL_AS_PERCENTAGE">%1$s</xliff:g>"</string>
-    <!-- no translation found for bluetooth_active_battery_level_untethered (6662649951391456747) -->
-    <skip />
-    <string name="bluetooth_battery_level" msgid="1447164613319663655">"Mức pin <xliff:g id="BATTERY_LEVEL_AS_PERCENTAGE">%1$s</xliff:g>"</string>
-    <!-- no translation found for bluetooth_battery_level_untethered (5974406100211667177) -->
-    <skip />
-    <string name="bluetooth_active_no_battery_level" msgid="8380223546730241956">"Đang hoạt động"</string>
-    <string name="bluetooth_profile_a2dp" msgid="2031475486179830674">"Âm thanh của phương tiện"</string>
-    <string name="bluetooth_profile_headset" msgid="7815495680863246034">"Cuộc gọi điện thoại"</string>
-    <string name="bluetooth_profile_opp" msgid="9168139293654233697">"Chuyển tệp"</string>
-    <string name="bluetooth_profile_hid" msgid="3680729023366986480">"Thiết bị đầu vào"</string>
-    <string name="bluetooth_profile_pan" msgid="3391606497945147673">"Truy cập Internet"</string>
-    <string name="bluetooth_profile_pbap" msgid="5372051906968576809">"Chia sẻ liên hệ"</string>
-    <string name="bluetooth_profile_pbap_summary" msgid="6605229608108852198">"Sử dụng để chia sẻ liên hệ"</string>
-    <string name="bluetooth_profile_pan_nap" msgid="8429049285027482959">"Chia sẻ kết nối internet"</string>
-    <string name="bluetooth_profile_map" msgid="1019763341565580450">"Tin nhắn văn bản"</string>
-    <string name="bluetooth_profile_sap" msgid="5764222021851283125">"Quyền truy cập SIM"</string>
-    <string name="bluetooth_profile_a2dp_high_quality" msgid="5444517801472820055">"Âm thanh HD: <xliff:g id="CODEC_NAME">%1$s</xliff:g>"</string>
-    <string name="bluetooth_profile_a2dp_high_quality_unknown_codec" msgid="8510588052415438887">"Âm thanh HD"</string>
-    <string name="bluetooth_profile_hearing_aid" msgid="6680721080542444257">"Thiết bị trợ thính"</string>
-    <string name="bluetooth_hearing_aid_profile_summary_connected" msgid="3051944447369418317">"Đã kết nối với Thiết bị trợ thính"</string>
-    <string name="bluetooth_a2dp_profile_summary_connected" msgid="963376081347721598">"Đã kết nối với âm thanh phương tiện"</string>
-    <string name="bluetooth_headset_profile_summary_connected" msgid="7661070206715520671">"Đã kết nối với âm thanh điện thoại"</string>
-    <string name="bluetooth_opp_profile_summary_connected" msgid="2611913495968309066">"Đã kết nối với máy chủ chuyển tệp"</string>
-    <string name="bluetooth_map_profile_summary_connected" msgid="8191407438851351713">"Đã kết nối với bản đồ"</string>
-    <string name="bluetooth_sap_profile_summary_connected" msgid="8561765057453083838">"Được kết nối với SAP"</string>
-    <string name="bluetooth_opp_profile_summary_not_connected" msgid="1267091356089086285">"Chưa kết nối với máy chủ chuyển tệp"</string>
-    <string name="bluetooth_hid_profile_summary_connected" msgid="3381760054215168689">"Đã kết nối với thiết bị nhập"</string>
-    <string name="bluetooth_pan_user_profile_summary_connected" msgid="6436258151814414028">"Đã kết nối với thiết bị để truy cập Internet"</string>
-    <string name="bluetooth_pan_nap_profile_summary_connected" msgid="1322694224800769308">"Chia sẻ kết nối Internet cục bộ với thiết bị"</string>
-    <string name="bluetooth_pan_profile_summary_use_for" msgid="5736111170225304239">"Sử dụng để truy cập Internet"</string>
-    <string name="bluetooth_map_profile_summary_use_for" msgid="5154200119919927434">"Sử dụng cho bản đồ"</string>
-    <string name="bluetooth_sap_profile_summary_use_for" msgid="7085362712786907993">"Sử dụng để truy cập SIM"</string>
-    <string name="bluetooth_a2dp_profile_summary_use_for" msgid="4630849022250168427">"Sử dụng cho âm thanh phương tiện"</string>
-    <string name="bluetooth_headset_profile_summary_use_for" msgid="8705753622443862627">"Sử dụng cho âm thanh điện thoại"</string>
-    <string name="bluetooth_opp_profile_summary_use_for" msgid="1255674547144769756">"Sử dụng để chuyển tệp"</string>
-    <string name="bluetooth_hid_profile_summary_use_for" msgid="232727040453645139">"Sử dụng để nhập"</string>
-    <string name="bluetooth_hearing_aid_profile_summary_use_for" msgid="8843499209204010224">"Dùng cho Thiết bị trợ thính"</string>
-    <string name="bluetooth_pairing_accept" msgid="6163520056536604875">"Ghép nối"</string>
-    <string name="bluetooth_pairing_accept_all_caps" msgid="6061699265220789149">"GHÉP NỐI"</string>
-    <string name="bluetooth_pairing_decline" msgid="4185420413578948140">"Hủy"</string>
-    <string name="bluetooth_pairing_will_share_phonebook" msgid="4982239145676394429">"Ghép nối giúp bạn có thể truy cập danh bạ và nhật ký cuộc gọi của mình khi được kết nối."</string>
-    <string name="bluetooth_pairing_error_message" msgid="3748157733635947087">"Không thể ghép nối với <xliff:g id="DEVICE_NAME">%1$s</xliff:g>."</string>
-    <string name="bluetooth_pairing_pin_error_message" msgid="8337234855188925274">"Không thể ghép nối với <xliff:g id="DEVICE_NAME">%1$s</xliff:g> do mã PIN hoặc mã xác nhận không đúng."</string>
-    <string name="bluetooth_pairing_device_down_error_message" msgid="7870998403045801381">"Không thể kết nối với <xliff:g id="DEVICE_NAME">%1$s</xliff:g>."</string>
-    <string name="bluetooth_pairing_rejected_error_message" msgid="1648157108520832454">"Ghép nối bị <xliff:g id="DEVICE_NAME">%1$s</xliff:g> từ chối."</string>
-    <string name="bluetooth_talkback_computer" msgid="4875089335641234463">"Máy tính"</string>
-    <string name="bluetooth_talkback_headset" msgid="5140152177885220949">"Tai nghe"</string>
-    <string name="bluetooth_talkback_phone" msgid="4260255181240622896">"Điện thoại"</string>
-    <string name="bluetooth_talkback_imaging" msgid="551146170554589119">"Tạo ảnh"</string>
-    <string name="bluetooth_talkback_headphone" msgid="26580326066627664">"Tai nghe"</string>
-    <string name="bluetooth_talkback_input_peripheral" msgid="5165842622743212268">"Thiết bị ngoại vi vào"</string>
-    <string name="bluetooth_talkback_bluetooth" msgid="5615463912185280812">"Bluetooth"</string>
-    <string name="bluetooth_hearingaid_left_pairing_message" msgid="7378813500862148102">"Đang ghép nối thiết bị trợ thính bên trái…"</string>
-    <string name="bluetooth_hearingaid_right_pairing_message" msgid="1550373802309160891">"Đang ghép nối thiết bị trợ thính bên phải…"</string>
-    <string name="bluetooth_hearingaid_left_battery_level" msgid="8797811465352097562">"Bên trái - Mức pin <xliff:g id="BATTERY_LEVEL_AS_PERCENTAGE">%1$s</xliff:g>"</string>
-    <string name="bluetooth_hearingaid_right_battery_level" msgid="7309476148173459677">"Bên phải - Mức pin <xliff:g id="BATTERY_LEVEL_AS_PERCENTAGE">%1$s</xliff:g>"</string>
-    <string name="accessibility_wifi_off" msgid="1166761729660614716">"Đã tắt Wi-Fi."</string>
-    <string name="accessibility_no_wifi" msgid="8834610636137374508">"Đã ngắt kết nối Wi-Fi."</string>
-    <string name="accessibility_wifi_one_bar" msgid="4869376278894301820">"Tín hiệu Wi-Fi một vạch."</string>
-    <string name="accessibility_wifi_two_bars" msgid="3569851234710034416">"Tín hiệu Wi-Fi hai vạch."</string>
-    <string name="accessibility_wifi_three_bars" msgid="8134185644861380311">"Tín hiệu Wi-Fi ba vạch."</string>
-    <string name="accessibility_wifi_signal_full" msgid="7061045677694702">"Tín hiệu Wi-Fi đủ."</string>
-    <string name="accessibility_wifi_security_type_none" msgid="1223747559986205423">"Mạng mở"</string>
-    <string name="accessibility_wifi_security_type_secured" msgid="862921720418885331">"Mạng bảo mật"</string>
-    <string name="process_kernel_label" msgid="3916858646836739323">"Hệ điều hành Android"</string>
-    <string name="data_usage_uninstalled_apps" msgid="614263770923231598">"Ứng dụng đã xóa"</string>
-    <string name="data_usage_uninstalled_apps_users" msgid="7986294489899813194">"Ứng dụng và người dùng bị xóa"</string>
-    <string name="data_usage_ota" msgid="5377889154805560860">"Bản cập nhật hệ thống"</string>
-    <string name="tether_settings_title_usb" msgid="6688416425801386511">"Chia sẻ kết nối Internet qua USB"</string>
-    <string name="tether_settings_title_wifi" msgid="3277144155960302049">"Điểm phát sóng di động"</string>
-    <string name="tether_settings_title_bluetooth" msgid="355855408317564420">"Chia sẻ kết nối Internet qua Bluetooth"</string>
-    <string name="tether_settings_title_usb_bluetooth" msgid="5355828977109785001">"Đang dùng làm điểm truy cập Internet"</string>
-    <string name="tether_settings_title_all" msgid="8356136101061143841">"USB Internet &amp; điểm truy cập di động"</string>
-    <string name="managed_user_title" msgid="8109605045406748842">"Tất cả ứng dụng làm việc"</string>
-    <string name="user_guest" msgid="8475274842845401871">"Khách"</string>
-    <string name="unknown" msgid="1592123443519355854">"Không xác định"</string>
-    <string name="running_process_item_user_label" msgid="3129887865552025943">"Người dùng: <xliff:g id="USER_NAME">%1$s</xliff:g>"</string>
-    <string name="launch_defaults_some" msgid="313159469856372621">"Đã đặt một số ứng dụng chạy mặc định"</string>
-    <string name="launch_defaults_none" msgid="4241129108140034876">"Chưa đặt mặc định"</string>
-    <string name="tts_settings" msgid="8186971894801348327">"Cài đặt chuyển văn bản thành giọng nói"</string>
-    <string name="tts_settings_title" msgid="1237820681016639683">"Đầu ra văn bản thành giọng nói"</string>
-    <string name="tts_default_rate_title" msgid="6030550998379310088">"Tốc độ nói"</string>
-    <string name="tts_default_rate_summary" msgid="4061815292287182801">"Tốc độ đọc văn bản"</string>
-    <string name="tts_default_pitch_title" msgid="6135942113172488671">"Độ cao"</string>
-    <string name="tts_default_pitch_summary" msgid="1944885882882650009">"Ảnh hưởng đến âm điệu giọng nói được tổng hợp"</string>
-    <string name="tts_default_lang_title" msgid="8018087612299820556">"Ngôn ngữ"</string>
-    <string name="tts_lang_use_system" msgid="2679252467416513208">"Sử dụng ngôn ngữ hệ thống"</string>
-    <string name="tts_lang_not_selected" msgid="7395787019276734765">"Không thể chọn ngôn ngữ"</string>
-    <string name="tts_default_lang_summary" msgid="5219362163902707785">"Đặt giọng nói ngôn ngữ cụ thể cho văn bản nói"</string>
-    <string name="tts_play_example_title" msgid="7094780383253097230">"Nghe ví dụ"</string>
-    <string name="tts_play_example_summary" msgid="8029071615047894486">"Phát minh hoạ ngắn về tổng hợp giọng nói"</string>
-    <string name="tts_install_data_title" msgid="4264378440508149986">"Cài đặt dữ liệu thoại"</string>
-    <string name="tts_install_data_summary" msgid="5742135732511822589">"Cài đặt dữ liệu thoại bắt buộc cho tổng hợp tiếng nói"</string>
-    <string name="tts_engine_security_warning" msgid="8786238102020223650">"Công cụ tổng hợp tiếng nói này có thể thu thập tất cả nội dụng sẽ được nói, bao gồm dữ liệu cá nhân như mật khẩu và số thẻ tín dụng. Công cụ này xuất phát từ công cụ <xliff:g id="TTS_PLUGIN_ENGINE_NAME">%s</xliff:g>. Cho phép sử dụng công cụ tổng hợp tiếng nói này?"</string>
-    <string name="tts_engine_network_required" msgid="1190837151485314743">"Ngôn ngữ này yêu cầu phải có kết nối mạng hoạt động để có thể phát âm thanh được chuyển từ văn bản sang giọng nói."</string>
-    <string name="tts_default_sample_string" msgid="4040835213373086322">"Đây là một ví dụ về tổng hợp tiếng nói"</string>
-    <string name="tts_status_title" msgid="7268566550242584413">"Trạng thái ngôn ngữ mặc định"</string>
-    <string name="tts_status_ok" msgid="1309762510278029765">"<xliff:g id="LOCALE">%1$s</xliff:g> được hỗ trợ đầy đủ"</string>
-    <string name="tts_status_requires_network" msgid="6042500821503226892">"<xliff:g id="LOCALE">%1$s</xliff:g> yêu cầu kết nối mạng"</string>
-    <string name="tts_status_not_supported" msgid="4491154212762472495">"<xliff:g id="LOCALE">%1$s</xliff:g> không được hỗ trợ"</string>
-    <string name="tts_status_checking" msgid="5339150797940483592">"Đang kiểm tra…"</string>
-    <string name="tts_engine_settings_title" msgid="3499112142425680334">"Cài đặt cho <xliff:g id="TTS_ENGINE_NAME">%s</xliff:g>"</string>
-    <string name="tts_engine_settings_button" msgid="1030512042040722285">"Cài đặt chạy công cụ"</string>
-    <string name="tts_engine_preference_section_title" msgid="448294500990971413">"Công cụ ưu tiên"</string>
-    <string name="tts_general_section_title" msgid="4402572014604490502">"Chung"</string>
-    <string name="tts_reset_speech_pitch_title" msgid="5789394019544785915">"Đặt lại cao độ giọng nói"</string>
-    <string name="tts_reset_speech_pitch_summary" msgid="8700539616245004418">"Đặt lại cao độ đọc văn bản thành mặc định."</string>
+    <string name="wifi_fail_to_scan" msgid="2333336097603822490">"Không thể dò tìm mạng"</string>
+    <string name="wifi_security_none" msgid="7392696451280611452">"Không"</string>
+    <string name="wifi_remembered" msgid="3266709779723179188">"Đã lưu"</string>
+    <string name="wifi_disconnected" msgid="7054450256284661757">"Đã ngắt kết nối"</string>
+    <string name="wifi_disabled_generic" msgid="2651916945380294607">"Đã tắt"</string>
+    <string name="wifi_disabled_network_failure" msgid="2660396183242399585">"Lỗi cấu hình IP"</string>
+    <string name="wifi_disabled_by_recommendation_provider" msgid="1302938248432705534">"Không được kết nối do mạng chất lượng kém"</string>
+    <string name="wifi_disabled_wifi_failure" msgid="8819554899148331100">"Lỗi kết nối WiFi"</string>
+    <string name="wifi_disabled_password_failure" msgid="6892387079613226738">"Sự cố xác thực"</string>
+    <string name="wifi_cant_connect" msgid="5718417542623056783">"Không thể kết nối"</string>
+    <string name="wifi_cant_connect_to_ap" msgid="3099667989279700135">"Không thể kết nối với \'<xliff:g id="AP_NAME">%1$s</xliff:g>\'"</string>
+    <string name="wifi_check_password_try_again" msgid="8817789642851605628">"Kiểm tra mật khẩu và thử lại"</string>
+    <string name="wifi_not_in_range" msgid="1541760821805777772">"Ngoài vùng phủ sóng"</string>
+    <string name="wifi_no_internet_no_reconnect" msgid="821591791066497347">"Sẽ không tự động kết nối"</string>
+    <string name="wifi_no_internet" msgid="1774198889176926299">"Không có quyền truy cập Internet"</string>
+    <string name="saved_network" msgid="7143698034077223645">"Do <xliff:g id="NAME">%1$s</xliff:g> lưu"</string>
+    <string name="connected_via_network_scorer" msgid="7665725527352893558">"Tự động được kết nối qua %1$s"</string>
+    <string name="connected_via_network_scorer_default" msgid="7973529709744526285">"Tự động được kết nối qua nhà cung cấp dịch vụ xếp hạng mạng"</string>
+    <string name="connected_via_passpoint" msgid="7735442932429075684">"Được kết nối qua %1$s"</string>
+    <string name="connected_via_app" msgid="3532267661404276584">"Đã kết nối qua <xliff:g id="NAME">%1$s</xliff:g>"</string>
+    <string name="available_via_passpoint" msgid="1716000261192603682">"Có sẵn qua %1$s"</string>
+    <string name="tap_to_sign_up" msgid="5356397741063740395">"Nhấn để đăng ký"</string>
+    <string name="wifi_connected_no_internet" msgid="2381729074310543563">"Đã kết nối, không có Internet"</string>
+    <string name="wifi_limited_connection" msgid="1184778285475204682">"Kết nối giới hạn"</string>
+    <string name="wifi_status_no_internet" msgid="3799933875988829048">"Không có Internet"</string>
+    <string name="wifi_status_sign_in_required" msgid="2236267500459526855">"Yêu cầu đăng nhập"</string>
+    <string name="wifi_ap_unable_to_handle_new_sta" msgid="5885145407184194503">"Điểm truy cập tạm thời đã đạt đến giới hạn số lượng thiết bị truy cập."</string>
+    <string name="connected_via_carrier" msgid="1968057009076191514">"Được kết nối qua %1$s"</string>
+    <string name="available_via_carrier" msgid="465598683092718294">"Có sẵn qua %1$s"</string>
+    <string name="osu_opening_provider" msgid="4318105381295178285">"Đang mở <xliff:g id="PASSPOINTPROVIDER">%1$s</xliff:g>"</string>
+    <string name="osu_connect_failed" msgid="9107873364807159193">"Không thể kết nối"</string>
+    <string name="osu_completing_sign_up" msgid="8412636665040390901">"Đang hoàn tất đăng ký…"</string>
+    <string name="osu_sign_up_failed" msgid="5605453599586001793">"Không thể hoàn tất đăng ký. Nhấn để thử lại."</string>
+    <string name="osu_sign_up_complete" msgid="7640183358878916847">"Đã hoàn tất đăng ký. Đang kết nối…"</string>
+    <string name="speed_label_very_slow" msgid="8526005255731597666">"Rất chậm"</string>
+    <string name="speed_label_slow" msgid="6069917670665664161">"Chậm"</string>
+    <string name="speed_label_okay" msgid="1253594383880810424">"Khá tốt"</string>
+    <string name="speed_label_medium" msgid="9078405312828606976">"Trung bình"</string>
+    <string name="speed_label_fast" msgid="2677719134596044051">"Nhanh"</string>
+    <string name="speed_label_very_fast" msgid="8215718029533182439">"Rất nhanh"</string>
+    <string name="preference_summary_default_combination" msgid="2644094566845577901">"<xliff:g id="STATE">%1$s</xliff:g> / <xliff:g id="DESCRIPTION">%2$s</xliff:g>"</string>
+    <string name="bluetooth_disconnected" msgid="7739366554710388701">"Đã ngắt kết nối"</string>
+    <string name="bluetooth_disconnecting" msgid="7638892134401574338">"Đang ngắt kết nối…"</string>
+    <string name="bluetooth_connecting" msgid="5871702668260192755">"Đang kết nối…"</string>
+    <string name="bluetooth_connected" msgid="8065345572198502293">"Đã kết nối <xliff:g id="ACTIVE_DEVICE">%1$s</xliff:g>"</string>
+    <string name="bluetooth_pairing" msgid="4269046942588193600">"Đang ghép nối…"</string>
+    <string name="bluetooth_connected_no_headset" msgid="2224101138659967604">"Đã kết nối (không có điện thoại) <xliff:g id="ACTIVE_DEVICE">%1$s</xliff:g>"</string>
+    <string name="bluetooth_connected_no_a2dp" msgid="8566874395813947092">"Đã kết nối (không có phương tiện) <xliff:g id="ACTIVE_DEVICE">%1$s</xliff:g>"</string>
+    <string name="bluetooth_connected_no_map" msgid="3381860077002724689">"Đã kết nối (không có quyền truy cập tin nhắn) <xliff:g id="ACTIVE_DEVICE">%1$s</xliff:g>"</string>
+    <string name="bluetooth_connected_no_headset_no_a2dp" msgid="2893204819854215433">"Đã kết nối (không có điện thoại hoặc phương tiện) <xliff:g id="ACTIVE_DEVICE">%1$s</xliff:g>"</string>
+    <string name="bluetooth_connected_battery_level" msgid="5410325759372259950">"Đã kết nối, mức pin <xliff:g id="BATTERY_LEVEL_AS_PERCENTAGE">%1$s</xliff:g><xliff:g id="ACTIVE_DEVICE">%2$s</xliff:g>"</string>
+    <string name="bluetooth_connected_no_headset_battery_level" msgid="2661863370509206428">"Đã kết nối (không có điện thoại), mức pin <xliff:g id="BATTERY_LEVEL_AS_PERCENTAGE">%1$s</xliff:g><xliff:g id="ACTIVE_DEVICE">%2$s</xliff:g>"</string>
+    <string name="bluetooth_connected_no_a2dp_battery_level" msgid="6499078454894324287">"Đã kết nối (không có phương tiện), mức pin <xliff:g id="BATTERY_LEVEL_AS_PERCENTAGE">%1$s</xliff:g><xliff:g id="ACTIVE_DEVICE">%2$s</xliff:g>"</string>
+    <string name="bluetooth_connected_no_headset_no_a2dp_battery_level" msgid="8477440576953067242">"Đã kết nối (không có điện thoại hoặc phương tiện), mức pin <xliff:g id="BATTERY_LEVEL_AS_PERCENTAGE">%1$s</xliff:g><xliff:g id="ACTIVE_DEVICE">%2$s</xliff:g>"</string>
+    <string name="bluetooth_active_battery_level" msgid="3450745316700494425">"Đang hoạt động, mức pin <xliff:g id="BATTERY_LEVEL_AS_PERCENTAGE">%1$s</xliff:g>"</string>
+    <string name="bluetooth_active_battery_level_untethered" msgid="2706188607604205362">"Đang hoạt động, Trái: Mức pin <xliff:g id="BATTERY_LEVEL_AS_PERCENTAGE_0">%1$s</xliff:g>, Phải: Mức pin <xliff:g id="BATTERY_LEVEL_AS_PERCENTAGE_1">%2$s</xliff:g>"</string>
+    <string name="bluetooth_battery_level" msgid="2893696778200201555">"Mức pin <xliff:g id="BATTERY_LEVEL_AS_PERCENTAGE">%1$s</xliff:g>"</string>
+    <string name="bluetooth_battery_level_untethered" msgid="4002282355111504349">"Trái: Mức pin <xliff:g id="BATTERY_LEVEL_AS_PERCENTAGE_0">%1$s</xliff:g>, Phải: Mức pin <xliff:g id="BATTERY_LEVEL_AS_PERCENTAGE_1">%2$s</xliff:g>"</string>
+    <string name="bluetooth_active_no_battery_level" msgid="4155462233006205630">"Đang hoạt động"</string>
+    <string name="bluetooth_profile_a2dp" msgid="4632426382762851724">"Âm thanh của phương tiện"</string>
+    <string name="bluetooth_profile_headset" msgid="5395952236133499331">"Cuộc gọi điện thoại"</string>
+    <string name="bluetooth_profile_opp" msgid="6692618568149493430">"Chuyển tệp"</string>
+    <string name="bluetooth_profile_hid" msgid="2969922922664315866">"Thiết bị đầu vào"</string>
+    <string name="bluetooth_profile_pan" msgid="1006235139308318188">"Truy cập Internet"</string>
+    <string name="bluetooth_profile_pbap" msgid="7064307749579335765">"Chia sẻ liên hệ"</string>
+    <string name="bluetooth_profile_pbap_summary" msgid="2955819694801952056">"Sử dụng để chia sẻ liên hệ"</string>
+    <string name="bluetooth_profile_pan_nap" msgid="7871974753822470050">"Chia sẻ kết nối internet"</string>
+    <string name="bluetooth_profile_map" msgid="8907204701162107271">"Tin nhắn văn bản"</string>
+    <string name="bluetooth_profile_sap" msgid="8304170950447934386">"Truy cập SIM"</string>
+    <string name="bluetooth_profile_a2dp_high_quality" msgid="4739440941324792775">"Âm thanh HD: <xliff:g id="CODEC_NAME">%1$s</xliff:g>"</string>
+    <string name="bluetooth_profile_a2dp_high_quality_unknown_codec" msgid="2477639096903834374">"Âm thanh HD"</string>
+    <string name="bluetooth_profile_hearing_aid" msgid="58154575573984914">"Thiết bị trợ thính"</string>
+    <string name="bluetooth_hearing_aid_profile_summary_connected" msgid="8191273236809964030">"Đã kết nối với Thiết bị trợ thính"</string>
+    <string name="bluetooth_a2dp_profile_summary_connected" msgid="7422607970115444153">"Đã kết nối với âm thanh phương tiện"</string>
+    <string name="bluetooth_headset_profile_summary_connected" msgid="2420981566026949688">"Đã kết nối với âm thanh điện thoại"</string>
+    <string name="bluetooth_opp_profile_summary_connected" msgid="2393521801478157362">"Đã kết nối với máy chủ chuyển tệp"</string>
+    <string name="bluetooth_map_profile_summary_connected" msgid="4141725591784669181">"Đã kết nối với bản đồ"</string>
+    <string name="bluetooth_sap_profile_summary_connected" msgid="1280297388033001037">"Được kết nối với SAP"</string>
+    <string name="bluetooth_opp_profile_summary_not_connected" msgid="3959741824627764954">"Chưa kết nối với máy chủ chuyển tệp"</string>
+    <string name="bluetooth_hid_profile_summary_connected" msgid="3923653977051684833">"Đã kết nối với thiết bị nhập"</string>
+    <string name="bluetooth_pan_user_profile_summary_connected" msgid="380469653827505727">"Đã kết nối với thiết bị để truy cập Internet"</string>
+    <string name="bluetooth_pan_nap_profile_summary_connected" msgid="3744773111299503493">"Chia sẻ kết nối Internet cục bộ với thiết bị"</string>
+    <string name="bluetooth_pan_profile_summary_use_for" msgid="7422039765025340313">"Sử dụng để truy cập Internet"</string>
+    <string name="bluetooth_map_profile_summary_use_for" msgid="4453622103977592583">"Sử dụng cho bản đồ"</string>
+    <string name="bluetooth_sap_profile_summary_use_for" msgid="6204902866176714046">"Sử dụng để truy cập SIM"</string>
+    <string name="bluetooth_a2dp_profile_summary_use_for" msgid="7324694226276491807">"Sử dụng cho âm thanh phương tiện"</string>
+    <string name="bluetooth_headset_profile_summary_use_for" msgid="808970643123744170">"Sử dụng cho âm thanh điện thoại"</string>
+    <string name="bluetooth_opp_profile_summary_use_for" msgid="461981154387015457">"Sử dụng để chuyển tệp"</string>
+    <string name="bluetooth_hid_profile_summary_use_for" msgid="4289460627406490952">"Sử dụng để nhập"</string>
+    <string name="bluetooth_hearing_aid_profile_summary_use_for" msgid="7689393730163320483">"Dùng cho Thiết bị trợ thính"</string>
+    <string name="bluetooth_pairing_accept" msgid="2054232610815498004">"Ghép nối"</string>
+    <string name="bluetooth_pairing_accept_all_caps" msgid="2734383073450506220">"GHÉP NỐI"</string>
+    <string name="bluetooth_pairing_decline" msgid="6483118841204885890">"Hủy"</string>
+    <string name="bluetooth_pairing_will_share_phonebook" msgid="3064334458659165176">"Ghép nối giúp bạn có thể truy cập danh bạ và nhật ký cuộc gọi của mình khi được kết nối."</string>
+    <string name="bluetooth_pairing_error_message" msgid="6626399020672335565">"Không thể ghép nối với <xliff:g id="DEVICE_NAME">%1$s</xliff:g>."</string>
+    <string name="bluetooth_pairing_pin_error_message" msgid="264422127613704940">"Không thể ghép nối với <xliff:g id="DEVICE_NAME">%1$s</xliff:g> do mã PIN hoặc mã xác nhận không đúng."</string>
+    <string name="bluetooth_pairing_device_down_error_message" msgid="2554424863101358857">"Không thể kết nối với <xliff:g id="DEVICE_NAME">%1$s</xliff:g>."</string>
+    <string name="bluetooth_pairing_rejected_error_message" msgid="5943444352777314442">"Ghép nối bị <xliff:g id="DEVICE_NAME">%1$s</xliff:g> từ chối."</string>
+    <string name="bluetooth_talkback_computer" msgid="3736623135703893773">"Máy tính"</string>
+    <string name="bluetooth_talkback_headset" msgid="3406852564400882682">"Tai nghe"</string>
+    <string name="bluetooth_talkback_phone" msgid="868393783858123880">"Điện thoại"</string>
+    <string name="bluetooth_talkback_imaging" msgid="8781682986822514331">"Tạo ảnh"</string>
+    <string name="bluetooth_talkback_headphone" msgid="8613073829180337091">"Tai nghe"</string>
+    <string name="bluetooth_talkback_input_peripheral" msgid="5133944817800149942">"Thiết bị ngoại vi vào"</string>
+    <string name="bluetooth_talkback_bluetooth" msgid="1143241359781999989">"Bluetooth"</string>
+    <string name="bluetooth_hearingaid_left_pairing_message" msgid="8561855779703533591">"Đang ghép nối thiết bị trợ thính bên trái…"</string>
+    <string name="bluetooth_hearingaid_right_pairing_message" msgid="2655347721696331048">"Đang ghép nối thiết bị trợ thính bên phải…"</string>
+    <string name="bluetooth_hearingaid_left_battery_level" msgid="7375621694748104876">"Bên trái - Mức pin <xliff:g id="BATTERY_LEVEL_AS_PERCENTAGE">%1$s</xliff:g>"</string>
+    <string name="bluetooth_hearingaid_right_battery_level" msgid="1850094448499089312">"Bên phải - Mức pin <xliff:g id="BATTERY_LEVEL_AS_PERCENTAGE">%1$s</xliff:g>"</string>
+    <string name="accessibility_wifi_off" msgid="1195445715254137155">"Đã tắt Wi-Fi."</string>
+    <string name="accessibility_no_wifi" msgid="5297119459491085771">"Đã ngắt kết nối Wi-Fi."</string>
+    <string name="accessibility_wifi_one_bar" msgid="6025652717281815212">"Tín hiệu Wi-Fi một vạch."</string>
+    <string name="accessibility_wifi_two_bars" msgid="687800024970972270">"Tín hiệu Wi-Fi hai vạch."</string>
+    <string name="accessibility_wifi_three_bars" msgid="779895671061950234">"Tín hiệu Wi-Fi ba vạch."</string>
+    <string name="accessibility_wifi_signal_full" msgid="7165262794551355617">"Tín hiệu Wi-Fi đủ."</string>
+    <string name="accessibility_wifi_security_type_none" msgid="162352241518066966">"Mạng mở"</string>
+    <string name="accessibility_wifi_security_type_secured" msgid="2399774097343238942">"Mạng bảo mật"</string>
+    <string name="process_kernel_label" msgid="950292573930336765">"Hệ điều hành Android"</string>
+    <string name="data_usage_uninstalled_apps" msgid="1933665711856171491">"Ứng dụng đã xóa"</string>
+    <string name="data_usage_uninstalled_apps_users" msgid="5533981546921913295">"Ứng dụng và người dùng bị xóa"</string>
+    <string name="data_usage_ota" msgid="7984667793701597001">"Bản cập nhật hệ thống"</string>
+    <string name="tether_settings_title_usb" msgid="3728686573430917722">"Chia sẻ kết nối Internet qua USB"</string>
+    <string name="tether_settings_title_wifi" msgid="4803402057533895526">"Điểm phát sóng di động"</string>
+    <string name="tether_settings_title_bluetooth" msgid="916519902721399656">"Chia sẻ kết nối Internet qua Bluetooth"</string>
+    <string name="tether_settings_title_usb_bluetooth" msgid="1727111807207577322">"Đang dùng làm điểm truy cập Internet"</string>
+    <string name="tether_settings_title_all" msgid="8910259483383010470">"USB Internet &amp; điểm truy cập di động"</string>
+    <string name="managed_user_title" msgid="449081789742645723">"Tất cả ứng dụng làm việc"</string>
+    <string name="user_guest" msgid="6939192779649870792">"Khách"</string>
+    <string name="unknown" msgid="3544487229740637809">"Không xác định"</string>
+    <string name="running_process_item_user_label" msgid="3988506293099805796">"Người dùng: <xliff:g id="USER_NAME">%1$s</xliff:g>"</string>
+    <string name="launch_defaults_some" msgid="3631650616557252926">"Đã đặt một số ứng dụng chạy mặc định"</string>
+    <string name="launch_defaults_none" msgid="8049374306261262709">"Chưa đặt mặc định"</string>
+    <string name="tts_settings" msgid="8130616705989351312">"Cài đặt chuyển văn bản sang lời nói"</string>
+    <string name="tts_settings_title" msgid="7602210956640483039">"Chuyển văn bản sang lời nói"</string>
+    <string name="tts_default_rate_title" msgid="3964187817364304022">"Tốc độ lời nói"</string>
+    <string name="tts_default_rate_summary" msgid="3781937042151716987">"Tốc độ đọc văn bản"</string>
+    <string name="tts_default_pitch_title" msgid="6988592215554485479">"Độ cao"</string>
+    <string name="tts_default_pitch_summary" msgid="9132719475281551884">"Ảnh hưởng đến âm điệu giọng nói được tổng hợp"</string>
+    <string name="tts_default_lang_title" msgid="4698933575028098940">"Ngôn ngữ"</string>
+    <string name="tts_lang_use_system" msgid="6312945299804012406">"Sử dụng ngôn ngữ hệ thống"</string>
+    <string name="tts_lang_not_selected" msgid="7927823081096056147">"Không thể chọn ngôn ngữ"</string>
+    <string name="tts_default_lang_summary" msgid="9042620014800063470">"Đặt giọng nói ngôn ngữ cụ thể cho văn bản nói"</string>
+    <string name="tts_play_example_title" msgid="1599468547216481684">"Nghe ví dụ"</string>
+    <string name="tts_play_example_summary" msgid="634044730710636383">"Phát minh hoạ ngắn về tổng hợp giọng nói"</string>
+    <string name="tts_install_data_title" msgid="1829942496472751703">"Cài đặt dữ liệu giọng nói"</string>
+    <string name="tts_install_data_summary" msgid="3608874324992243851">"Cài đặt dữ liệu thoại bắt buộc cho tổng hợp tiếng nói"</string>
+    <string name="tts_engine_security_warning" msgid="3372432853837988146">"Công cụ tổng hợp tiếng nói này có thể thu thập tất cả nội dụng sẽ được nói, bao gồm dữ liệu cá nhân như mật khẩu và số thẻ tín dụng. Công cụ này xuất phát từ công cụ <xliff:g id="TTS_PLUGIN_ENGINE_NAME">%s</xliff:g>. Cho phép sử dụng công cụ tổng hợp tiếng nói này?"</string>
+    <string name="tts_engine_network_required" msgid="8722087649733906851">"Ngôn ngữ này yêu cầu phải có kết nối mạng hoạt động để có thể phát âm thanh được chuyển từ văn bản sang giọng nói."</string>
+    <string name="tts_default_sample_string" msgid="6388016028292967973">"Đây là một ví dụ về tổng hợp tiếng nói"</string>
+    <string name="tts_status_title" msgid="8190784181389278640">"Trạng thái ngôn ngữ mặc định"</string>
+    <string name="tts_status_ok" msgid="8583076006537547379">"<xliff:g id="LOCALE">%1$s</xliff:g> được hỗ trợ đầy đủ"</string>
+    <string name="tts_status_requires_network" msgid="8327617638884678896">"<xliff:g id="LOCALE">%1$s</xliff:g> yêu cầu kết nối mạng"</string>
+    <string name="tts_status_not_supported" msgid="2702997696245523743">"<xliff:g id="LOCALE">%1$s</xliff:g> không được hỗ trợ"</string>
+    <string name="tts_status_checking" msgid="8026559918948285013">"Đang kiểm tra…"</string>
+    <string name="tts_engine_settings_title" msgid="7849477533103566291">"Cài đặt cho <xliff:g id="TTS_ENGINE_NAME">%s</xliff:g>"</string>
+    <string name="tts_engine_settings_button" msgid="477155276199968948">"Cài đặt chạy công cụ"</string>
+    <string name="tts_engine_preference_section_title" msgid="3861562305498624904">"Công cụ ưu tiên"</string>
+    <string name="tts_general_section_title" msgid="8919671529502364567">"Chung"</string>
+    <string name="tts_reset_speech_pitch_title" msgid="7149398585468413246">"Đặt lại cao độ giọng nói"</string>
+    <string name="tts_reset_speech_pitch_summary" msgid="6822904157021406449">"Đặt lại cao độ đọc văn bản thành mặc định."</string>
   <string-array name="tts_rate_entries">
-    <item msgid="6695494874362656215">"Rất chậm"</item>
-    <item msgid="4795095314303559268">"Chậm"</item>
-    <item msgid="8903157781070679765">"Bình thường"</item>
-    <item msgid="164347302621392996">"Nhanh"</item>
-    <item msgid="5794028588101562009">"Nhanh hơn"</item>
-    <item msgid="7163942783888652942">"Rất nhanh"</item>
-    <item msgid="7831712693748700507">"Nhanh"</item>
-    <item msgid="5194774745031751806">"Rất nhanh"</item>
-    <item msgid="9085102246155045744">"Nhanh nhất"</item>
+    <item msgid="9004239613505400644">"Rất chậm"</item>
+    <item msgid="1815382991399815061">"Chậm"</item>
+    <item msgid="3075292553049300105">"Bình thường"</item>
+    <item msgid="1158955023692670059">"Nhanh"</item>
+    <item msgid="5664310435707146591">"Nhanh hơn"</item>
+    <item msgid="5491266922147715962">"Rất nhanh"</item>
+    <item msgid="7659240015901486196">"Nhanh"</item>
+    <item msgid="7147051179282410945">"Rất nhanh"</item>
+    <item msgid="581904787661470707">"Nhanh nhất"</item>
   </string-array>
-<<<<<<< HEAD
-    <string name="choose_profile" msgid="6921016979430278661">"Chọn hồ sơ"</string>
-    <string name="category_personal" msgid="1299663247844969448">"Cá nhân"</string>
-    <string name="category_work" msgid="8699184680584175622">"Cơ quan"</string>
-    <string name="development_settings_title" msgid="215179176067683667">"Tùy chọn nhà phát triển"</string>
-    <string name="development_settings_enable" msgid="542530994778109538">"Bật tùy chọn nhà phát triển"</string>
-    <string name="development_settings_summary" msgid="1815795401632854041">"Đặt tùy chọn cho phát triển ứng dụng"</string>
-    <string name="development_settings_not_available" msgid="4308569041701535607">"Tùy chọn dành cho nhà phát triển không khả dụng cho người dùng này"</string>
-    <string name="vpn_settings_not_available" msgid="956841430176985598">"Cài đặt VPN không khả dụng cho người dùng này"</string>
-    <string name="tethering_settings_not_available" msgid="6765770438438291012">"Cài đặt chia sẻ kết nối không khả dụng cho người dùng này"</string>
-    <string name="apn_settings_not_available" msgid="7873729032165324000">"Cài đặt tên điểm truy cập không khả dụng cho người dùng này"</string>
-    <string name="enable_adb" msgid="7982306934419797485">"Gỡ lỗi USB"</string>
-    <string name="enable_adb_summary" msgid="4881186971746056635">"Bật chế độ gỡ lỗi khi kết nối USB"</string>
-    <string name="clear_adb_keys" msgid="4038889221503122743">"Thu hồi ủy quyền gỡ lỗi USB"</string>
-    <string name="bugreport_in_power" msgid="7923901846375587241">"Phím tắt báo cáo lỗi"</string>
-    <string name="bugreport_in_power_summary" msgid="1778455732762984579">"Hiển thị một nút trong menu nguồn để thêm báo cáo lỗi"</string>
-    <string name="keep_screen_on" msgid="1146389631208760344">"Không khóa màn hình"</string>
-    <string name="keep_screen_on_summary" msgid="2173114350754293009">"Màn hình sẽ không bao giờ chuyển sang chế độ nghỉ khi sạc"</string>
-    <string name="bt_hci_snoop_log" msgid="3340699311158865670">"Bật nhật ký theo dõi HCI Bluetooth"</string>
-    <string name="bt_hci_snoop_log_summary" msgid="8857606786588106495">"Chụp các gói Bluetooth. (Chuyển đổi Bluetooth sau khi thay đổi tùy chọn cài đặt này)"</string>
-    <string name="oem_unlock_enable" msgid="6040763321967327691">"Mở khóa OEM"</string>
-    <string name="oem_unlock_enable_summary" msgid="4720281828891618376">"Cho phép mở khóa trình khởi động"</string>
-    <string name="confirm_enable_oem_unlock_title" msgid="4802157344812385674">"Cho phép mở khóa OEM?"</string>
-    <string name="confirm_enable_oem_unlock_text" msgid="5517144575601647022">"CẢNH BÁO: Tính năng Bảo vệ thiết bị sẽ không hoạt động trên thiết bị này trong khi bạn bật cài đặt này."</string>
-    <string name="mock_location_app" msgid="7966220972812881854">"Chọn ứng dụng vị trí mô phỏng"</string>
-    <string name="mock_location_app_not_set" msgid="809543285495344223">"Chưa đặt ứng dụng vị trí mô phỏng nào"</string>
-    <string name="mock_location_app_set" msgid="8966420655295102685">"Ứng dụng vị trí mô phỏng: <xliff:g id="APP_NAME">%1$s</xliff:g>"</string>
-    <string name="debug_networking_category" msgid="7044075693643009662">"Mạng"</string>
-    <string name="wifi_display_certification" msgid="8611569543791307533">"Chứng nhận hiển thị không dây"</string>
-    <string name="wifi_verbose_logging" msgid="4203729756047242344">"Bật ghi nhật ký chi tiết Wi‑Fi"</string>
-    <string name="mobile_data_always_on" msgid="8774857027458200434">"Dữ liệu di động luôn hoạt động"</string>
-    <string name="tethering_hardware_offload" msgid="7470077827090325814">"Tăng tốc phần cứng cho chia sẻ kết nối"</string>
-    <string name="bluetooth_show_devices_without_names" msgid="4708446092962060176">"Hiển thị các thiết bị Bluetooth không có tên"</string>
-    <string name="bluetooth_disable_absolute_volume" msgid="2660673801947898809">"Vô hiệu hóa âm lượng tuyệt đối"</string>
-    <string name="bluetooth_select_avrcp_version_string" msgid="3750059931120293633">"Phiên bản Bluetooth AVRCP"</string>
-    <string name="bluetooth_select_avrcp_version_dialog_title" msgid="7277329668298705702">"Chọn phiên bản Bluetooth AVRCP"</string>
-    <string name="bluetooth_select_a2dp_codec_type" msgid="90597356942154882">"Codec âm thanh Bluetooth"</string>
-    <string name="bluetooth_select_a2dp_codec_type_dialog_title" msgid="8436224899475822557">"Kích hoạt chế độ chọn codec\nâm thanh Bluetooth"</string>
-    <string name="bluetooth_select_a2dp_codec_sample_rate" msgid="4788245703824623062">"Tốc độ lấy mẫu âm thanh Bluetooth"</string>
-    <string name="bluetooth_select_a2dp_codec_sample_rate_dialog_title" msgid="8010380028880963535">"Kích hoạt chế độ chọn codec\nâm thanh Bluetooth: Tần số lấy mẫu"</string>
-    <string name="bluetooth_select_a2dp_codec_bits_per_sample" msgid="2099645202720164141">"Số bit âm thanh Bluetooth mỗi mẫu"</string>
-    <string name="bluetooth_select_a2dp_codec_bits_per_sample_dialog_title" msgid="8063859754619484760">"Kích hoạt chế độ chọn codec\nâm thanh Bluetooth: Số bit trên mỗi mẫu"</string>
-    <string name="bluetooth_select_a2dp_codec_channel_mode" msgid="884855779449390540">"Chế độ kênh âm thanh Bluetooth"</string>
-    <string name="bluetooth_select_a2dp_codec_channel_mode_dialog_title" msgid="7234956835280563341">"Kích hoạt chế độ chọn codec\nâm thanh Bluetooth: Chế độ kênh"</string>
-    <string name="bluetooth_select_a2dp_codec_ldac_playback_quality" msgid="3619694372407843405">"Codec LDAC âm thanh Bluetooth: Chất lượng phát lại"</string>
-    <string name="bluetooth_select_a2dp_codec_ldac_playback_quality_dialog_title" msgid="6893955536658137179">"Kích hoạt chế độ chọn codec LDAC\nâm thanh Bluetooth: Chất lượng phát"</string>
-    <string name="bluetooth_select_a2dp_codec_streaming_label" msgid="5347862512596240506">"Truyền trực tuyến: <xliff:g id="STREAMING_PARAMETER">%1$s</xliff:g>"</string>
-    <string name="select_private_dns_configuration_title" msgid="3700456559305263922">"DNS riêng"</string>
-    <string name="select_private_dns_configuration_dialog_title" msgid="9221994415765826811">"Chọn chế độ DNS riêng"</string>
-    <string name="private_dns_mode_off" msgid="8236575187318721684">"Tắt"</string>
-    <string name="private_dns_mode_opportunistic" msgid="8314986739896927399">"Tự động"</string>
-    <string name="private_dns_mode_provider" msgid="8354935160639360804">"Tên máy chủ của nhà cung cấp DNS riêng"</string>
-    <string name="private_dns_mode_provider_hostname_hint" msgid="2487492386970928143">"Nhập tên máy chủ của nhà cung cấp DNS"</string>
-    <string name="private_dns_mode_provider_failure" msgid="231837290365031223">"Không thể kết nối"</string>
-    <string name="wifi_display_certification_summary" msgid="1155182309166746973">"Hiển thị tùy chọn chứng nhận hiển thị không dây"</string>
-    <string name="wifi_verbose_logging_summary" msgid="6615071616111731958">"Tăng mức ghi nhật ký Wi‑Fi, hiển thị mỗi SSID RSSI trong bộ chọn Wi‑Fi"</string>
-    <string name="wifi_metered_label" msgid="4514924227256839725">"Đo lượng dữ liệu"</string>
-    <string name="wifi_unmetered_label" msgid="6124098729457992931">"Không đo lượng dữ liệu"</string>
-    <string name="select_logd_size_title" msgid="7433137108348553508">"Kích thước bộ đệm của trình ghi nhật ký"</string>
-    <string name="select_logd_size_dialog_title" msgid="1206769310236476760">"Chọn kích thước Trình ghi nhật ký trên mỗi bộ đệm nhật ký"</string>
-    <string name="dev_logpersist_clear_warning_title" msgid="684806692440237967">"Xóa bộ nhớ ổn định trong trình ghi nhật ký?"</string>
-    <string name="dev_logpersist_clear_warning_message" msgid="2256582531342994562">"Khi chúng tôi không còn theo dõi bằng trình ghi nhật ký ổn định nữa, chúng tôi sẽ được yêu cầu xóa dữ liệu trong trình ghi nhật ký nằm trên thiết bị của bạn."</string>
-    <string name="select_logpersist_title" msgid="7530031344550073166">"Liên tục lưu dữ liệu của trình ghi nhật ký trên thiết bị"</string>
-    <string name="select_logpersist_dialog_title" msgid="4003400579973269060">"Chọn lần tải nhật ký để lưu trữ ổn định trên thiết bị"</string>
-    <string name="select_usb_configuration_title" msgid="2649938511506971843">"Chọn cấu hình USB"</string>
-    <string name="select_usb_configuration_dialog_title" msgid="6385564442851599963">"Chọn cấu hình USB"</string>
-    <string name="allow_mock_location" msgid="2787962564578664888">"Cho phép vị trí mô phỏng"</string>
-    <string name="allow_mock_location_summary" msgid="317615105156345626">"Cho phép vị trí mô phỏng"</string>
-    <string name="debug_view_attributes" msgid="6485448367803310384">"Cho phép kiểm tra thuộc tính của chế độ xem"</string>
-    <string name="mobile_data_always_on_summary" msgid="8149773901431697910">"Luôn bật dữ liệu di động ngay cả khi Wi-Fi đang hoạt động (để chuyển đổi mạng nhanh)."</string>
-    <string name="tethering_hardware_offload_summary" msgid="7726082075333346982">"Sử dụng tính năng tăng tốc phần cứng khi chia sẻ kết nối nếu có"</string>
-    <string name="adb_warning_title" msgid="6234463310896563253">"Cho phép gỡ lỗi USB?"</string>
-    <string name="adb_warning_message" msgid="7316799925425402244">"Gỡ lỗi USB chỉ dành cho mục đích phát triển. Hãy sử dụng tính năng này để sao chép dữ liệu giữa máy tính và thiết bị của bạn, cài đặt ứng dụng trên thiết bị của bạn mà không thông báo và đọc dữ liệu nhật ký."</string>
-    <string name="adb_keys_warning_message" msgid="5659849457135841625">"Thu hồi quyền truy cập gỡ lỗi USB từ tất cả máy tính mà bạn đã ủy quyền trước đó?"</string>
-    <string name="dev_settings_warning_title" msgid="7244607768088540165">"Cho phép cài đặt phát triển?"</string>
-    <string name="dev_settings_warning_message" msgid="2298337781139097964">"Những cài đặt này chỉ dành cho mục đích phát triển. Chúng có thể làm cho thiết bị và ứng dụng trên thiết bị của bạn bị lỗi và hoạt động sai."</string>
-    <string name="verify_apps_over_usb_title" msgid="4177086489869041953">"Xác minh ứng dụng qua USB"</string>
-    <string name="verify_apps_over_usb_summary" msgid="9164096969924529200">"Kiểm tra các ứng dụng được cài đặt qua ADB/ADT để xem có hoạt động gây hại hay không."</string>
-    <string name="bluetooth_show_devices_without_names_summary" msgid="2351196058115755520">"Các thiết bị Bluetooth không có tên (chỉ có địa chỉ MAC) sẽ được hiển thị"</string>
-    <string name="bluetooth_disable_absolute_volume_summary" msgid="6031284410786545957">"Vô hiệu hóa tính năng âm lượng tuyệt đối qua Bluetooth trong trường hợp xảy ra sự cố về âm lượng với các thiết bị từ xa, chẳng hạn như âm lượng lớn không thể chấp nhận được hoặc thiếu kiểm soát."</string>
-    <string name="enable_terminal_title" msgid="95572094356054120">"Dòng lệnh cục bộ"</string>
-    <string name="enable_terminal_summary" msgid="67667852659359206">"Bật ứng dụng dòng lệnh cung cấp quyền truy cập vỏ cục bộ"</string>
-    <string name="hdcp_checking_title" msgid="8605478913544273282">"Kiểm tra HDCP"</string>
-    <string name="hdcp_checking_dialog_title" msgid="5141305530923283">"Đặt hành vi kiểm tra HDCP"</string>
-    <string name="debug_debugging_category" msgid="6781250159513471316">"Gỡ lỗi"</string>
-    <string name="debug_app" msgid="8349591734751384446">"Chọn ứng dụng gỡ lỗi"</string>
-    <string name="debug_app_not_set" msgid="718752499586403499">"Chưa đặt ứng dụng gỡ lỗi nào"</string>
-    <string name="debug_app_set" msgid="2063077997870280017">"Ứng dụng gỡ lỗi: <xliff:g id="APP_NAME">%1$s</xliff:g>"</string>
-    <string name="select_application" msgid="5156029161289091703">"Chọn ứng dụng"</string>
-    <string name="no_application" msgid="2813387563129153880">"Không có ứng dụng"</string>
-    <string name="wait_for_debugger" msgid="1202370874528893091">"Đợi trình gỡ lỗi"</string>
-    <string name="wait_for_debugger_summary" msgid="1766918303462746804">"Ứng dụng được gỡ lỗi chờ trình gỡ lỗi đính kèm trước khi thực hiện"</string>
-    <string name="debug_input_category" msgid="1811069939601180246">"Nhập"</string>
-    <string name="debug_drawing_category" msgid="6755716469267367852">"Vẽ"</string>
-    <string name="debug_hw_drawing_category" msgid="6220174216912308658">"Kết xuất có tăng tốc phần cứng"</string>
-    <string name="media_category" msgid="4388305075496848353">"Phương tiện"</string>
-    <string name="debug_monitoring_category" msgid="7640508148375798343">"Giám sát"</string>
-    <string name="strict_mode" msgid="1938795874357830695">"Đã bật chế độ nghiêm ngặt"</string>
-    <string name="strict_mode_summary" msgid="142834318897332338">"Màn hình nháy khi ứng dụng thực hiện các hoạt động dài trên luồng chính"</string>
-    <string name="pointer_location" msgid="6084434787496938001">"Vị trí con trỏ"</string>
-    <string name="pointer_location_summary" msgid="840819275172753713">"Lớp phủ màn hình hiển thị dữ liệu chạm hiện tại"</string>
-    <string name="show_touches" msgid="2642976305235070316">"Hiển thị số lần nhấn"</string>
-    <string name="show_touches_summary" msgid="6101183132903926324">"Hiển thị phản hồi trực quan cho các lần nhấn"</string>
-    <string name="show_screen_updates" msgid="5470814345876056420">"Hiển thị bản cập nhật giao diện"</string>
-    <string name="show_screen_updates_summary" msgid="2569622766672785529">"Chuyển nhanh toàn bộ các giao diện cửa sổ khi các giao diện này cập nhật"</string>
-    <string name="show_hw_screen_updates" msgid="4117270979975470789">"Hiện cập nhật chế độ xem"</string>
-    <string name="show_hw_screen_updates_summary" msgid="6506943466625875655">"Chuyển nhanh chế độ xem trong cửa sổ khi được vẽ"</string>
-    <string name="show_hw_layers_updates" msgid="5645728765605699821">"Hiện bản cập nhật lớp phần cứng"</string>
-    <string name="show_hw_layers_updates_summary" msgid="5296917233236661465">"Lớp phần cứng flash có màu xanh khi chúng cập nhật"</string>
-    <string name="debug_hw_overdraw" msgid="2968692419951565417">"Gỡ lỗi mức vẽ quá GPU"</string>
-    <string name="disable_overlays" msgid="2074488440505934665">"Tắt các lớp phủ phần cứng"</string>
-    <string name="disable_overlays_summary" msgid="3578941133710758592">"Luôn sử dụng GPU để tổng hợp màn hình"</string>
-    <string name="simulate_color_space" msgid="6745847141353345872">"Mô phỏng không gian màu"</string>
-    <string name="enable_opengl_traces_title" msgid="6790444011053219871">"Bật theo dõi OpenGL"</string>
-    <string name="usb_audio_disable_routing" msgid="8114498436003102671">"Tắt định tuyến âm thanh USB"</string>
-    <string name="usb_audio_disable_routing_summary" msgid="980282760277312264">"Tắt định tuyến tự động tới thiết bị âm thanh ngoại vi USB"</string>
-    <string name="debug_layout" msgid="5981361776594526155">"Hiển thị ranh giới bố cục"</string>
-    <string name="debug_layout_summary" msgid="2001775315258637682">"Hiển thị viền đoạn video, lề, v.v.."</string>
-    <string name="force_rtl_layout_all_locales" msgid="2259906643093138978">"Buộc hướng bố cục phải sang trái"</string>
-    <string name="force_rtl_layout_all_locales_summary" msgid="9192797796616132534">"Buộc hướng bố cục màn hình phải sang trái cho tất cả ngôn ngữ"</string>
-    <string name="force_msaa" msgid="7920323238677284387">"Bắt buộc 4x MSAA"</string>
-    <string name="force_msaa_summary" msgid="9123553203895817537">"Bật 4x MSAA trong ứng dụng OpenGL ES 2.0"</string>
-    <string name="show_non_rect_clip" msgid="505954950474595172">"Gỡ lỗi hoạt động của clip không phải là hình chữ nhật"</string>
-    <string name="track_frame_time" msgid="6094365083096851167">"Kết xuất HWUI cấu hình"</string>
-    <string name="enable_gpu_debug_layers" msgid="3848838293793255097">"Bật lớp gỡ lỗi GPU"</string>
-    <string name="enable_gpu_debug_layers_summary" msgid="8009136940671194940">"Cho phép tải lớp gỡ lỗi GPU cho ứng dụng gỡ lỗi"</string>
-    <string name="window_animation_scale_title" msgid="6162587588166114700">"Tỷ lệ hình động của cửa sổ"</string>
-    <string name="transition_animation_scale_title" msgid="387527540523595875">"Tỷ lệ hình động chuyển tiếp"</string>
-    <string name="animator_duration_scale_title" msgid="3406722410819934083">"Tỷ lệ thời lượng của trình tạo hình động"</string>
-    <string name="overlay_display_devices_title" msgid="5364176287998398539">"Mô phỏng màn hình phụ"</string>
-    <string name="debug_applications_category" msgid="4206913653849771549">"Ứng dụng"</string>
-    <string name="immediately_destroy_activities" msgid="1579659389568133959">"Không lưu hoạt động"</string>
-    <string name="immediately_destroy_activities_summary" msgid="3592221124808773368">"Hủy mọi hoạt động ngay khi người dùng rời khỏi"</string>
-    <string name="app_process_limit_title" msgid="4280600650253107163">"Giới hạn quá trình nền"</string>
-    <string name="show_all_anrs" msgid="4924885492787069007">"Hiển thị ANR nền"</string>
-    <string name="show_all_anrs_summary" msgid="6636514318275139826">"Hiện hộp thoại Ứng dụng không phản hồi cho các ứng dụng nền"</string>
-    <string name="show_notification_channel_warnings" msgid="1399948193466922683">"Hiện cảnh báo kênh thông báo"</string>
-    <string name="show_notification_channel_warnings_summary" msgid="5536803251863694895">"Hiện cảnh báo trên màn hình khi ứng dụng đăng thông báo mà không có kênh hợp lệ"</string>
-    <string name="force_allow_on_external" msgid="3215759785081916381">"Buộc cho phép các ứng dụng trên bộ nhớ ngoài"</string>
-    <string name="force_allow_on_external_summary" msgid="3640752408258034689">"Cho phép ghi mọi ứng dụng đủ điều kiện vào bộ nhớ ngoài, bất kể giá trị tệp kê khai là gì"</string>
-    <string name="force_resizable_activities" msgid="8615764378147824985">"Buộc các hoạt động có thể thay đổi kích thước"</string>
-    <string name="force_resizable_activities_summary" msgid="6667493494706124459">"Cho phép thay đổi kích thước của tất cả các hoạt động cho nhiều cửa sổ, bất kể giá trị tệp kê khai là gì."</string>
-    <string name="enable_freeform_support" msgid="1461893351278940416">"Bật cửa sổ dạng tự do"</string>
-    <string name="enable_freeform_support_summary" msgid="8247310463288834487">"Bật tính năng hỗ trợ cửa sổ dạng tự do thử nghiệm."</string>
-    <string name="local_backup_password_title" msgid="3860471654439418822">"Mật khẩu sao lưu của máy tính"</string>
-    <string name="local_backup_password_summary_none" msgid="6951095485537767956">"Sao lưu toàn bộ máy tính hiện không được bảo vệ"</string>
-    <string name="local_backup_password_summary_change" msgid="5376206246809190364">"Nhấn để thay đổi hoặc xóa mật khẩu dành cho sao lưu toàn bộ tới máy tính"</string>
-    <string name="local_backup_password_toast_success" msgid="582016086228434290">"Đã đặt mật khẩu sao lưu mới"</string>
-    <string name="local_backup_password_toast_confirmation_mismatch" msgid="7805892532752708288">"Mật khẩu mới và xác nhận không khớp"</string>
-    <string name="local_backup_password_toast_validation_failure" msgid="5646377234895626531">"Đặt mật khẩu sao lưu không thành công"</string>
-    <string name="loading_injected_setting_summary" msgid="4095178591461231376">"Đang tải…"</string>
-=======
     <string name="choose_profile" msgid="343803890897657450">"Chọn hồ sơ"</string>
     <string name="category_personal" msgid="6236798763159385225">"Cá nhân"</string>
     <string name="category_work" msgid="4014193632325996115">"Cơ quan"</string>
@@ -497,133 +343,110 @@
     <string name="local_backup_password_toast_confirmation_mismatch" msgid="2994718182129097733">"Mật khẩu mới và xác nhận không khớp"</string>
     <string name="local_backup_password_toast_validation_failure" msgid="714669442363647122">"Đặt mật khẩu sao lưu không thành công"</string>
     <string name="loading_injected_setting_summary" msgid="8394446285689070348">"Đang tải…"</string>
->>>>>>> 0435f0ae
   <string-array name="color_mode_names">
-    <item msgid="2425514299220523812">"Sống động (mặc định)"</item>
-    <item msgid="8446070607501413455">"Tự nhiên"</item>
-    <item msgid="6553408765810699025">"Tiêu chuẩn"</item>
+    <item msgid="3836559907767149216">"Sống động (mặc định)"</item>
+    <item msgid="9112200311983078311">"Tự nhiên"</item>
+    <item msgid="6564241960833766170">"Tiêu chuẩn"</item>
   </string-array>
   <string-array name="color_mode_descriptions">
-    <item msgid="4979629397075120893">"Màu tăng cường"</item>
-    <item msgid="8280754435979370728">"Màu tự nhiên giống như nhìn bằng mắt"</item>
-    <item msgid="5363960654009010371">"Màu được tối ưu hóa cho nội dung kỹ thuật số"</item>
+    <item msgid="6828141153199944847">"Màu tăng cường"</item>
+    <item msgid="4548987861791236754">"Màu tự nhiên giống như nhìn bằng mắt"</item>
+    <item msgid="1282170165150762976">"Màu được tối ưu hóa cho nội dung kỹ thuật số"</item>
   </string-array>
-    <string name="inactive_apps_title" msgid="9042996804461901648">"Ứng dụng ở chế độ chờ"</string>
-    <string name="inactive_app_inactive_summary" msgid="5091363706699855725">"Không hoạt động. Nhấn để chuyển đổi."</string>
-    <string name="inactive_app_active_summary" msgid="4174921824958516106">"Hiện hoạt. Nhấn để chuyển đổi."</string>
-    <string name="standby_bucket_summary" msgid="6567835350910684727">"Trạng thái chờ ứng dụng:<xliff:g id="BUCKET"> %s</xliff:g>"</string>
-    <string name="runningservices_settings_title" msgid="8097287939865165213">"Các dịch vụ đang chạy"</string>
-    <string name="runningservices_settings_summary" msgid="854608995821032748">"Xem và kiểm soát các dịch vụ đang chạy"</string>
-    <string name="select_webview_provider_title" msgid="4628592979751918907">"Triển khai WebView"</string>
-    <string name="select_webview_provider_dialog_title" msgid="4370551378720004872">"Đặt triển khai WebView"</string>
-    <string name="select_webview_provider_toast_text" msgid="5466970498308266359">"Lựa chọn này không còn hợp lệ nữa. Hãy thử lại."</string>
-    <string name="convert_to_file_encryption" msgid="3060156730651061223">"Chuyển đổi sang mã hóa tệp"</string>
-    <string name="convert_to_file_encryption_enabled" msgid="2861258671151428346">"Chuyển đổi..."</string>
-    <string name="convert_to_file_encryption_done" msgid="7859766358000523953">"Đã mã hóa tệp"</string>
-    <string name="title_convert_fbe" msgid="1263622876196444453">"Chuyển đổi sang chế độ mã hóa dựa trên tệp"</string>
-    <string name="convert_to_fbe_warning" msgid="6139067817148865527">"Chuyển đổi phân vùng dữ liệu sang chế độ mã hóa dựa trên tệp.\n !!Cảnh báo!! Tính năng này sẽ xóa tất cả dữ liệu của bạn.\n Tính năng này trong giai đoạn alpha và có thể không hoạt động đúng cách.\n Nhấn \'Xóa và chuyển đổi...\' để tiếp tục."</string>
-    <string name="button_convert_fbe" msgid="5152671181309826405">"Xóa và chuyển đổi…"</string>
-    <string name="picture_color_mode" msgid="4560755008730283695">"Chế độ màu của ảnh"</string>
-    <string name="picture_color_mode_desc" msgid="1141891467675548590">"Sử dụng sRGB"</string>
-    <string name="daltonizer_mode_disabled" msgid="7482661936053801862">"Đã tắt"</string>
-    <string name="daltonizer_mode_monochromacy" msgid="8485709880666106721">"Mù màu toàn bộ"</string>
-    <string name="daltonizer_mode_deuteranomaly" msgid="5475532989673586329">"Mù màu xanh lục nhẹ (đỏ-xanh lục)"</string>
-    <string name="daltonizer_mode_protanomaly" msgid="8424148009038666065">"Mù màu đỏ không hoàn toàn (đỏ-xanh lục)"</string>
-    <string name="daltonizer_mode_tritanomaly" msgid="481725854987912389">"Mù màu (xanh lam-vàng)"</string>
-    <string name="accessibility_display_daltonizer_preference_title" msgid="5800761362678707872">"Sửa màu"</string>
-    <string name="accessibility_display_daltonizer_preference_subtitle" msgid="3484969015295282911">"Tính năng này là tính năng thử nghiệm và có thể ảnh hưởng đến hoạt động."</string>
-    <string name="daltonizer_type_overridden" msgid="3116947244410245916">"Bị ghi đè bởi <xliff:g id="TITLE">%1$s</xliff:g>"</string>
-    <string name="power_remaining_settings_home_page" msgid="4845022416859002011">"<xliff:g id="PERCENTAGE">%1$s</xliff:g> - <xliff:g id="TIME_STRING">%2$s</xliff:g>"</string>
-    <string name="power_remaining_duration_only" msgid="6123167166221295462">"Còn khoảng <xliff:g id="TIME_REMAINING">%1$s</xliff:g>"</string>
-    <string name="power_discharging_duration" msgid="8848256785736335185">"Còn khoảng <xliff:g id="TIME_REMAINING">%1$s</xliff:g> (<xliff:g id="LEVEL">%2$s</xliff:g>)"</string>
-    <string name="power_remaining_duration_only_enhanced" msgid="4189311599812296592">"Còn khoảng <xliff:g id="TIME_REMAINING">%1$s</xliff:g> dựa trên mức sử dụng của bạn"</string>
-    <string name="power_discharging_duration_enhanced" msgid="1992003260664804080">"Còn khoảng <xliff:g id="TIME_REMAINING">%1$s</xliff:g> dựa trên mức sử dụng của bạn (<xliff:g id="LEVEL">%2$s</xliff:g>)"</string>
-    <!-- no translation found for power_remaining_duration_only_short (9183070574408359726) -->
+    <string name="inactive_apps_title" msgid="5372523625297212320">"Ứng dụng ở chế độ chờ"</string>
+    <string name="inactive_app_inactive_summary" msgid="3161222402614236260">"Không hoạt động. Nhấn để chuyển đổi."</string>
+    <string name="inactive_app_active_summary" msgid="8047630990208722344">"Hiện hoạt. Nhấn để chuyển đổi."</string>
+    <string name="standby_bucket_summary" msgid="5128193447550429600">"Trạng thái chờ ứng dụng:<xliff:g id="BUCKET"> %s</xliff:g>"</string>
+    <string name="runningservices_settings_title" msgid="6460099290493086515">"Các dịch vụ đang chạy"</string>
+    <string name="runningservices_settings_summary" msgid="1046080643262665743">"Xem và kiểm soát các dịch vụ đang chạy"</string>
+    <string name="select_webview_provider_title" msgid="3917815648099445503">"Triển khai WebView"</string>
+    <string name="select_webview_provider_dialog_title" msgid="2444261109877277714">"Đặt triển khai WebView"</string>
+    <string name="select_webview_provider_toast_text" msgid="8512254949169359848">"Lựa chọn này không còn hợp lệ nữa. Hãy thử lại."</string>
+    <string name="convert_to_file_encryption" msgid="2828976934129751818">"Chuyển đổi sang mã hóa tệp"</string>
+    <string name="convert_to_file_encryption_enabled" msgid="840757431284311754">"Chuyển đổi..."</string>
+    <string name="convert_to_file_encryption_done" msgid="8965831011811180627">"Đã mã hóa tệp"</string>
+    <string name="title_convert_fbe" msgid="5780013350366495149">"Chuyển đổi sang chế độ mã hóa dựa trên tệp"</string>
+    <string name="convert_to_fbe_warning" msgid="34294381569282109">"Chuyển đổi phân vùng dữ liệu sang chế độ mã hóa dựa trên tệp.\n !!Cảnh báo!! Tính năng này sẽ xóa tất cả dữ liệu của bạn.\n Tính năng này trong giai đoạn alpha và có thể không hoạt động đúng cách.\n Nhấn \'Xóa và chuyển đổi...\' để tiếp tục."</string>
+    <string name="button_convert_fbe" msgid="1159861795137727671">"Xóa và chuyển đổi…"</string>
+    <string name="picture_color_mode" msgid="1013807330552931903">"Chế độ màu của ảnh"</string>
+    <string name="picture_color_mode_desc" msgid="151780973768136200">"Sử dụng sRGB"</string>
+    <string name="daltonizer_mode_disabled" msgid="403424372812399228">"Đã tắt"</string>
+    <string name="daltonizer_mode_monochromacy" msgid="362060873835885014">"Mù màu toàn bộ"</string>
+    <string name="daltonizer_mode_deuteranomaly" msgid="3507284319584683963">"Mù màu xanh lục nhẹ (đỏ-xanh lục)"</string>
+    <string name="daltonizer_mode_protanomaly" msgid="7805583306666608440">"Mù màu đỏ không hoàn toàn (đỏ-xanh lục)"</string>
+    <string name="daltonizer_mode_tritanomaly" msgid="7135266249220732267">"Mù màu (xanh lam-vàng)"</string>
+    <string name="accessibility_display_daltonizer_preference_title" msgid="1810693571332381974">"Sửa màu"</string>
+    <string name="accessibility_display_daltonizer_preference_subtitle" msgid="5190814747212060815">"Tính năng này là tính năng thử nghiệm và có thể ảnh hưởng đến hoạt động."</string>
+    <string name="daltonizer_type_overridden" msgid="4509604753672535721">"Bị ghi đè bởi <xliff:g id="TITLE">%1$s</xliff:g>"</string>
+    <string name="power_remaining_settings_home_page" msgid="4885165789445462557">"<xliff:g id="PERCENTAGE">%1$s</xliff:g> - <xliff:g id="TIME_STRING">%2$s</xliff:g>"</string>
+    <string name="power_remaining_duration_only" msgid="8264199158671531431">"Còn khoảng <xliff:g id="TIME_REMAINING">%1$s</xliff:g>"</string>
+    <string name="power_discharging_duration" msgid="1076561255466053220">"Còn khoảng <xliff:g id="TIME_REMAINING">%1$s</xliff:g> (<xliff:g id="LEVEL">%2$s</xliff:g>)"</string>
+    <string name="power_remaining_duration_only_enhanced" msgid="2527842780666073218">"Còn khoảng <xliff:g id="TIME_REMAINING">%1$s</xliff:g> dựa trên mức sử dụng của bạn"</string>
+    <string name="power_discharging_duration_enhanced" msgid="1800465736237672323">"Còn khoảng <xliff:g id="TIME_REMAINING">%1$s</xliff:g> dựa trên mức sử dụng của bạn (<xliff:g id="LEVEL">%2$s</xliff:g>)"</string>
+    <!-- no translation found for power_remaining_duration_only_short (7438846066602840588) -->
     <skip />
-    <string name="power_discharge_by_enhanced" msgid="2095821536747992464">"Sẽ hết pin cho tới khoảng <xliff:g id="TIME">%1$s</xliff:g> dựa trên mức sử dụng của bạn (<xliff:g id="LEVEL">%2$s</xliff:g>)"</string>
-    <string name="power_discharge_by_only_enhanced" msgid="2175151772952365149">"Sẽ hết pin cho tới khoảng <xliff:g id="TIME">%1$s</xliff:g> dựa trên mức sử dụng của bạn"</string>
-    <string name="power_discharge_by" msgid="6453537733650125582">"Sẽ hết pin cho tới khoảng <xliff:g id="TIME">%1$s</xliff:g> (<xliff:g id="LEVEL">%2$s</xliff:g>)"</string>
-    <string name="power_discharge_by_only" msgid="107616694963545745">"Sẽ hết pin cho tới khoảng <xliff:g id="TIME">%1$s</xliff:g>"</string>
-    <string name="power_discharge_by_only_short" msgid="1372817269546888804">"Cho đến <xliff:g id="TIME">%1$s</xliff:g>"</string>
-    <!-- no translation found for power_suggestion_extend_battery (4401408879069551485) -->
-    <skip />
-    <string name="power_remaining_less_than_duration_only" msgid="5996752448813295329">"Còn lại không đến <xliff:g id="THRESHOLD">%1$s</xliff:g>"</string>
-    <string name="power_remaining_less_than_duration" msgid="5751885147712659423">"Còn lại không đến <xliff:g id="THRESHOLD">%1$s</xliff:g> (<xliff:g id="LEVEL">%2$s</xliff:g>)"</string>
-    <string name="power_remaining_more_than_subtext" msgid="3176771815132876675">"Còn lại hơn <xliff:g id="TIME_REMAINING">%1$s</xliff:g> (<xliff:g id="LEVEL">%2$s</xliff:g>)"</string>
-    <string name="power_remaining_only_more_than_subtext" msgid="8931654680569617380">"Còn lại hơn <xliff:g id="TIME_REMAINING">%1$s</xliff:g>"</string>
-    <string name="power_remaining_duration_only_shutdown_imminent" product="default" msgid="1181059207608751924">"Điện thoại có thể sắp tắt"</string>
-    <string name="power_remaining_duration_only_shutdown_imminent" product="tablet" msgid="2606370266981054691">"Máy tính bảng có thể sắp tắt"</string>
-    <string name="power_remaining_duration_only_shutdown_imminent" product="device" msgid="2918084807716859985">"Thiết bị có thể sắp tắt"</string>
-    <string name="power_remaining_duration_shutdown_imminent" product="default" msgid="3090926004324573908">"Điện thoại có thể sắp tắt (<xliff:g id="LEVEL">%1$s</xliff:g>)"</string>
-    <string name="power_remaining_duration_shutdown_imminent" product="tablet" msgid="7466484148515796216">"Máy tính bảng có thể sắp tắt (<xliff:g id="LEVEL">%1$s</xliff:g>)"</string>
-    <string name="power_remaining_duration_shutdown_imminent" product="device" msgid="603933521600231649">"Thiết bị có thể sắp tắt (<xliff:g id="LEVEL">%1$s</xliff:g>)"</string>
-    <string name="power_charging" msgid="1779532561355864267">"<xliff:g id="LEVEL">%1$s</xliff:g> - <xliff:g id="STATE">%2$s</xliff:g>"</string>
-    <string name="power_remaining_charging_duration_only" msgid="1421102457410268886">"Còn <xliff:g id="TIME">%1$s</xliff:g> cho tới khi được sạc đầy"</string>
-    <string name="power_charging_duration" msgid="4676999980973411875">"<xliff:g id="LEVEL">%1$s</xliff:g> - <xliff:g id="TIME">%2$s</xliff:g> cho tới khi được sạc đầy"</string>
-    <string name="battery_info_status_unknown" msgid="196130600938058547">"Không xác định"</string>
-    <string name="battery_info_status_charging" msgid="1705179948350365604">"Đang sạc"</string>
-    <string name="battery_info_status_charging_lower" msgid="8689770213898117994">"đang sạc"</string>
-    <string name="battery_info_status_discharging" msgid="310932812698268588">"Hiện không sạc"</string>
-    <string name="battery_info_status_not_charging" msgid="8523453668342598579">"Đã cắm nhưng không thể sạc ngay"</string>
-    <string name="battery_info_status_full" msgid="2824614753861462808">"Đầy"</string>
-    <string name="disabled_by_admin_summary_text" msgid="6750513964908334617">"Do quản trị viên kiểm soát"</string>
-    <string name="disabled" msgid="9206776641295849915">"Đã tắt"</string>
-    <string name="external_source_trusted" msgid="2707996266575928037">"Được phép"</string>
-    <string name="external_source_untrusted" msgid="2677442511837596726">"Không được phép"</string>
-    <string name="install_other_apps" msgid="6986686991775883017">"Cài ứng dụng không rõ nguồn"</string>
-    <string name="home" msgid="3256884684164448244">"Trang chủ cài đặt"</string>
+    <string name="power_discharge_by_enhanced" msgid="563438403581662942">"Sẽ hết pin cho tới khoảng <xliff:g id="TIME">%1$s</xliff:g> dựa trên mức sử dụng của bạn (<xliff:g id="LEVEL">%2$s</xliff:g>)"</string>
+    <string name="power_discharge_by_only_enhanced" msgid="3268796172652988877">"Sẽ hết pin cho tới khoảng <xliff:g id="TIME">%1$s</xliff:g> dựa trên mức sử dụng của bạn"</string>
+    <string name="power_discharge_by" msgid="4113180890060388350">"Sẽ hết pin cho tới khoảng <xliff:g id="TIME">%1$s</xliff:g> (<xliff:g id="LEVEL">%2$s</xliff:g>)"</string>
+    <string name="power_discharge_by_only" msgid="92545648425937000">"Sẽ hết pin cho tới khoảng <xliff:g id="TIME">%1$s</xliff:g>"</string>
+    <string name="power_discharge_by_only_short" msgid="5883041507426914446">"Cho đến <xliff:g id="TIME">%1$s</xliff:g>"</string>
+    <string name="power_suggestion_extend_battery" msgid="5233928707465237447">"Kéo dài thời lượng pin qua <xliff:g id="TIME">%1$s</xliff:g>"</string>
+    <string name="power_remaining_less_than_duration_only" msgid="5802195288324091585">"Còn lại không đến <xliff:g id="THRESHOLD">%1$s</xliff:g>"</string>
+    <string name="power_remaining_less_than_duration" msgid="1812668275239801236">"Còn lại không đến <xliff:g id="THRESHOLD">%1$s</xliff:g> (<xliff:g id="LEVEL">%2$s</xliff:g>)"</string>
+    <string name="power_remaining_more_than_subtext" msgid="7919119719242734848">"Còn lại hơn <xliff:g id="TIME_REMAINING">%1$s</xliff:g> (<xliff:g id="LEVEL">%2$s</xliff:g>)"</string>
+    <string name="power_remaining_only_more_than_subtext" msgid="3274496164769110480">"Còn lại hơn <xliff:g id="TIME_REMAINING">%1$s</xliff:g>"</string>
+    <string name="power_remaining_duration_only_shutdown_imminent" product="default" msgid="6583866940347159957">"Điện thoại có thể sắp tắt"</string>
+    <string name="power_remaining_duration_only_shutdown_imminent" product="tablet" msgid="8009177999719462724">"Máy tính bảng có thể sắp tắt"</string>
+    <string name="power_remaining_duration_only_shutdown_imminent" product="device" msgid="8320892540455268018">"Thiết bị có thể sắp tắt"</string>
+    <string name="power_remaining_duration_shutdown_imminent" product="default" msgid="6186572170809116621">"Điện thoại có thể sắp tắt (<xliff:g id="LEVEL">%1$s</xliff:g>)"</string>
+    <string name="power_remaining_duration_shutdown_imminent" product="tablet" msgid="1338758278145563121">"Máy tính bảng có thể sắp tắt (<xliff:g id="LEVEL">%1$s</xliff:g>)"</string>
+    <string name="power_remaining_duration_shutdown_imminent" product="device" msgid="3699579688084774362">"Thiết bị có thể sắp tắt (<xliff:g id="LEVEL">%1$s</xliff:g>)"</string>
+    <string name="power_charging" msgid="6727132649743436802">"<xliff:g id="LEVEL">%1$s</xliff:g> - <xliff:g id="STATE">%2$s</xliff:g>"</string>
+    <string name="power_remaining_charging_duration_only" msgid="2164502803652200439">"<xliff:g id="TIME">%1$s</xliff:g> nữa sẽ được sạc đầy"</string>
+    <string name="power_charging_duration" msgid="3831988737429146807">"<xliff:g id="LEVEL">%1$s</xliff:g> - <xliff:g id="TIME">%2$s</xliff:g> nữa sẽ được sạc đầy"</string>
+    <string name="battery_info_status_unknown" msgid="268625384868401114">"Không xác định"</string>
+    <string name="battery_info_status_charging" msgid="4279958015430387405">"Đang sạc"</string>
+    <string name="battery_info_status_charging_lower" msgid="8696042568167401574">"đang sạc"</string>
+    <string name="battery_info_status_discharging" msgid="6962689305413556485">"Hiện không sạc"</string>
+    <string name="battery_info_status_not_charging" msgid="8330015078868707899">"Đã cắm nhưng không thể sạc ngay"</string>
+    <string name="battery_info_status_full" msgid="4443168946046847468">"Đầy"</string>
+    <string name="disabled_by_admin_summary_text" msgid="5343911767402923057">"Do quản trị viên kiểm soát"</string>
+    <string name="disabled" msgid="8017887509554714950">"Đã tắt"</string>
+    <string name="external_source_trusted" msgid="1146522036773132905">"Được phép"</string>
+    <string name="external_source_untrusted" msgid="5037891688911672227">"Không được phép"</string>
+    <string name="install_other_apps" msgid="3232595082023199454">"Cài ứng dụng không rõ nguồn"</string>
+    <string name="home" msgid="973834627243661438">"Trang chủ cài đặt"</string>
   <string-array name="battery_labels">
-    <item msgid="8494684293649631252">"0%"</item>
-    <item msgid="8934126114226089439">"50%"</item>
-    <item msgid="1286113608943010849">"100%"</item>
+    <item msgid="7878690469765357158">"0%"</item>
+    <item msgid="8894873528875953317">"50%"</item>
+    <item msgid="7529124349186240216">"100%"</item>
   </string-array>
-    <string name="charge_length_format" msgid="8978516217024434156">"<xliff:g id="ID_1">%1$s</xliff:g> trước"</string>
-    <string name="remaining_length_format" msgid="7886337596669190587">"Còn <xliff:g id="ID_1">%1$s</xliff:g>"</string>
-    <string name="screen_zoom_summary_small" msgid="5867245310241621570">"Nhỏ"</string>
-    <string name="screen_zoom_summary_default" msgid="2247006805614056507">"Mặc định"</string>
-    <string name="screen_zoom_summary_large" msgid="4835294730065424084">"Lớn"</string>
-    <string name="screen_zoom_summary_very_large" msgid="7108563375663670067">"Lớn hơn"</string>
-    <string name="screen_zoom_summary_extremely_large" msgid="7427320168263276227">"Lớn nhất"</string>
-    <string name="screen_zoom_summary_custom" msgid="5611979864124160447">"Tùy chỉnh (<xliff:g id="DENSITYDPI">%d</xliff:g>)"</string>
-    <string name="content_description_menu_button" msgid="8182594799812351266">"Menu"</string>
-    <string name="retail_demo_reset_message" msgid="118771671364131297">"Nhập mật khẩu để tiến hành khôi phục cài đặt gốc ở chế độ trình diễn"</string>
-    <string name="retail_demo_reset_next" msgid="8356731459226304963">"Tiếp theo"</string>
-    <string name="retail_demo_reset_title" msgid="696589204029930100">"Yêu cầu mật khẩu"</string>
-    <string name="active_input_method_subtypes" msgid="3596398805424733238">"Phương thức nhập đang hoạt động"</string>
-    <string name="use_system_language_to_select_input_method_subtypes" msgid="5747329075020379587">"Sử dụng ngôn ngữ hệ thống"</string>
-    <string name="failed_to_open_app_settings_toast" msgid="1251067459298072462">"Không thể mở cài đặt cho <xliff:g id="SPELL_APPLICATION_NAME">%1$s</xliff:g>"</string>
-    <string name="ime_security_warning" msgid="4135828934735934248">"Phương thức nhập này có thể thu thập tất cả văn bản bạn nhập, bao gồm dữ liệu cá nhân như mật khẩu và số thẻ tín dụng. Phương thức nhập này đến từ ứng dụng <xliff:g id="IME_APPLICATION_NAME">%1$s</xliff:g>. Sử dụng phương thức nhập này?"</string>
-    <string name="direct_boot_unaware_dialog_message" msgid="7870273558547549125">"Lưu ý: Sau khi khởi động lại, ứng dụng này không thể khởi động cho đến khi bạn mở khóa điện thoại"</string>
-    <string name="ims_reg_title" msgid="7609782759207241443">"Trạng thái đăng ký IMS"</string>
-    <string name="ims_reg_status_registered" msgid="933003316932739188">"Đã đăng ký"</string>
-    <string name="ims_reg_status_not_registered" msgid="6529783773485229486">"Chưa được đăng ký"</string>
-    <string name="status_unavailable" msgid="7862009036663793314">"Không có"</string>
-    <string name="wifi_status_mac_randomized" msgid="5589328382467438245">"Địa chỉ MAC được gán ngẫu nhiên"</string>
-    <plurals name="wifi_tether_connected_summary" formatted="false" msgid="3871603864314407780">
+    <string name="charge_length_format" msgid="6941645744588690932">"<xliff:g id="ID_1">%1$s</xliff:g> trước"</string>
+    <string name="remaining_length_format" msgid="4310625772926171089">"Còn <xliff:g id="ID_1">%1$s</xliff:g>"</string>
+    <string name="screen_zoom_summary_small" msgid="6050633151263074260">"Nhỏ"</string>
+    <string name="screen_zoom_summary_default" msgid="1888865694033865408">"Mặc định"</string>
+    <string name="screen_zoom_summary_large" msgid="4706951482598978984">"Lớn"</string>
+    <string name="screen_zoom_summary_very_large" msgid="7317423942896999029">"Lớn hơn"</string>
+    <string name="screen_zoom_summary_extremely_large" msgid="1438045624562358554">"Lớn nhất"</string>
+    <string name="screen_zoom_summary_custom" msgid="3468154096832912210">"Tùy chỉnh (<xliff:g id="DENSITYDPI">%d</xliff:g>)"</string>
+    <string name="content_description_menu_button" msgid="6254844309171779931">"Menu"</string>
+    <string name="retail_demo_reset_message" msgid="5392824901108195463">"Nhập mật khẩu để tiến hành khôi phục cài đặt gốc ở chế độ trình diễn"</string>
+    <string name="retail_demo_reset_next" msgid="3688129033843885362">"Tiếp theo"</string>
+    <string name="retail_demo_reset_title" msgid="1866911701095959800">"Yêu cầu mật khẩu"</string>
+    <string name="active_input_method_subtypes" msgid="4232680535471633046">"Phương thức nhập đang hoạt động"</string>
+    <string name="use_system_language_to_select_input_method_subtypes" msgid="4865195835541387040">"Sử dụng ngôn ngữ hệ thống"</string>
+    <string name="failed_to_open_app_settings_toast" msgid="764897252657692092">"Không thể mở cài đặt cho <xliff:g id="SPELL_APPLICATION_NAME">%1$s</xliff:g>"</string>
+    <string name="ime_security_warning" msgid="6547562217880551450">"Phương thức nhập này có thể thu thập tất cả văn bản bạn nhập, bao gồm dữ liệu cá nhân như mật khẩu và số thẻ tín dụng. Phương thức nhập này đến từ ứng dụng <xliff:g id="IME_APPLICATION_NAME">%1$s</xliff:g>. Sử dụng phương thức nhập này?"</string>
+    <string name="direct_boot_unaware_dialog_message" msgid="7845398276735021548">"Lưu ý: Sau khi khởi động lại, ứng dụng này không thể khởi động cho đến khi bạn mở khóa điện thoại"</string>
+    <string name="ims_reg_title" msgid="8197592958123671062">"Trạng thái đăng ký IMS"</string>
+    <string name="ims_reg_status_registered" msgid="884916398194885457">"Đã đăng ký"</string>
+    <string name="ims_reg_status_not_registered" msgid="2989287366045704694">"Chưa được đăng ký"</string>
+    <string name="status_unavailable" msgid="5279036186589861608">"Không có"</string>
+    <string name="wifi_status_mac_randomized" msgid="466382542497832189">"Địa chỉ MAC được gán ngẫu nhiên"</string>
+    <plurals name="wifi_tether_connected_summary" formatted="false" msgid="6317236306047306139">
       <item quantity="other">%1$d thiết bị được kết nối</item>
       <item quantity="one">%1$d thiết bị được kết nối</item>
     </plurals>
-<<<<<<< HEAD
-    <string name="accessibility_manual_zen_more_time" msgid="1636187409258564291">"Nhiều thời gian hơn."</string>
-    <string name="accessibility_manual_zen_less_time" msgid="6590887204171164991">"Ít thời gian hơn."</string>
-    <string name="cancel" msgid="6859253417269739139">"Hủy"</string>
-    <string name="okay" msgid="1997666393121016642">"OK"</string>
-    <string name="zen_mode_enable_dialog_turn_on" msgid="8287824809739581837">"Bật"</string>
-    <string name="zen_mode_settings_turn_on_dialog_title" msgid="2297134204747331078">"Bật chế độ Không làm phiền"</string>
-    <string name="zen_mode_settings_summary_off" msgid="6119891445378113334">"Không bao giờ"</string>
-    <string name="zen_interruption_level_priority" msgid="2078370238113347720">"Chỉ ưu tiên"</string>
-    <string name="zen_mode_and_condition" msgid="4927230238450354412">"<xliff:g id="ZEN_MODE">%1$s</xliff:g>. <xliff:g id="EXIT_CONDITION">%2$s</xliff:g>"</string>
-    <string name="zen_alarm_warning_indef" msgid="3007988140196673193">"Bạn sẽ không nghe thấy báo thức tiếp theo lúc <xliff:g id="WHEN">%1$s</xliff:g> của mình trừ khi bạn tắt chức năng này trước"</string>
-    <string name="zen_alarm_warning" msgid="6236690803924413088">"Bạn sẽ không nghe thấy báo thức tiếp theo lúc <xliff:g id="WHEN">%1$s</xliff:g> của mình"</string>
-    <string name="alarm_template" msgid="4996153414057676512">"lúc <xliff:g id="WHEN">%1$s</xliff:g>"</string>
-    <string name="alarm_template_far" msgid="3779172822607461675">"vào <xliff:g id="WHEN">%1$s</xliff:g>"</string>
-    <string name="zen_mode_duration_settings_title" msgid="229547412251222757">"Thời lượng"</string>
-    <string name="zen_mode_duration_always_prompt_title" msgid="6478923750878945501">"Luôn hỏi"</string>
-    <string name="zen_mode_forever" msgid="2704305038191592967">"Cho đến khi bạn tắt"</string>
-    <string name="time_unit_just_now" msgid="6363336622778342422">"Vừa xong"</string>
-    <!-- no translation found for media_transfer_this_device_name (1636276898262571213) -->
-    <skip />
-=======
     <string name="accessibility_manual_zen_more_time" msgid="5141801092071134235">"Nhiều thời gian hơn."</string>
     <string name="accessibility_manual_zen_less_time" msgid="6828877595848229965">"Ít thời gian hơn."</string>
     <string name="cancel" msgid="5665114069455378395">"Hủy"</string>
@@ -642,5 +465,4 @@
     <string name="zen_mode_forever" msgid="3339224497605461291">"Cho đến khi bạn tắt"</string>
     <string name="time_unit_just_now" msgid="3006134267292728099">"Vừa xong"</string>
     <string name="media_transfer_this_device_name" msgid="2858384945459339073">"Thiết bị này"</string>
->>>>>>> 0435f0ae
 </resources>