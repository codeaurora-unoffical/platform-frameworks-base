<?xml version="1.0" encoding="UTF-8"?>
<!-- 
/*
**
** Copyright 2015 The Android Open Source Project
**
** Licensed under the Apache License, Version 2.0 (the "License");
** you may not use this file except in compliance with the License.
** You may obtain a copy of the License at
**
**     http://www.apache.org/licenses/LICENSE-2.0
**
** Unless required by applicable law or agreed to in writing, software
** distributed under the License is distributed on an "AS IS" BASIS,
** WITHOUT WARRANTIES OR CONDITIONS OF ANY KIND, either express or implied.
** See the License for the specific language governing permissions and
** limitations under the License.
*/
 -->

<resources xmlns:android="http://schemas.android.com/apk/res/android"
    xmlns:xliff="urn:oasis:names:tc:xliff:document:1.2">
    <string name="wifi_fail_to_scan" msgid="2333336097603822490">"Non se poden explorar redes"</string>
    <string name="wifi_security_none" msgid="7392696451280611452">"Ningunha"</string>
    <string name="wifi_remembered" msgid="3266709779723179188">"Gardada"</string>
    <string name="wifi_disconnected" msgid="7054450256284661757">"Rede desconectada"</string>
    <string name="wifi_disabled_generic" msgid="2651916945380294607">"Desactivadas"</string>
    <string name="wifi_disabled_network_failure" msgid="2660396183242399585">"Erro na configuración de IP"</string>
    <string name="wifi_disabled_by_recommendation_provider" msgid="1302938248432705534">"Non se estableceu conexión porque a rede é de baixa calidade"</string>
    <string name="wifi_disabled_wifi_failure" msgid="8819554899148331100">"Erro na conexión wifi"</string>
    <string name="wifi_disabled_password_failure" msgid="6892387079613226738">"Problema de autenticación"</string>
    <string name="wifi_cant_connect" msgid="5718417542623056783">"Non se pode establecer conexión"</string>
    <string name="wifi_cant_connect_to_ap" msgid="3099667989279700135">"Non se pode establecer conexión coa aplicación <xliff:g id="AP_NAME">%1$s</xliff:g>"</string>
    <string name="wifi_check_password_try_again" msgid="8817789642851605628">"Comproba o contrasinal e téntao de novo"</string>
    <string name="wifi_not_in_range" msgid="1541760821805777772">"Non está dentro da zona de cobertura"</string>
    <string name="wifi_no_internet_no_reconnect" msgid="821591791066497347">"Non se conectará automaticamente"</string>
    <string name="wifi_no_internet" msgid="1774198889176926299">"Sen acceso a Internet"</string>
    <string name="saved_network" msgid="7143698034077223645">"Gardada por <xliff:g id="NAME">%1$s</xliff:g>"</string>
    <string name="connected_via_network_scorer" msgid="7665725527352893558">"Conectouse automaticamente a través de %1$s"</string>
    <string name="connected_via_network_scorer_default" msgid="7973529709744526285">"Conectada automaticamente a través dun provedor de valoración de rede"</string>
    <string name="connected_via_passpoint" msgid="7735442932429075684">"Conectado a través de %1$s"</string>
    <string name="connected_via_app" msgid="3532267661404276584">"Wifi conectada a través de <xliff:g id="NAME">%1$s</xliff:g>"</string>
    <string name="available_via_passpoint" msgid="1716000261192603682">"Dispoñible a través de %1$s"</string>
    <string name="tap_to_sign_up" msgid="5356397741063740395">"Toca para rexistrarte"</string>
    <string name="wifi_connected_no_internet" msgid="5087420713443350646">"Non hai conexión a Internet"</string>
    <string name="private_dns_broken" msgid="1984159464346556931">"Non se puido acceder ao servidor DNS privado"</string>
    <string name="wifi_limited_connection" msgid="1184778285475204682">"Pouca conexión"</string>
    <string name="wifi_status_no_internet" msgid="3799933875988829048">"Non hai conexión a Internet"</string>
    <string name="wifi_status_sign_in_required" msgid="2236267500459526855">"É obrigatorio iniciar sesión"</string>
    <string name="wifi_ap_unable_to_handle_new_sta" msgid="5885145407184194503">"O punto de acceso está temporalmente cheo"</string>
    <string name="connected_via_carrier" msgid="1968057009076191514">"Conectado a través de %1$s"</string>
    <string name="available_via_carrier" msgid="465598683092718294">"Dispoñible a través de %1$s"</string>
    <string name="osu_opening_provider" msgid="4318105381295178285">"Abrindo <xliff:g id="PASSPOINTPROVIDER">%1$s</xliff:g>"</string>
    <string name="osu_connect_failed" msgid="9107873364807159193">"Non se puido establecer conexión"</string>
    <string name="osu_completing_sign_up" msgid="8412636665040390901">"Completando o rexistro…"</string>
    <string name="osu_sign_up_failed" msgid="5605453599586001793">"Non se puido completar o rexistro. Toca para tentalo de novo."</string>
    <string name="osu_sign_up_complete" msgid="7640183358878916847">"Completouse o rexistro. Conectando…"</string>
    <string name="speed_label_very_slow" msgid="8526005255731597666">"Moi lenta"</string>
    <string name="speed_label_slow" msgid="6069917670665664161">"Lenta"</string>
    <string name="speed_label_okay" msgid="1253594383880810424">"Aceptar"</string>
    <string name="speed_label_medium" msgid="9078405312828606976">"Media"</string>
    <string name="speed_label_fast" msgid="2677719134596044051">"Rápida"</string>
    <string name="speed_label_very_fast" msgid="8215718029533182439">"Moi rápida"</string>
    <string name="wifi_passpoint_expired" msgid="6540867261754427561">"Caducou"</string>
    <string name="preference_summary_default_combination" msgid="2644094566845577901">"<xliff:g id="STATE">%1$s</xliff:g>/<xliff:g id="DESCRIPTION">%2$s</xliff:g>"</string>
    <string name="bluetooth_disconnected" msgid="7739366554710388701">"Desconectado"</string>
    <string name="bluetooth_disconnecting" msgid="7638892134401574338">"Desconectando..."</string>
    <string name="bluetooth_connecting" msgid="5871702668260192755">"Conectando..."</string>
    <string name="bluetooth_connected" msgid="8065345572198502293">"Conectado a <xliff:g id="ACTIVE_DEVICE">%1$s</xliff:g>"</string>
    <string name="bluetooth_pairing" msgid="4269046942588193600">"Sincronizando..."</string>
    <string name="bluetooth_connected_no_headset" msgid="2224101138659967604">"Conectado a <xliff:g id="ACTIVE_DEVICE">%1$s</xliff:g> (sen teléfono)"</string>
    <string name="bluetooth_connected_no_a2dp" msgid="8566874395813947092">"Conectado a <xliff:g id="ACTIVE_DEVICE">%1$s</xliff:g> (sen audio multimedia)"</string>
    <string name="bluetooth_connected_no_map" msgid="3381860077002724689">"Conectado a <xliff:g id="ACTIVE_DEVICE">%1$s</xliff:g> (sen acceso a mensaxes)"</string>
    <string name="bluetooth_connected_no_headset_no_a2dp" msgid="2893204819854215433">"Conectado a <xliff:g id="ACTIVE_DEVICE">%1$s</xliff:g> (sen tel./audio multimedia)"</string>
    <string name="bluetooth_connected_battery_level" msgid="5410325759372259950">"Conectado a <xliff:g id="ACTIVE_DEVICE">%2$s</xliff:g>, batería ao <xliff:g id="BATTERY_LEVEL_AS_PERCENTAGE">%1$s</xliff:g>"</string>
    <string name="bluetooth_connected_no_headset_battery_level" msgid="2661863370509206428">"Conectado a <xliff:g id="ACTIVE_DEVICE">%2$s</xliff:g> (sen teléfono), batería ao <xliff:g id="BATTERY_LEVEL_AS_PERCENTAGE">%1$s</xliff:g>"</string>
    <string name="bluetooth_connected_no_a2dp_battery_level" msgid="6499078454894324287">"Conectado a <xliff:g id="ACTIVE_DEVICE">%2$s</xliff:g> (sen audio multimedia), batería ao <xliff:g id="BATTERY_LEVEL_AS_PERCENTAGE">%1$s</xliff:g>"</string>
    <string name="bluetooth_connected_no_headset_no_a2dp_battery_level" msgid="8477440576953067242">"Conectado a <xliff:g id="ACTIVE_DEVICE">%2$s</xliff:g> (sen teléfono nin audio multimedia), batería ao <xliff:g id="BATTERY_LEVEL_AS_PERCENTAGE">%1$s</xliff:g>"</string>
    <string name="bluetooth_active_battery_level" msgid="3450745316700494425">"Dispositivo activo, <xliff:g id="BATTERY_LEVEL_AS_PERCENTAGE">%1$s</xliff:g> de batería"</string>
    <string name="bluetooth_active_battery_level_untethered" msgid="2706188607604205362">"Activado. E: <xliff:g id="BATTERY_LEVEL_AS_PERCENTAGE_0">%1$s</xliff:g> de batería. D: <xliff:g id="BATTERY_LEVEL_AS_PERCENTAGE_1">%2$s</xliff:g> de batería"</string>
    <string name="bluetooth_battery_level" msgid="2893696778200201555">"<xliff:g id="BATTERY_LEVEL_AS_PERCENTAGE">%1$s</xliff:g> de batería"</string>
    <string name="bluetooth_battery_level_untethered" msgid="4002282355111504349">"E: <xliff:g id="BATTERY_LEVEL_AS_PERCENTAGE_0">%1$s</xliff:g> de batería. D: <xliff:g id="BATTERY_LEVEL_AS_PERCENTAGE_1">%2$s</xliff:g> de batería"</string>
    <string name="bluetooth_active_no_battery_level" msgid="4155462233006205630">"Activo"</string>
    <string name="bluetooth_profile_a2dp" msgid="4632426382762851724">"Audio multimedia"</string>
    <string name="bluetooth_profile_headset" msgid="5395952236133499331">"Chamadas telefónicas"</string>
    <string name="bluetooth_profile_opp" msgid="6692618568149493430">"Transferencia de ficheiros"</string>
    <string name="bluetooth_profile_hid" msgid="2969922922664315866">"Dispositivo de entrada"</string>
    <string name="bluetooth_profile_pan" msgid="1006235139308318188">"Acceso a Internet"</string>
    <string name="bluetooth_profile_pbap" msgid="7064307749579335765">"Compartir contactos"</string>
    <string name="bluetooth_profile_pbap_summary" msgid="2955819694801952056">"Utilizar para compartir contactos"</string>
    <string name="bluetooth_profile_pan_nap" msgid="7871974753822470050">"Uso compartido da conexión a Internet"</string>
    <string name="bluetooth_profile_map" msgid="8907204701162107271">"Mensaxes de texto"</string>
    <string name="bluetooth_profile_sap" msgid="8304170950447934386">"Acceso á SIM"</string>
    <string name="bluetooth_profile_a2dp_high_quality" msgid="4739440941324792775">"Audio en HD: <xliff:g id="CODEC_NAME">%1$s</xliff:g>"</string>
    <string name="bluetooth_profile_a2dp_high_quality_unknown_codec" msgid="2477639096903834374">"Audio en HD"</string>
    <string name="bluetooth_profile_hearing_aid" msgid="58154575573984914">"Audiófonos"</string>
    <string name="bluetooth_hearing_aid_profile_summary_connected" msgid="8191273236809964030">"Conectado a audiófonos"</string>
    <string name="bluetooth_a2dp_profile_summary_connected" msgid="7422607970115444153">"Conectado ao audio multimedia"</string>
    <string name="bluetooth_headset_profile_summary_connected" msgid="2420981566026949688">"Conectado ao audio do teléfono"</string>
    <string name="bluetooth_opp_profile_summary_connected" msgid="2393521801478157362">"Conectado ao servidor de transferencia de ficheiros"</string>
    <string name="bluetooth_map_profile_summary_connected" msgid="4141725591784669181">"Conectado ao mapa"</string>
    <string name="bluetooth_sap_profile_summary_connected" msgid="1280297388033001037">"Conectado a SAP"</string>
    <string name="bluetooth_opp_profile_summary_not_connected" msgid="3959741824627764954">"Non conectado co servidor de transferencia de ficheiros"</string>
    <string name="bluetooth_hid_profile_summary_connected" msgid="3923653977051684833">"Conectado ao dispositivo de entrada"</string>
    <string name="bluetooth_pan_user_profile_summary_connected" msgid="380469653827505727">"Conectado ao dispositivo para acceder a Internet"</string>
    <string name="bluetooth_pan_nap_profile_summary_connected" msgid="3744773111299503493">"Compartindo conexión local a Internet co dispositivo"</string>
    <string name="bluetooth_pan_profile_summary_use_for" msgid="7422039765025340313">"Utiliza o perfil para o acceso a Internet"</string>
    <string name="bluetooth_map_profile_summary_use_for" msgid="4453622103977592583">"Usar para o mapa"</string>
    <string name="bluetooth_sap_profile_summary_use_for" msgid="6204902866176714046">"Usar para acceso á SIM"</string>
    <string name="bluetooth_a2dp_profile_summary_use_for" msgid="7324694226276491807">"Utilízase para audio multimedia"</string>
    <string name="bluetooth_headset_profile_summary_use_for" msgid="808970643123744170">"Utilízase para o audio do teléfono"</string>
    <string name="bluetooth_opp_profile_summary_use_for" msgid="461981154387015457">"Utilízase para a transferencia de ficheiros"</string>
    <string name="bluetooth_hid_profile_summary_use_for" msgid="4289460627406490952">"Utilízase para a entrada"</string>
    <string name="bluetooth_hearing_aid_profile_summary_use_for" msgid="7689393730163320483">"Utilizar para audiófonos"</string>
    <string name="bluetooth_pairing_accept" msgid="2054232610815498004">"Sincronizar"</string>
    <string name="bluetooth_pairing_accept_all_caps" msgid="2734383073450506220">"SINCRONIZAR"</string>
    <string name="bluetooth_pairing_decline" msgid="6483118841204885890">"Cancelar"</string>
    <string name="bluetooth_pairing_will_share_phonebook" msgid="3064334458659165176">"A sincronización garante acceso aos teus contactos e ao historial de chamadas ao estar conectado"</string>
    <string name="bluetooth_pairing_error_message" msgid="6626399020672335565">"Non se puido sincronizar con <xliff:g id="DEVICE_NAME">%1$s</xliff:g>."</string>
    <string name="bluetooth_pairing_pin_error_message" msgid="264422127613704940">"Non se puido sincronizar con <xliff:g id="DEVICE_NAME">%1$s</xliff:g> debido a que se introduciu un contrasinal ou PIN incorrecto."</string>
    <string name="bluetooth_pairing_device_down_error_message" msgid="2554424863101358857">"Non se pode comunicar con <xliff:g id="DEVICE_NAME">%1$s</xliff:g>."</string>
    <string name="bluetooth_pairing_rejected_error_message" msgid="5943444352777314442">"Sincronización rexeitada por <xliff:g id="DEVICE_NAME">%1$s</xliff:g>."</string>
    <string name="bluetooth_talkback_computer" msgid="3736623135703893773">"Ordenador"</string>
    <string name="bluetooth_talkback_headset" msgid="3406852564400882682">"Auriculares con micrófono"</string>
    <string name="bluetooth_talkback_phone" msgid="868393783858123880">"Teléfono"</string>
    <string name="bluetooth_talkback_imaging" msgid="8781682986822514331">"Dispositivo de imaxe"</string>
    <string name="bluetooth_talkback_headphone" msgid="8613073829180337091">"Auriculares"</string>
    <string name="bluetooth_talkback_input_peripheral" msgid="5133944817800149942">"Periférico de entrada"</string>
    <string name="bluetooth_talkback_bluetooth" msgid="1143241359781999989">"Bluetooth"</string>
    <string name="bluetooth_hearingaid_left_pairing_message" msgid="8561855779703533591">"Sincronizando audiófono esquerdo…"</string>
    <string name="bluetooth_hearingaid_right_pairing_message" msgid="2655347721696331048">"Sincronizando audiófono dereito…"</string>
    <string name="bluetooth_hearingaid_left_battery_level" msgid="7375621694748104876">"Esquerdo: <xliff:g id="BATTERY_LEVEL_AS_PERCENTAGE">%1$s</xliff:g> de batería"</string>
    <string name="bluetooth_hearingaid_right_battery_level" msgid="1850094448499089312">"Dereito: <xliff:g id="BATTERY_LEVEL_AS_PERCENTAGE">%1$s</xliff:g> de batería"</string>
    <string name="accessibility_wifi_off" msgid="1195445715254137155">"Wifi desactivada."</string>
    <string name="accessibility_no_wifi" msgid="5297119459491085771">"Wifi desconectada."</string>
    <string name="accessibility_wifi_one_bar" msgid="6025652717281815212">"Unha barra de wifi."</string>
    <string name="accessibility_wifi_two_bars" msgid="687800024970972270">"Dúas barras de wifi."</string>
    <string name="accessibility_wifi_three_bars" msgid="779895671061950234">"Tres barras de wifi."</string>
    <string name="accessibility_wifi_signal_full" msgid="7165262794551355617">"Sinal completo de wifi."</string>
    <string name="accessibility_wifi_security_type_none" msgid="162352241518066966">"Rede aberta"</string>
    <string name="accessibility_wifi_security_type_secured" msgid="2399774097343238942">"Rede segura"</string>
    <string name="process_kernel_label" msgid="950292573930336765">"SO Android"</string>
    <string name="data_usage_uninstalled_apps" msgid="1933665711856171491">"Aplicacións eliminadas"</string>
    <string name="data_usage_uninstalled_apps_users" msgid="5533981546921913295">"Aplicacións e usuarios eliminados"</string>
    <string name="data_usage_ota" msgid="7984667793701597001">"Actualizacións do sistema"</string>
    <string name="tether_settings_title_usb" msgid="3728686573430917722">"Conexión compart. por USB"</string>
    <string name="tether_settings_title_wifi" msgid="4803402057533895526">"Zona wifi portátil"</string>
    <string name="tether_settings_title_bluetooth" msgid="916519902721399656">"Conexión por Bluetooth"</string>
    <string name="tether_settings_title_usb_bluetooth" msgid="1727111807207577322">"Conexión compartida"</string>
    <string name="tether_settings_title_all" msgid="8910259483383010470">"Conexión comp./zona wifi"</string>
    <string name="managed_user_title" msgid="449081789742645723">"Aplicacións de traballo"</string>
    <string name="user_guest" msgid="6939192779649870792">"Convidado"</string>
    <string name="unknown" msgid="3544487229740637809">"Descoñecida"</string>
    <string name="running_process_item_user_label" msgid="3988506293099805796">"Usuario: <xliff:g id="USER_NAME">%1$s</xliff:g>"</string>
    <string name="launch_defaults_some" msgid="3631650616557252926">"Definíronse algúns valores predeterminados"</string>
    <string name="launch_defaults_none" msgid="8049374306261262709">"Non se definiu ningún valor predeterminado"</string>
    <string name="tts_settings" msgid="8130616705989351312">"Configuración da síntese de voz"</string>
    <string name="tts_settings_title" msgid="7602210956640483039">"Saída da síntese de voz"</string>
    <string name="tts_default_rate_title" msgid="3964187817364304022">"Velocidade da fala"</string>
    <string name="tts_default_rate_summary" msgid="3781937042151716987">"Velocidade á que se di o texto"</string>
    <string name="tts_default_pitch_title" msgid="6988592215554485479">"Ton"</string>
    <string name="tts_default_pitch_summary" msgid="9132719475281551884">"Afecta ao ton da voz sintetizada"</string>
    <string name="tts_default_lang_title" msgid="4698933575028098940">"Idioma"</string>
    <string name="tts_lang_use_system" msgid="6312945299804012406">"Utiliza o idioma do sistema"</string>
    <string name="tts_lang_not_selected" msgid="7927823081096056147">"Idioma non seleccionado"</string>
    <string name="tts_default_lang_summary" msgid="9042620014800063470">"Define a voz específica do idioma para o texto falado"</string>
    <string name="tts_play_example_title" msgid="1599468547216481684">"Escoitar un exemplo"</string>
    <string name="tts_play_example_summary" msgid="634044730710636383">"Reproduce unha breve demostración da síntese de voz"</string>
    <string name="tts_install_data_title" msgid="1829942496472751703">"Instalar datos de voz"</string>
    <string name="tts_install_data_summary" msgid="3608874324992243851">"Instala os datos de voz necesarios para a síntese de voz"</string>
    <string name="tts_engine_security_warning" msgid="3372432853837988146">"É posible que este motor de síntese de voz poida recompilar todo o texto falado, incluídos datos persoais como contrasinais e números de tarxetas de crédito. Provén do motor <xliff:g id="TTS_PLUGIN_ENGINE_NAME">%s</xliff:g>. Queres activar o uso deste motor de síntese de voz?"</string>
    <string name="tts_engine_network_required" msgid="8722087649733906851">"Este idioma precisa dispoñer dunha conexión de rede que funcione para a saída da síntese de voz."</string>
    <string name="tts_default_sample_string" msgid="6388016028292967973">"Este é un exemplo da síntese de voz"</string>
    <string name="tts_status_title" msgid="8190784181389278640">"Estado do idioma predeterminado"</string>
    <string name="tts_status_ok" msgid="8583076006537547379">"<xliff:g id="LOCALE">%1$s</xliff:g> é completamente compatible"</string>
    <string name="tts_status_requires_network" msgid="8327617638884678896">"<xliff:g id="LOCALE">%1$s</xliff:g> require unha conexión de rede"</string>
    <string name="tts_status_not_supported" msgid="2702997696245523743">"Non se admite <xliff:g id="LOCALE">%1$s</xliff:g>"</string>
    <string name="tts_status_checking" msgid="8026559918948285013">"Comprobando..."</string>
    <string name="tts_engine_settings_title" msgid="7849477533103566291">"Configuración de <xliff:g id="TTS_ENGINE_NAME">%s</xliff:g>"</string>
    <string name="tts_engine_settings_button" msgid="477155276199968948">"Iniciar configuración do motor"</string>
    <string name="tts_engine_preference_section_title" msgid="3861562305498624904">"Motor preferido"</string>
    <string name="tts_general_section_title" msgid="8919671529502364567">"Xeral"</string>
    <string name="tts_reset_speech_pitch_title" msgid="7149398585468413246">"Restablecer ton da voz"</string>
    <string name="tts_reset_speech_pitch_summary" msgid="6822904157021406449">"Restablece ao ritmo predeterminado o ton no que se di o texto."</string>
  <string-array name="tts_rate_entries">
    <item msgid="9004239613505400644">"Moi lento"</item>
    <item msgid="1815382991399815061">"Lento"</item>
    <item msgid="3075292553049300105">"Normal"</item>
    <item msgid="1158955023692670059">"Rápido"</item>
    <item msgid="5664310435707146591">"Máis rápido"</item>
    <item msgid="5491266922147715962">"Moi rápido"</item>
    <item msgid="7659240015901486196">"Rápido"</item>
    <item msgid="7147051179282410945">"Moi rápido"</item>
    <item msgid="581904787661470707">"O máis rápido"</item>
  </string-array>
    <string name="choose_profile" msgid="343803890897657450">"Escoller perfil"</string>
    <string name="category_personal" msgid="6236798763159385225">"Persoal"</string>
    <string name="category_work" msgid="4014193632325996115">"Traballo"</string>
    <string name="development_settings_title" msgid="140296922921597393">"Opcións para programadores"</string>
    <string name="development_settings_enable" msgid="4285094651288242183">"Activar opcións para programadores"</string>
    <string name="development_settings_summary" msgid="8718917813868735095">"Definir as opcións de desenvolvemento de aplicacións"</string>
    <string name="development_settings_not_available" msgid="355070198089140951">"As opcións para programadores non están dispoñibles para este usuario"</string>
    <string name="vpn_settings_not_available" msgid="2894137119965668920">"A configuración da VPN non está dispoñible para este usuario"</string>
    <string name="tethering_settings_not_available" msgid="266821736434699780">"A configuración da conexión compartida non está dispoñible para este usuario"</string>
    <string name="apn_settings_not_available" msgid="1147111671403342300">"A configuración do nome do punto de acceso non está dispoñible para este usuario"</string>
    <string name="enable_adb" msgid="8072776357237289039">"Depuración por USB"</string>
    <string name="enable_adb_summary" msgid="3711526030096574316">"Modo de depuración de erros cando o USB está conectado"</string>
    <string name="clear_adb_keys" msgid="3010148733140369917">"Revogar as autorizacións de depuración por USB"</string>
    <string name="enable_adb_wireless" msgid="6973226350963971018">"Depuración sen fíos"</string>
    <string name="enable_adb_wireless_summary" msgid="7344391423657093011">"Modo de depuración de erros ao conectarse a wifi"</string>
    <string name="adb_wireless_error" msgid="721958772149779856">"Produciuse un erro"</string>
    <string name="adb_wireless_settings" msgid="2295017847215680229">"Depuración sen fíos"</string>
    <string name="adb_wireless_list_empty_off" msgid="1713707973837255490">"Para ver e usar os dispositivos dispoñibles, activa a depuración sen fíos"</string>
    <string name="adb_pair_method_qrcode_title" msgid="6982904096137468634">"Vincular o dispositivo cun código QR"</string>
    <string name="adb_pair_method_qrcode_summary" msgid="7130694277228970888">"Vincula dispositivos novos mediante un escáner de códigos QR"</string>
    <string name="adb_pair_method_code_title" msgid="1122590300445142904">"Vincular o dispositivo co código de sincronización"</string>
    <string name="adb_pair_method_code_summary" msgid="6370414511333685185">"Vincula dispositivos novos mediante un código de seis díxitos"</string>
    <string name="adb_paired_devices_title" msgid="5268997341526217362">"Dispositivos vinculados"</string>
    <string name="adb_wireless_device_connected_summary" msgid="3039660790249148713">"Dispositivos conectados actualmente"</string>
    <string name="adb_wireless_device_details_title" msgid="7129369670526565786">"Datos do dispositivo"</string>
    <string name="adb_device_forget" msgid="193072400783068417">"Esquecer"</string>
    <string name="adb_device_fingerprint_title_format" msgid="291504822917843701">"Impresión dixital do dispositivo: <xliff:g id="FINGERPRINT_PARAM">%1$s</xliff:g>"</string>
    <string name="adb_wireless_connection_failed_title" msgid="664211177427438438">"Produciuse un erro na conexión"</string>
    <string name="adb_wireless_connection_failed_message" msgid="9213896700171602073">"Asegúrate de que o dispositivo <xliff:g id="DEVICE_NAME">%1$s</xliff:g> estea conectado á rede correcta"</string>
    <string name="adb_pairing_device_dialog_title" msgid="7141739231018530210">"Sincronizar co dispositivo"</string>
    <string name="adb_pairing_device_dialog_pairing_code_label" msgid="3639239786669722731">"Código de sincronización da wifi"</string>
    <string name="adb_pairing_device_dialog_failed_title" msgid="3426758947882091735">"Produciuse un fallo na sincronización"</string>
    <string name="adb_pairing_device_dialog_failed_msg" msgid="6611097519661997148">"Asegúrate de que o dispositivo estea conectado á mesma rede"</string>
    <string name="adb_wireless_qrcode_summary" msgid="8051414549011801917">"Vincula o dispositivo a través da wifi escaneando un código QR"</string>
    <string name="adb_wireless_verifying_qrcode_text" msgid="6123192424916029207">"Sincronizando dispositivo…"</string>
    <string name="adb_qrcode_pairing_device_failed_msg" msgid="6936292092592914132">"Produciuse un erro ao sincronizar o dispositivo. O código QR era incorrecto ou o dispositivo non está conectado á mesma rede."</string>
    <string name="adb_wireless_ip_addr_preference_title" msgid="8335132107715311730">"Enderezo IP e porto"</string>
    <string name="adb_wireless_qrcode_pairing_title" msgid="1906409667944674707">"Escanear o código QR"</string>
    <string name="adb_wireless_qrcode_pairing_description" msgid="6014121407143607851">"Vincula o dispositivo a través da wifi escaneando un código QR"</string>
    <string name="adb_wireless_no_network_msg" msgid="2365795244718494658">"Conéctate a unha rede wifi"</string>
    <string name="keywords_adb_wireless" msgid="6507505581882171240">"adb, depuración, programador"</string>
    <string name="bugreport_in_power" msgid="8664089072534638709">"Atallo do informe de erros"</string>
    <string name="bugreport_in_power_summary" msgid="1885529649381831775">"Mostra un botón no menú de acendido para crear un informe de erros"</string>
    <string name="keep_screen_on" msgid="1187161672348797558">"Pantalla activa"</string>
    <string name="keep_screen_on_summary" msgid="1510731514101925829">"A pantalla nunca estará en modo de suspensión durante a carga"</string>
    <string name="bt_hci_snoop_log" msgid="7291287955649081448">"Activar rexistro de Bluetooth HCI"</string>
    <string name="bt_hci_snoop_log_summary" msgid="6808538971394092284">"Capturar paquetes de Bluetooth. (Activa/desactiva o Bluetooth despois de cambiar esta opción)"</string>
    <string name="oem_unlock_enable" msgid="5334869171871566731">"Desbloqueo do OEM"</string>
    <string name="oem_unlock_enable_summary" msgid="5857388174390953829">"Permitir que se desbloqueo o cargador de inicio"</string>
    <string name="confirm_enable_oem_unlock_title" msgid="8249318129774367535">"Queres permitir o desbloqueo do OEM?"</string>
    <string name="confirm_enable_oem_unlock_text" msgid="854131050791011970">"AVISO: As funcións de protección do dispositivo non funcionarán neste dispositivo se está activada esta configuración."</string>
    <string name="mock_location_app" msgid="6269380172542248304">"Seleccionar aplicación de localización simulada"</string>
    <string name="mock_location_app_not_set" msgid="6972032787262831155">"Non se definiu aplicación de localización simulada"</string>
    <string name="mock_location_app_set" msgid="4706722469342913843">"Aplicación de localización simulada: <xliff:g id="APP_NAME">%1$s</xliff:g>"</string>
    <string name="debug_networking_category" msgid="6829757985772659599">"Redes"</string>
    <string name="wifi_display_certification" msgid="1805579519992520381">"Certificado de visualización sen fíos"</string>
    <string name="wifi_verbose_logging" msgid="1785910450009679371">"Activar rexistro detallado da wifi"</string>
    <string name="wifi_scan_throttling" msgid="2985624788509913617">"Limitación da busca de wifi"</string>
    <string name="wifi_enhanced_mac_randomization" msgid="5437378364995776979">"Selección aleatoria de enderezo MAC"</string>
    <string name="mobile_data_always_on" msgid="8275958101875563572">"Datos móbiles sempre activados"</string>
    <string name="tethering_hardware_offload" msgid="4116053719006939161">"Aceleración de hardware para conexión compartida"</string>
    <string name="bluetooth_show_devices_without_names" msgid="923584526471885819">"Mostrar dispositivos Bluetooth sen nomes"</string>
    <string name="bluetooth_disable_absolute_volume" msgid="1452342324349203434">"Desactivar volume absoluto"</string>
    <string name="bluetooth_enable_gabeldorsche" msgid="9131730396242883416">"Activar Gabeldorsche"</string>
    <string name="enhanced_connectivity" msgid="7201127377781666804">"Conectividade mellorada"</string>
    <string name="bluetooth_select_avrcp_version_string" msgid="1710571610177659127">"Versión de Bluetooth AVRCP"</string>
    <string name="bluetooth_select_avrcp_version_dialog_title" msgid="7846922290083709633">"Selecciona a versión de Bluetooth AVRCP"</string>
    <string name="bluetooth_select_map_version_string" msgid="526308145174175327">"Versión de MAP de Bluetooth"</string>
    <string name="bluetooth_select_map_version_dialog_title" msgid="7085934373987428460">"Selecciona a versión de MAP de Bluetooth"</string>
    <string name="bluetooth_select_a2dp_codec_type" msgid="952001408455456494">"Códec de audio por Bluetooth"</string>
    <string name="bluetooth_select_a2dp_codec_type_dialog_title" msgid="7510542404227225545">"Activar códec de audio por Bluetooth\nSelección"</string>
    <string name="bluetooth_select_a2dp_codec_sample_rate" msgid="1638623076480928191">"Taxa de mostra de audio por Bluetooth"</string>
    <string name="bluetooth_select_a2dp_codec_sample_rate_dialog_title" msgid="5876305103137067798">"Activar códec de audio por Bluetooth\nSelección: taxa de mostra"</string>
    <string name="bluetooth_select_a2dp_codec_type_help_info" msgid="8647200416514412338">"Os elementos deshabilitados non son compatibles co teléfono ou cos auriculares"</string>
    <string name="bluetooth_select_a2dp_codec_bits_per_sample" msgid="6253965294594390806">"Bits por mostra de audio por Bluetooth"</string>
    <string name="bluetooth_select_a2dp_codec_bits_per_sample_dialog_title" msgid="4898693684282596143">"Activar códec de audio por Bluetooth\nSelección: bits por mostra"</string>
    <string name="bluetooth_select_a2dp_codec_channel_mode" msgid="364277285688014427">"Modo de canle de audio por Bluetooth"</string>
    <string name="bluetooth_select_a2dp_codec_channel_mode_dialog_title" msgid="2076949781460359589">"Activar códec de audio por Bluetooth\nSelección: modo de canle"</string>
    <string name="bluetooth_select_a2dp_codec_ldac_playback_quality" msgid="3233402355917446304">"Códec LDAC de audio por Bluetooth: calidade de reprodución"</string>
    <string name="bluetooth_select_a2dp_codec_ldac_playback_quality_dialog_title" msgid="7274396574659784285">"Activar selección de códec\nLDAC de audio por Bluetooth: calidade de reprodución"</string>
    <string name="bluetooth_select_a2dp_codec_streaming_label" msgid="2040810756832027227">"Reprodución en tempo real: <xliff:g id="STREAMING_PARAMETER">%1$s</xliff:g>"</string>
    <string name="select_private_dns_configuration_title" msgid="7887550926056143018">"DNS privado"</string>
    <string name="select_private_dns_configuration_dialog_title" msgid="3731422918335951912">"Selecciona o modo de DNS privado"</string>
    <string name="private_dns_mode_off" msgid="7065962499349997041">"Desactivado"</string>
    <string name="private_dns_mode_opportunistic" msgid="1947864819060442354">"Automático"</string>
    <string name="private_dns_mode_provider" msgid="3619040641762557028">"Nome de host do provedor de DNS privado"</string>
    <string name="private_dns_mode_provider_hostname_hint" msgid="6564868953748514595">"Introduce o host de provedor de DNS"</string>
    <string name="private_dns_mode_provider_failure" msgid="8356259467861515108">"Non se puido conectar"</string>
    <string name="wifi_display_certification_summary" msgid="8111151348106907513">"Mostra opcións para o certificado de visualización sen fíos"</string>
    <string name="wifi_verbose_logging_summary" msgid="4993823188807767892">"Aumenta o nivel de rexistro da wifi, móstrao por SSID RSSI no selector de wifi"</string>
    <string name="wifi_scan_throttling_summary" msgid="2577105472017362814">"Reduce o consumo de batería e mellora o rendemento da rede"</string>
<<<<<<< HEAD
    <string name="wifi_enhanced_mac_randomization_summary" msgid="7925425746373704991">"Esta opción só lle afecta ao comportamento da selección aleatoria de enderezo MAC do modo de cliente.\nCando este modo está activado, os enderezos MAC das redes que teñan activada a selección automática de enderezo MAC pódense volver seleccionar aleatoriamente durante a asociación. Isto depende de cando se desconectase da rede cada cliente por última vez, xa que a selección aleatoria non se repite se transcorreron 4 horas ou menos desde a última conexión."</string>
=======
    <string name="wifi_enhanced_mac_randomization_summary" msgid="1210663439867489931">"Cando este modo está activado, o enderezo MAC pode cambiar cada vez que se este dispositivo se conecta a unha rede que teña activada a orde aleatoria de enderezos MAC."</string>
>>>>>>> b1baf041
    <string name="wifi_metered_label" msgid="8737187690304098638">"Sen tarifa plana"</string>
    <string name="wifi_unmetered_label" msgid="6174142840934095093">"Con tarifa plana"</string>
    <string name="select_logd_size_title" msgid="1604578195914595173">"Tamaño dos búfers do rexistrador"</string>
    <string name="select_logd_size_dialog_title" msgid="2105401994681013578">"Seleccionar tamaño do rexistrador por búfer"</string>
    <string name="dev_logpersist_clear_warning_title" msgid="8631859265777337991">"Queres borrar o almacenamento persistente do rexistrador?"</string>
    <string name="dev_logpersist_clear_warning_message" msgid="6447590867594287413">"Cando xa non se supervisa a actividade co rexistrador de forma persistente, debemos borrar os datos do rexistrador almacenados no dispositivo."</string>
    <string name="select_logpersist_title" msgid="447071974007104196">"Almacenar de forma persistente"</string>
    <string name="select_logpersist_dialog_title" msgid="7745193591195485594">"Seleccionar búfers de rexistro para gardalos de forma continua no dispositivo"</string>
    <string name="select_usb_configuration_title" msgid="6339801314922294586">"Seleccionar configuración USB"</string>
    <string name="select_usb_configuration_dialog_title" msgid="3579567144722589237">"Seleccionar configuración USB"</string>
    <string name="allow_mock_location" msgid="2102650981552527884">"Permitir localizacións falsas"</string>
    <string name="allow_mock_location_summary" msgid="179780881081354579">"Permite localizacións falsas"</string>
    <string name="debug_view_attributes" msgid="3539609843984208216">"Activar a inspección de atributos de visualización"</string>
    <string name="mobile_data_always_on_summary" msgid="1112156365594371019">"Mantén sempre os datos móbiles activados, aínda que a wifi estea activa (para cambiar de rede rapidamente)"</string>
    <string name="tethering_hardware_offload_summary" msgid="7801345335142803029">"Se está dispoñible, úsase a aceleración de hardware para conexión compartida"</string>
    <string name="adb_warning_title" msgid="7708653449506485728">"Queres permitir a depuración por USB?"</string>
    <string name="adb_warning_message" msgid="8145270656419669221">"A depuración de erros USB está deseñada unicamente para fins de programación. Utilízaa para copiar datos entre o ordenador e o dispositivo, instalar aplicacións no dispositivo sen enviar notificacións e ler os datos do rexistro."</string>
    <string name="adbwifi_warning_title" msgid="727104571653031865">"Queres permitir a depuración sen fíos?"</string>
    <string name="adbwifi_warning_message" msgid="8005936574322702388">"A depuración sen fíos está deseñada unicamente para fins de programación. Utilízaa para copiar datos entre o ordenador e o dispositivo, instalar aplicacións no dispositivo sen recibir notificacións e ler os datos do rexistro."</string>
    <string name="adb_keys_warning_message" msgid="2968555274488101220">"Queres revogar o acceso á depuración por USB desde todos os ordenadores que autorizaches previamente?"</string>
    <string name="dev_settings_warning_title" msgid="8251234890169074553">"Permitir a configuración de programación?"</string>
    <string name="dev_settings_warning_message" msgid="37741686486073668">"Esta configuración só está destinada á programación. Esta pode provocar que o dispositivo e as aplicacións fallen ou se comporten incorrectamente."</string>
    <string name="verify_apps_over_usb_title" msgid="6031809675604442636">"Verificar aplicacións por USB"</string>
    <string name="verify_apps_over_usb_summary" msgid="1317933737581167839">"Comproba as aplicacións instaladas a través de ADB/ADT para detectar comportamento perigoso"</string>
    <string name="bluetooth_show_devices_without_names_summary" msgid="780964354377854507">"Mostraranse dispositivos Bluetooth sen nomes (só enderezos MAC)"</string>
    <string name="bluetooth_disable_absolute_volume_summary" msgid="2006309932135547681">"Desactiva a función do volume absoluto do Bluetooth en caso de que se produzan problemas de volume cos dispositivos remotos, como volume demasiado alto ou falta de control"</string>
    <string name="bluetooth_enable_gabeldorsche_summary" msgid="2054730331770712629">"Activa o conxunto de funcións de Bluetooth Gabeldorsche."</string>
    <string name="enhanced_connectivity_summary" msgid="1576414159820676330">"Activa a función de conectividade mellorada."</string>
    <string name="enable_terminal_title" msgid="3834790541986303654">"Terminal local"</string>
    <string name="enable_terminal_summary" msgid="2481074834856064500">"Activa a aplicación terminal que ofrece acceso ao shell local"</string>
    <string name="hdcp_checking_title" msgid="3155692785074095986">"Comprobación HDCP"</string>
    <string name="hdcp_checking_dialog_title" msgid="7691060297616217781">"Definir comprobación HDCP"</string>
    <string name="debug_debugging_category" msgid="535341063709248842">"Depuración"</string>
    <string name="debug_app" msgid="8903350241392391766">"Seleccionar aplicación de depuración"</string>
    <string name="debug_app_not_set" msgid="1934083001283807188">"Non hai ningunha aplicación de depuración definida"</string>
    <string name="debug_app_set" msgid="6599535090477753651">"Aplicación de depuración: <xliff:g id="APP_NAME">%1$s</xliff:g>"</string>
    <string name="select_application" msgid="2543228890535466325">"Seleccionar aplicación"</string>
    <string name="no_application" msgid="9038334538870247690">"Nada"</string>
    <string name="wait_for_debugger" msgid="7461199843335409809">"Agardar polo depurador"</string>
    <string name="wait_for_debugger_summary" msgid="6846330006113363286">"A aplicación depurada agarda a que o depurador se conecte antes de executarse"</string>
    <string name="debug_input_category" msgid="7349460906970849771">"Entrada"</string>
    <string name="debug_drawing_category" msgid="5066171112313666619">"Debuxo"</string>
    <string name="debug_hw_drawing_category" msgid="5830815169336975162">"Procesamento acelerado mediante hardware"</string>
    <string name="media_category" msgid="8122076702526144053">"Multimedia"</string>
    <string name="debug_monitoring_category" msgid="1597387133765424994">"Supervisión"</string>
    <string name="strict_mode" msgid="889864762140862437">"Modo estrito activado"</string>
    <string name="strict_mode_summary" msgid="1838248687233554654">"Ilumínase se as aplicacións tardan moito no proceso principal"</string>
    <string name="pointer_location" msgid="7516929526199520173">"Localización do punteiro"</string>
    <string name="pointer_location_summary" msgid="957120116989798464">"Superpón os datos dos toques na pantalla"</string>
    <string name="show_touches" msgid="8437666942161289025">"Mostrar toques"</string>
    <string name="show_touches_summary" msgid="3692861665994502193">"Mostra a localización dos toques na pantalla"</string>
    <string name="show_screen_updates" msgid="2078782895825535494">"Cambios de superficie"</string>
    <string name="show_screen_updates_summary" msgid="2126932969682087406">"Ilumina as superficies de ventás ao actualizarse"</string>
    <string name="show_hw_screen_updates" msgid="2021286231267747506">"Mostrar actualizacións"</string>
    <string name="show_hw_screen_updates_summary" msgid="3539770072741435691">"Ilumina as vistas das ventás creadas"</string>
    <string name="show_hw_layers_updates" msgid="5268370750002509767">"Ver actualizacións de capas de hardware"</string>
    <string name="show_hw_layers_updates_summary" msgid="5850955890493054618">"Ilumina as capas de hardware en verde ao actualizárense"</string>
    <string name="debug_hw_overdraw" msgid="8944851091008756796">"Depurar superposición GPU"</string>
    <string name="disable_overlays" msgid="4206590799671557143">"Desactivar superposicións de hardware"</string>
    <string name="disable_overlays_summary" msgid="1954852414363338166">"Utiliza sempre GPU para a composición da pantalla"</string>
    <string name="simulate_color_space" msgid="1206503300335835151">"Simular espazo de cor"</string>
    <string name="enable_opengl_traces_title" msgid="4638773318659125196">"Activar rastros OpenGL"</string>
    <string name="usb_audio_disable_routing" msgid="3367656923544254975">"Desactivar encamiñamento audio USB"</string>
    <string name="usb_audio_disable_routing_summary" msgid="8768242894849534699">"Desactiva o encamiñamento automático a periféricos de audio USB"</string>
    <string name="debug_layout" msgid="1659216803043339741">"Mostrar límites de deseño"</string>
    <string name="debug_layout_summary" msgid="8825829038287321978">"Mostra os límites dos clips, as marxes etc."</string>
    <string name="force_rtl_layout_all_locales" msgid="8690762598501599796">"Forzar dirección do deseño RTL"</string>
    <string name="force_rtl_layout_all_locales_summary" msgid="6663016859517239880">"Forza a dirección de pantalla a RTL (dereita a esquerda) para todas as configuración rexionais"</string>
    <string name="force_msaa" msgid="4081288296137775550">"Forzar MSAA 4x"</string>
    <string name="force_msaa_summary" msgid="9070437493586769500">"Activa MSAA 4x en aplicacións OpenGL ES 2.0"</string>
    <string name="show_non_rect_clip" msgid="7499758654867881817">"Depurar accións recorte non rectangulares"</string>
    <string name="track_frame_time" msgid="522674651937771106">"Perfil procesamento HWUI"</string>
    <string name="enable_gpu_debug_layers" msgid="4986675516188740397">"Activar depuración da GPU"</string>
    <string name="enable_gpu_debug_layers_summary" msgid="4921521407377170481">"Permite capas da GPU para apps de depuración"</string>
    <string name="enable_verbose_vendor_logging" msgid="1196698788267682072">"Activar rexistro de provedores"</string>
    <string name="enable_verbose_vendor_logging_summary" msgid="5426292185780393708">"Inclúe outros rexistros de provedores específicos do dispositivo en informes de erros; pode conter información privada, consumir máis batería e ocupar máis espazo almacenamento."</string>
    <string name="window_animation_scale_title" msgid="5236381298376812508">"Escala de animación da ventá"</string>
    <string name="transition_animation_scale_title" msgid="1278477690695439337">"Escala animación-transición"</string>
    <string name="animator_duration_scale_title" msgid="7082913931326085176">"Escala duración animador"</string>
    <string name="overlay_display_devices_title" msgid="5411894622334469607">"Simular pantallas secundarias"</string>
    <string name="debug_applications_category" msgid="5394089406638954196">"Aplicacións"</string>
    <string name="immediately_destroy_activities" msgid="1826287490705167403">"Non manter actividades"</string>
    <string name="immediately_destroy_activities_summary" msgid="6289590341144557614">"Destrúe as actividades cando o usuario non as usa"</string>
    <string name="app_process_limit_title" msgid="8361367869453043007">"Limitar procesos en segundo plano"</string>
    <string name="show_all_anrs" msgid="9160563836616468726">"Erros sen resposta en segundo plano"</string>
    <string name="show_all_anrs_summary" msgid="8562788834431971392">"Indica que unha aplicación en segundo plano non responde"</string>
    <string name="show_notification_channel_warnings" msgid="3448282400127597331">"Mostrar avisos de notificacións"</string>
    <string name="show_notification_channel_warnings_summary" msgid="68031143745094339">"Mostra avisos cando unha aplicación publica notificacións sen unha canle válida"</string>
    <string name="enforce_shortcuts_for_conversations" msgid="7040735163945040763">"Usar atallos para notificacións de conversas"</string>
    <string name="enforce_shortcuts_for_conversations_summary" msgid="1860168037282467862">"Require que as notificacións teñan un atallo de uso compartido permanente para aparecer na sección de conversas"</string>
    <string name="force_allow_on_external" msgid="9187902444231637880">"Forzar permiso de aplicacións de forma externa"</string>
    <string name="force_allow_on_external_summary" msgid="8525425782530728238">"Permite que calquera aplicación compatible se poida escribir nun almacenamento externo, independentemente dos valores do manifesto"</string>
    <string name="force_resizable_activities" msgid="7143612144399959606">"Forzar o axuste do tamaño das actividades"</string>
    <string name="force_resizable_activities_summary" msgid="2490382056981583062">"Permite axustar o tamaño de todas as actividades para o modo multiventá, independentemente dos valores do manifesto"</string>
    <string name="enable_freeform_support" msgid="7599125687603914253">"Activar ventás de forma libre"</string>
    <string name="enable_freeform_support_summary" msgid="1822862728719276331">"Activa a compatibilidade con ventás de forma libre experimentais"</string>
    <string name="local_backup_password_title" msgid="4631017948933578709">"Contrasinal para copias"</string>
    <string name="local_backup_password_summary_none" msgid="7646898032616361714">"As copias de seguranza de ordenador completas non están protexidas"</string>
    <string name="local_backup_password_summary_change" msgid="1707357670383995567">"Toca para cambiar ou eliminar o contrasinal para as copias de seguranza completas de ordenador"</string>
    <string name="local_backup_password_toast_success" msgid="4891666204428091604">"Novo contrasinal da copia de seguranza definido"</string>
    <string name="local_backup_password_toast_confirmation_mismatch" msgid="2994718182129097733">"O contrasinal novo e a confirmación non coinciden"</string>
    <string name="local_backup_password_toast_validation_failure" msgid="714669442363647122">"Erro ao definir un contrasinal da copia de seguranza"</string>
    <string name="loading_injected_setting_summary" msgid="8394446285689070348">"Cargando…"</string>
  <string-array name="color_mode_names">
    <item msgid="3836559907767149216">"Brillante (predeterminado)"</item>
    <item msgid="9112200311983078311">"Naturais"</item>
    <item msgid="6564241960833766170">"Estándar"</item>
  </string-array>
  <string-array name="color_mode_descriptions">
    <item msgid="6828141153199944847">"Cores melloradas"</item>
    <item msgid="4548987861791236754">"Cores naturais tal e o como se ven"</item>
    <item msgid="1282170165150762976">"Cores optimizadas para contido dixital"</item>
  </string-array>
    <string name="inactive_apps_title" msgid="5372523625297212320">"Aplicacións en espera"</string>
    <string name="inactive_app_inactive_summary" msgid="3161222402614236260">"Aplicación inactiva. Toca para alternar a configuración."</string>
    <string name="inactive_app_active_summary" msgid="8047630990208722344">"Aplicación activa. Toca para alternar a configuración."</string>
    <string name="standby_bucket_summary" msgid="5128193447550429600">"Estado en espera da aplicación: <xliff:g id="BUCKET"> %s</xliff:g>"</string>
    <string name="runningservices_settings_title" msgid="6460099290493086515">"Servizos en uso"</string>
    <string name="runningservices_settings_summary" msgid="1046080643262665743">"Comproba e controla os servizos actualmente en uso"</string>
    <string name="select_webview_provider_title" msgid="3917815648099445503">"Implementación de WebView"</string>
    <string name="select_webview_provider_dialog_title" msgid="2444261109877277714">"Definir implementación de WebView"</string>
    <string name="select_webview_provider_toast_text" msgid="8512254949169359848">"Esta opción xa non é válida. Téntao de novo."</string>
    <string name="convert_to_file_encryption" msgid="2828976934129751818">"Cambiar a cifraxe de ficheiros"</string>
    <string name="convert_to_file_encryption_enabled" msgid="840757431284311754">"Converter..."</string>
    <string name="convert_to_file_encryption_done" msgid="8965831011811180627">"Xa se encriptou o ficheiro"</string>
    <string name="title_convert_fbe" msgid="5780013350366495149">"Convertendo no encriptado baseado en ficheiros"</string>
    <string name="convert_to_fbe_warning" msgid="34294381569282109">"Converte a partición de datos nunha encriptación baseada en ficheiros.\n Advertencia: Esta acción borrará todos os datos.\n Esta función é alfa e quizais non funcione correctamente.\n Para continuar, toca Borrar e converter..."</string>
    <string name="button_convert_fbe" msgid="1159861795137727671">"Borrar e converter..."</string>
    <string name="picture_color_mode" msgid="1013807330552931903">"Modo de cor da imaxe"</string>
    <string name="picture_color_mode_desc" msgid="151780973768136200">"Utiliza sRGB"</string>
    <string name="daltonizer_mode_disabled" msgid="403424372812399228">"Desactivado"</string>
    <string name="daltonizer_mode_monochromacy" msgid="362060873835885014">"Monocromía"</string>
    <string name="daltonizer_mode_deuteranomaly" msgid="3507284319584683963">"Deuteranomalía (vermello-verde)"</string>
    <string name="daltonizer_mode_protanomaly" msgid="7805583306666608440">"Protanomalía (vermello-verde)"</string>
    <string name="daltonizer_mode_tritanomaly" msgid="7135266249220732267">"Tritanomalía (azul-amarelo)"</string>
    <string name="accessibility_display_daltonizer_preference_title" msgid="1810693571332381974">"Corrección da cor"</string>
    <string name="accessibility_display_daltonizer_preference_subtitle" msgid="1284746051652993443">"A corrección da cor permíteche axustar como se mostran as cores no dispositivo"</string>
    <string name="daltonizer_type_overridden" msgid="4509604753672535721">"Anulado por <xliff:g id="TITLE">%1$s</xliff:g>"</string>
    <string name="power_remaining_settings_home_page" msgid="4885165789445462557">"<xliff:g id="PERCENTAGE">%1$s</xliff:g> - <xliff:g id="TIME_STRING">%2$s</xliff:g>"</string>
    <string name="power_remaining_duration_only" msgid="8264199158671531431">"Tempo restante aproximado: <xliff:g id="TIME_REMAINING">%1$s</xliff:g>"</string>
    <string name="power_discharging_duration" msgid="1076561255466053220">"Tempo restante aproximado (<xliff:g id="LEVEL">%2$s</xliff:g>): <xliff:g id="TIME_REMAINING">%1$s</xliff:g>"</string>
    <string name="power_remaining_duration_only_enhanced" msgid="2527842780666073218">"Tempo restante aproximado en función do uso: <xliff:g id="TIME_REMAINING">%1$s</xliff:g>"</string>
    <string name="power_discharging_duration_enhanced" msgid="1800465736237672323">"Tempo restante aproximado en función do uso (<xliff:g id="LEVEL">%2$s</xliff:g>): <xliff:g id="TIME_REMAINING">%1$s</xliff:g>"</string>
    <!-- no translation found for power_remaining_duration_only_short (7438846066602840588) -->
    <skip />
    <string name="power_discharge_by_enhanced" msgid="563438403581662942">"En función do uso, debería durar aproximadamente ata a seguinte hora: <xliff:g id="TIME">%1$s</xliff:g> (<xliff:g id="LEVEL">%2$s</xliff:g>)"</string>
    <string name="power_discharge_by_only_enhanced" msgid="3268796172652988877">"En función do uso, debería durar aproximadamente ata a seguinte hora: <xliff:g id="TIME">%1$s</xliff:g>"</string>
    <string name="power_discharge_by" msgid="4113180890060388350">"Debería durar aproximadamente ata a seguinte hora: <xliff:g id="TIME">%1$s</xliff:g> (<xliff:g id="LEVEL">%2$s</xliff:g>)"</string>
    <string name="power_discharge_by_only" msgid="92545648425937000">"Debería durar aproximadamente ata a seguinte hora: <xliff:g id="TIME">%1$s</xliff:g>"</string>
    <string name="power_discharge_by_only_short" msgid="5883041507426914446">"Ata: <xliff:g id="TIME">%1$s</xliff:g>"</string>
    <string name="power_suggestion_battery_run_out" msgid="6332089307827787087">"A batería pode esgotarse á seguinte hora: <xliff:g id="TIME">%1$s</xliff:g>"</string>
    <!-- no translation found for power_remaining_less_than_duration_only (8956656616031395152) -->
    <skip />
    <!-- no translation found for power_remaining_less_than_duration (318215464914990578) -->
    <skip />
    <!-- no translation found for power_remaining_more_than_subtext (446388082266121894) -->
    <skip />
    <!-- no translation found for power_remaining_only_more_than_subtext (4873750633368888062) -->
    <skip />
    <string name="power_remaining_duration_only_shutdown_imminent" product="default" msgid="137330009791560774">"O teléfono pode apagarse en breve"</string>
    <string name="power_remaining_duration_only_shutdown_imminent" product="tablet" msgid="145489081521468132">"A tableta pode apagarse en breve"</string>
    <string name="power_remaining_duration_only_shutdown_imminent" product="device" msgid="1070562682853942350">"O dispositivo pode apagarse en breve"</string>
    <string name="power_remaining_duration_shutdown_imminent" product="default" msgid="4429259621177089719">"O teléfono pode apagarse en breve (<xliff:g id="LEVEL">%1$s</xliff:g>)"</string>
    <string name="power_remaining_duration_shutdown_imminent" product="tablet" msgid="7703677921000858479">"A tableta pode apagarse en breve (<xliff:g id="LEVEL">%1$s</xliff:g>)"</string>
    <string name="power_remaining_duration_shutdown_imminent" product="device" msgid="4374784375644214578">"O dispositivo pode apagarse en breve (<xliff:g id="LEVEL">%1$s</xliff:g>)"</string>
    <string name="power_charging" msgid="6727132649743436802">"<xliff:g id="LEVEL">%1$s</xliff:g> - <xliff:g id="STATE">%2$s</xliff:g>"</string>
    <string name="power_remaining_charging_duration_only" msgid="7415639699283965818">"<xliff:g id="TIME">%1$s</xliff:g> para completar a carga"</string>
    <string name="power_charging_duration" msgid="5005740040558984057">"<xliff:g id="LEVEL">%1$s</xliff:g>: <xliff:g id="TIME">%2$s</xliff:g> para completar a carga"</string>
    <string name="battery_info_status_unknown" msgid="268625384868401114">"Descoñecido"</string>
    <string name="battery_info_status_charging" msgid="4279958015430387405">"Cargando"</string>
    <string name="battery_info_status_charging_fast" msgid="8027559755902954885">"Cargando rapidamente"</string>
    <string name="battery_info_status_charging_slow" msgid="3190803837168962319">"Cargando lentamente"</string>
    <string name="battery_info_status_discharging" msgid="6962689305413556485">"Non se está cargando"</string>
    <string name="battery_info_status_not_charging" msgid="8330015078868707899">"Conectouse, pero non se pode cargar neste momento"</string>
    <string name="battery_info_status_full" msgid="4443168946046847468">"Completa"</string>
    <string name="disabled_by_admin_summary_text" msgid="5343911767402923057">"Opción controlada polo administrador"</string>
    <string name="disabled" msgid="8017887509554714950">"Desactivada"</string>
    <string name="external_source_trusted" msgid="1146522036773132905">"Permitida"</string>
    <string name="external_source_untrusted" msgid="5037891688911672227">"Non permitida"</string>
    <string name="install_other_apps" msgid="3232595082023199454">"Instalar apps descoñecidas"</string>
    <string name="home" msgid="973834627243661438">"Inicio da configuración"</string>
  <string-array name="battery_labels">
    <item msgid="7878690469765357158">"0 %"</item>
    <item msgid="8894873528875953317">"50 %"</item>
    <item msgid="7529124349186240216">"100 %"</item>
  </string-array>
    <string name="charge_length_format" msgid="6941645744588690932">"Hai <xliff:g id="ID_1">%1$s</xliff:g>"</string>
    <string name="remaining_length_format" msgid="4310625772926171089">"Tempo restante: <xliff:g id="ID_1">%1$s</xliff:g>"</string>
    <string name="screen_zoom_summary_small" msgid="6050633151263074260">"Pequeno"</string>
    <string name="screen_zoom_summary_default" msgid="1888865694033865408">"Predeterminado"</string>
    <string name="screen_zoom_summary_large" msgid="4706951482598978984">"Grande"</string>
    <string name="screen_zoom_summary_very_large" msgid="7317423942896999029">"Máis grande"</string>
    <string name="screen_zoom_summary_extremely_large" msgid="1438045624562358554">"O máis grande"</string>
    <string name="screen_zoom_summary_custom" msgid="3468154096832912210">"Personalizado (<xliff:g id="DENSITYDPI">%d</xliff:g>)"</string>
    <string name="content_description_menu_button" msgid="6254844309171779931">"Menú"</string>
    <string name="retail_demo_reset_message" msgid="5392824901108195463">"Insire contrasinal para restablec. en demostración"</string>
    <string name="retail_demo_reset_next" msgid="3688129033843885362">"Seguinte"</string>
    <string name="retail_demo_reset_title" msgid="1866911701095959800">"O contrasinal é obrigatorio"</string>
    <string name="active_input_method_subtypes" msgid="4232680535471633046">"Métodos de entrada activos"</string>
    <string name="use_system_language_to_select_input_method_subtypes" msgid="4865195835541387040">"Usar idiomas do sistema"</string>
    <string name="failed_to_open_app_settings_toast" msgid="764897252657692092">"Non se puido abrir a configuración de <xliff:g id="SPELL_APPLICATION_NAME">%1$s</xliff:g>"</string>
    <string name="ime_security_warning" msgid="6547562217880551450">"Este método de introdución de texto pode recompilar todo o que escribas, incluídos os datos persoais como os contrasinais e os números de tarxetas de crédito. Provén da aplicación <xliff:g id="IME_APPLICATION_NAME">%1$s</xliff:g>. Queres usar este método de introdución de texto?"</string>
    <string name="direct_boot_unaware_dialog_message" msgid="7845398276735021548">"Nota: Tras un reinicio, non se pode iniciar esta aplicación ata que desbloquees o teléfono"</string>
    <string name="ims_reg_title" msgid="8197592958123671062">"Estado de rexistro de IMS"</string>
    <string name="ims_reg_status_registered" msgid="884916398194885457">"Rexistrado"</string>
    <string name="ims_reg_status_not_registered" msgid="2989287366045704694">"Non rexistrado"</string>
    <string name="status_unavailable" msgid="5279036186589861608">"Non dispoñible"</string>
    <string name="wifi_status_mac_randomized" msgid="466382542497832189">"O enderezo MAC é aleatorio"</string>
    <plurals name="wifi_tether_connected_summary" formatted="false" msgid="6317236306047306139">
      <item quantity="other">%1$d dispositivos conectados</item>
      <item quantity="one">%1$d dispositivo conectado</item>
    </plurals>
    <string name="accessibility_manual_zen_more_time" msgid="5141801092071134235">"Máis tempo."</string>
    <string name="accessibility_manual_zen_less_time" msgid="6828877595848229965">"Menos tempo."</string>
    <string name="cancel" msgid="5665114069455378395">"Cancelar"</string>
    <string name="okay" msgid="949938843324579502">"Aceptar"</string>
    <string name="zen_mode_enable_dialog_turn_on" msgid="6418297231575050426">"Activar"</string>
    <string name="zen_mode_settings_turn_on_dialog_title" msgid="2760567063190790696">"Activar modo Non molestar"</string>
    <string name="zen_mode_settings_summary_off" msgid="3832876036123504076">"Nunca"</string>
    <string name="zen_interruption_level_priority" msgid="5392140786447823299">"Só prioridade"</string>
    <string name="zen_mode_and_condition" msgid="8877086090066332516">"<xliff:g id="ZEN_MODE">%1$s</xliff:g>. <xliff:g id="EXIT_CONDITION">%2$s</xliff:g>"</string>
    <string name="zen_alarm_warning_indef" msgid="4146527909616457163">"Non escoitarás a alarma seguinte (<xliff:g id="WHEN">%1$s</xliff:g>) a menos que desactives esta opción antes desa hora"</string>
    <string name="zen_alarm_warning" msgid="245729928048586280">"Non escoitarás a alarma seguinte (<xliff:g id="WHEN">%1$s</xliff:g>)"</string>
    <string name="alarm_template" msgid="3346777418136233330">"á seguinte hora: <xliff:g id="WHEN">%1$s</xliff:g>"</string>
    <string name="alarm_template_far" msgid="6382760514842998629">"na seguinte data: <xliff:g id="WHEN">%1$s</xliff:g>"</string>
    <string name="zen_mode_duration_settings_title" msgid="1553451650289651489">"Duración"</string>
    <string name="zen_mode_duration_always_prompt_title" msgid="3212996860498119555">"Preguntar sempre"</string>
    <string name="zen_mode_forever" msgid="3339224497605461291">"Ata a desactivación"</string>
    <string name="time_unit_just_now" msgid="3006134267292728099">"Agora mesmo"</string>
    <string name="media_transfer_this_device_name" msgid="2716555073132169240">"Altofalante do teléfono"</string>
    <string name="profile_connect_timeout_subtext" msgid="4043408193005851761">"Produciuse un problema coa conexión. Apaga e acende o dispositivo."</string>
    <string name="media_transfer_wired_device_name" msgid="4447880899964056007">"Dispositivo de audio con cable"</string>
    <string name="help_label" msgid="3528360748637781274">"Axuda e comentarios"</string>
    <string name="storage_category" msgid="2287342585424631813">"Almacenamento"</string>
    <string name="shared_data_title" msgid="1017034836800864953">"Datos compartidos"</string>
    <string name="shared_data_summary" msgid="5516326713822885652">"Consulta e modifica os datos compartidos"</string>
    <string name="shared_data_no_blobs_text" msgid="3108114670341737434">"Non hai datos compartidos para este usuario."</string>
    <string name="shared_data_query_failure_text" msgid="3489828881998773687">"Produciuse un erro ao obter os datos compartidos. Téntao de novo."</string>
    <string name="blob_id_text" msgid="8680078988996308061">"Código de identificación dos datos compartidos: <xliff:g id="BLOB_ID">%d</xliff:g>"</string>
    <string name="blob_expires_text" msgid="7882727111491739331">"Caduca o <xliff:g id="DATE">%s</xliff:g>"</string>
    <string name="shared_data_delete_failure_text" msgid="3842701391009628947">"Produciuse un erro ao eliminar os datos compartidos."</string>
    <string name="shared_data_no_accessors_dialog_text" msgid="8903738462570715315">"Non se adquiriu ningunha concesión para estes datos compartidos. Queres eliminalos?"</string>
    <string name="accessor_info_title" msgid="8289823651512477787">"Aplicacións que comparten datos"</string>
    <string name="accessor_no_description_text" msgid="7510967452505591456">"A aplicación non forneceu ningunha descrición."</string>
    <string name="accessor_expires_text" msgid="4625619273236786252">"O alugueiro caduca o <xliff:g id="DATE">%s</xliff:g>"</string>
    <string name="delete_blob_text" msgid="2819192607255625697">"Eliminar datos compartidos"</string>
    <string name="delete_blob_confirmation_text" msgid="7807446938920827280">"Seguro que queres eliminar estes datos compartidos?"</string>
    <string name="user_add_user_item_summary" msgid="5748424612724703400">"Os usuarios teñen as súas propias aplicacións e contidos"</string>
    <string name="user_add_profile_item_summary" msgid="5418602404308968028">"Podes restrinxir o acceso a aplicacións e contido da túa conta"</string>
    <string name="user_add_user_item_title" msgid="2394272381086965029">"Usuario"</string>
    <string name="user_add_profile_item_title" msgid="3111051717414643029">"Perfil restrinxido"</string>
    <string name="user_add_user_title" msgid="5457079143694924885">"Engadir un usuario novo?"</string>
    <string name="user_add_user_message_long" msgid="1527434966294733380">"Podes compartir este dispositivo con outras persoas a través da creación de usuarios adicionais. Cada usuario ten o seu propio espazo que pode personalizar coas súas propias aplicacións, fondos de pantalla etc. Os usuarios tamén poden modificar as opcións de configuración do dispositivo, como a rede wifi, que afectan a todo o mundo.\n\nCando engadas un usuario novo, este deberá configurar o seu espazo.\n\nCalquera usuario pode actualizar as aplicacións para todos os demais usuarios. Non se poden transferir ao novo usuario os servizos nin a configuración de accesibilidade."</string>
    <string name="user_add_user_message_short" msgid="3295959985795716166">"Cando engadas un usuario novo, este deberá configurar o seu espazo.\n\nCalquera usuario pode actualizar as aplicacións para todos os demais usuarios."</string>
    <string name="user_setup_dialog_title" msgid="8037342066381939995">"Configurar o usuario agora?"</string>
    <string name="user_setup_dialog_message" msgid="269931619868102841">"Asegúrate de que a persoa está dispoñible para acceder ao dispositivo e configurar o seu espazo"</string>
    <string name="user_setup_profile_dialog_message" msgid="4788197052296962620">"Configurar o perfil agora?"</string>
    <string name="user_setup_button_setup_now" msgid="1708269547187760639">"Configurar agora"</string>
    <string name="user_setup_button_setup_later" msgid="8712980133555493516">"Agora non"</string>
    <string name="user_add_user_type_title" msgid="551279664052914497">"Engadir"</string>
    <string name="user_new_user_name" msgid="60979820612818840">"Novo usuario"</string>
    <string name="user_new_profile_name" msgid="2405500423304678841">"Novo perfil"</string>
    <string name="user_info_settings_title" msgid="6351390762733279907">"Información usuario"</string>
    <string name="profile_info_settings_title" msgid="105699672534365099">"Información do perfil"</string>
    <string name="user_need_lock_message" msgid="4311424336209509301">"Para poder crear un perfil restrinxido, precisarás configurar un bloqueo da pantalla para protexer as túas aplicacións e datos persoais."</string>
    <string name="user_set_lock_button" msgid="1427128184982594856">"Establecer bloqueo"</string>
    <string name="user_switch_to_user" msgid="6975428297154968543">"Cambiar a <xliff:g id="USER_NAME">%s</xliff:g>"</string>
    <string name="guest_new_guest" msgid="3482026122932643557">"Engadir convidado"</string>
    <string name="guest_exit_guest" msgid="5908239569510734136">"Quitar convidado"</string>
    <string name="guest_nickname" msgid="6332276931583337261">"Convidado"</string>
</resources><|MERGE_RESOLUTION|>--- conflicted
+++ resolved
@@ -284,11 +284,7 @@
     <string name="wifi_display_certification_summary" msgid="8111151348106907513">"Mostra opcións para o certificado de visualización sen fíos"</string>
     <string name="wifi_verbose_logging_summary" msgid="4993823188807767892">"Aumenta o nivel de rexistro da wifi, móstrao por SSID RSSI no selector de wifi"</string>
     <string name="wifi_scan_throttling_summary" msgid="2577105472017362814">"Reduce o consumo de batería e mellora o rendemento da rede"</string>
-<<<<<<< HEAD
-    <string name="wifi_enhanced_mac_randomization_summary" msgid="7925425746373704991">"Esta opción só lle afecta ao comportamento da selección aleatoria de enderezo MAC do modo de cliente.\nCando este modo está activado, os enderezos MAC das redes que teñan activada a selección automática de enderezo MAC pódense volver seleccionar aleatoriamente durante a asociación. Isto depende de cando se desconectase da rede cada cliente por última vez, xa que a selección aleatoria non se repite se transcorreron 4 horas ou menos desde a última conexión."</string>
-=======
     <string name="wifi_enhanced_mac_randomization_summary" msgid="1210663439867489931">"Cando este modo está activado, o enderezo MAC pode cambiar cada vez que se este dispositivo se conecta a unha rede que teña activada a orde aleatoria de enderezos MAC."</string>
->>>>>>> b1baf041
     <string name="wifi_metered_label" msgid="8737187690304098638">"Sen tarifa plana"</string>
     <string name="wifi_unmetered_label" msgid="6174142840934095093">"Con tarifa plana"</string>
     <string name="select_logd_size_title" msgid="1604578195914595173">"Tamaño dos búfers do rexistrador"</string>
@@ -377,8 +373,6 @@
     <string name="show_all_anrs_summary" msgid="8562788834431971392">"Indica que unha aplicación en segundo plano non responde"</string>
     <string name="show_notification_channel_warnings" msgid="3448282400127597331">"Mostrar avisos de notificacións"</string>
     <string name="show_notification_channel_warnings_summary" msgid="68031143745094339">"Mostra avisos cando unha aplicación publica notificacións sen unha canle válida"</string>
-    <string name="enforce_shortcuts_for_conversations" msgid="7040735163945040763">"Usar atallos para notificacións de conversas"</string>
-    <string name="enforce_shortcuts_for_conversations_summary" msgid="1860168037282467862">"Require que as notificacións teñan un atallo de uso compartido permanente para aparecer na sección de conversas"</string>
     <string name="force_allow_on_external" msgid="9187902444231637880">"Forzar permiso de aplicacións de forma externa"</string>
     <string name="force_allow_on_external_summary" msgid="8525425782530728238">"Permite que calquera aplicación compatible se poida escribir nun almacenamento externo, independentemente dos valores do manifesto"</string>
     <string name="force_resizable_activities" msgid="7143612144399959606">"Forzar o axuste do tamaño das actividades"</string>
@@ -439,15 +433,11 @@
     <string name="power_discharge_by" msgid="4113180890060388350">"Debería durar aproximadamente ata a seguinte hora: <xliff:g id="TIME">%1$s</xliff:g> (<xliff:g id="LEVEL">%2$s</xliff:g>)"</string>
     <string name="power_discharge_by_only" msgid="92545648425937000">"Debería durar aproximadamente ata a seguinte hora: <xliff:g id="TIME">%1$s</xliff:g>"</string>
     <string name="power_discharge_by_only_short" msgid="5883041507426914446">"Ata: <xliff:g id="TIME">%1$s</xliff:g>"</string>
-    <string name="power_suggestion_battery_run_out" msgid="6332089307827787087">"A batería pode esgotarse á seguinte hora: <xliff:g id="TIME">%1$s</xliff:g>"</string>
-    <!-- no translation found for power_remaining_less_than_duration_only (8956656616031395152) -->
-    <skip />
-    <!-- no translation found for power_remaining_less_than_duration (318215464914990578) -->
-    <skip />
-    <!-- no translation found for power_remaining_more_than_subtext (446388082266121894) -->
-    <skip />
-    <!-- no translation found for power_remaining_only_more_than_subtext (4873750633368888062) -->
-    <skip />
+    <string name="power_suggestion_battery_run_out" msgid="6332089307827787087">"A batería pode esgotarse a esta hora: <xliff:g id="TIME">%1$s</xliff:g>"</string>
+    <string name="power_remaining_less_than_duration_only" msgid="8956656616031395152">"Tempo restante: menos de <xliff:g id="THRESHOLD">%1$s</xliff:g>"</string>
+    <string name="power_remaining_less_than_duration" msgid="318215464914990578">"Tempo restante: menos de <xliff:g id="THRESHOLD">%1$s</xliff:g> (<xliff:g id="LEVEL">%2$s</xliff:g>)"</string>
+    <string name="power_remaining_more_than_subtext" msgid="446388082266121894">"Tempo restante: máis de <xliff:g id="TIME_REMAINING">%1$s</xliff:g> (<xliff:g id="LEVEL">%2$s</xliff:g>)"</string>
+    <string name="power_remaining_only_more_than_subtext" msgid="4873750633368888062">"Tempo restante: máis de <xliff:g id="TIME_REMAINING">%1$s</xliff:g>"</string>
     <string name="power_remaining_duration_only_shutdown_imminent" product="default" msgid="137330009791560774">"O teléfono pode apagarse en breve"</string>
     <string name="power_remaining_duration_only_shutdown_imminent" product="tablet" msgid="145489081521468132">"A tableta pode apagarse en breve"</string>
     <string name="power_remaining_duration_only_shutdown_imminent" product="device" msgid="1070562682853942350">"O dispositivo pode apagarse en breve"</string>
