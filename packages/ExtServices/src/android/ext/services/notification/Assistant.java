--- conflicted
+++ resolved
@@ -19,12 +19,7 @@
 import static android.app.NotificationManager.IMPORTANCE_LOW;
 import static android.app.NotificationManager.IMPORTANCE_MIN;
 import static android.service.notification.Adjustment.KEY_IMPORTANCE;
-<<<<<<< HEAD
-import static android.service.notification.NotificationListenerService.Ranking
-        .USER_SENTIMENT_NEGATIVE;
-=======
 import static android.service.notification.NotificationListenerService.Ranking.USER_SENTIMENT_NEGATIVE;
->>>>>>> de843449
 
 import android.annotation.NonNull;
 import android.annotation.Nullable;
@@ -32,25 +27,12 @@
 import android.app.INotificationManager;
 import android.app.Notification;
 import android.app.NotificationChannel;
-<<<<<<< HEAD
-import android.content.ContentResolver;
-import android.content.Context;
-import android.content.pm.IPackageManager;
-import android.database.ContentObserver;
-import android.ext.services.notification.AgingHelper.Callback;
-import android.net.Uri;
-import android.os.AsyncTask;
-import android.os.Bundle;
-import android.os.Environment;
-import android.os.Handler;
-=======
 import android.content.Context;
 import android.content.pm.IPackageManager;
 import android.ext.services.notification.AgingHelper.Callback;
 import android.os.AsyncTask;
 import android.os.Bundle;
 import android.os.Environment;
->>>>>>> de843449
 import android.os.SystemProperties;
 import android.os.UserHandle;
 import android.os.storage.StorageManager;
@@ -105,11 +87,6 @@
         PREJUDICAL_DISMISSALS.add(REASON_LISTENER_CANCEL);
     }
 
-<<<<<<< HEAD
-    private float mDismissToViewRatioLimit;
-    private int mStreakLimit;
-=======
->>>>>>> de843449
     private SmartActionsHelper mSmartActionsHelper;
     private NotificationCategorizer mNotificationCategorizer;
     private AgingHelper mAgingHelper;
@@ -123,15 +100,11 @@
     private Ranking mFakeRanking = null;
     private AtomicFile mFile = null;
     private IPackageManager mPackageManager;
-<<<<<<< HEAD
-    protected SettingsObserver mSettingsObserver;
-=======
 
     @VisibleForTesting
     protected AssistantSettings.Factory mSettingsFactory = AssistantSettings.FACTORY;
     @VisibleForTesting
     protected AssistantSettings mSettings;
->>>>>>> de843449
 
     public Assistant() {
     }
@@ -142,14 +115,9 @@
         // Contexts are correctly hooked up by the creation step, which is required for the observer
         // to be hooked up/initialized.
         mPackageManager = ActivityThread.getPackageManager();
-<<<<<<< HEAD
-        mSettingsObserver = new SettingsObserver(mHandler);
-        mSmartActionsHelper = new SmartActionsHelper();
-=======
         mSettings = mSettingsFactory.createAndRegister(mHandler,
                 getApplicationContext().getContentResolver(), getUserId(), this::updateThresholds);
         mSmartActionsHelper = new SmartActionsHelper(getContext(), mSettings);
->>>>>>> de843449
         mNotificationCategorizer = new NotificationCategorizer();
         mAgingHelper = new AgingHelper(getContext(),
                 mNotificationCategorizer,
@@ -246,17 +214,9 @@
         if (!isForCurrentUser(sbn)) {
             return null;
         }
-<<<<<<< HEAD
-        NotificationEntry entry = new NotificationEntry(
-                ActivityThread.getPackageManager(), sbn, channel);
-        ArrayList<Notification.Action> actions =
-                mSmartActionsHelper.suggestActions(this, entry);
-        ArrayList<CharSequence> replies = mSmartActionsHelper.suggestReplies(this, entry);
-=======
         NotificationEntry entry = new NotificationEntry(mPackageManager, sbn, channel);
         ArrayList<Notification.Action> actions = mSmartActionsHelper.suggestActions(entry);
         ArrayList<CharSequence> replies = mSmartActionsHelper.suggestReplies(entry);
->>>>>>> de843449
         return createEnqueuedNotificationAdjustment(entry, actions, replies);
     }
 
@@ -275,12 +235,7 @@
         if (!smartReplies.isEmpty()) {
             signals.putCharSequenceArrayList(Adjustment.KEY_SMART_REPLIES, smartReplies);
         }
-<<<<<<< HEAD
-        if (Settings.Secure.getInt(getContentResolver(),
-                Settings.Secure.NOTIFICATION_NEW_INTERRUPTION_MODEL, 0) == 1) {
-=======
         if (mSettings.mNewInterruptionModel) {
->>>>>>> de843449
             if (mNotificationCategorizer.shouldSilence(entry)) {
                 final int importance = entry.getImportance() < IMPORTANCE_LOW
                         ? entry.getImportance() : IMPORTANCE_LOW;
@@ -386,10 +341,7 @@
                 if (entry != null) {
                     entry.setSeen();
                     mAgingHelper.onNotificationSeen(entry);
-<<<<<<< HEAD
-=======
                     mSmartActionsHelper.onNotificationSeen(entry);
->>>>>>> de843449
                 }
             }
         } catch (Throwable e) {
@@ -398,14 +350,6 @@
     }
 
     @Override
-<<<<<<< HEAD
-    public void onNotificationExpansionChanged(String key, boolean isUserAction,
-            boolean isExpanded) {
-        if (DEBUG) {
-            Log.i(TAG,
-                    "onNotificationExpansionChanged " + key + ", isUserAction =" + isUserAction
-                            + ", isExpanded = isExpanded");
-=======
     public void onNotificationExpansionChanged(@NonNull String key, boolean isUserAction,
             boolean isExpanded) {
         if (DEBUG) {
@@ -418,19 +362,10 @@
         if (entry != null) {
             entry.setExpanded(isExpanded);
             mSmartActionsHelper.onNotificationExpansionChanged(entry, isUserAction, isExpanded);
->>>>>>> de843449
-        }
-    }
-
-    @Override
-<<<<<<< HEAD
-    public void onNotificationDirectReply(String key) {
-        if (DEBUG) Log.i(TAG, "onNotificationDirectReply " + key);
-    }
-
-    @Override
-    public void onSuggestedReplySent(String key, CharSequence reply, int source) {
-=======
+        }
+    }
+
+    @Override
     public void onNotificationDirectReply(@NonNull String key) {
         if (DEBUG) Log.i(TAG, "onNotificationDirectReply " + key);
         mSmartActionsHelper.onNotificationDirectReply(key);
@@ -439,21 +374,10 @@
     @Override
     public void onSuggestedReplySent(@NonNull String key, @NonNull CharSequence reply,
             @Source int source) {
->>>>>>> de843449
         if (DEBUG) {
             Log.d(TAG, "onSuggestedReplySent() called with: key = [" + key + "], reply = [" + reply
                     + "], source = [" + source + "]");
         }
-<<<<<<< HEAD
-    }
-
-    @Override
-    public void onActionClicked(String key, Notification.Action action, int source) {
-        if (DEBUG) {
-            Log.d(TAG, "onActionClicked() called with: key = [" + key + "], action = [" + action.title
-                    + "], source = [" + source + "]");
-        }
-=======
         mSmartActionsHelper.onSuggestedReplySent(key, reply, source);
     }
 
@@ -466,7 +390,6 @@
                             + "], source = [" + source + "]");
         }
         mSmartActionsHelper.onActionClicked(key, action, source);
->>>>>>> de843449
     }
 
     @Override
@@ -545,14 +468,11 @@
     }
 
     @VisibleForTesting
-<<<<<<< HEAD
-=======
     public void setSmartActionsHelper(SmartActionsHelper smartActionsHelper) {
         mSmartActionsHelper = smartActionsHelper;
     }
 
     @VisibleForTesting
->>>>>>> de843449
     public ChannelImpressions getImpressions(String key) {
         synchronized (mkeyToImpressions) {
             return mkeyToImpressions.get(key);
@@ -572,7 +492,16 @@
         return impressions;
     }
 
-<<<<<<< HEAD
+    private void updateThresholds() {
+        // Update all existing channel impression objects with any new limits/thresholds.
+        synchronized (mkeyToImpressions) {
+            for (ChannelImpressions channelImpressions: mkeyToImpressions.values()) {
+                channelImpressions.updateThresholds(
+                        mSettings.mDismissToViewRatioLimit, mSettings.mStreakLimit);
+            }
+        }
+    }
+
     protected final class AgingCallback implements Callback {
         @Override
         public void sendAdjustment(String key, int newImportance) {
@@ -589,51 +518,4 @@
         }
     }
 
-    /**
-     * Observer for updates on blocking helper threshold values.
-     */
-    protected final class SettingsObserver extends ContentObserver {
-        private final Uri STREAK_LIMIT_URI =
-                Settings.Global.getUriFor(Settings.Global.BLOCKING_HELPER_STREAK_LIMIT);
-        private final Uri DISMISS_TO_VIEW_RATIO_LIMIT_URI =
-                Settings.Global.getUriFor(
-                        Settings.Global.BLOCKING_HELPER_DISMISS_TO_VIEW_RATIO_LIMIT);
-
-        public SettingsObserver(Handler handler) {
-            super(handler);
-            ContentResolver resolver = getApplicationContext().getContentResolver();
-            resolver.registerContentObserver(
-                    DISMISS_TO_VIEW_RATIO_LIMIT_URI, false, this, getUserId());
-            resolver.registerContentObserver(STREAK_LIMIT_URI, false, this, getUserId());
-
-            // Update all uris on creation.
-            update(null);
-=======
-    private void updateThresholds() {
-        // Update all existing channel impression objects with any new limits/thresholds.
-        synchronized (mkeyToImpressions) {
-            for (ChannelImpressions channelImpressions: mkeyToImpressions.values()) {
-                channelImpressions.updateThresholds(
-                        mSettings.mDismissToViewRatioLimit, mSettings.mStreakLimit);
-            }
->>>>>>> de843449
-        }
-    }
-
-    protected final class AgingCallback implements Callback {
-        @Override
-        public void sendAdjustment(String key, int newImportance) {
-            if (AGE_NOTIFICATIONS) {
-                NotificationEntry entry = mLiveNotifications.get(key);
-                if (entry != null) {
-                    Bundle bundle = new Bundle();
-                    bundle.putInt(KEY_IMPORTANCE, newImportance);
-                    Adjustment adjustment = new Adjustment(entry.getSbn().getPackageName(), key,
-                            bundle, "aging", entry.getSbn().getUserId());
-                    adjustNotification(adjustment);
-                }
-            }
-        }
-    }
-
 }