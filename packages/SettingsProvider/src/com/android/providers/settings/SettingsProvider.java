--- conflicted
+++ resolved
@@ -1686,12 +1686,8 @@
         if (!ai.isInstantApp()) {
             return;
         }
-<<<<<<< HEAD
-        if (!getInstantAppAccessibleSettings(settingsType).contains(settingName)) {
-=======
         if (!getInstantAppAccessibleSettings(settingsType).contains(settingName)
                 && !getOverlayInstantAppAccessibleSettings(settingsType).contains(settingName)) {
->>>>>>> 34575671
             throw new SecurityException("Setting " + settingName + " is not accessible from"
                     + " ephemeral package " + getCallingPackage());
         }
