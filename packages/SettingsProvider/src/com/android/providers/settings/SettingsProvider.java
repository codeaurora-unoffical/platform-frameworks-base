--- conflicted
+++ resolved
@@ -4088,7 +4088,6 @@
                                 null, true, SettingsState.SYSTEM_PACKAGE_NAME);
                     }
 
-<<<<<<< HEAD
                     // Update the settings for NTP_SERVER_2
                     final Setting currentSetting = globalSettings.getSettingLocked(
                             Global.NTP_SERVER_2);
@@ -4099,8 +4098,6 @@
                                         R.string.def_ntp_server_2),
                                 null, true, SettingsState.SYSTEM_PACKAGE_NAME);
                     }
-=======
->>>>>>> dbf9e87c
                     currentVersion = 170;
                 }
 
