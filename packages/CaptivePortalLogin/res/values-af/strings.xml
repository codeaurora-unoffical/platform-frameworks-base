<?xml version="1.0" encoding="UTF-8"?>
<resources xmlns:android="http://schemas.android.com/apk/res/android"
    xmlns:xliff="urn:oasis:names:tc:xliff:document:1.2">
    <string name="app_name" msgid="5934709770924185752">"CaptivePortal-aanmelding"</string>
    <string name="action_use_network" msgid="6076184727448466030">"Gebruik hierdie netwerk nes dit is"</string>
    <string name="action_do_not_use_network" msgid="4577366536956516683">"Moenie hierdie netwerk gebruik nie"</string>
    <string name="action_bar_label" msgid="917235635415966620">"Meld by netwerk aan"</string>
    <string name="action_bar_title" msgid="5645564790486983117">"Meld aan by %1$s"</string>
    <string name="ssl_error_warning" msgid="6653188881418638872">"Die netwerk waarby jy probeer aansluit, het sekuriteitkwessies."</string>
    <string name="ssl_error_example" msgid="647898534624078900">"Byvoorbeeld, die aanmeldbladsy behoort dalk nie aan die organisasie wat gewys word nie."</string>
    <string name="ssl_error_continue" msgid="6492718244923937110">"Gaan in elk geval deur blaaier voort"</string>
<<<<<<< HEAD
    <string name="ok" msgid="1509280796718850364">"OK"</string>
    <string name="page_info" msgid="4048529256302257195">"Bladsy-inligting"</string>
    <string name="page_info_address" msgid="2222306609532903254">"Adres:"</string>
    <string name="ssl_security_warning_title" msgid="6607795404322797541">"Sekuriteitswaarskuwing"</string>
    <string name="ssl_error_view_certificate" msgid="1472768887529093862">"Bekyk sertifikaat"</string>
    <string name="ssl_error_untrusted" msgid="7754507359360636447">"Hierdie sertifikaat is nie van \'n betroubare owerheid nie."</string>
    <string name="ssl_error_mismatch" msgid="3809794439740523641">"Die naam van die werf kom nie ooreen met die naam op die sertifikaat nie."</string>
    <string name="ssl_error_expired" msgid="5739349389499575559">"Hierdie sertifikaat het verval."</string>
    <string name="ssl_error_not_yet_valid" msgid="8193083327719048247">"Hierdie sertifikaat is nog nie geldig nie."</string>
    <string name="ssl_error_date_invalid" msgid="3705563379257285534">"Hierdie sertifikaat het \'n ongeldige datum."</string>
    <string name="ssl_error_invalid" msgid="9041704741505449967">"Hierdie sertifikaat is ongeldig."</string>
    <string name="ssl_error_unknown" msgid="5679243486524754571">"Onbekende sertifikaatfout."</string>
=======
    <string name="ssl_error_untrusted" msgid="1496280318271264520">"Hierdie sertifikaat is nie van \'n betroubare owerheid nie."</string>
    <string name="ssl_error_mismatch" msgid="3060364165934822383">"Die naam van die werf stem nie ooreen met die naam op die sertifikaat nie."</string>
    <string name="ssl_error_expired" msgid="1501588340716182495">"Hierdie sertifikaat het verval."</string>
    <string name="ssl_error_not_yet_valid" msgid="8648649030525886924">"Hierdie sertifikaat is nog nie geldig nie."</string>
    <string name="ssl_error_date_invalid" msgid="88425990680059223">"Hierdie sertifikaat het \'n ongeldige datum."</string>
    <string name="ssl_error_invalid" msgid="2540546515565633432">"Hierdie sertifikaat is ongeldig."</string>
    <string name="ssl_error_unknown" msgid="4405203446079465859">"Onbekende sertifikaatfout."</string>
    <string name="ssl_security_warning_title" msgid="8768539813847504404">"Sekuriteitswaarskuwing"</string>
    <string name="ssl_error_view_certificate" msgid="5722652540168339333">"Bekyk sertifikaat"</string>
    <string name="ok" msgid="2817931639040794018">"OK"</string>
    <string name="page_info_address" msgid="1261481517455692363">"Adres:"</string>
    <string name="page_info" msgid="4416941086705172545">"Bladsy-inligting"</string>
>>>>>>> de843449
</resources><|MERGE_RESOLUTION|>--- conflicted
+++ resolved
@@ -9,20 +9,6 @@
     <string name="ssl_error_warning" msgid="6653188881418638872">"Die netwerk waarby jy probeer aansluit, het sekuriteitkwessies."</string>
     <string name="ssl_error_example" msgid="647898534624078900">"Byvoorbeeld, die aanmeldbladsy behoort dalk nie aan die organisasie wat gewys word nie."</string>
     <string name="ssl_error_continue" msgid="6492718244923937110">"Gaan in elk geval deur blaaier voort"</string>
-<<<<<<< HEAD
-    <string name="ok" msgid="1509280796718850364">"OK"</string>
-    <string name="page_info" msgid="4048529256302257195">"Bladsy-inligting"</string>
-    <string name="page_info_address" msgid="2222306609532903254">"Adres:"</string>
-    <string name="ssl_security_warning_title" msgid="6607795404322797541">"Sekuriteitswaarskuwing"</string>
-    <string name="ssl_error_view_certificate" msgid="1472768887529093862">"Bekyk sertifikaat"</string>
-    <string name="ssl_error_untrusted" msgid="7754507359360636447">"Hierdie sertifikaat is nie van \'n betroubare owerheid nie."</string>
-    <string name="ssl_error_mismatch" msgid="3809794439740523641">"Die naam van die werf kom nie ooreen met die naam op die sertifikaat nie."</string>
-    <string name="ssl_error_expired" msgid="5739349389499575559">"Hierdie sertifikaat het verval."</string>
-    <string name="ssl_error_not_yet_valid" msgid="8193083327719048247">"Hierdie sertifikaat is nog nie geldig nie."</string>
-    <string name="ssl_error_date_invalid" msgid="3705563379257285534">"Hierdie sertifikaat het \'n ongeldige datum."</string>
-    <string name="ssl_error_invalid" msgid="9041704741505449967">"Hierdie sertifikaat is ongeldig."</string>
-    <string name="ssl_error_unknown" msgid="5679243486524754571">"Onbekende sertifikaatfout."</string>
-=======
     <string name="ssl_error_untrusted" msgid="1496280318271264520">"Hierdie sertifikaat is nie van \'n betroubare owerheid nie."</string>
     <string name="ssl_error_mismatch" msgid="3060364165934822383">"Die naam van die werf stem nie ooreen met die naam op die sertifikaat nie."</string>
     <string name="ssl_error_expired" msgid="1501588340716182495">"Hierdie sertifikaat het verval."</string>
@@ -35,5 +21,4 @@
     <string name="ok" msgid="2817931639040794018">"OK"</string>
     <string name="page_info_address" msgid="1261481517455692363">"Adres:"</string>
     <string name="page_info" msgid="4416941086705172545">"Bladsy-inligting"</string>
->>>>>>> de843449
 </resources>