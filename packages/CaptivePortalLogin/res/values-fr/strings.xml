--- conflicted
+++ resolved
@@ -9,20 +9,6 @@
     <string name="ssl_error_warning" msgid="6653188881418638872">"Le réseau que vous essayez de rejoindre présente des problèmes de sécurité."</string>
     <string name="ssl_error_example" msgid="647898534624078900">"Par exemple, la page de connexion peut ne pas appartenir à l\'organisation représentée."</string>
     <string name="ssl_error_continue" msgid="6492718244923937110">"Continuer quand même dans le navigateur"</string>
-<<<<<<< HEAD
-    <string name="ok" msgid="1509280796718850364">"OK"</string>
-    <string name="page_info" msgid="4048529256302257195">"Infos sur la page"</string>
-    <string name="page_info_address" msgid="2222306609532903254">"Adresse :"</string>
-    <string name="ssl_security_warning_title" msgid="6607795404322797541">"Avertissement de sécurité"</string>
-    <string name="ssl_error_view_certificate" msgid="1472768887529093862">"Afficher le certificat"</string>
-    <string name="ssl_error_untrusted" msgid="7754507359360636447">"Ce certificat provient d\'une autorité non approuvée."</string>
-    <string name="ssl_error_mismatch" msgid="3809794439740523641">"Le nom du site ne correspond pas au nom indiqué dans le certificat."</string>
-    <string name="ssl_error_expired" msgid="5739349389499575559">"Le certificat a expiré."</string>
-    <string name="ssl_error_not_yet_valid" msgid="8193083327719048247">"Ce certificat n\'est pas encore valide."</string>
-    <string name="ssl_error_date_invalid" msgid="3705563379257285534">"La date de ce certificat n\'est pas valide."</string>
-    <string name="ssl_error_invalid" msgid="9041704741505449967">"Ce certificat n\'est pas valide."</string>
-    <string name="ssl_error_unknown" msgid="5679243486524754571">"Erreur : Certificat inconnu."</string>
-=======
     <string name="ssl_error_untrusted" msgid="1496280318271264520">"Ce certificat provient d\'une autorité non approuvée."</string>
     <string name="ssl_error_mismatch" msgid="3060364165934822383">"Le nom du site ne correspond pas au nom indiqué dans le certificat."</string>
     <string name="ssl_error_expired" msgid="1501588340716182495">"Ce certificat a expiré."</string>
@@ -35,5 +21,4 @@
     <string name="ok" msgid="2817931639040794018">"OK"</string>
     <string name="page_info_address" msgid="1261481517455692363">"Adresse :"</string>
     <string name="page_info" msgid="4416941086705172545">"Informations sur la page"</string>
->>>>>>> de843449
 </resources>