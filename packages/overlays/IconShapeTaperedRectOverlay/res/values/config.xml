--- conflicted
+++ resolved
@@ -24,10 +24,5 @@
     <!-- Corner radius for bottom sheet system dialogs -->
     <dimen name="config_bottomDialogCornerRadius">0dp</dimen>
     <!-- Tile stroke width -->
-<<<<<<< HEAD
-    <dimen name="config_qsTileStrokeWidthInactive">1dp</dimen>
-=======
     <dimen name="config_qsTileStrokeWidthInactive">10dp</dimen>
-
->>>>>>> fd70f673
 </resources>