<?xml version="1.0" encoding="utf-8"?>
<!--
  ~ Copyright (C) 2020 The Android Open Source Project
  ~
  ~ Licensed under the Apache License, Version 2.0 (the "License");
  ~ you may not use this file except in compliance with the License.
  ~ You may obtain a copy of the License at
  ~
  ~      http://www.apache.org/licenses/LICENSE-2.0
  ~
  ~ Unless required by applicable law or agreed to in writing, software
  ~ distributed under the License is distributed on an "AS IS" BASIS,
  ~ WITHOUT WARRANTIES OR CONDITIONS OF ANY KIND, either express or implied.
  ~ See the License for the specific language governing permissions and
  ~ limitations under the License.
  -->
<resources xmlns:xliff="urn:oasis:names:tc:xliff:document:1.2">
    <!-- Specifies the path that is used by AdaptiveIconDrawable class to crop launcher icons. -->
    <string name="config_icon_mask" translatable="false">"M20,0 80,0 100,20 100,80 80,100 20,100 0,80 0,20 20,0 Z"</string>
    <!-- Flag indicating whether round icons should be parsed from the application manifest. -->
    <bool name="config_useRoundIcon">false</bool>
    <!-- Corner radius of system dialogs -->
    <dimen name="config_dialogCornerRadius">0dp</dimen>
    <!-- Corner radius for bottom sheet system dialogs -->
    <dimen name="config_bottomDialogCornerRadius">0dp</dimen>
    <!-- Tile stroke width -->
<<<<<<< HEAD
    <dimen name="config_qsTileStrokeWidthInactive">10dp</dimen>
=======
    <dimen name="config_qsTileStrokeWidthInactive">1dp</dimen>
>>>>>>> 5f68c14c
</resources><|MERGE_RESOLUTION|>--- conflicted
+++ resolved
@@ -24,9 +24,5 @@
     <!-- Corner radius for bottom sheet system dialogs -->
     <dimen name="config_bottomDialogCornerRadius">0dp</dimen>
     <!-- Tile stroke width -->
-<<<<<<< HEAD
-    <dimen name="config_qsTileStrokeWidthInactive">10dp</dimen>
-=======
     <dimen name="config_qsTileStrokeWidthInactive">1dp</dimen>
->>>>>>> 5f68c14c
 </resources>