--- conflicted
+++ resolved
@@ -45,12 +45,8 @@
 	IconPackRoundedSettingsOverlay \
 	IconPackRoundedSystemUIOverlay \
 	IconPackRoundedThemePickerOverlay \
-<<<<<<< HEAD
-	IconShapePebbleOverlay \
-=======
         IconShapeFlowerOverlay \
         IconShapeHexagonOverlay \
->>>>>>> 7590c80c
 	IconShapeRoundedRectOverlay \
 	IconShapeSquircleOverlay \
 	IconShapeTaperedRectOverlay \
